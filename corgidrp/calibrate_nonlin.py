--- conflicted
+++ resolved
@@ -10,15 +10,9 @@
 from scipy.interpolate import interp1d
 from statsmodels.nonparametric.smoothers_lowess import lowess
 try:
-<<<<<<< HEAD
-    from numpy import RankWarning
-except:
-    from numpy.exceptions import RankWarning
-=======
     from numpy.exceptions import RankWarning
 except:
     from numpy import RankWarning
->>>>>>> 7a6db22f
 
 from corgidrp import check
 import corgidrp.data as data
