--- conflicted
+++ resolved
@@ -342,8 +342,7 @@
         new_image.ext_hdr[f'snyx{i:03d}'] = f'{sn_source[i]:5.1f},{xy_source[i][0]:4d},{xy_source[i][1]:4d}'        
     # names of the header keywords are tentative
     
-<<<<<<< HEAD
-    return
+    return new_image
 
 def calculate_zero_point(image, star_name, encircled_radius, phot_kwargs=None):
     """
@@ -386,7 +385,4 @@
     ap_sum = fluxcal.aper_phot(image, encircled_radius, **phot_kwargs, centering_initial_guess=None)
     zp = app_mag + 2.5 * np.log10(ap_sum)
 
-    return zp
-=======
-    return new_image
->>>>>>> 9670b4ac
+    return zp