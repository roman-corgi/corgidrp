--- conflicted
+++ resolved
@@ -413,7 +413,6 @@
 
     return ct_cal
 
-<<<<<<< HEAD
 def get_1d_ct(ct_cal,cenxy,seps,
               method='nearest'):
     """Fetches core throughput values at specific separations from the mask center.
@@ -454,7 +453,6 @@
 
 
 #def CreateCTMap()
-=======
 def CreateCTMap(
     corDataset,
     fpamfsamcal,
@@ -539,5 +537,4 @@
             np.savetxt(filepath, ct_map, delimiter=',', header='x, y, ct')
             print(f'CT map saved in {filepath:s}')
     
-    return ct_map
->>>>>>> 31d45b00
+    return ct_map