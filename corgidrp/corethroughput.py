import os
import numpy as np
from astropy.time import Time
from astropy.io import fits, ascii

import corgidrp
from corgidrp import astrom, data

here = os.path.abspath(os.path.dirname(__file__))

def get_cfam(
    cfam_name='1F',
    cfam_version=0,
    ):
    """ Read CFAM filter wavelength in nm and transmission.

    Args:
      cfam_name (string): Filter in CFAM. For instance, '1F', '4A', '3B' or '2C'.
      cfam_version (int): version number of the filters (CFAM, pupil, imaging
        lens).

    Returns:
      CFAM filter wavelength in nm and transmission.
    """
    datadir = os.path.join(here, 'data', 'filter_curves')
    filter_names = os.listdir(datadir)
    filter_name = [name for name in filter_names if name.find(cfam_name) >= 0]
    if filter_name == []:
        raise ValueError(f'there is no filter available with name {cfam_name}')
    filter_name = [name for name in filter_name if f'v{cfam_version}' in name]
    if filter_name == []:
        raise ValueError(f'there is no filter {cfam_name} available with version {cfam_version}')
    tab = ascii.read(os.path.join(datadir,filter_name[0]), format='csv',
        header_start = 3, data_start = 4)
    lambda_nm_filter = tab['lambda_nm'].data
    trans_filter = tab['%T'].data / tab['%T'].data.max()
    return lambda_nm_filter, trans_filter

def di_over_pil_transmission(
    cfam_name='1F',
    cfam_version=0,
    ):
    """ Derives the relative transmission between the pupil lens and the imaging
      lens: trans_imaging/trans_pupil.
 
      Multiplying the counts of the pupil image by this factor translates them
      into equivalent counts of the direct imaging lens.
 
    Args:
      cfam_name (string): Filter in CFAM. For instance, '1F', '4A', '3B' or '2C'.
      cfam_version (int): version number of the filters (CFAM, pupil, imaging
        lens).

    Returns:
      Ratio trans_imaging/trans_pupil.
    """
    # Read pupil and direct imaging lenses
    try:
        lambda_pupil_A, trans_pupil = np.loadtxt(os.path.join(here, 'data',
            'filter_curves', f'pupil_lens_v{cfam_version}.txt'),
            delimiter=',', unpack=True)
        lambda_pupil_nm = lambda_pupil_A / 10
    except:
        raise Exception('* File with the transmission of the pupil lens not found')

    try:
        lambda_imaging_A, trans_imaging = np.loadtxt(os.path.join(here, 'data',
            'filter_curves', f'imaging_lens_v{cfam_version}.txt'),
            delimiter=',', unpack=True)
        lambda_imaging_nm = lambda_imaging_A / 10
    except:
        raise Exception('* File with the transmission of the imaging lens not found')

    # Get CFAM filter wavelength and transmission
    lambda_nm_filter, trans_lambda_filter = get_cfam(cfam_name=cfam_name,
        cfam_version=cfam_version)

    # Linear interpolation
    trans_lambda_pupil_band = np.interp(
        lambda_nm_filter,
        lambda_pupil_nm,
        trans_pupil)
    trans_lambda_imaging_band = np.interp(
        lambda_nm_filter,
        lambda_imaging_nm,
        trans_imaging)
    # Ratio of both transmissions:
    ratio_imaging_pupil_trans = (np.sum(trans_lambda_imaging_band*trans_lambda_filter)/
        np.sum(trans_lambda_pupil_band*trans_lambda_filter))
    return ratio_imaging_pupil_trans

def get_psf_pix(
    dataset,
    roi_radius=3,
    ):
    """ Estimate the PSF positions of a set of PSF images. 
 
    Args:
      dataset (corgidrp.data.Dataset): a collection of off-axis PSFs.
      roi_radius (int or float): Half-size of the box around the peak,
        in pixels. Adjust based on desired λ/D.

    Returns:
      Array of pair of values with PSFs position in (fractional) EXCAM pixels
      with respect to the pixel (0,0) in the PSF images
    """
    psf_pix = []
    for psf in dataset:
        psf_pix += [astrom.centroid_with_roi(psf.data,roi_radius=roi_radius)]
    return np.array(psf_pix)

def get_psf_ct(
    dataset,
    unocc_psf_norm=1,
    ):
    """ Estimate the core throughput of a set of PSF images.

    Definition of core throughput: The numerator in CT (counts above 50% peak)
    is measured with pupil masks (Lyot stop, SPC pupil mask) in place, DMs at
    dark hole solution, but no FPM.  The denominator (total stellar flux) is
    measured without any masks in place and an infinite aperture.

    NOTE: The FPM are kept in place while measuring the CT because near the
    region of 6 lam/D, the FPM effects are negligible and the CT data set allows
    one to quantify the effect of the FPM in other areas, near the IWA and OWA,
    respectively.

    See  Journal of Astronomical Telescopes, Instruments, and Systems, Vol. 9,
    Issue 4, 045002 (October 2023). https://doi.org/10.1117/1.JATIS.9.4.045002
    and figures 9-13 for details.

    Args:
      dataset (corgidrp.data.Dataset): a collection of off-axis PSFs.
      unocc_psf_norm (float): sum of the 2-d array corresponding to the
        unocculted psf. Default: off-axis PSF are normalized to the unocculted
        PSF already. That is, unocc_psf_norm equals 1.

    Returns:
      Array of core throughput values between 0 and 1.
    """
    psf_ct = []
    for psf in dataset:
        psf_ct += [psf.data[psf.data >= psf.data.max()/2].sum()/unocc_psf_norm]
    psf_ct = np.array(psf_ct, dtype=float)

    return psf_ct

def estimate_psf_pix_and_ct(
    dataset_in,
    roi_radius=3,
    cfam_version=0,
    ):
    """
    1090881 - Given a core throughput dataset consisting of M clean frames
    (nominally 1024x1024) taken at different FSM positions, the CTC GSW shall
    estimate the pixel location and core throughput of each PSF.

    NOTE: the list of M clean frames may be a subset of the frames collected during
    core throughput data collection, to allow for the removal of outliers.

    Some of the images are pupil images of the unocculted source.

    Args:
      dataset_in (corgidrp.data.Dataset): A core throughput dataset consisting of
        M clean frames (nominally 1024x1024) taken at different FSM positions.
        It includes some pupil images of the unocculted source.  photoelectrons / second / pixel.
      roi_radius (int or float): Half-size of the box around the peak,
        in pixels. Adjust based on desired λ/D.
      cfam_version (int): version number of the filters (CFAM, pupil, imaging
        lens).

    Returns:
      psf_pix (array): Array with PSF's pixel positions. Units: EXCAM pixels
        referred to the (0,0) pixel.
      psf_ct (array): Array with PSF's core throughput values. Units:
        dimensionless (Values must be within 0 and 1).
    """
    dataset = dataset_in.copy()

    # All frames must have the same CFAM filter
    cfam_list = []
    for frame in dataset:
        try:
            cfam_list += [frame.ext_hdr['CFAMNAME']]
        except:
            raise Exception('Frame w/o CFAM specification. All frames must have CFAM specified')
    if len(set(cfam_list)) != 1:
        raise Exception('All frames must have the same CFAM filter')
    
    # identify the pupil images in the dataset
    pupil_img_frames = []
    for frame in dataset:
        try:
        # Pupil images of the unocculted source satisfy:
        # DPAM=PUPIL, LSAM=OPEN, FSAM=OPEN and FPAM=OPEN_12
            exthd = frame.ext_hdr
            if (exthd['DPAMNAME']=='PUPIL' and exthd['LSAMNAME']=='OPEN' and
                exthd['FSAMNAME']=='OPEN' and exthd['FPAMNAME']=='OPEN_12'):
                pupil_img_frames += [frame]
        except:
            pass
    if pupil_img_frames:
        print(f'Found {len(pupil_img_frames)} pupil images for the core throughput estimation.')
    else:
        raise Exception('No pupil image found. At least there must be one pupil image.')
    # mean combine the total values (photo-electrons/sec) of the pupil images
    unocc_psf_norm = 0
    for frame in pupil_img_frames:
        unocc_psf_norm += frame.data.sum()
    unocc_psf_norm /= len(pupil_img_frames)
    # Transform pupil counts into direct imaging counts. Recall all frames have
    # the same cfam filter or an Exception is raised
    unocc_psf_norm *= di_over_pil_transmission(cfam_name=cfam_list[0],
        cfam_version=cfam_version)
    # Remove pupil frames
    offaxis_frames = []
    for frame in dataset:
        if frame not in pupil_img_frames:
            offaxis_frames += [frame]
    dataset_offaxis = corgidrp.data.Dataset(offaxis_frames)
    if len(dataset_offaxis):
        print(f'Found {len(dataset_offaxis)} off-axis PSFs for the core throughput estimation.')
    else:
        raise Exception('No off-axis PSF found. At least there must be one off-axis PSF.')
    # find the PSF positions of the off-axis PSFs
    psf_pix = get_psf_pix(
        dataset_offaxis,
        roi_radius=roi_radius)
    # find the PSF corethroughput of the off-axis PSFs
    psf_ct = get_psf_ct(
        dataset_offaxis,
        unocc_psf_norm = unocc_psf_norm)
    # same number of estimates. One per PSF
    if len(psf_pix) != len(psf_ct) or len(psf_pix) != len(dataset_offaxis):
        raise Exception('PSF positions and CT values are inconsistent')
    return psf_pix, psf_ct

def generate_psf_cube(
    dataset_in,
    psf_loc,
    cfam_name='1F',
    cfam_version=0,
    ):
    """
    Function that derives a 3-d cube of PSF images from a core throughput dataset.

    # TODO: error data cubes will be added in a release after R3.0.2

    Args:
      dataset_in (corgidrp.data.Dataset): A core throughput dataset consisting of
        M clean frames (nominally 1024x1024) taken at different FSM positions.
        It includes some pupil images of the unocculted source.
      psf_loc (array): Array of pair of values with PSFs position in (fractional)
        EXCAM pixels with respect to the pixel (0,0) in the PSF images.
      cfam_name (string): Filter in CFAM. For instance, '1F', '4A', '3B' or '2C'.
      cfam_version (int): version number of the filters (CFAM, pupil, imaging
        lens).

    Returns:
      3-d PSF cube of PSF images from a core throughput dataset, including their
      data quality, and corresponding headers as HDU units. 
    """
    dataset = dataset_in.copy()

    # 3-d cube of PSF images cut around the PSF's location
    psf_cube = []
    dq_cube = []
    # Pixels arounf PSF's location +/- n_pix_psf in both dimensions that
    # correspond to 3 lambda/D in units of EXCAM pixels:
    # 3 * lambda_mean_nm * 1e-9 / D * rad_to_mas / EXCAM_pixel_pitch in mas
    n_pix_psf = int(np.ceil(3*get_cfam(cfam_name=cfam_name,
        cfam_version=cfam_version)[0].mean()*1e-9/2.36*180/np.pi*3600e3/21.8))
    i_psf = 0
    for frame in dataset:
        # Skip pupil images of the unocculted source, which satisfy:
        # DPAM=PUPIL, LSAM=OPEN, FSAM=OPEN and FPAM=OPEN_12
        try:
        # Pupil images of the unocculted source satisfy:
        # DPAM=PUPIL, LSAM=OPEN, FSAM=OPEN and FPAM=OPEN_12
            exthd = frame.ext_hdr
            if (exthd['DPAMNAME']=='PUPIL' and exthd['LSAMNAME']=='OPEN' and
                exthd['FSAMNAME']=='OPEN' and exthd['FPAMNAME']=='OPEN_12'):
                continue
        except:
            pass
        idx_0_0 = max(int(np.round(psf_loc[i_psf][1])) - n_pix_psf,0)
        idx_0_1 = min(frame.data.shape[0],
            int(np.round(psf_loc[i_psf][1])) + n_pix_psf + 1)
        idx_1_0 = max(int(np.round(psf_loc[i_psf][0])) - n_pix_psf,0)
        idx_1_1 = min(frame.data.shape[1],
            int(np.round(psf_loc[i_psf][0])) + n_pix_psf + 1)
        psf_cube += [frame.data[idx_0_0:idx_0_1, idx_1_0:idx_1_1]]
        dq_cube += [frame.dq[idx_0_0:idx_0_1, idx_1_0:idx_1_1]]
        i_psf += 1

    psf_cube = np.array(psf_cube)
    dq_cube = np.array(dq_cube)
    # Check
    if len(psf_cube) != len(psf_loc):
        raise Exception(('The number of PSFs does not match the number of PSF '+
            ' locations.'))

    # PSF cube header
    ext_hdr = dataset[0].ext_hdr
    # Add history
    ext_hdr['HISTORY'] = ('Core Throughput calibration derived from a '
        f'set of frames from {dataset[0].ext_hdr["DATETIME"]} to '
        f'{dataset[-1].ext_hdr["DATETIME"]}')
    # Add specific information
    ext_hdr['UNITS'] = 'photoelectron/pix/s'
    ext_hdr['COMMENT'] = ('Set of PSFs derived from a core throughput '
        'observing sequence. PSFs are not normalized. They are the images of the '
        'off-axis source. The data cube is centered around each PSF location')
    # Add EXTNAME
    psf_hdu = fits.ImageHDU(data=psf_cube, header=ext_hdr, name='PSFCUBE')

    # Data quality cube
    dq_hdr = dataset[0].dq_hdr
    # Add specific information
    dq_hdr['COMMENT'] = 'Data quality for each image' 
    # Add EXTNAME
    dq_hdu = fits.ImageHDU(data=dq_cube, header=dq_hdr, name='DQCUBE')

    return psf_hdu, dq_hdu

def generate_ct_cal(
    dataset_in,
    roi_radius=3,
    cfam_version=0,
    ):
    """
    Generate the elements needed to create a core throughput calibration file.

    A CoreThroughput calibration file has two main data arrays:

    3-d cube of PSF images, e.g, a N1xN1xN array where N1= +/- 3l/D about 
      PSF's centroid in EXCAM pixels. The N PSF images are the ones in the CT
      dataset.

    N sets of (x, y, CT measurements). The (x, y) are pixel coordinates of the
      PSF images in the CT dataset wrt EXCAM (0,0) pixel during core throughput
      observation.

    Args:
      dataset_in (corgidrp.data.Dataset): A core throughput dataset consisting of
        M clean frames (nominally 1024x1024) taken at different FSM positions.
        It includes some pupil images of the unocculted source.
      roi_radius (int or float): Half-size of the box around the peak,
        in pixels. Adjust based on desired λ/D.
      cfam_version (int): version number of the filters (CFAM, pupil, imaging
        lens).

    Returns:
      PSF cube, data quality cube, HDU list with the CT array measurements,
      including the PSF locations, FPAM/FSAM positions, and corrresponding
      headers. 
    """
    dataset = dataset_in.copy()

    # All frames must have the same CFAM filter
    cfam_list = []
    for frame in dataset:
        try:
            cfam_list += [frame.ext_hdr['CFAMNAME']]
        except:
            raise Exception('Frame w/o CFAM specification. All frames must have CFAM specified')
    if len(set(cfam_list)) != 1:
        raise Exception('All frames must have the same CFAM filter')

    # Get estimated PSF centers and CT
    psf_loc_est, ct_est = \
        corgidrp.corethroughput.estimate_psf_pix_and_ct(dataset,
            roi_radius=roi_radius,
            cfam_version=cfam_version)

    psf_hdu, dq_hdu = generate_psf_cube(dataset, psf_loc_est,
        cfam_name=cfam_list[0], cfam_version=cfam_version)
    # N sets of (x,y, CT measurements)
    # x, y: PSF centers wrt EXCAM's (0,0) pixel
    ct_excam = np.array([psf_loc_est[:,0], psf_loc_est[:,1], ct_est])
    ct_hdr = fits.Header()
    # Core throughput values on EXCAM wrt pixel (0,0) (not a "CT map", which is
    # wrt FPM's center 
    ct_hdr['COMMENT'] = ('PSF location with respect to EXCAM (0,0) pixel. '
        'Core throughput value for each PSF. (x,y,ct)=(data[0], data[1], data[2])')
    ct_hdr['UNITS'] = 'PSF location: EXCAM pixels. Core throughput: values between 0 and 1.'
    ct_hdu_list = [fits.ImageHDU(data=ct_excam, header=ct_hdr, name='CTEXCAM')]
    # Values of FPAM during CT observations (needed to derive the FPM's center
    # during CT observations given a coronagraphic dataset). The values do not
    # change during CT observations
    fpam_hv = [dataset_in[0].ext_hdr['FPAM_H'], dataset_in[0].ext_hdr['FPAM_V']]
    fpam_hdr = fits.Header()
    fpam_hdr['COMMENT'] = 'FPAM H and V values during the core throughput observations'
    fpam_hdr['UNITS'] = 'micrometer'
    ct_hdu_list += [fits.ImageHDU(data=fpam_hv, header=fpam_hdr, name='CTFPAM')]
    # Values of FSAM during CT observations (needed to derive the FPM's center
    # during CT observations given a coronagraphic dataset). The values do not
    # change during CT observations
    fsam_hv = [dataset_in[0].ext_hdr['FSAM_H'], dataset_in[0].ext_hdr['FSAM_V']]
    fsam_hdr = fits.Header()
    fsam_hdr['COMMENT'] = 'FSAM H and V values during the core throughput observations'
    fsam_hdr['UNITS'] = 'micrometer'
    ct_hdu_list += [fits.ImageHDU(data=fsam_hv, header=fsam_hdr, name='CTFSAM')]

    # Generate core throughput calibration file
    ct_cal = data.CoreThroughputCalibration(psf_hdu.data,
        pri_hdr=dataset[0].pri_hdr,
        ext_hdr=psf_hdu.header,
        input_hdulist=ct_hdu_list,
        dq=dq_hdu.data,
        dq_hdr=dq_hdu.header,
        input_dataset=dataset)

    return ct_cal

<<<<<<< HEAD
def get_1d_ct(ct_cal,cenxy,seps,
              method='nearest'):
    """Fetches core throughput values at specific separations from the mask center.
    Currently only the 'nearest' method is configured. 

    Args:
        ct_cal (corgidrp.data.CoreThroughputCalibration): the core throughput calibration 
            object.
        cenxy (tuple of float): mask center location in CT calibration object, measured from 
            the bottom left corner of the bottom left pixel of the full science area (1024x1024 
            pixels) 
        seps (np.array of float): separations (pixels from the mask center) at which to sample 
            the CT curve.
        method (str, optional): Method of calculating CT at a given separation. Defaults to 'nearest'.
            'nearest': grabs the core throughput measured at a location nearest to the desired 
            separation and assumes CT is radially symmetric.

    Returns:
        np.array: Array of shape (2,len(seps)), where the first row is the list of separations 
            sampled, and the second row is the ct value for each separation.
    """
    x, y, ct = ct_cal.ct_excam
    xcen, ycen = cenxy

    ct_seps = np.sqrt((x-xcen)**2 + (y-ycen)**2)

    if method == 'nearest':
        cts_out = []
        for sep in seps:
            argmin = np.argmin(np.abs(sep-ct_seps))
            ct_out = ct[argmin]
            cts_out.append(ct_out)
        
        ct_arr_out = np.array([seps,cts_out])
        return ct_arr_out
    else:
        raise NotImplementedError


#def CreateCTMap()
=======
def CreateCTMap(
    corDataset,
    fpamfsamcal,
    ct_cal,
    x_range=[-23,23],
    y_range=[-23,23],
    n_gridx=47,
    n_gridy=47,
    target_pix=None,
    logr=False,
    filepath=None,
    save=False):
    """
      Create a core throughput map: Given a core throughput calibration file and
      a coronagraphic dataset, derive 3-D list (x,y,ct) where (x,y) are some
      target locations on EXCAM relative to the FPM's center and with valid
      values of the throughput.

        The core throughmap may be saved, optionally, as a CSV file.

        The creation of the core throughput map relies on InterpolateCT(), a 
      method of the CoreThroughputCalibration class in data.py. Valid core
      throughput values are within the minimum and maxium radial distance from
      the FPM's center in the core throughput dataset used to generate the
      core throughput calibration file. Its options are inluded in the call of
      this method too.

      If an external list of locations is not provided, a default grid of points
      is condidered.

    Args:
      corDataset (corgidrp.data.Dataset): a dataset containing some
        coronagraphic observations.
      fpamfsamcal (corgidrp.data.FpamFsamCal): an instance of the
        FpamFsamCal class. That is, a FpamFsamCal calibration.
      ct_cal (corgidrp.data.CoreThroughputCalibration): an instance of the
        CoreThroughputCalibration class. That is, a core throughput calibration
        file.
      x_range (array): Two values [xmin, xmax] specifying the range of pixels to
        be considered. Units are EXCAM pixels measured with respect the center
        of the FPM. Notice that [-23,23] is approx. +/-10 l/D in band 1.
      y_range (array): Two values [xmin, xmax] specifying the range of pixels to
        be considered. Units are EXCAM pixels measured with respect the center
        of the FPM. Notice that [-23,23] is approx. +/-10 l/D in band 1.
      n_gridx (int) (optional): Number of x gridpoints.
      n_gridy (int) (optional): Number of y gridpoints.
      target_pix (array) (optional): a user-defined Mx2 array containing the pixel
        positions for M target pixels where the core throughput will be derived
        by interpolation. The target pixels are measured with respect the center
        of the focal plane mask in (fractional) EXCAM pixels. Default is None.
        In this case, a rectangular grid of pixel positions is used. Using
        matplotlib.pyplot, target_pix[0] is the horizontal axis (x), and
        target_pix[1] is the vertical axis (y).
      logr (bool) (optional): If True, radii are mapped into their logarithmic
        values before constructing the interpolant.
      filepath (string) (optional): String with the path and filename of the 
        file that will store the core throughput map as a CSV file.
      save (bool) (optionla): Whether the core throughput map will be stored or not.

    Returns:
        A core throughput map with (x,y,ct) where x and y are locations
        on EXCAM relative to the FPM's center with valid interpolated values of
        the core throughput.
    """
    # If no target pixels are provided, create a grid:
    if target_pix is None:
        x_tmp = np.linspace(x_range[0], x_range[1], n_gridx)
        y_tmp = np.linspace(y_range[0], y_range[1], n_gridy)
        target_pix = np.array(np.meshgrid(x_tmp, y_tmp)).reshape(2, n_gridx*n_gridy)
    # Get interpolated CT values at valid positions
    ct_interp = ct_cal.InterpolateCT(
            target_pix[0], target_pix[1], corDataset, fpamfsamcal, logr=logr)

    # Re-order output to match the required order: (x,y,ct)
    ct_map = ct_interp[[1,2,0]]
    
    # Optionally, store it
    if save:
        if filepath == None:
            # Choose a default location and filename
            filepath = os.path.join(corgidrp.default_cal_dir, 'ct_map.csv')
            np.savetxt(filepath, ct_map, delimiter=',', header='x, y, ct')
            print(f'CT map saved in {filepath:s}')
    
    return ct_map
>>>>>>> a0d99d3b
<|MERGE_RESOLUTION|>--- conflicted
+++ resolved
@@ -413,7 +413,6 @@
 
     return ct_cal
 
-<<<<<<< HEAD
 def get_1d_ct(ct_cal,cenxy,seps,
               method='nearest'):
     """Fetches core throughput values at specific separations from the mask center.
@@ -453,8 +452,6 @@
         raise NotImplementedError
 
 
-#def CreateCTMap()
-=======
 def CreateCTMap(
     corDataset,
     fpamfsamcal,
@@ -539,5 +536,4 @@
             np.savetxt(filepath, ct_map, delimiter=',', header='x, y, ct')
             print(f'CT map saved in {filepath:s}')
     
-    return ct_map
->>>>>>> a0d99d3b
+    return ct_map