import os
import numpy as np
<<<<<<< HEAD
from scipy.interpolate import griddata
=======
from astropy.io import fits
>>>>>>> af94be74
import matplotlib.pyplot as plt

from corgidrp.data import Dataset

here = os.path.abspath(os.path.dirname(__file__))

# CTC requirements
"""
1090881 - Given a core throughput dataset consisting of M clean frames 
(nominally 1024x1024) taken at different FSM positions, the CTC GSW shall
estimate the pixel location and core throughput of each PSF.

NOTE: the list of M clean frames may be a subset of the frames collected during
core throughput data collection, to allow for the removal of outliers.

1090882 - Given 1) the location of the center of the FPM coronagraphic mask in
EXCAM pixels during the coronagraphic observing sequence and 2) the FPAM and
FSAM encoder positions during both the coronagraphic and core throughput observing
sequences, the CTC GSW shall compute the center of the FPM coronagraphic mask
during the core throughput observing sequence. 

1090883 - Given 1) an array of PSF pixel locations and 2) the location of the
center of the FPAM coronagraphic mask in EXCAM pixels during core throughput
calibrations, and 3) corresponding core throughputs for each PSF, the CTC GSW
shall compute a 2D floating-point interpolated core throughput map.

1090884 - Given 1) a core throughput dataset consisting of a set of clean frames
(nominally 1024x1024) taken at different FSM positions, and 2) a list of N (x, y)
coordinates, in units of EXCAM pixels, which fall within the area covered by the
core throughput dataset, the CTC GSW shall produce a 1024x1024xN cube of PSF
images best centered at each set of coordinates.
"""

def get_psf_pix(
    dataset,
    method='max',
    ):
    """ Estimate the PSF positions of a set of PSF images. 
 
    Args:
      dataset (Dataset): a collection of off-axis PSFs.
      
      method (string): the method used to estimate the PSF positions. Default:
        'max'.

    Returns:
      Array of pair of values with PSFs position in (fractional) EXCAM pixels
      with respect to the pixel (0,0) in the PSF images
    """ 
    if method.lower() == 'max':
        psf_pix = []
        for psf in dataset:
            psf_pix += [np.unravel_index(psf.data.argmax(), psf.data.shape)]
        psf_pix = np.array(psf_pix)
    else:
        raise Exception('Method to estimate PSF pixels unrecognized')

    return psf_pix

def get_psf_ct(
    dataset,
    unocc_psf_norm=1,
    method='max',
    ):
    """ Estimate the core throughput of a set of PSF images.

    Definition of core throughput: divide the summed intensity counts of the
      region with intensity >= 50% of the peak by the summed intensity counts
      w/o any masks.

    Args:
      dataset (Dataset): a collection of off-axis PSFs.

      unocc_psf_norm (float): sum of the 2-d array corresponding to the
        unocculted psf. Default: off-axis PSF are normalized to the unocculted
        PSF already. That is, unocc_psf_norm equals 1.

      method (string): the method used to estimate the PSF core throughput.
        Default: 'direct'. This method finds the set of EXCAM pixels that
        satisfy the condition to derive the core throughput with no approximations.

    Returns:
      Array of core throughput values between 0 and 1.
    """
    if method.lower() == 'direct':
        psf_ct = []
        for psf in dataset:
            psf_ct += [psf.data[psf.data >= psf.data.max()/2].sum()/unocc_psf_norm]
        psf_ct = np.array(psf_ct)
    else:
        raise Exception('Method to estimate core throughput unrecognized')

    return psf_ct

def estimate_psf_pix_and_ct(
    dataset_in,
    pix_method=None,
    ct_method=None,
    ):
    """
    1090881 - Given a core throughput dataset consisting of M clean frames
    (nominally 1024x1024) taken at different FSM positions, the CTC GSW shall
    estimate the pixel location and core throughput of each PSF.

    NOTE: the list of M clean frames may be a subset of the frames collected during
    core throughput data collection, to allow for the removal of outliers.

    Args:
      dataset_in (corgidrp.Dataset): A core throughput dataset consisting of
        M clean frames (nominally 1024x1024) taken at different FSM positions.
        Units: photoelectrons / second / pixel.

        NOTE: the dataset contains the pupil image(s) of the unocculted source.

      pix_method (string): the method used to estimate the PSF positions.
        Default: 'max'.

      ct_method (string): the method used to estimate the PSF core throughput.
        Default: 'direct'.        

    Returns:
      psf_pix (array): Array with PSF's pixel positions. Units: EXCAM pixels
        referred to the (0,0) pixel.

      psf_ct (array): Array with PSF's core throughput values. Units:
        dimensionless (Values must be within 0 and 1).
    """
    dataset = dataset_in.copy()

    # default methods
    if pix_method is None:
        pix_method = 'max'
    if ct_method is None:
        ct_method = 'direct'

    # identify the pupil images in the dataset (pupil images are extended)
    n_pix_up = [np.sum(np.where(frame.data > 3*frame.data.std())) for frame in dataset]
    # frames are mostly off-axis PSFs
    pupil_img_idx = np.where( n_pix_up > 10 * np.median(n_pix_up))[0]
    print(f'Found {len(pupil_img_idx)} pupil images for the core throughput estimation') 
    # mean combine the total values (photo-electrons/sec)
    unocc_psf_norm = 0
    for frame in dataset[pupil_img_idx]:
        unocc_psf_norm += frame.data.sum()
    unocc_psf_norm /= len(pupil_img_idx)
    # Remove pupil frames
    offaxis_frames = []
    for i_f, frame in enumerate(dataset):
        if i_f not in pupil_img_idx:
            offaxis_frames += [frame]
    dataset_offaxis = Dataset(offaxis_frames)

    # find the PSF positions of the off-axis PSFs
    psf_pix = get_psf_pix(
        dataset_offaxis,
        method=pix_method)

    # find the PSF corethroughput of the off-axis PSFs
    psf_ct = get_psf_ct(
        dataset_offaxis,
        unocc_psf_norm = unocc_psf_norm,
        method=ct_method)

    # same number of estimates. One per PSF 
    if len(psf_pix) != len(psf_ct) or len(psf_pix) != len(dataset_offaxis):
        raise Exception('PSF positions and CT values are inconsistent')

    return psf_pix, psf_ct

def fpam_mum2pix(
    delta_fpam_pos_um,
    fpam2excam_matrix=None,
    ):
    """ Translate FPAM delta positions in micrometers to EXCAM pixels.
    Args:
      delta_fpam_pos_um (array): Value of the FPAM delta positions in units of
        micrometers.
      fpam2excam_matrix (string): FITS file with full path included that contains
        the rotation matrix from delta FPAM positions in mum to EXCAM pixels.
    Returns:
      Value of the FPAM delta position in units of EXCAM pixels
    """
    if fpam2excam_matrix == None:
         fpam2excam_matrix = os.path.join(here, 'data', 'fpm_matrices',
           'fpam_to_excam_modelbased.fits')
    try:
        rot_matrix = fits.getdata(fpam2excam_matrix)
    except:
        raise OSError('The rotation matrix for FPAM could not be loaded.')

    return (rot_matrix @ delta_fpam_pos_um)

def fsam_mum2pix(
    delta_fsam_pos_um,
    fsam2excam_matrix=None,
    ):
    """ Translate FSAM delta positions in micrometers to EXCAM pixels.
    Args:
      delta_fsam_pos_um (array): Value of the FSAM delta positions in units of
        micrometers.
      fsam2excam_matrix (string): FITS file with full path included that contains
        the rotation matrix from delta FSAM positions in mum to EXCAM pixels.
    Returns:
      Value of the FSAM delta position in units of EXCAM pixels
    """
    if fsam2excam_matrix == None:
         fsam2excam_matrix = os.path.join(here, 'data', 'fpm_matrices',
           'fsam_to_excam_modelbased.fits')
    try:
        rot_matrix = fits.getdata(fsam2excam_matrix)
    except:
        raise OSError('The rotation matrix for FSAM could not be loaded.')

    return (rot_matrix @ delta_fsam_pos_um)

def get_ct_fpm_center(
    fpm_center_cor,
    fpam_pos_cor=None,
    fpam_pos_ct=None,
    fsam_pos_cor=None,
    fsam_pos_ct=None,
    fpam2excam_matrix=None,
    fsam2excam_matrix=None,
    ):
    """
    1090882 - Given 1) the location of the center of the FPM coronagraphic mask
    in EXCAM pixels during the coronagraphic observing sequence and 2) the FPAM
    and FSAM encoder positions during both the coronagraphic and core throughput
    observing sequences, the CTC GSW shall compute the center of the FPM
    coronagraphic mask during the core throughput observing sequence.

    Args:
      fpm_center_cor (array): 2-dimensional array with the center of the focal
        plane mask during coronagraphic observations. Units: EXAM pixels.
      fpam_pos_cor (array): 2-dimensional array with the [H,V] values of the FPAM
        positions during coronagraphic observations. Units: micrometers.
      fpam_pos_ct (array): 2-dimensional array with the [H,V] values of the FPAM
        positions during core throughput observations. Units: micrometers.
      fsam_pos_cor (array): 2-dimensional array with the [H,V] values of the FSAM
        positions during coronagraphic observations. Units: micrometers.
      fsam_pos_ct (array): 2-dimensional array with the [H,V] values of the FSAM
        positions during core throughput observations. Units: micrometers.
      fpam2excam_matrix (string): FITS file with full path included that contains
        the rotation matrix from delta FPAM positions in mum to EXCAM pixels.
      fsam2excam_matrix (string): FITS file with full path included that contains
        the rotation matrix from delta FSAM positions in mum to EXCAM pixels.

        Note: the use of the delta FPAM/FSAM positions and the rotation matrices
        is based on the prescription provided by E. Cady on 1/14/25:
        "H/V values to EXCAM row/column pixels"

          delta_pam = np.array([[dh], [dv]]) # fill these in
          M = np.array([[ 0.        ,  0.12285012],
              [-0.12285012, -0.        ]], dtype=float32)
          delta_pix = M @ delta_pam

    Returns:
      New center of the focal plane mask during core throughput observations in
      units of EXCAM pixels.
    """
    # Checks
    try:
        if (type(fpm_center_cor) != np.ndarray or len(fpm_center_cor) !=2 or
            type(fpam_pos_cor) != np.ndarray or len(fpam_pos_cor) !=2 or 
            type(fpam_pos_ct) != np.ndarray or len(fpam_pos_ct) !=2 or
            type(fsam_pos_cor) != np.ndarray or len(fsam_pos_cor) !=2 or
            type(fsam_pos_ct) != np.ndarray or len(fsam_pos_ct) !=2):
            raise OSError('Input values are not 2-dimensional arrays')
    except:
        raise OSError('Input values are not 2-dimensional arrays')
    # FPM center must be within EXCAM boundaries and with enough space to
    # accommodate the HLC mask area (OWA radius <=9.7 l/D ~ 487 mas ~ 22.34
    # EXCAM pixels)
    if (np.any(fpm_center_cor <= 23) or np.any(fpm_center_cor >= 1000)):
      raise ValueError("Input focal plane mask's center is too close to the edges")

    # Translate FPAM delta positions into EXCAM delta pixels
    delta_fpam_pos_um = np.array([[fpam_pos_ct[0]-fpam_pos_cor[0]],
         [fpam_pos_ct[1]-fpam_pos_cor[1]]])
    delta_fpam_pos_px = fpam_mum2pix(delta_fpam_pos_um,
        fpam2excam_matrix=fpam2excam_matrix)

    # Translate FSAM positions into EXCAM pixels
    delta_fsam_pos_um = np.array([[fsam_pos_ct[0]-fsam_pos_cor[0]],
         [fsam_pos_ct[1]-fsam_pos_cor[1]]])
    delta_fsam_pos_px = fsam_mum2pix(delta_fsam_pos_um,
        fsam2excam_matrix=fsam2excam_matrix)

    # New FPM center in units of EXCAM pixels
    delta_fpm_px = 0.5*(delta_fpam_pos_px + delta_fsam_pos_px)
    fpm_center_ct = fpm_center_cor + delta_fpm_px.transpose()[0]
    # FPM center must be within EXCAM boundaries and with enough space to
    # accommodate the HLC mask area (OWA radius <=9.7 l/D ~ 487 mas ~ 22.34
    # EXCAM pixels
    if (np.any(fpm_center_ct <= 23) or np.any(fpm_center_ct >= 1000)):
      raise ValueError("New focal plane mask's center is too close to the edges")

<<<<<<< HEAD
    return fpm_center_ct_px

def ct_map(
    psf_pix,
    fpam_pix,
    ct,
    target_pix,
    ):
    """
    Function satisfying CTC requirement 1090883.

    Args:
      psf_pix (array): Nx2 array containing the pixel positions for N PSFs in
        EXCAM pixels with respect to (0,0).

      fpam_pix (array): 2-dimensional array with the pixel location of the
        center of the focal plane mask in EXCAM pixels with respect to (0,0).

      ct (array): 1-dimensional array of core throughput values (0,1] associated
        with each PSF.

      target_pix (array): Mx2 array containing the pixel positions for M target
        pixels where the core throughput will be derived by interpolation. the
        target pixels are measured with respect the center of the focal plane
        mask in (fractional) EXCAM pixels.

    Returns:
      Core throughput map: 3-dimensional array (x,y,ct_target) where (x,y) is
      the position of each target pixel location and ct_target is the
      interpolated core throughput value corresponding to each target pixel
      location. 

    """
    # Checks
    # FPAM
    if fpam_pix.shape != (2,):
        raise TypeError('FPAM input must be a two-dimensional array')
    # FPAM center cannnot be closer than 150 pixels to the 1024x1024 boundaries
    fpam_rad_pix = 150
    if ((fpam_pix[0] < fpam_rad_pix) or (1023-fpam_pix[0] < fpam_rad_pix)
      or (fpam_pix[1] < fpam_rad_pix) or (1023-fpam_pix[1] < fpam_rad_pix)):
        raise ValueError(f'FPAM position cannot be closer than {fpam_rad_pix}' + 
            'pixels from the edges of the image')
    # PSF positions must be a 2-dimensional array
    if psf_pix.shape[0] != 2:
      raise TypeError('PSF positions must be a 2-dimensional array')
    # There must be more than one PSF to be able to interpolate
    if psf_pix.shape[1] < 2:
      raise IndexError('There must be at least two PSF positions to ' +
          'construct a ct map')
    # Same number of PSF positions as ct values
    if psf_pix.shape[1] != len(ct):
      raise ValueError('The number of PSF positions and core throughput ' +
          'values must be equal')     
    # ct b/w (0,1]
    if np.any(np.array(ct) <= 0):
      raise ValueError('Core throughput must be positive')
    if np.any(np.array(ct) > 1):
      raise ValueError('Core throughput cannot be greater than 1')
    
    # Use linear interpolation
    ct_interp = griddata((psf_pix[0], psf_pix[1]), ct, (target_pix[0],
        target_pix[1]), method='linear')
    # Check if any PSF position was out of the range for interpolation
    if np.any(np.isnan(ct_interp)):
        # Find where the issue is
        isnan = np.where(np.isnan(ct_interp))[0]
        # Optional diagnosis plot
        if False:
            plt.plot(psf_pix[0], psf_pix[1], 'k+', label='PSF locations')
            plt.plot(target_pix[0], target_pix[1], 'g+', label='Target locations')
            for bad in isnan:
                plt.plot(target_pix[0, bad], target_pix[1, bad], 'rx')
            plt.title('Red crosses indicate target locations that failed')
            plt.legend()
            plt.grid()
            plt.show()
        raise ValueError(f'Target positions at {isnan} gave NaN. Are ' + 
            'this/these position/s within the range of input PSF locations?') 

    return np.array([target_pix[0], target_pix[1], ct_interp])
=======
    return fpm_center_ct
>>>>>>> af94be74
<|MERGE_RESOLUTION|>--- conflicted
+++ resolved
@@ -1,10 +1,7 @@
 import os
 import numpy as np
-<<<<<<< HEAD
 from scipy.interpolate import griddata
-=======
 from astropy.io import fits
->>>>>>> af94be74
 import matplotlib.pyplot as plt
 
 from corgidrp.data import Dataset
@@ -302,8 +299,7 @@
     if (np.any(fpm_center_ct <= 23) or np.any(fpm_center_ct >= 1000)):
       raise ValueError("New focal plane mask's center is too close to the edges")
 
-<<<<<<< HEAD
-    return fpm_center_ct_px
+    return fpm_center_ct
 
 def ct_map(
     psf_pix,
@@ -384,6 +380,3 @@
             'this/these position/s within the range of input PSF locations?') 
 
     return np.array([target_pix[0], target_pix[1], ct_interp])
-=======
-    return fpm_center_ct
->>>>>>> af94be74
