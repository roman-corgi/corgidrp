import os
import numpy as np
from astropy.time import Time
from astropy.io import fits, ascii

import corgidrp
from corgidrp import astrom, data

here = os.path.abspath(os.path.dirname(__file__))

def get_cfam(
    cfam_name='1F',
    cfam_version=0,
    ):
    """ Read CFAM filter wavelength in nm and transmission.

    Args:
      cfam_name (string): Filter in CFAM. For instance, '1F', '4A', '3B' or '2C'.
      cfam_version (int): version number of the filters (CFAM, pupil, imaging
        lens).

    Returns:
      CFAM filter wavelength in nm and transmission.
    """
    datadir = os.path.join(here, 'data', 'filter_curves')
    filter_names = os.listdir(datadir)
    filter_name = [name for name in filter_names if name.find(cfam_name) >= 0]
    if filter_name == []:
        raise ValueError(f'there is no filter available with name {cfam_name}')
    filter_name = [name for name in filter_name if f'v{cfam_version}' in name]
    if filter_name == []:
        raise ValueError(f'there is no filter {cfam_name} available with version {cfam_version}')
    tab = ascii.read(os.path.join(datadir,filter_name[0]), format='csv',
        header_start = 3, data_start = 4)
    lambda_nm_filter = tab['lambda_nm'].data
    trans_filter = tab['%T'].data / tab['%T'].data.max()
    return lambda_nm_filter, trans_filter

def di_over_pil_transmission(
    cfam_name='1F',
    cfam_version=0,
    ):
    """ Derives the relative transmission between the pupil lens and the imaging
      lens: trans_imaging/trans_pupil.
 
      Multiplying the counts of the pupil image by this factor translates them
      into equivalent counts of the direct imaging lens.
 
    Args:
      cfam_name (string): Filter in CFAM. For instance, '1F', '4A', '3B' or '2C'.
      cfam_version (int): version number of the filters (CFAM, pupil, imaging
        lens).

    Returns:
      Ratio trans_imaging/trans_pupil.
    """
    # Read pupil and direct imaging lenses
    try:
        lambda_pupil_A, trans_pupil = np.loadtxt(os.path.join(here, 'data',
            'filter_curves', f'pupil_lens_v{cfam_version}.txt'),
            delimiter=',', unpack=True)
        lambda_pupil_nm = lambda_pupil_A / 10
    except:
        raise Exception('* File with the transmission of the pupil lens not found')

    try:
        lambda_imaging_A, trans_imaging = np.loadtxt(os.path.join(here, 'data',
            'filter_curves', f'imaging_lens_v{cfam_version}.txt'),
            delimiter=',', unpack=True)
        lambda_imaging_nm = lambda_imaging_A / 10
    except:
        raise Exception('* File with the transmission of the imaging lens not found')

    # Get CFAM filter wavelength and transmission
    lambda_nm_filter, trans_lambda_filter = get_cfam(cfam_name=cfam_name,
        cfam_version=cfam_version)

    # Linear interpolation
    trans_lambda_pupil_band = np.interp(
        lambda_nm_filter,
        lambda_pupil_nm,
        trans_pupil)
    trans_lambda_imaging_band = np.interp(
        lambda_nm_filter,
        lambda_imaging_nm,
        trans_imaging)
    # Ratio of both transmissions:
    ratio_imaging_pupil_trans = (np.sum(trans_lambda_imaging_band*trans_lambda_filter)/
        np.sum(trans_lambda_pupil_band*trans_lambda_filter))
    return ratio_imaging_pupil_trans

def get_psf_pix(
    dataset,
    roi_radius=3,
    ):
    """ Estimate the PSF positions of a set of PSF images. 
 
    Args:
      dataset (corgidrp.data.Dataset): a collection of off-axis PSFs.
      roi_radius (int or float): Half-size of the box around the peak,
        in pixels. Adjust based on desired λ/D.

    Returns:
      Array of pair of values with PSFs position in (fractional) EXCAM pixels
      with respect to the pixel (0,0) in the PSF images
    """
    psf_pix = []
    for psf in dataset:
        psf_pix += [astrom.centroid_with_roi(psf.data,roi_radius=roi_radius)]
    return np.array(psf_pix)

def get_psf_ct(
    dataset,
    unocc_psf_norm=1,
    ):
    """ Estimate the core throughput of a set of PSF images.

    Definition of core throughput: The numerator in CT (counts above 50% peak)
    is measured with pupil masks (Lyot stop, SPC pupil mask) in place, DMs at
    dark hole solution, but no FPM.  The denominator (total stellar flux) is
    measured without any masks in place and an infinite aperture.

    NOTE: The FPM are kept in place while measuring the CT because near the
    region of 6 lam/D, the FPM effects are negligible and the CT data set allows
    one to quantify the effect of the FPM in other areas, near the IWA and OWA,
    respectively.

    See  Journal of Astronomical Telescopes, Instruments, and Systems, Vol. 9,
    Issue 4, 045002 (October 2023). https://doi.org/10.1117/1.JATIS.9.4.045002
    and figures 9-13 for details.

    Args:
      dataset (corgidrp.data.Dataset): a collection of off-axis PSFs.
      unocc_psf_norm (float): sum of the 2-d array corresponding to the
        unocculted psf. Default: off-axis PSF are normalized to the unocculted
        PSF already. That is, unocc_psf_norm equals 1.

    Returns:
      Array of core throughput values between 0 and 1.
    """
    psf_ct = []
    for psf in dataset:
        psf_ct += [psf.data[psf.data >= psf.data.max()/2].sum()/unocc_psf_norm]
    psf_ct = np.array(psf_ct, dtype=float)

    return psf_ct

def estimate_psf_pix_and_ct(
    dataset_in,
    roi_radius=3,
    cfam_version=0,
    ):
    """
    1090881 - Given a core throughput dataset consisting of M clean frames
    (nominally 1024x1024) taken at different FSM positions, the CTC GSW shall
    estimate the pixel location and core throughput of each PSF.

    NOTE: the list of M clean frames may be a subset of the frames collected during
    core throughput data collection, to allow for the removal of outliers.

    Some of the images are pupil images of the unocculted source.

    Args:
      dataset_in (corgidrp.data.Dataset): A core throughput dataset consisting of
        M clean frames (nominally 1024x1024) taken at different FSM positions.
        It includes some pupil images of the unocculted source.  photoelectrons / second / pixel.
      roi_radius (int or float): Half-size of the box around the peak,
        in pixels. Adjust based on desired λ/D.
      cfam_version (int): version number of the filters (CFAM, pupil, imaging
        lens).

    Returns:
      psf_pix (array): Array with PSF's pixel positions. Units: EXCAM pixels
        referred to the (0,0) pixel.
      psf_ct (array): Array with PSF's core throughput values. Units:
        dimensionless (Values must be within 0 and 1).
    """
    dataset = dataset_in.copy()

    # All frames must have the same CFAM filter
    cfam_list = []
    for frame in dataset:
        try:
            cfam_list += [frame.ext_hdr['CFAMNAME']]
        except:
            raise Exception('Frame w/o CFAM specification. All frames must have CFAM specified')
    if len(set(cfam_list)) != 1:
        raise Exception('All frames must have the same CFAM filter')
    
    # identify the pupil images in the dataset
    pupil_img_frames = []
    for frame in dataset:
        try:
        # Pupil images of the unocculted source satisfy:
        # DPAM=PUPIL, LSAM=OPEN, FSAM=OPEN and FPAM=OPEN_12
            exthd = frame.ext_hdr
            if (exthd['DPAMNAME']=='PUPIL' and exthd['LSAMNAME']=='OPEN' and
                exthd['FSAMNAME']=='OPEN' and exthd['FPAMNAME']=='OPEN_12'):
                pupil_img_frames += [frame]
        except:
            pass
    if pupil_img_frames:
        print(f'Found {len(pupil_img_frames)} pupil images for the core throughput estimation.')
    else:
        raise Exception('No pupil image found. At least there must be one pupil image.')
    # mean combine the total values (photo-electrons/sec) of the pupil images
    unocc_psf_norm = 0
    for frame in pupil_img_frames:
        unocc_psf_norm += frame.data.sum()
    unocc_psf_norm /= len(pupil_img_frames)
    # Transform pupil counts into direct imaging counts. Recall all frames have
    # the same cfam filter or an Exception is raised
    unocc_psf_norm *= di_over_pil_transmission(cfam_name=cfam_list[0],
        cfam_version=cfam_version)
    # Remove pupil frames
    offaxis_frames = []
    for frame in dataset:
        if frame not in pupil_img_frames:
            offaxis_frames += [frame]
    dataset_offaxis = corgidrp.data.Dataset(offaxis_frames)
    if len(dataset_offaxis):
        print(f'Found {len(dataset_offaxis)} off-axis PSFs for the core throughput estimation.')
    else:
        raise Exception('No off-axis PSF found. At least there must be one off-axis PSF.')
    # find the PSF positions of the off-axis PSFs
    psf_pix = get_psf_pix(
        dataset_offaxis,
        roi_radius=roi_radius)
    # find the PSF corethroughput of the off-axis PSFs
    psf_ct = get_psf_ct(
        dataset_offaxis,
        unocc_psf_norm = unocc_psf_norm)
    # same number of estimates. One per PSF
    if len(psf_pix) != len(psf_ct) or len(psf_pix) != len(dataset_offaxis):
        raise Exception('PSF positions and CT values are inconsistent')
    return psf_pix, psf_ct

def generate_psf_cube(
    dataset_in,
    psf_loc,
    cfam_name='1F',
    cfam_version=0,
    ):
    """
    Function that derives a 3-d cube of PSF images from a core throughput dataset.

    # TODO: error data cubes will be added in a release after R3.0.2

    Args:
      dataset_in (corgidrp.data.Dataset): A core throughput dataset consisting of
        M clean frames (nominally 1024x1024) taken at different FSM positions.
        It includes some pupil images of the unocculted source.
      psf_loc (array): Array of pair of values with PSFs position in (fractional)
        EXCAM pixels with respect to the pixel (0,0) in the PSF images.
      cfam_name (string): Filter in CFAM. For instance, '1F', '4A', '3B' or '2C'.
      cfam_version (int): version number of the filters (CFAM, pupil, imaging
        lens).

    Returns:
      3-d PSF cube of PSF images from a core throughput dataset, including their
      data quality, and corresponding headers as HDU units. 
    """
    dataset = dataset_in.copy()

    # 3-d cube of PSF images cut around the PSF's location
    psf_cube = []
    dq_cube = []
    # Pixels arounf PSF's location +/- n_pix_psf in both dimensions that
    # correspond to 3 lambda/D in units of EXCAM pixels:
    # 3 * lambda_mean_nm * 1e-9 / D * rad_to_mas / EXCAM_pixel_pitch in mas
    n_pix_psf = int(np.ceil(3*get_cfam(cfam_name=cfam_name,
        cfam_version=cfam_version)[0].mean()*1e-9/2.36*180/np.pi*3600e3/21.8))
    i_psf = 0
    for frame in dataset:
        # Skip pupil images of the unocculted source, which satisfy:
        # DPAM=PUPIL, LSAM=OPEN, FSAM=OPEN and FPAM=OPEN_12
        try:
        # Pupil images of the unocculted source satisfy:
        # DPAM=PUPIL, LSAM=OPEN, FSAM=OPEN and FPAM=OPEN_12
            exthd = frame.ext_hdr
            if (exthd['DPAMNAME']=='PUPIL' and exthd['LSAMNAME']=='OPEN' and
                exthd['FSAMNAME']=='OPEN' and exthd['FPAMNAME']=='OPEN_12'):
                continue
        except:
            pass
        idx_0_0 = max(int(np.round(psf_loc[i_psf][1])) - n_pix_psf,0)
        idx_0_1 = min(frame.data.shape[0],
            int(np.round(psf_loc[i_psf][1])) + n_pix_psf + 1)
        idx_1_0 = max(int(np.round(psf_loc[i_psf][0])) - n_pix_psf,0)
        idx_1_1 = min(frame.data.shape[1],
            int(np.round(psf_loc[i_psf][0])) + n_pix_psf + 1)
        psf_cube += [frame.data[idx_0_0:idx_0_1, idx_1_0:idx_1_1]]
        dq_cube += [frame.dq[idx_0_0:idx_0_1, idx_1_0:idx_1_1]]
        i_psf += 1

    psf_cube = np.array(psf_cube)
    dq_cube = np.array(dq_cube)
    # Check
    if len(psf_cube) != len(psf_loc):
        raise Exception(('The number of PSFs does not match the number of PSF '+
            ' locations.'))

    # PSF cube header
    ext_hdr = dataset[0].ext_hdr
    # Add history
    ext_hdr['HISTORY'] = ('Core Throughput calibration derived from a '
        f'set of frames from {dataset[0].ext_hdr["DATETIME"]} to '
        f'{dataset[-1].ext_hdr["DATETIME"]}')
    # Add specific information
    ext_hdr['UNITS'] = 'photoelectron/pix/s'
    ext_hdr['COMMENT'] = ('Set of PSFs derived from a core throughput '
        'observing sequence. PSFs are not normalized. They are the images of the '
        'off-axis source. The data cube is centered around each PSF location')
    # Add EXTNAME
    psf_hdu = fits.ImageHDU(data=psf_cube, header=ext_hdr, name='PSFCUBE')

    # Data quality cube
    dq_hdr = dataset[0].dq_hdr
    # Add specific information
    dq_hdr['COMMENT'] = 'Data quality for each image' 
    # Add EXTNAME
    dq_hdu = fits.ImageHDU(data=dq_cube, header=dq_hdr, name='DQCUBE')

    return psf_hdu, dq_hdu

def generate_ct_cal(
    dataset_in,
    roi_radius=3,
    cfam_version=0,
    ):
    """
    Generate the elements needed to create a core throughput calibration file.

    A CoreThroughput calibration file has two main data arrays:

    3-d cube of PSF images, e.g, a N1xN1xN array where N1= +/- 3l/D about 
      PSF's centroid in EXCAM pixels. The N PSF images are the ones in the CT
      dataset.

    N sets of (x, y, CT measurements). The (x, y) are pixel coordinates of the
      PSF images in the CT dataset wrt EXCAM (0,0) pixel during core throughput
      observation.

    Args:
      dataset_in (corgidrp.data.Dataset): A core throughput dataset consisting of
        M clean frames (nominally 1024x1024) taken at different FSM positions.
        It includes some pupil images of the unocculted source.
      roi_radius (int or float): Half-size of the box around the peak,
        in pixels. Adjust based on desired λ/D.
      cfam_version (int): version number of the filters (CFAM, pupil, imaging
        lens).

    Returns:
      PSF cube, data quality cube, HDU list with the CT array measurements,
      including the PSF locations, FPAM/FSAM positions, and corrresponding
      headers. 
    """
    dataset = dataset_in.copy()

    # All frames must have the same CFAM filter
    cfam_list = []
    for frame in dataset:
        try:
            cfam_list += [frame.ext_hdr['CFAMNAME']]
        except:
            raise Exception('Frame w/o CFAM specification. All frames must have CFAM specified')
    if len(set(cfam_list)) != 1:
        raise Exception('All frames must have the same CFAM filter')

    # Get estimated PSF centers and CT
    psf_loc_est, ct_est = \
        corgidrp.corethroughput.estimate_psf_pix_and_ct(dataset,
            roi_radius=roi_radius,
            cfam_version=cfam_version)

    psf_hdu, dq_hdu = generate_psf_cube(dataset, psf_loc_est,
        cfam_name=cfam_list[0], cfam_version=cfam_version)
    # N sets of (x,y, CT measurements)
    # x, y: PSF centers wrt EXCAM's (0,0) pixel
    ct_excam = np.array([psf_loc_est[:,0], psf_loc_est[:,1], ct_est])
    ct_hdr = fits.Header()
    # Core throughput values on EXCAM wrt pixel (0,0) (not a "CT map", which is
    # wrt FPM's center 
    ct_hdr['COMMENT'] = ('PSF location with respect to EXCAM (0,0) pixel. '
        'Core throughput value for each PSF. (x,y,ct)=(data[0], data[1], data[2])')
    ct_hdr['UNITS'] = 'PSF location: EXCAM pixels. Core throughput: values between 0 and 1.'
    ct_hdu_list = [fits.ImageHDU(data=ct_excam, header=ct_hdr, name='CTEXCAM')]
    # Values of FPAM during CT observations (needed to derive the FPM's center
    # during CT observations given a coronagraphic dataset). The values do not
    # change during CT observations
    fpam_hv = [dataset_in[0].ext_hdr['FPAM_H'], dataset_in[0].ext_hdr['FPAM_V']]
    fpam_hdr = fits.Header()
    fpam_hdr['COMMENT'] = 'FPAM H and V values during the core throughput observations'
    fpam_hdr['UNITS'] = 'micrometer'
    ct_hdu_list += [fits.ImageHDU(data=fpam_hv, header=fpam_hdr, name='CTFPAM')]
    # Values of FSAM during CT observations (needed to derive the FPM's center
    # during CT observations given a coronagraphic dataset). The values do not
    # change during CT observations
    fsam_hv = [dataset_in[0].ext_hdr['FSAM_H'], dataset_in[0].ext_hdr['FSAM_V']]
    fsam_hdr = fits.Header()
    fsam_hdr['COMMENT'] = 'FSAM H and V values during the core throughput observations'
    fsam_hdr['UNITS'] = 'micrometer'
    ct_hdu_list += [fits.ImageHDU(data=fsam_hv, header=fsam_hdr, name='CTFSAM')]

    # Generate core throughput calibration file
    ct_cal = data.CoreThroughputCalibration(psf_hdu.data,
        pri_hdr=dataset[0].pri_hdr,
        ext_hdr=psf_hdu.header,
        input_hdulist=ct_hdu_list,
        dq=dq_hdu.data,
        dq_hdr=dq_hdu.header,
        input_dataset=dataset)

    return ct_cal

<<<<<<< HEAD
def get_1d_ct(ct_cal,cenxy,seps,
              method='nearest'):

    x, y, ct = ct_cal.ct_excam
    xcen, ycen = cenxy

    ct_seps = np.sqrt((x-xcen)**2 + (y-ycen)**2)

    if method == 'nearest':
        cts_out = []
        for sep in seps:
            argmin = np.argmin(np.abs(sep-ct_seps))
            ct_out = ct[argmin]
            cts_out.append(ct_out)
        
        ct_arr_out = np.array([seps,cts_out])
        return ct_arr_out
    else:
        raise NotImplementedError
=======
#def CreateCTMap()
>>>>>>> e23b7ed3
<|MERGE_RESOLUTION|>--- conflicted
+++ resolved
@@ -413,7 +413,6 @@
 
     return ct_cal
 
-<<<<<<< HEAD
 def get_1d_ct(ct_cal,cenxy,seps,
               method='nearest'):
 
@@ -433,6 +432,6 @@
         return ct_arr_out
     else:
         raise NotImplementedError
-=======
-#def CreateCTMap()
->>>>>>> e23b7ed3
+
+
+#def CreateCTMap()