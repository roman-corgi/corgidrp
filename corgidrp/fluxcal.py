# This module is written to do an absolute flux calibration observing a standard star having CALSPEC data.
import glob
import os
import numpy as np
from astropy.io import fits, ascii
from astropy import wcs
from astropy.io import fits, ascii
from astropy.coordinates import SkyCoord
import corgidrp
from photutils.aperture import CircularAperture
from photutils.background import LocalBackground
from photutils.psf import fit_2dgaussian
from scipy import integrate
from corgidrp.astrom import centroid_with_roi
import urllib

# Dictionary of anticipated bright and dim CASLPEC standard star names and corresponding fits names
calspec_names= {
# bright standards
'109 Vir': '109vir_stis_005.fits',
'Vega': 'alpha_lyr_stis_011.fits',
'Eta Uma': 'etauma_stis_008.fits',
'Lam Lep': 'lamlep_stis_008.fits',
'KSI2 CETI': 'ksi2ceti_stis_008.fits',
# dim standards
'TYC 4433-1800-1': '1808347_stiswfc_006.fits',
'TYC 4205-1677-1': '1812095_stisnic_008.fits',
'TYC 4212-455-1': '1757132_stiswfc_006.fits',
'TYC 4209-1396-1': '1805292_stisnic_008.fits',
'TYC 4413-304-1': 'p041c_stisnic_010.fits',
'UCAC3 313-62260': 'kf08t3_stisnic_005.fits',
'BPS BS 17447-0067': '1802271_stiswfcnic_006.fits',
'TYC 4424-1286-1': '1732526_stisnic_009.fits',
'GSC 02581-02323': 'p330e_stiswfcnic_007.fits',
'TYC 4207-219-1': '1740346_stisnic_005.fits'
}

calspec_url = 'https://archive.stsci.edu/hlsps/reference-atlases/cdbs/current_calspec/'

def get_calspec_file(star_name):
    """
    download the corresponding CALSPEC fits file and return the file path
    
    Args:
        star_name (str): 
    
    Returns:
        str: file path
    """
    if star_name not in calspec_names:
        raise ValueError('{0} is not in list of anticipated standard stars {1}, please check naming'.format(star_name, calspec_names.keys()) )
    fits_name = calspec_names.get(star_name)
    # TODO: be flexible with the version of the calspec fits file, so essentially, the number in the name should not matter
    fits_url = calspec_url + fits_name
    try:
        calspec_dir = os.path.join(os.path.dirname(corgidrp.config_filepath), "calspec_data")
        if not os.path.exists(calspec_dir):
            os.mkdir(calspec_dir)
        file_name, headers = urllib.request.urlretrieve(fits_url, filename =  os.path.join(calspec_dir, fits_name))
    except:
        raise Exception("cannot access CALSPEC archive web page and/or download {0}".format(fits_name))
    return file_name

def get_filter_name(image):
    """
    return the name of the transmission curve csv file of used color filter
    
    Args:
        image (corgidrp.image): image of the observed calstar
    
    Returns:
        str: filepath of the selected filter curve
    """
    datadir = os.path.join(os.path.dirname(__file__), "data", "filter_curves")
    filters = os.path.join(datadir, "*.csv")
    filter = image.ext_hdr['CFAMNAME']
    filter_names = os.listdir(datadir)

    filter_name = [name for name in filter_names if filter in name]
    if filter_name == []:
        raise ValueError("there is no filter available with name {0}".format(filter))
    else:
        return os.path.join(datadir,filter_name[0])

def read_filter_curve(filter_filename):
    """
    read the transmission curve csv file of the color filters
    
    Args:
        filter_filename (str): file name of the transmission curve data
    
    Returns:
        lambda_nm (np.array): wavelength in unit Angstroem
        transmission (np.array): transmission of the filter < 1
    """
    tab = ascii.read(filter_filename, format='csv', header_start = 3, data_start = 4)
    lambda_nm = tab['lambda_nm'].data #unit nm
    transmission = tab['%T'].data
    return lambda_nm * 10 , transmission/100.

def read_cal_spec(calspec_filename, filter_wavelength):
    """
    read the calspec flux density data interpolated on the wavelength grid of the transmission curve
    
    Args:
        calspec_filename (str): file name of the CALSPEC fits file
        filter_wavelength (np.array): wavelength grid of the transmission curve in unit Angstroem
    
    Returns:
        np.array: flux density in Jy interpolated on the wavelength grid of the transmission curve 
        in CALSPEC units erg/(s * cm^2 * AA)
    """
    hdulist = fits.open(calspec_filename)
    data = hdulist[1].data
    hdulist.close()
    w = data['WAVELENGTH'] #wavelength in Angstroem
    flux = data['FLUX']
    flux = flux[(w<=filter_wavelength[-1]) & (w>=filter_wavelength[0])] #erg/(s*cm^2*AA)
    w = w[(w<=filter_wavelength[-1]) & (w>=filter_wavelength[0])]

    #interpolate on transmission curve wavelengths
    flux_inter = np.interp(filter_wavelength, w, flux)
    
    return flux_inter

def calculate_band_flux(filter_curve, calspec_flux, filter_wavelength):
    """
    calculate the average band flux of a calspec source in the filter band, see convention A in Gordon et al. (2022)
    TBC if needed at all
    
    Args:
        filter_curve (np.array): filter transmission curve over the filter_wavelength
        calspec_flux (np.array): converted flux in units of erg/(s*cm^2*AA) of the calpec source in the filter band
        filter_wavelength (np.array): wavelengths in units Angstroem in the filter band 
    
    Returns:
        float: average band flux of the calspec star in unit erg/(s*cm^2*AA)
    """
    multi_flux = calspec_flux * filter_curve * filter_wavelength
    multi_band = filter_curve * filter_wavelength
    aver_flux = integrate.simpson(multi_flux, x=filter_wavelength)/integrate.simpson(multi_band, x=filter_wavelength)
    
    return aver_flux

def calculate_effective_lambda(filter_curve, calspec_flux, filter_wavelength):
    """
    calculate the effective wavelength of a calspec source in the filter band, see convention A in Gordon et al. (2022)
    TBC if needed at all
    
    Args:
        filter_curve (np.array): filter transmission curve over the filter_wavelength
        calspec_flux (np.array): converted flux in units of the calpec source in the filter band
        filter_wavelength (np.array): wavelengths in units nm in the filter band 
    
    Returns:
        float: effective wavelength in unit Angstroem
    """
    multi_flux = calspec_flux * filter_curve * np.square(filter_wavelength)
    multi_band = calspec_flux * filter_curve * filter_wavelength
    eff_lambda = integrate.simpson(multi_flux, x=filter_wavelength)/integrate.simpson(multi_band, x=filter_wavelength)
    
    return eff_lambda

def calculate_pivot_lambda(filter_curve, filter_wavelength):
    """
    calculate the reference pivot wavelength of the filter band, see convention B in Gordon et al. (2022)
    
    Args:
        filter_curve (np.array): filter transmission curve over the filter_wavelength
        filter_wavelength (np.array): wavelengths in unit Angstroem in the filter band 
    
     Returns:
        float: pivot wavelength in unit Angstroem
    """
    multi_flux = filter_curve * filter_wavelength
    multi_band = filter_curve / filter_wavelength
    piv_lambda = np.sqrt(integrate.simpson(multi_flux, x=filter_wavelength)/integrate.simpson(multi_band, x=filter_wavelength))
    
    return piv_lambda

def calculate_flux_ref(filter_wavelength, calspec_flux, wave_ref):
    """
    calculate the flux at the reference wavelength of the filter band
    
    Args:
        filter_wavelength (np.array): wavelengths in unit Angstroem in the filter band 
        calspec_flux (np.array): converted flux in units of the calpec source in the filter band
        wave_ref (float): reference wavelength in unit Angstroem
    
    Returns:
        float: flux at reference wavelength in unit erg/(s*cm^2*AA)
    """
    
    flux_ref = np.interp(wave_ref, filter_wavelength, calspec_flux)
    return flux_ref

def compute_color_cor(filter_curve, filter_wavelength , flux_ref, wave_ref, flux_source):
    """
    Compute the color correction factor K given the filter bandpass, reference spectrum (CALSPEC),
    and source spectrum model.  To use this color correction, divide the flux density
    for a band by K.  Such color corrections are needed to compute the correct
    flux density at the reference wavelength for a source with the flux_source
    spectral shape in the photometric convention that provides the flux density
    at a reference wavelength (convention B, see Gordon et al. 2022, The Astronomical Journal 163:267, for details).
    Thus the flux density value found by applying the calibration factor on the found detected electrons 
    of an arbitrary source should be divided by K (for the appropriate filter and spectral shape) 
    to produce the flux density at the reference wavelength of the filter. 
    The color correction adjusts the calibration factor to align the reference spectral shape 
    with the current source, which results in the correct flux density at the reference wavelength.

    Args:
    filter_curve (np.array): transmission of the filter bandpass
    filter_wavelength (np.array): the wavelengths of the filter bandpass, flux_ref, and flux_source in unit Angstroem
    flux_ref (np.array): reference flux density F(lambda) as a function of wavelength
    wave_ref (float): reference wavelength in unit Angstroem
    flux_source (np.array): source flux density F(lambda) as a function of wavelength in CALSPEC unit erg/(s * cm^2 * AA)
    
    Returns:
        float: color correction factor K
    """
    # get the flux densities at the reference wavelength
    flux_source_lambda_ref = calculate_flux_ref(filter_wavelength, flux_source, wave_ref)
    flux_ref_lambda_ref = calculate_flux_ref(filter_wavelength, flux_ref, wave_ref)

    # compute the top and bottom integrals
    int_source = integrate.simpson(filter_wavelength * filter_curve * flux_source / flux_source_lambda_ref, x=filter_wavelength)
    int_ref = integrate.simpson(filter_wavelength * filter_curve * flux_ref / flux_ref_lambda_ref, x=filter_wavelength)

    return int_source / int_ref

def calculate_band_irradiance(filter_curve, calspec_flux, filter_wavelength):
    """
    calculate the integrated band flux, irradiance of a calspec source in the filter band
    to determine the apparent magnitude
    
    Args:
        filter_curve (np.array): filter transmission curve over the filter_wavelength
        calspec_flux (np.array): converted flux in units of erg/(s*cm^2*AA) of the calpec source in the filter band
        filter_wavelength (np.array): wavelengths in units Angstroem in the filter band 
    
    Returns:
        float: band irradiance of the calspec star in unit erg/(s*cm^2)
    """
    multi_flux = calspec_flux * filter_curve
    irrad = integrate.simpson(multi_flux, x=filter_wavelength)
    
    return irrad


def aper_phot(image, encircled_radius, frac_enc_energy=1., method='subpixel', subpixels=5,
              background_sub=False, r_in=5, r_out=10, centering_method='xy', centroid_roi_radius=5):
    """
    Returns the flux in photo-electrons of a point source, either by placing an aperture using a 
        centroiding method, or by using WCS information.
    Background subtraction can be done optionally using a user defined circular annulus.
    
    Parameters:
        image (corgidrp.data.Image): combined source exposure image
        encircled_radius (float): pixel radius of the circular aperture to sum the flux
        frac_enc_energy (float): fraction of encircled energy inside the encircled_radius of the PSF, inverse aperture correction, 0...1
        method (str): {‘exact’, ‘center’, ‘subpixel’}, The method used to determine the overlap of the aperture on the pixel grid, 
        default is 'exact'. For detailed description see https://photutils.readthedocs.io/en/stable/api/photutils.aperture.CircularAnnulus.html
        subpixels (int): For the 'subpixel' method, resample pixels by this factor in each dimension. That is, each pixel is divided 
                         into subpixels**2 subpixels. This keyword is ignored unless method='subpixel', default is 5
        background_sub (boolean): background can be determine from a circular annulus (default: False).
        r_in (float): inner radius of circular annulus in pixels, (default: 5)
        r_out (float): outer radius of circular annulus in pixels, (default: 10)
        centering_method (str): 'xy' for centroiding or 'wcs' for WCS-based centering.
        centroid_roi_radius (int or float): Half-size of the box around the peak,
                                   in pixels. Adjust based on desired λ/D.
    
    Returns:
        tuple: (flux, flux_err) or (flux, flux_err, back) if background_sub is True.
    """
    if frac_enc_energy <= 0 or frac_enc_energy > 1:
        raise ValueError("frac_enc_energy {0} should be within 0 < fee <= 1".format(str(frac_enc_energy)))
    
    # Work on a copy so that background subtraction does not alter original data.
    dat = image.data.copy()
    
    # Determine the center position using either WCS or centroid method.
    if centering_method == 'wcs':
        ra = image.pri_hdr['RA']
        dec = image.pri_hdr['DEC']
        target_skycoord = SkyCoord(ra=ra, dec=dec, unit='deg')
        w = wcs.WCS(image.ext_hdr)
        pos = wcs.utils.skycoord_to_pixel(target_skycoord, w, origin=1)
    elif centering_method == 'xy':
        x_center, y_center = centroid_with_roi(image.data, centroid_roi_radius)
        pos = (x_center, y_center)
    else:
        raise ValueError("Invalid centering_method. Choose 'xy' or 'wcs'.")
    
    # Optionally subtract the background.
    if background_sub:
        #This is essentially the median in a circular annulus 
        bkg = LocalBackground(r_in, r_out)
        back = bkg(dat, pos[0], pos[1], mask=image.dq.astype(bool))
        dat -= back

    # Create the circular aperture and compute photometry.
    aper = CircularAperture(pos, encircled_radius)
    aperture_sums, aperture_sums_errs = aper.do_photometry(
        dat,
        error=image.err[0],
        mask=image.dq.astype(bool),
        method=method,
        subpixels=subpixels
    )
    
    flux = aperture_sums[0] / frac_enc_energy
    flux_err = aperture_sums_errs[0] / frac_enc_energy
    
    if background_sub:
        return flux, flux_err, back
    else:
        return flux, flux_err


def phot_by_gauss2d_fit(image, fwhm, fit_shape=None, background_sub=False, r_in=5,
                        r_out=10, centering_method='xy', centroid_roi_radius=5):
    """
    Returns the flux in photo-electrons using a 2D Gaussian fit. Finds the star
        center either by placing an aperture using a centroiding method, or by using 
        WCS information.
    Allows optional background subtraction and selection of centering method.
    
    Parameters:
        image (corgidrp.data.Image): the source image.
        fwhm (float): Estimated full-width at half maximum.
        fit_shape (int or tuple, optional): Fitting region shape. If a scalar, then 
            it is assumed to be a square. If `None`, then the shape of the input 'data'.
            It must be an odd value and should be much bigger than fwhm.
        background_sub (bool): If True, subtract background.
        r_in (float): Inner annulus radius.
        r_out (float): Outer annulus radius.
        centering_method (str): 'xy' or 'wcs' centering.
        centroid_roi_radius (int or float): Half-size of the box around the peak,
                                   in pixels. Adjust based on desired λ/D.
    
    Returns:
        tuple: (flux, flux_err)
    """
    # Determine the star center via WCS or centroid method.
    if centering_method == 'wcs':
        ra = image.pri_hdr['RA']
        dec = image.pri_hdr['DEC']
        target_skycoord = SkyCoord(ra=ra, dec=dec, unit='deg')
        w = wcs.WCS(image.ext_hdr)
        pos = wcs.utils.skycoord_to_pixel(target_skycoord, w, origin=1)
    elif centering_method == 'xy':
        x_center, y_center = centroid_with_roi(image.data, centroid_roi_radius)
        pos = (x_center, y_center)
    else:
        raise ValueError("Invalid centering_method. Choose 'xy' or 'wcs'.")

    # Work on a copy so that background subtraction does not alter original data.
    dat = image.data.copy()

    if background_sub:
        bkg = LocalBackground(r_in, r_out)
        back = bkg(dat, pos[0], pos[1], mask=image.dq.astype(bool))
        dat -= back

    # fit_2dgaussian: error weighting raises exception if error is zero
    err = image.err[0].copy()
    err[err == 0] = np.finfo(np.float32).eps

    if fit_shape is None:
        fit_shape = image.data.shape[0] - 1

    psf_phot = fit_2dgaussian(dat, xypos=pos, fwhm=fwhm, fit_shape=fit_shape,
                              mask=image.dq.astype(bool), error=err)
    flux = psf_phot.results['flux_fit'][0]
    flux_err = psf_phot.results['flux_err'][0]

    if background_sub:
        return [flux, flux_err, back]
    else:
        return [flux, flux_err]


def calibrate_fluxcal_aper(dataset_or_image, flux_or_irr = 'flux', phot_kwargs=None):
    """
    fills the FluxcalFactors calibration product values for one filter band,
    calculates the flux calibration factors by aperture photometry.
    The band flux values are divided by the found photoelectrons.
    Propagates also errors to flux calibration factor calfile.
    Background subtraction can be done optionally using a user defined circular annulus.
    
    The photometry parameters are controlled via the `phot_kwargs` dictionary.
    Defaults are provided below if these parameters are not defined. 
    Accepted keywords:
        'encircled_radius' (float): The radius of the circular aperture used for photometry.
        'frac_enc_energy' (float): The fraction of the total flux expected to be enclosed 
            within the aperture. Must be in the range (0, 1].
        'method' (str): The photometry method to use. For example, 'subpixel' indicates subpixel 
            sampling for the aperture.
        'subpixels' (int): The number of subpixels per pixel to use in the photometry calculation 
            or improved resolution.
        'background_sub' (bool): Flag indicating whether to subtract background using an annulus.
        'r_in' (float): The inner radius of the annulus used for background estimation.
        'r_out' (float): The outer radius of the annulus used for background estimation.
        'centering_method' (str): The method for determining the star's center. Options include 
            'xy' for centroiding or 'wcs' for WCS-based centering.
        'centroid_roi_radius' (int or float): Half-size of the box around the peak,
                                   in pixels. Adjust based on desired λ/D.
    
    Parameters:
        dataset_or_image:
            A corgidrp.data.Dataset or a single corgidrp.data.Image from which to compute 
            the calibration factor. Should already be normalized for exposure time.
        flux_or_irr (str, optional): Whether flux ('flux') or in-band irradiance ('irr) should 
            be used.
        phot_kwargs (dict, optional):
            A dictionary of keyword arguments controlling the aperture photometry.

    Returns:
        FluxcalFactor:
            A calibration object containing the computed flux calibration factor and its 
            associated error.
    """
    if isinstance(dataset_or_image, corgidrp.data.Dataset):
        image = dataset_or_image[0]
        dataset = dataset_or_image
    else:
        image = dataset_or_image
        dataset = corgidrp.data.Dataset([image])
    
    if phot_kwargs is None:
        phot_kwargs = {
            'encircled_radius': 5,
            'frac_enc_energy': 1.0,
            'method': 'subpixel',
            'subpixels': 5,
            'background_sub': False,
            'r_in': 5,
            'r_out': 10,
            'centering_method': 'xy',
            'centroid_roi_radius': 5
        }
    
    star_name = image.pri_hdr["TARGET"]
    filter_name = image.ext_hdr["CFAMNAME"]
    filter_file = get_filter_name(image)
    
    # Read filter and CALSPEC data.
    wave, filter_trans = read_filter_curve(filter_file)
    calspec_filepath = get_calspec_file(star_name) 
    flux_ref = read_cal_spec(calspec_filepath, wave)
    
    if flux_or_irr == 'flux':
        flux = calculate_band_flux(filter_trans, flux_ref, wave)
    elif flux_or_irr == 'irr':
        flux = calculate_band_irradiance(filter_trans, flux_ref, wave)
    else:
        raise ValueError("Invalid flux method. Choose 'flux' or 'irr'.")
    
    result = aper_phot(image, **phot_kwargs)
    if phot_kwargs.get('background_sub', False):
        ap_sum, ap_sum_err, back = result
    else:
        ap_sum, ap_sum_err = result

    fluxcal_fac = flux / ap_sum
    fluxcal_fac_err = flux / ap_sum**2 * ap_sum_err

    fluxcal_obj = corgidrp.data.FluxcalFactor(
        np.array([[fluxcal_fac]]),
        err=np.array([[[fluxcal_fac_err]]]),
        pri_hdr=image.pri_hdr,
        ext_hdr=image.ext_hdr,
        input_dataset=dataset
    )
<<<<<<< HEAD
    fluxcal_obj.pri_hdr["TARGET"] = star_name
    fluxcal_obj.ext_hdr["CFAMNAME"] = filter_name
=======
>>>>>>> a432b1d8

    # If background subtraction was performed, set the LOCBACK keyword.
    if phot_kwargs.get('background_sub', False):
        # Here, "back" is the third value returned from phot_by_gauss2d_fit.
        fluxcal_obj.ext_hdr['LOCBACK'] = back

    # Append to or create a HISTORY entry in the header.
    history_entry = "Flux calibration factor was determined by aperture photometry."
    fluxcal_obj.ext_hdr.add_history(history_entry)

    return fluxcal_obj


def calibrate_fluxcal_gauss2d(dataset_or_image, flux_or_irr = 'flux', phot_kwargs=None):
    """
    fills the FluxcalFactors calibration product values for one filter band,
    calculates the flux calibration factors by fitting a 2D Gaussian.
    The band flux values are divided by the found photoelectrons.
    Propagates also errors to flux calibration factor calfile.
    Background subtraction can be done optionally using a user defined circular annulus.
    
    All photometry settings are provided via the phot_kwargs dictionary.
    Defaults are provided below if these parameters are not defined. 
    Accepted keywords:
        'fwhm' (float): The expected full width at half maximum.
        'fit_shape' (int or tuple): Fitting region shape.
        'background_sub' (bool): Flag indicating whether to subtract background using an annulus.
        'r_in' (float): The inner radius of the annulus used for background estimation.
        'r_out' (float): The outer radius of the annulus used for background estimation.
        'centering_method' (str): The method for determining the star's center. Options include 
            'xy' for centroiding or 'wcs' for WCS-based centering.
        'centroid_roi_radius' (int or float): Half-size of the box around the peak,
            in pixels. Adjust based on desired λ/D.

    Parameters:
    dataset_or_image:
        A corgidrp.data.Dataset or a single corgidrp.data.Image from which to compute 
        the calibration factor. Should already be normalized for exposure time.
    flux_or_irr (str, optional): Whether flux ('flux') or in-band irradiance ('irr) should 
        be used.
    phot_kwargs (dict, optional):
        A dictionary of keyword arguments controlling the aperture photometry.
            
    Returns:
        FluxcalFactor calibration object.
    """
    if isinstance(dataset_or_image, corgidrp.data.Dataset):
        image = dataset_or_image[0]
        dataset = dataset_or_image
    else:
        image = dataset_or_image
        dataset = corgidrp.data.Dataset([image])
    
    if phot_kwargs is None:
        phot_kwargs = {
        'fwhm': 3,
        'fit_shape': None,
        'background_sub': False,
        'r_in': 5,
        'r_out': 10,
        'centering_method': 'xy',
        'centroid_roi_radius': 5
    }

    star_name = image.pri_hdr["TARGET"]
    filter_file = get_filter_name(image)
    
    wave, filter_trans = read_filter_curve(filter_file)
    calspec_filepath = get_calspec_file(star_name)
    flux_ref = read_cal_spec(calspec_filepath, wave)
    
    if flux_or_irr == 'flux':
        flux = calculate_band_flux(filter_trans, flux_ref, wave)
    elif flux_or_irr == 'irr':
        flux = calculate_band_irradiance(filter_trans, flux_ref, wave)
    else:
        raise ValueError("Invalid flux method. Choose 'flux' or 'irr'.")
    
    if phot_kwargs.get('background_sub', False):
        flux_sum, flux_sum_err, back = phot_by_gauss2d_fit(image, **phot_kwargs)
    else:
        flux_sum, flux_sum_err = phot_by_gauss2d_fit(image, **phot_kwargs)
    
    fluxcal_fac = flux / flux_sum
    fluxcal_fac_err = flux / flux_sum**2 * flux_sum_err

    fluxcal_obj = corgidrp.data.FluxcalFactor(
        np.array([[fluxcal_fac]]),
        err=np.array([[[fluxcal_fac_err]]]),
        pri_hdr=image.pri_hdr,
        ext_hdr=image.ext_hdr,
        input_dataset=dataset
    )
    
    # If background subtraction was performed, set the LOCBACK keyword.
    if phot_kwargs.get('background_sub', False):
        # Here, "back" is the third value returned from phot_by_gauss2d_fit.
        fluxcal_obj.ext_hdr['LOCBACK'] = back

    # Append to or create a HISTORY entry in the header.
    history_entry = "Flux calibration factor was determined by a Gaussian 2D fit photometry."
    fluxcal_obj.ext_hdr.add_history(history_entry)
    
    return fluxcal_obj<|MERGE_RESOLUTION|>--- conflicted
+++ resolved
@@ -472,11 +472,6 @@
         ext_hdr=image.ext_hdr,
         input_dataset=dataset
     )
-<<<<<<< HEAD
-    fluxcal_obj.pri_hdr["TARGET"] = star_name
-    fluxcal_obj.ext_hdr["CFAMNAME"] = filter_name
-=======
->>>>>>> a432b1d8
 
     # If background subtraction was performed, set the LOCBACK keyword.
     if phot_kwargs.get('background_sub', False):
