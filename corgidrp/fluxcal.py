# This module is written to do an absolute flux calibration observing a standard star having CALSPEC data.
import glob
import os
import numpy as np
from astropy.io import fits, ascii
from astropy import wcs
from astropy.io import fits, ascii
from astropy.coordinates import SkyCoord
import corgidrp
import corgidrp.l4_to_tda as l4_to_tda
from photutils.aperture import CircularAperture
from photutils.background import LocalBackground
from photutils.psf import fit_2dgaussian
from scipy import integrate
from corgidrp.astrom import centroid_with_roi
import urllib

# Dictionary of anticipated bright and dim CASLPEC standard star names and corresponding fits names
calspec_names= {
# bright standards
'109 Vir': '109vir_stis_005.fits',
'Vega': 'alpha_lyr_stis_011.fits',
'Eta Uma': 'etauma_stis_008.fits',
'Lam Lep': 'lamlep_stis_008.fits',
'KSI2 CETI': 'ksi2ceti_stis_008.fits',
# dim standards
'TYC 4433-1800-1': '1808347_stiswfc_006.fits',
'TYC 4205-1677-1': '1812095_stisnic_008.fits',
'TYC 4212-455-1': '1757132_stiswfc_006.fits',
'TYC 4209-1396-1': '1805292_stisnic_008.fits',
'TYC 4413-304-1': 'p041c_stisnic_010.fits',
'UCAC3 313-62260': 'kf08t3_stisnic_005.fits',
'BPS BS 17447-0067': '1802271_stiswfcnic_006.fits',
'TYC 4424-1286-1': '1732526_stisnic_009.fits',
'GSC 02581-02323': 'p330e_stiswfcnic_007.fits',
'TYC 4207-219-1': '1740346_stisnic_005.fits'
}

calspec_url = 'https://archive.stsci.edu/hlsps/reference-atlases/cdbs/current_calspec/'

def get_calspec_file(star_name):
    """
    download the corresponding CALSPEC fits file and return the file path
    
    Args:
        star_name (str): 
    
    Returns:
        str: file path
    """
    if star_name not in calspec_names:
        raise ValueError('{0} is not in list of anticipated standard stars {1}, please check naming'.format(star_name, calspec_names.keys()) )
    fits_name = calspec_names.get(star_name)
    # TODO: be flexible with the version of the calspec fits file, so essentially, the number in the name should not matter
    fits_url = calspec_url + fits_name
    try:
        calspec_dir = os.path.join(os.path.dirname(corgidrp.config_filepath), "calspec_data")
        if not os.path.exists(calspec_dir):
            os.mkdir(calspec_dir)
        file_name, headers = urllib.request.urlretrieve(fits_url, filename =  os.path.join(calspec_dir, fits_name))
    except:
        raise Exception("cannot access CALSPEC archive web page and/or download {0}".format(fits_name))
    return file_name

def get_filter_name(image):
    """
    return the name of the transmission curve csv file of used color filter
    
    Args:
        image (corgidrp.image): image of the observed calstar
    
    Returns:
        str: filepath of the selected filter curve
    """
    datadir = os.path.join(os.path.dirname(__file__), "data", "filter_curves")
    filters = os.path.join(datadir, "*.csv")
    filter = image.ext_hdr['CFAMNAME']
    filter_names = os.listdir(datadir)

    filter_name = [name for name in filter_names if filter in name]
    if filter_name == []:
        raise ValueError("there is no filter available with name {0}".format(filter))
    else:
        return os.path.join(datadir,filter_name[0])

def read_filter_curve(filter_filename):
    """
    read the transmission curve csv file of the color filters
    
    Args:
        filter_filename (str): file name of the transmission curve data
    
    Returns:
        lambda_nm (np.array): wavelength in unit Angstroem
        transmission (np.array): transmission of the filter < 1
    """
    tab = ascii.read(filter_filename, format='csv', header_start = 3, data_start = 4)
    lambda_nm = tab['lambda_nm'].data #unit nm
    transmission = tab['%T'].data
    return lambda_nm * 10 , transmission/100.

def read_cal_spec(calspec_filename, filter_wavelength):
    """
    read the calspec flux density data interpolated on the wavelength grid of the transmission curve
    
    Args:
        calspec_filename (str): file name of the CALSPEC fits file
        filter_wavelength (np.array): wavelength grid of the transmission curve in unit Angstroem
    
    Returns:
        np.array: flux density in Jy interpolated on the wavelength grid of the transmission curve 
        in CALSPEC units erg/(s * cm^2 * AA)
    """
    hdulist = fits.open(calspec_filename)
    data = hdulist[1].data
    hdulist.close()
    w = data['WAVELENGTH'] #wavelength in Angstroem
    flux = data['FLUX']
    flux = flux[(w<=filter_wavelength[-1]) & (w>=filter_wavelength[0])] #erg/(s*cm^2*AA)
    w = w[(w<=filter_wavelength[-1]) & (w>=filter_wavelength[0])]

    #interpolate on transmission curve wavelengths
    flux_inter = np.interp(filter_wavelength, w, flux)
    
    return flux_inter

def calculate_band_flux(filter_curve, calspec_flux, filter_wavelength):
    """
    calculate the average band flux of a calspec source in the filter band, see convention A in Gordon et al. (2022)
    TBC if needed at all
    
    Args:
        filter_curve (np.array): filter transmission curve over the filter_wavelength
        calspec_flux (np.array): converted flux in units of erg/(s*cm^2*AA) of the calpec source in the filter band
        filter_wavelength (np.array): wavelengths in units Angstroem in the filter band 
    
    Returns:
        float: average band flux of the calspec star in unit erg/(s*cm^2*AA)
    """
    multi_flux = calspec_flux * filter_curve * filter_wavelength
    multi_band = filter_curve * filter_wavelength
    aver_flux = integrate.simpson(multi_flux, x=filter_wavelength)/integrate.simpson(multi_band, x=filter_wavelength)
    
    return aver_flux

def calculate_effective_lambda(filter_curve, calspec_flux, filter_wavelength):
    """
    calculate the effective wavelength of a calspec source in the filter band, see convention A in Gordon et al. (2022)
    TBC if needed at all
    
    Args:
        filter_curve (np.array): filter transmission curve over the filter_wavelength
        calspec_flux (np.array): converted flux in units of the calpec source in the filter band
        filter_wavelength (np.array): wavelengths in units nm in the filter band 
    
    Returns:
        float: effective wavelength in unit Angstroem
    """
    multi_flux = calspec_flux * filter_curve * np.square(filter_wavelength)
    multi_band = calspec_flux * filter_curve * filter_wavelength
    eff_lambda = integrate.simpson(multi_flux, x=filter_wavelength)/integrate.simpson(multi_band, x=filter_wavelength)
    
    return eff_lambda

def calculate_pivot_lambda(filter_curve, filter_wavelength):
    """
    calculate the reference pivot wavelength of the filter band, see convention B in Gordon et al. (2022)
    
    Args:
        filter_curve (np.array): filter transmission curve over the filter_wavelength
        filter_wavelength (np.array): wavelengths in unit Angstroem in the filter band 
    
     Returns:
        float: pivot wavelength in unit Angstroem
    """
    multi_flux = filter_curve * filter_wavelength
    multi_band = filter_curve / filter_wavelength
    piv_lambda = np.sqrt(integrate.simpson(multi_flux, x=filter_wavelength)/integrate.simpson(multi_band, x=filter_wavelength))
    
    return piv_lambda

def calculate_flux_ref(filter_wavelength, calspec_flux, wave_ref):
    """
    calculate the flux at the reference wavelength of the filter band
    
    Args:
        filter_wavelength (np.array): wavelengths in unit Angstroem in the filter band 
        calspec_flux (np.array): converted flux in units of the calpec source in the filter band
        wave_ref (float): reference wavelength in unit Angstroem
    
    Returns:
        float: flux at reference wavelength in unit erg/(s*cm^2*AA)
    """
    
    flux_ref = np.interp(wave_ref, filter_wavelength, calspec_flux)
    return flux_ref

def calculate_vega_mag(source_flux, filter_file):
    """
    determine the apparent Vega magnitude of the source with known flux in CALSPEC units (erg/(s * cm^2 *AA)
    in the used filter band.
    
    Args:
        source_flux (float): source flux usually determined by applying the FluxcalFactor
        filter_file (str): name of the file with the transmission data of the corresponding color filter
    
    Returns:
        float: the apparent VEGA magnitude
    """
    
    wave, filter_trans = read_filter_curve(filter_file)
    # calculate the flux of VEGA and the source star from the user given CALSPEC file binned on the wavelength grid of the filter
    vega_filepath = get_calspec_file('Vega')
    vega_sed = read_cal_spec(vega_filepath, wave)

    vega_flux = calculate_band_flux(filter_trans, vega_sed, wave)
    #calculate apparent vega magnitude
    vega_mag = -2.5 * np.log10(source_flux/vega_flux)
    
    return vega_mag


def compute_color_cor(filter_curve, filter_wavelength , flux_ref, wave_ref, flux_source):
    """
    Compute the color correction factor K given the filter bandpass, reference spectrum (CALSPEC),
    and source spectrum model.  To use this color correction, divide the flux density
    for a band by K.  Such color corrections are needed to compute the correct
    flux density at the reference wavelength for a source with the flux_source
    spectral shape in the photometric convention that provides the flux density
    at a reference wavelength (convention B, see Gordon et al. 2022, The Astronomical Journal 163:267, for details).
    Thus the flux density value found by applying the calibration factor on the found detected electrons 
    of an arbitrary source should be divided by K (for the appropriate filter and spectral shape) 
    to produce the flux density at the reference wavelength of the filter. 
    The color correction adjusts the calibration factor to align the reference spectral shape 
    with the current source, which results in the correct flux density at the reference wavelength.

    Args:
    filter_curve (np.array): transmission of the filter bandpass
    filter_wavelength (np.array): the wavelengths of the filter bandpass, flux_ref, and flux_source in unit Angstroem
    flux_ref (np.array): reference flux density F(lambda) as a function of wavelength
    wave_ref (float): reference wavelength in unit Angstroem
    flux_source (np.array): source flux density F(lambda) as a function of wavelength in CALSPEC unit erg/(s * cm^2 * AA)
    
    Returns:
        float: color correction factor K
    """
    # get the flux densities at the reference wavelength
    flux_source_lambda_ref = calculate_flux_ref(filter_wavelength, flux_source, wave_ref)
    flux_ref_lambda_ref = calculate_flux_ref(filter_wavelength, flux_ref, wave_ref)

    # compute the top and bottom integrals
    int_source = integrate.simpson(filter_wavelength * filter_curve * flux_source / flux_source_lambda_ref, x=filter_wavelength)
    int_ref = integrate.simpson(filter_wavelength * filter_curve * flux_ref / flux_ref_lambda_ref, x=filter_wavelength)

    return int_source / int_ref

def calculate_band_irradiance(filter_curve, calspec_flux, filter_wavelength):
    """
    calculate the integrated band flux, irradiance of a calspec source in the filter band
    to determine the apparent magnitude
    
    Args:
        filter_curve (np.array): filter transmission curve over the filter_wavelength
        calspec_flux (np.array): converted flux in units of erg/(s*cm^2*AA) of the calpec source in the filter band
        filter_wavelength (np.array): wavelengths in units Angstroem in the filter band 
    
    Returns:
        float: band irradiance of the calspec star in unit erg/(s*cm^2)
    """
    multi_flux = calspec_flux * filter_curve
    irrad = integrate.simpson(multi_flux, x=filter_wavelength)
    
    return irrad


def aper_phot(image, encircled_radius, frac_enc_energy=1., method='subpixel', subpixels=5,
              background_sub=False, r_in=5, r_out=10, centering_method='xy', centroid_roi_radius=5,
              centering_initial_guess=None):
    """
    Returns the flux in photo-electrons of a point source, either by placing an aperture using a 
        centroiding method, or by using WCS information.
    Background subtraction can be done optionally using a user defined circular annulus.
    
    Parameters:
        image (corgidrp.data.Image): combined source exposure image
        encircled_radius (float): pixel radius of the circular aperture to sum the flux
        frac_enc_energy (float): fraction of encircled energy inside the encircled_radius of the PSF, inverse aperture correction, 0...1
        method (str): {‘exact’, ‘center’, ‘subpixel’}, The method used to determine the overlap of the aperture on the pixel grid, 
        default is 'exact'. For detailed description see https://photutils.readthedocs.io/en/stable/api/photutils.aperture.CircularAnnulus.html
        subpixels (int): For the 'subpixel' method, resample pixels by this factor in each dimension. That is, each pixel is divided 
                         into subpixels**2 subpixels. This keyword is ignored unless method='subpixel', default is 5
        background_sub (boolean): background can be determine from a circular annulus (default: False).
        r_in (float): inner radius of circular annulus in pixels, (default: 5)
        r_out (float): outer radius of circular annulus in pixels, (default: 10)
        centering_method (str): 'xy' for centroiding or 'wcs' for WCS-based centering.
        centroid_roi_radius (int or float): Half-size of the box around the peak,
                                   in pixels. Adjust based on desired λ/D.
        centering_initial_guess (tuple): (Optional) (x,y) initial guess to perform centroiding.  
    
    Returns:
        tuple: (flux, flux_err) or (flux, flux_err, back) if background_sub is True.
    """
    if frac_enc_energy <= 0 or frac_enc_energy > 1:
        raise ValueError("frac_enc_energy {0} should be within 0 < fee <= 1".format(str(frac_enc_energy)))
    
    # Work on a copy so that background subtraction does not alter original data.
    dat = image.data.copy()
    
    # Determine the center position using either WCS or centroid method.
    if centering_method == 'wcs':
        ra = image.pri_hdr['RA']
        dec = image.pri_hdr['DEC']
        target_skycoord = SkyCoord(ra=ra, dec=dec, unit='deg')
        w = wcs.WCS(image.ext_hdr)
        pos = wcs.utils.skycoord_to_pixel(target_skycoord, w, origin=1)
    elif centering_method == 'xy':
        x_center, y_center = centroid_with_roi(image.data, centroid_roi_radius, centering_initial_guess)
        pos = (x_center, y_center)
    else:
        raise ValueError("Invalid centering_method. Choose 'xy' or 'wcs'.")
    
    # Optionally subtract the background.
    if background_sub:
        #This is essentially the median in a circular annulus 
        bkg = LocalBackground(r_in, r_out)
        print("in fluxcal", pos[0], pos[1])
        back = bkg(dat, pos[0], pos[1], mask=image.dq.astype(bool))
        dat -= back

    # Create the circular aperture and compute photometry.
    aper = CircularAperture(pos, encircled_radius)
    aperture_sums, aperture_sums_errs = aper.do_photometry(
        dat,
        error=image.err[0],
        mask=image.dq.astype(bool),
        method=method,
        subpixels=subpixels
    )
    
    flux = aperture_sums[0] / frac_enc_energy
    flux_err = aperture_sums_errs[0] / frac_enc_energy
    
    if background_sub:
        return flux, flux_err, back
    else:
        return flux, flux_err


def phot_by_gauss2d_fit(image, fwhm, fit_shape=None, background_sub=False, r_in=5,
                        r_out=10, centering_method='xy', centroid_roi_radius=5,
                        centering_initial_guess=None):
    """
    Returns the flux in photo-electrons using a 2D Gaussian fit. Finds the star
        center either by placing an aperture using a centroiding method, or by using 
        WCS information.
    Allows optional background subtraction and selection of centering method.
    
    Parameters:
        image (corgidrp.data.Image): the source image.
        fwhm (float): Estimated full-width at half maximum.
        fit_shape (int or tuple, optional): Fitting region shape. If a scalar, then 
            it is assumed to be a square. If `None`, then the shape of the input 'data'.
            It must be an odd value and should be much bigger than fwhm.
        background_sub (bool): If True, subtract background.
        r_in (float): Inner annulus radius.
        r_out (float): Outer annulus radius.
        centering_method (str): 'xy' or 'wcs' centering.
        centroid_roi_radius (int or float): Half-size of the box around the peak,
                                   in pixels. Adjust based on desired λ/D.
        centering_initial_guess (tuple): (Optional) (x,y) initial guess to perform centroiding.
    
    Returns:
        tuple: (flux, flux_err)
    """
    # Determine the star center via WCS or centroid method.
    if centering_method == 'wcs':
        ra = image.pri_hdr['RA']
        dec = image.pri_hdr['DEC']
        target_skycoord = SkyCoord(ra=ra, dec=dec, unit='deg')
        w = wcs.WCS(image.ext_hdr)
        pos = wcs.utils.skycoord_to_pixel(target_skycoord, w, origin=1)
    elif centering_method == 'xy':
        x_center, y_center = centroid_with_roi(image.data, centroid_roi_radius, centering_initial_guess)
        pos = (x_center, y_center)
    else:
        raise ValueError("Invalid centering_method. Choose 'xy' or 'wcs'.")

    # Work on a copy so that background subtraction does not alter original data.
    dat = image.data.copy()

    if background_sub:
        bkg = LocalBackground(r_in, r_out)
        back = bkg(dat, pos[0], pos[1], mask=image.dq.astype(bool))
        dat -= back

    # fit_2dgaussian: error weighting raises exception if error is zero
    err = image.err[0].copy()
    err[err == 0] = np.finfo(np.float32).eps

    if fit_shape is None:
        fit_shape = image.data.shape[0] - 1

    psf_phot = fit_2dgaussian(dat, xypos=pos, fwhm=fwhm, fit_shape=fit_shape,
                              mask=image.dq.astype(bool), error=err)
    flux = psf_phot.results['flux_fit'][0]
    flux_err = psf_phot.results['flux_err'][0]

    if background_sub:
        return [flux, flux_err, back]
    else:
        return [flux, flux_err]


def calibrate_fluxcal_aper(dataset_or_image, flux_or_irr = 'flux', phot_kwargs=None):
    """
<<<<<<< HEAD
    Computes the FluxcalFactors calibration product values for one filter band by 
    aperture photometry.
    Expected in-band flux values are divided by the measured flux.
    Also propagates errors to flux calibration factor calfile.
=======
    fills the FluxcalFactors calibration product values for one filter band,
    calculates the flux calibration factors by aperture photometry.
    The band flux values are divided by the found photoelectrons/s.
    Propagates also errors to flux calibration factor calfile.
>>>>>>> 50fbb1fc
    Background subtraction can be done optionally using a user defined circular annulus.
    
    The photometry parameters are controlled via the `phot_kwargs` dictionary.
    Defaults are provided below if these parameters are not defined. 
    Accepted keywords:
        'encircled_radius' (float): The radius of the circular aperture used for photometry.
        'frac_enc_energy' (float): The fraction of the total flux expected to be enclosed 
            within the aperture. Must be in the range (0, 1].
        'method' (str): The photometry method to use. For example, 'subpixel' indicates subpixel 
            sampling for the aperture.
        'subpixels' (int): The number of subpixels per pixel to use in the photometry calculation 
            or improved resolution.
        'background_sub' (bool): Flag indicating whether to subtract background using an annulus.
        'r_in' (float): The inner radius of the annulus used for background estimation.
        'r_out' (float): The outer radius of the annulus used for background estimation.
        'centering_method' (str): The method for determining the star's center. Options include 
            'xy' for centroiding or 'wcs' for WCS-based centering.
        'centroid_roi_radius' (int or float): Half-size of the box around the peak,
                                   in pixels. Adjust based on desired λ/D.
        'centering_initial_guess' (tuple): (Optional) (x,y) initial guess to perform centroiding.
    
    Parameters:
        dataset_or_image (corgidrp.data.Dataset or corgidrp.data.Image): Image(s) to compute 
            the calibration factor. Should already be normalized for exposure time.
        flux_or_irr (str, optional): Whether flux ('flux') or in-band irradiance ('irr) should 
            be used.
        phot_kwargs (dict, optional): A dictionary of keyword arguments controlling the aperture 
            photometry function.

    Returns:
        FluxcalFactor (corgidrp.data.FluxcalFactor): A calibration object containing the computed 
            flux calibration factor in (TO DO: what units should this be in)
    """
    if isinstance(dataset_or_image, corgidrp.data.Dataset):
        image = dataset_or_image[0]
        dataset = dataset_or_image
    else:
        image = dataset_or_image
        dataset = corgidrp.data.Dataset([image])
    
    if phot_kwargs is None:
        phot_kwargs = {
            'encircled_radius': 5,
            'frac_enc_energy': 1.0,
            'method': 'subpixel',
            'subpixels': 5,
            'background_sub': False,
            'r_in': 5,
            'r_out': 10,
            'centering_method': 'xy',
            'centroid_roi_radius': 5
        }
    
    star_name = image.pri_hdr["TARGET"]
    filter_name = image.ext_hdr["CFAMNAME"]
    filter_file = get_filter_name(image)
    
    # Read filter and CALSPEC data.
    wave, filter_trans = read_filter_curve(filter_file)
    calspec_filepath = get_calspec_file(star_name) 
    flux_ref = read_cal_spec(calspec_filepath, wave)
    
    if flux_or_irr == 'flux':
        flux = calculate_band_flux(filter_trans, flux_ref, wave)
    elif flux_or_irr == 'irr':
        flux = calculate_band_irradiance(filter_trans, flux_ref, wave)
    else:
        raise ValueError("Invalid flux method. Choose 'flux' or 'irr'.")
    
    result = aper_phot(image, **phot_kwargs)
    if phot_kwargs.get('background_sub', False):
        ap_sum, ap_sum_err, back = result
    else:
        ap_sum, ap_sum_err = result

    fluxcal_fac = flux / ap_sum
    fluxcal_fac_err = flux / ap_sum**2 * ap_sum_err

    fluxcal_obj = corgidrp.data.FluxcalFactor(
        np.array([[fluxcal_fac]]),
        err=np.array([[[fluxcal_fac_err]]]),
        pri_hdr=image.pri_hdr,
        ext_hdr=image.ext_hdr,
        input_dataset=dataset
    )

    # Compute and add zero point to the header for use later
    # Compute apparent magnitude of this star compared to Vega in this band
    mag_dataset = l4_to_tda.determine_app_mag(dataset, star_name)
    
    # Get the apparent magnitude from the updated dataset
    app_mag = mag_dataset[0].ext_hdr["APP_MAG"]

    # Compute zero point using real measured photons
    zp = app_mag + 2.5 * np.log10(ap_sum)
    fluxcal_obj.ext_hdr['ZP'] = zp

    # If background subtraction was performed, set the LOCBACK keyword.
    if phot_kwargs.get('background_sub', False):
        # Here, "back" is the third value returned from phot_by_gauss2d_fit.
        fluxcal_obj.ext_hdr['LOCBACK'] = back

    # Append to or create a HISTORY entry in the header.
    history_entry = "Flux calibration factor was determined by aperture photometry."
    fluxcal_obj.ext_hdr.add_history(history_entry)

    return fluxcal_obj


def calibrate_fluxcal_gauss2d(dataset_or_image, flux_or_irr = 'flux', phot_kwargs=None):
    """
<<<<<<< HEAD
    Computes the FluxcalFactors calibration product values for one filter band by 
    fitting a 2D Gaussian.
    Expected in-band flux values are divided by the measured flux.
    Also propagates errors to flux calibration factor calfile.
=======
    fills the FluxcalFactors calibration product values for one filter band,
    calculates the flux calibration factors by fitting a 2D Gaussian.
    The band flux values are divided by the found photoelectrons/s.
    Propagates also errors to flux calibration factor calfile.
>>>>>>> 50fbb1fc
    Background subtraction can be done optionally using a user defined circular annulus.
    
    All photometry settings are provided via the phot_kwargs dictionary.
    Defaults are provided below if these parameters are not defined. 
    Accepted keywords:
        'fwhm' (float): The expected full width at half maximum.
        'fit_shape' (int or tuple): Fitting region shape.
        'background_sub' (bool): Flag indicating whether to subtract background using an annulus.
        'r_in' (float): The inner radius of the annulus used for background estimation.
        'r_out' (float): The outer radius of the annulus used for background estimation.
        'centering_method' (str): The method for determining the star's center. Options include 
            'xy' for centroiding or 'wcs' for WCS-based centering.
        'centroid_roi_radius' (int or float): Half-size of the box around the peak,
            in pixels. Adjust based on desired λ/D.
        'centering_initial_guess' (tuple): (Optional) (x,y) initial guess to perform centroiding.

    Parameters:
        dataset_or_image (corgidrp.data.Dataset or corgidrp.data.Image): Image(s) to compute 
            the calibration factor. Should already be normalized for exposure time.
        flux_or_irr (str, optional): Whether flux ('flux') or in-band irradiance ('irr) should 
            be used.
        phot_kwargs (dict, optional): A dictionary of keyword arguments controlling the Gaussian 
            photometry function.
                
    Returns:
        FluxcalFactor (corgidrp.data.FluxcalFactor): A calibration object containing the computed 
            flux calibration factor in (TO DO: what units should this be in)
    """
    if isinstance(dataset_or_image, corgidrp.data.Dataset):
        image = dataset_or_image[0]
        dataset = dataset_or_image
    else:
        image = dataset_or_image
        dataset = corgidrp.data.Dataset([image])
    
    if phot_kwargs is None:
        phot_kwargs = {
        'fwhm': 3,
        'fit_shape': None,
        'background_sub': False,
        'r_in': 5,
        'r_out': 10,
        'centering_method': 'xy',
        'centroid_roi_radius': 5
    }

    star_name = image.pri_hdr["TARGET"]
    filter_file = get_filter_name(image)
    
    wave, filter_trans = read_filter_curve(filter_file)
    calspec_filepath = get_calspec_file(star_name)
    flux_ref = read_cal_spec(calspec_filepath, wave)
    
    if flux_or_irr == 'flux':
        flux = calculate_band_flux(filter_trans, flux_ref, wave)
    elif flux_or_irr == 'irr':
        flux = calculate_band_irradiance(filter_trans, flux_ref, wave)
    else:
        raise ValueError("Invalid flux method. Choose 'flux' or 'irr'.")
    
    if phot_kwargs.get('background_sub', False):
        gauss_sum, gauss_sum_err, back = phot_by_gauss2d_fit(image, **phot_kwargs)
    else:
        gauss_sum, gauss_sum_err = phot_by_gauss2d_fit(image, **phot_kwargs)
    
    fluxcal_fac = flux / gauss_sum
    fluxcal_fac_err = flux / gauss_sum**2 * gauss_sum_err

    fluxcal_obj = corgidrp.data.FluxcalFactor(
        np.array([[fluxcal_fac]]),
        err=np.array([[[fluxcal_fac_err]]]),
        pri_hdr=image.pri_hdr,
        ext_hdr=image.ext_hdr,
        input_dataset=dataset
    )

    # Compute and add zero point to the header for use later
    # Compute apparent magnitude using existing function
    mag_dataset = l4_to_tda.determine_app_mag(image, star_name)
    
    # Get the apparent magnitude from the updated dataset
    app_mag = mag_dataset[0].ext_hdr["APP_MAG"]

    # Compute zero point
    zp = app_mag + 2.5 * np.log10(gauss_sum)
    fluxcal_obj.ext_hdr['ZP'] = zp
    
    # If background subtraction was performed, set the LOCBACK keyword.
    if phot_kwargs.get('background_sub', False):
        # Here, "back" is the third value returned from phot_by_gauss2d_fit.
        fluxcal_obj.ext_hdr['LOCBACK'] = back

    # Append to or create a HISTORY entry in the header.
    history_entry = "Flux calibration factor was determined by a Gaussian 2D fit photometry."
    fluxcal_obj.ext_hdr.add_history(history_entry)
    
    return fluxcal_obj<|MERGE_RESOLUTION|>--- conflicted
+++ resolved
@@ -323,7 +323,6 @@
     if background_sub:
         #This is essentially the median in a circular annulus 
         bkg = LocalBackground(r_in, r_out)
-        print("in fluxcal", pos[0], pos[1])
         back = bkg(dat, pos[0], pos[1], mask=image.dq.astype(bool))
         dat -= back
 
@@ -413,17 +412,10 @@
 
 def calibrate_fluxcal_aper(dataset_or_image, flux_or_irr = 'flux', phot_kwargs=None):
     """
-<<<<<<< HEAD
-    Computes the FluxcalFactors calibration product values for one filter band by 
-    aperture photometry.
-    Expected in-band flux values are divided by the measured flux.
-    Also propagates errors to flux calibration factor calfile.
-=======
     fills the FluxcalFactors calibration product values for one filter band,
     calculates the flux calibration factors by aperture photometry.
     The band flux values are divided by the found photoelectrons/s.
     Propagates also errors to flux calibration factor calfile.
->>>>>>> 50fbb1fc
     Background subtraction can be done optionally using a user defined circular annulus.
     
     The photometry parameters are controlled via the `phot_kwargs` dictionary.
@@ -535,17 +527,10 @@
 
 def calibrate_fluxcal_gauss2d(dataset_or_image, flux_or_irr = 'flux', phot_kwargs=None):
     """
-<<<<<<< HEAD
-    Computes the FluxcalFactors calibration product values for one filter band by 
-    fitting a 2D Gaussian.
-    Expected in-band flux values are divided by the measured flux.
-    Also propagates errors to flux calibration factor calfile.
-=======
     fills the FluxcalFactors calibration product values for one filter band,
     calculates the flux calibration factors by fitting a 2D Gaussian.
     The band flux values are divided by the found photoelectrons/s.
     Propagates also errors to flux calibration factor calfile.
->>>>>>> 50fbb1fc
     Background subtraction can be done optionally using a user defined circular annulus.
     
     All photometry settings are provided via the phot_kwargs dictionary.
