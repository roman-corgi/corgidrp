# This module is written to do an absolute flux calibration observing a standard star having CALSPEC data.
import glob
import os
import numpy as np
from astropy.io import fits, ascii
from astropy import wcs
from astropy.io import fits, ascii
from astropy.coordinates import SkyCoord
import corgidrp
from photutils.aperture import CircularAperture
from photutils.background import LocalBackground
from photutils.psf import fit_2dgaussian
from scipy import integrate
from corgidrp.astrom import centroid
import urllib

# Dictionary of anticipated bright and dim CASLPEC standard star names and corresponding fits names
calspec_names= {
# bright standards
'109 Vir': '109vir_stis_005.fits',
'Vega': 'alpha_lyr_stis_011.fits',
'Eta Uma': 'etauma_stis_008.fits',
'Lam Lep': 'lamlep_stis_008.fits',
'KSI2 CETI': 'ksi2ceti_stis_008.fits',
# dim standards
'TYC 4433-1800-1': '1808347_stiswfc_006.fits',
'TYC 4205-1677-1': '1812095_stisnic_008.fits',
'TYC 4212-455-1': '1757132_stiswfc_006.fits',
'TYC 4209-1396-1': '1805292_stisnic_008.fits',
'TYC 4413-304-1': 'p041c_stisnic_010.fits',
'UCAC3 313-62260': 'kf08t3_stisnic_005.fits',
'BPS BS 17447-0067': '1802271_stiswfcnic_006.fits',
'TYC 4424-1286-1': '1732526_stisnic_009.fits',
'GSC 02581-02323': 'p330e_stiswfcnic_007.fits',
'TYC 4207-219-1': '1740346_stisnic_005.fits'
}

calspec_url = 'https://archive.stsci.edu/hlsps/reference-atlases/cdbs/current_calspec/'

def get_calspec_file(star_name):
    """
    download the corresponding CALSPEC fits file and return the file path
    
    Args:
        star_name (str): 
    
    Returns:
        str: file path
    """
    if star_name not in calspec_names:
        raise ValueError('{0} is not in list of anticipated standard stars {1}, please check naming'.format(star_name, calspec_names.keys()) )
    fits_name = calspec_names.get(star_name)
    # TODO: be flexible with the version of the calspec fits file, so essentially, the number in the name should not matter
    fits_url = calspec_url + fits_name
    try:
        calspec_dir = os.path.join(os.path.dirname(corgidrp.config_filepath), "calspec_data")
        if not os.path.exists(calspec_dir):
            os.mkdir(calspec_dir)
        file_name, headers = urllib.request.urlretrieve(fits_url, filename =  os.path.join(calspec_dir, fits_name))
    except:
        raise Exception("cannot access CALSPEC archive web page and/or download {0}".format(fits_name))
    return file_name

def get_filter_name(image):
    """
    return the name of the transmission curve csv file of used color filter
    
    Args:
        image (corgidrp.image): image of the observed calstar
    
    Returns:
        str: filepath of the selected filter curve
    """
    datadir = os.path.join(os.path.dirname(__file__), "data", "filter_curves")
    filters = os.path.join(datadir, "*.csv")
    filter = image.ext_hdr['CFAMNAME']
    filter_names = os.listdir(datadir)

    filter_name = [name for name in filter_names if filter in name]
    if filter_name == []:
        raise ValueError("there is no filter available with name {0}".format(filter))
    else:
        return os.path.join(datadir,filter_name[0])

def read_filter_curve(filter_filename):
    """
    read the transmission curve csv file of the color filters
    
    Args:
        filter_filename (str): file name of the transmission curve data
    
    Returns:
        lambda_nm (np.array): wavelength in unit Angstroem
        transmission (np.array): transmission of the filter < 1
    """
    tab = ascii.read(filter_filename, format='csv', header_start = 3, data_start = 4)
    lambda_nm = tab['lambda_nm'].data #unit nm
    transmission = tab['%T'].data
    return lambda_nm * 10 , transmission/100.

def read_cal_spec(calspec_filename, filter_wavelength):
    """
    read the calspec flux density data interpolated on the wavelength grid of the transmission curve
    
    Args:
        calspec_filename (str): file name of the CALSPEC fits file
        filter_wavelength (np.array): wavelength grid of the transmission curve in unit Angstroem
    
    Returns:
        np.array: flux density in Jy interpolated on the wavelength grid of the transmission curve 
        in CALSPEC units erg/(s * cm^2 * AA)
    """
    hdulist = fits.open(calspec_filename)
    data = hdulist[1].data
    hdulist.close()
    w = data['WAVELENGTH'] #wavelength in Angstroem
    flux = data['FLUX']
    flux = flux[(w<=filter_wavelength[-1]) & (w>=filter_wavelength[0])] #erg/(s*cm^2*AA)
    w = w[(w<=filter_wavelength[-1]) & (w>=filter_wavelength[0])]

    #interpolate on transmission curve wavelengths
    flux_inter = np.interp(filter_wavelength, w, flux)
    
    return flux_inter

def calculate_band_flux(filter_curve, calspec_flux, filter_wavelength):
    """
    calculate the average band flux of a calspec source in the filter band, see convention A in Gordon et al. (2022)
    TBC if needed at all
    
    Args:
        filter_curve (np.array): filter transmission curve over the filter_wavelength
        calspec_flux (np.array): converted flux in units of erg/(s*cm^2*AA) of the calpec source in the filter band
        filter_wavelength (np.array): wavelengths in units Angstroem in the filter band 
    
    Returns:
        float: average band flux of the calspec star in unit erg/(s*cm^2*AA)
    """
    multi_flux = calspec_flux * filter_curve * filter_wavelength
    multi_band = filter_curve * filter_wavelength
    aver_flux = integrate.simpson(multi_flux, x=filter_wavelength)/integrate.simpson(multi_band, x=filter_wavelength)
    
    return aver_flux

def calculate_effective_lambda(filter_curve, calspec_flux, filter_wavelength):
    """
    calculate the effective wavelength of a calspec source in the filter band, see convention A in Gordon et al. (2022)
    TBC if needed at all
    
    Args:
        filter_curve (np.array): filter transmission curve over the filter_wavelength
        calspec_flux (np.array): converted flux in units of the calpec source in the filter band
        filter_wavelength (np.array): wavelengths in units nm in the filter band 
    
    Returns:
        float: effective wavelength in unit Angstroem
    """
    multi_flux = calspec_flux * filter_curve * np.square(filter_wavelength)
    multi_band = calspec_flux * filter_curve * filter_wavelength
    eff_lambda = integrate.simpson(multi_flux, x=filter_wavelength)/integrate.simpson(multi_band, x=filter_wavelength)
    
    return eff_lambda

def calculate_pivot_lambda(filter_curve, filter_wavelength):
    """
    calculate the reference pivot wavelength of the filter band, see convention B in Gordon et al. (2022)
    
    Args:
        filter_curve (np.array): filter transmission curve over the filter_wavelength
        filter_wavelength (np.array): wavelengths in unit Angstroem in the filter band 
    
     Returns:
        float: pivot wavelength in unit Angstroem
    """
    multi_flux = filter_curve * filter_wavelength
    multi_band = filter_curve / filter_wavelength
    piv_lambda = np.sqrt(integrate.simpson(multi_flux, x=filter_wavelength)/integrate.simpson(multi_band, x=filter_wavelength))
    
    return piv_lambda

def calculate_flux_ref(filter_wavelength, calspec_flux, wave_ref):
    """
    calculate the flux at the reference wavelength of the filter band
    
    Args:
        filter_wavelength (np.array): wavelengths in unit Angstroem in the filter band 
        calspec_flux (np.array): converted flux in units of the calpec source in the filter band
        wave_ref (float): reference wavelength in unit Angstroem
    
    Returns:
        float: flux at reference wavelength in unit erg/(s*cm^2*AA)
    """
    
    flux_ref = np.interp(wave_ref, filter_wavelength, calspec_flux)
    return flux_ref

def compute_color_cor(filter_curve, filter_wavelength , flux_ref, wave_ref, flux_source):
    """
    Compute the color correction factor K given the filter bandpass, reference spectrum (CALSPEC),
    and source spectrum model.  To use this color correction, divide the flux density
    for a band by K.  Such color corrections are needed to compute the correct
    flux density at the reference wavelength for a source with the flux_source
    spectral shape in the photometric convention that provides the flux density
    at a reference wavelength (convention B, see Gordon et al. 2022, The Astronomical Journal 163:267, for details).
    Thus the flux density value found by applying the calibration factor on the found detected electrons 
    of an arbitrary source should be divided by K (for the appropriate filter and spectral shape) 
    to produce the flux density at the reference wavelength of the filter. 
    The color correction adjusts the calibration factor to align the reference spectral shape 
    with the current source, which results in the correct flux density at the reference wavelength.

    Args:
    filter_curve (np.array): transmission of the filter bandpass
    filter_wavelength (np.array): the wavelengths of the filter bandpass, flux_ref, and flux_source in unit Angstroem
    flux_ref (np.array): reference flux density F(lambda) as a function of wavelength
    wave_ref (float): reference wavelength in unit Angstroem
    flux_source (np.array): source flux density F(lambda) as a function of wavelength in CALSPEC unit erg/(s * cm^2 * AA)
    
    Returns:
        float: color correction factor K
    """
    # get the flux densities at the reference wavelength
    flux_source_lambda_ref = calculate_flux_ref(filter_wavelength, flux_source, wave_ref)
    flux_ref_lambda_ref = calculate_flux_ref(filter_wavelength, flux_ref, wave_ref)

    # compute the top and bottom integrals
    int_source = integrate.simpson(filter_wavelength * filter_curve * flux_source / flux_source_lambda_ref, x=filter_wavelength)
    int_ref = integrate.simpson(filter_wavelength * filter_curve * flux_ref / flux_ref_lambda_ref, x=filter_wavelength)

    return int_source / int_ref

def calculate_band_irradiance(filter_curve, calspec_flux, filter_wavelength):
    """
    calculate the integrated band flux, irradiance of a calspec source in the filter band
    to determine the apparent magnitude
    
    Args:
        filter_curve (np.array): filter transmission curve over the filter_wavelength
        calspec_flux (np.array): converted flux in units of erg/(s*cm^2*AA) of the calpec source in the filter band
        filter_wavelength (np.array): wavelengths in units Angstroem in the filter band 
    
    Returns:
        float: band irradiance of the calspec star in unit erg/(s*cm^2)
    """
    multi_flux = calspec_flux * filter_curve
    irrad = integrate.simpson(multi_flux, x=filter_wavelength)
    
    return irrad

<<<<<<< HEAD

def aper_phot(image, encircled_radius, frac_enc_energy=1., method='subpixel', subpixels=5,
              background_sub=False, r_in=5, r_out=10, centering_method='xy'):
    """
    Returns the flux in photo-electrons of a point source using aperture photometry,
    with an option for background subtraction via an annulus.
    
    Parameters:
        image: corgidrp.data.Image – the source image.
        encircled_radius (float): Radius for the aperture.
        frac_enc_energy (float): Fraction of energy in the aperture.
        method (str): Overlap method, e.g. 'subpixel'.
        subpixels (int): Subpixel resolution.
        background_sub (bool): If True, subtract background.
        r_in (float): Inner annulus radius.
        r_out (float): Outer annulus radius.
        centering_method (str): 'xy' for centroiding or 'wcs' for WCS-based centering.
    
    Returns:
        tuple: (flux, flux_err) or (flux, flux_err, back) if background_sub is True.
=======
def aper_phot(image, encircled_radius, frac_enc_energy = 1., method = 'exact', subpixels = 5, background_sub = False, r_in = 5 , r_out = 10):
    """
    returns the flux in photo-electrons of a point source at the target Ra/Dec position
    and using a circular aperture by applying aperture_photometry of photutils.
    Background subtraction can be done optionally using a user defined circular annulus.
    
    Args:
        image (corgidrp.data.Image): combined source exposure image
        encircled_radius (float): pixel radius of the circular aperture to sum the flux
        frac_enc_energy (float): fraction of encircled energy inside the encircled_radius of the PSF, inverse aperture correction, 0...1
        method (str): {‘exact’, ‘center’, ‘subpixel’}, The method used to determine the overlap of the aperture on the pixel grid, 
        default is 'exact'. For detailed description see https://photutils.readthedocs.io/en/stable/api/photutils.aperture.CircularAnnulus.html
        subpixels (int): For the 'subpixel' method, resample pixels by this factor in each dimension. That is, each pixel is divided 
                         into subpixels**2 subpixels. This keyword is ignored unless method='subpixel', default is 5
        background_sub (boolean): background can be determine from a circular annulus (default: False).
        r_in (float): inner radius of circular annulus in pixels, (default: 5)
        r_out (float): outer radius of circular annulus in pixels, (default: 10)
    
    Returns:
        list: integrated flux of the point source in unit photo-electrons and corresponding error and optional local background value
>>>>>>> c823392a
    """
    if frac_enc_energy <= 0 or frac_enc_energy > 1:
        raise ValueError("frac_enc_energy {0} should be within 0 < fee <= 1".format(str(frac_enc_energy)))
<<<<<<< HEAD
    
    # Work on a copy so that background subtraction does not alter original data.
    dat = image.data.copy()
    
    # Determine the center position using either WCS or centroid method.
    if centering_method == 'wcs':
        ra = image.pri_hdr['RA']
        dec = image.pri_hdr['DEC']
        target_skycoord = SkyCoord(ra=ra, dec=dec, unit='deg')
        w = wcs.WCS(image.ext_hdr)
        pos = wcs.utils.skycoord_to_pixel(target_skycoord, w, origin=1)
    elif centering_method == 'xy':
        x_center, y_center = centroid(image.data)
        pos = (x_center, y_center)
    else:
        raise ValueError("Invalid centering_method. Choose 'xy' or 'wcs'.")
    
    # Optionally subtract the background.
    if background_sub:
        bkg = LocalBackground(r_in, r_out)
        back = bkg(dat, pos[0], pos[1], mask=image.dq.astype(bool))
        dat -= back

    # Create the circular aperture and compute photometry.
    aper = CircularAperture(pos, encircled_radius)
    aperture_sums, aperture_sums_errs = aper.do_photometry(
        dat,
        error=image.err[0],
        mask=image.dq.astype(bool),
        method=method,
        subpixels=subpixels
    )
    
    flux = aperture_sums[0] / frac_enc_energy
    flux_err = aperture_sums_errs[0] / frac_enc_energy
    
    if background_sub:
        return flux, flux_err, back
    else:
        return flux, flux_err


def phot_by_gauss2d_fit(image, fwhm, fit_shape=None, background_sub=False, r_in=5,
                        r_out=10, centering_method='xy'):
    """
    Returns the flux in photo-electrons using a 2D Gaussian fit.
    Allows optional background subtraction and selection of centering method.
    
    Parameters:
        image: corgidrp.data.Image – the source image.
        fwhm (float): Estimated full-width at half maximum.
        fit_shape (int or tuple, optional): Fitting region shape.
        background_sub (bool): If True, subtract background.
        r_in (float): Inner annulus radius.
        r_out (float): Outer annulus radius.
        centering_method (str): 'xy' or 'wcs' centering.
    
    Returns:
        tuple: (flux, flux_err)
    """
    # Determine the star center via WCS or centroid method.
    if centering_method == 'wcs':
        ra = image.pri_hdr['RA']
        dec = image.pri_hdr['DEC']
        target_skycoord = SkyCoord(ra=ra, dec=dec, unit='deg')
        w = wcs.WCS(image.ext_hdr)
        pos = wcs.utils.skycoord_to_pixel(target_skycoord, w, origin=1)
    elif centering_method == 'xy':
        x_center, y_center = centroid(image.data)
        pos = (x_center, y_center)
    else:
        raise ValueError("Invalid centering_method. Choose 'xy' or 'wcs'.")

    data_for_fit = image.data.copy()
    if background_sub:
        bkg = LocalBackground(r_in, r_out)
        back = bkg(data_for_fit, pos[0], pos[1], mask=image.dq.astype(bool))
        data_for_fit = data_for_fit - back

    err = image.err[0].copy()
    err[err == 0] = np.finfo(np.float32).eps

    if fit_shape is None:
        fit_shape = image.data.shape[0] - 1

    psf_phot = fit_2dgaussian(data_for_fit, xypos=pos, fwhm=fwhm, fit_shape=fit_shape,
                              mask=image.dq.astype(bool), error=err)
=======
    ra = image.pri_hdr['RA']
    dec = image.pri_hdr['DEC']
    dat = image.data.copy()
    
    target_skycoord = SkyCoord(ra = ra, dec = dec, unit='deg')
    w = wcs.WCS(image.ext_hdr)
    pix = wcs.utils.skycoord_to_pixel(target_skycoord, w, origin = 1)
    if background_sub:
        #This is essentially the median in a circular annulus 
        bkg = LocalBackground(r_in, r_out)
        back = bkg(dat, pix[0], pix[1], mask = image.dq.astype(bool))
        dat -= back
    
    aper = CircularAperture(pix, encircled_radius)
    aperture_sums, aperture_sums_errs = \
        aper.do_photometry(dat, error = image.err[0], mask = image.dq.astype(bool), method = method, subpixels = subpixels)
    if background_sub:
        return [aperture_sums[0]/frac_enc_energy, aperture_sums_errs[0]/frac_enc_energy, back]
    else:
        return [aperture_sums[0]/frac_enc_energy, aperture_sums_errs[0]/frac_enc_energy]

def phot_by_gauss2d_fit (image, fwhm, fit_shape = None, background_sub = False, r_in = 5 , r_out = 10):
    """
    returns the flux in photo-electrons of a point source at the target Ra/Dec position
    and using a circular aperture by applying aperture_photometry of photutils
    Background subtraction can be done optionally using a user defined circular annulus.
    
    Args:
        image (corgidrp.data.Image): combined source exposure image
        fwhm (float): estimated fwhm of the point source
        fit_shape (int or tuple of two ints): optional
            The shape of the fitting region. If a scalar, then it is assumed
            to be a square. If `None`, then the shape of the input ``data``.
            It must be an odd value and should be much bigger than fwhm.
            background_sub (boolean): background can be determine from a circular annulus (default: False).
            r_in (float): inner radius of circular annulus in pixels, (default: 5)
            r_out (float): outer radius of circular annulus in pixels, (default: 10)
    
    Returns:
        list: integrated flux of the Gaussian2d fit of the point source in unit photo-electrons and corresponding error and optional local background value
    """
    ra = image.pri_hdr['RA']
    dec = image.pri_hdr['DEC']
    dat = image.data.copy()
    
    target_skycoord = SkyCoord(ra = ra, dec = dec, unit='deg')
    w = wcs.WCS(image.ext_hdr)
    pix = wcs.utils.skycoord_to_pixel(target_skycoord, w, origin = 1)
    if background_sub:
        #This is essentially the median in a circular annulus 
        bkg = LocalBackground(r_in, r_out)
        back = bkg(dat, pix[0], pix[1], mask = image.dq.astype(bool))
        dat -= back
    
    # fit_2dgaussian: error weighting raises exception if error is zero
    err = image.err[0]
    err[err == 0] = np.finfo(np.float32).eps
    
    if fit_shape == None:
        fit_shape = np.shape(dat)[0] -1
    
    psf_phot = fit_2dgaussian(dat, xypos = pix, fwhm = fwhm, fit_shape = fit_shape, mask = image.dq.astype(bool), error = err)
>>>>>>> c823392a
    flux = psf_phot.results['flux_fit'][0]
    flux_err = psf_phot.results['flux_err'][0]
    if background_sub:
        return [flux, flux_err, back]
    else:
        return [flux, flux_err]

<<<<<<< HEAD

def calibrate_fluxcal_aper(dataset_or_image, flux_or_irr = 'flux', phot_kwargs=None):
    """
    Computes a flux calibration factor using aperture photometry.
    
    The photometry parameters are controlled via the `phot_kwargs` dictionary.
    Defaults are provided below if these parameters are not defined. 
    Accepted keywords:
        'encircled_radius' (float): The radius of the circular aperture used for photometry.
        'frac_enc_energy' (float): The fraction of the total flux expected to be enclosed 
            within the aperture. Must be in the range (0, 1].
        'method' (str): The photometry method to use. For example, 'subpixel' indicates subpixel 
            sampling for the aperture.
        'subpixels' (int): The number of subpixels per pixel to use in the photometry calculation 
            or improved resolution.
        'background_sub' (bool): Flag indicating whether to subtract background using an annulus.
        'r_in' (float): The inner radius of the annulus used for background estimation.
        'r_out' (float): The outer radius of the annulus used for background estimation.
        'centering_method' (str): The method for determining the star's center. Options include 
            'xy' for centroiding or 'wcs' for WCS-based centering.
    
    Parameters:
        dataset_or_image:
            A corgidrp.data.Dataset or a single corgidrp.data.Image from which to compute 
            the calibration factor.
        flux_or_irr (str, optional): Whether flux ('flux') or in-band irradiance ('irr) should 
            be used.
        phot_kwargs (dict, optional):
            A dictionary of keyword arguments controlling the aperture photometry.

=======
def calibrate_fluxcal_aper(dataset_or_image, encircled_radius, frac_enc_energy = 1., method = 'exact', subpixels = 5, background_sub = False, r_in = 5 , r_out = 10):
    """
    fills the FluxcalFactors calibration product values for one filter band,
    calculates the flux calibration factors by aperture photometry.
    The band flux values are divided by the found photoelectrons.
    Propagates also errors to flux calibration factor calfile.
    Background subtraction can be done optionally using a user defined circular annulus.
    
    Args:
        dataset_or_image (corgidrp.data.Dataset or corgidrp.data.Image): dataset with one image or image as combined source exposure
        encircled_radius (float): pixel radius of the circular aperture to sum the flux
        frac_enc_energy (float): fraction of encircled energy inside the encircled_radius of the PSF, inverse aperture correction, 0...1
        method (str): {‘exact’, ‘center’, ‘subpixel’}, The method used to determine the overlap of the aperture on the pixel grid, 
        default is 'exact'. For detailed description see https://photutils.readthedocs.io/en/stable/api/photutils.aperture.CircularAnnulus.html
        subpixels (int): For the 'subpixel' method, resample pixels by this factor in each dimension. That is, each pixel is divided 
                         into subpixels**2 subpixels. This keyword is ignored unless method='subpixel', default is 5
        background_sub (boolean): background can be determine from a circular annulus (default: False).
        r_in (float): inner radius of circular annulus in pixels, (default: 5)
        r_out (float): outer radius of circular annulus in pixels, (default: 10)
    
>>>>>>> c823392a
    Returns:
        FluxcalFactor:
            A calibration object containing the computed flux calibration factor and its 
            associated error.
    """
    if isinstance(dataset_or_image, corgidrp.data.Dataset):
        image = dataset_or_image[0]
        dataset = dataset_or_image
    else:
        image = dataset_or_image
        dataset = corgidrp.data.Dataset([image])
    
    if phot_kwargs is None:
        phot_kwargs = {
            'encircled_radius': 5,
            'frac_enc_energy': 1.0,
            'method': 'subpixel',
            'subpixels': 5,
            'background_sub': False,
            'r_in': 5,
            'r_out': 10,
            'centering_method': 'xy'
        }
    
    star_name = image.ext_hdr["TARGET"]
    exptime = image.ext_hdr["EXPTIME"]
    filter_name = image.ext_hdr["CFAMNAME"]
    filter_file = get_filter_name(image)
    
    # Read filter and CALSPEC data.
    wave, filter_trans = read_filter_curve(filter_file)
    calspec_filepath = get_calspec_file(star_name) 
    flux_ref = read_cal_spec(calspec_filepath, wave)
<<<<<<< HEAD
    
    if flux_or_irr == 'flux':
        flux = calculate_band_flux(filter_trans, flux_ref, wave)
    elif flux_or_irr == 'irr':
        flux = calculate_band_irradiance(filter_trans, flux_ref, wave)
    else:
        raise ValueError("Invalid flux method. Choose 'flux' or 'irr'.")
    
    result = aper_phot(image, **phot_kwargs)
    if phot_kwargs.get('background_sub', False):
        ap_sum, ap_sum_err, back = result
    else:
        ap_sum, ap_sum_err = result

    fluxcal_fac = (flux * exptime) / ap_sum
    fluxcal_fac_err = (flux * exptime) / ap_sum**2 * ap_sum_err

    fluxcal_obj = corgidrp.data.FluxcalFactor(
        np.array([[fluxcal_fac]]),
        err=np.array([[[fluxcal_fac_err]]]),
        pri_hdr=image.pri_hdr,
        ext_hdr=image.ext_hdr,
        input_dataset=dataset
    )
    fluxcal_obj.ext_hdr["TARGET"] = star_name
    fluxcal_obj.ext_hdr["CFAMNAME"] = filter_name
    
    return fluxcal_obj



def calibrate_fluxcal_gauss2d(dataset_or_image, flux_or_irr = 'flux', phot_kwargs=None):
    """
    Computes a flux calibration factor using a 2D Gaussian fit.
    All photometry settings are provided via the phot_kwargs dictionary.

    Defaults are provided below if these parameters are not defined. 
    Accepted keywords:
        'fwhm' (float): The expected full width at half maximum.
        'fit_shape' (int or tuple): Fitting region shape.
        'background_sub' (bool): Flag indicating whether to subtract background using an annulus.
        'r_in' (float): The inner radius of the annulus used for background estimation.
        'r_out' (float): The outer radius of the annulus used for background estimation.
        'centering_method' (str): The method for determining the star's center. Options include 
            'xy' for centroiding or 'wcs' for WCS-based centering.

    Parameters:
    dataset_or_image:
        A corgidrp.data.Dataset or a single corgidrp.data.Image from which to compute 
        the calibration factor.
    flux_or_irr (str, optional): Whether flux ('flux') or in-band irradiance ('irr) should 
        be used.
    phot_kwargs (dict, optional):
        A dictionary of keyword arguments controlling the aperture photometry.
            
=======
    flux = calculate_band_flux(filter_trans, flux_ref, wave)
    aper_phot_result = aper_phot(image, encircled_radius, frac_enc_energy, method = method, subpixels = subpixels, background_sub = background_sub, r_in = r_in, r_out = r_out)
    ap_sum = aper_phot_result[0]
    ap_sum_err = aper_phot_result[1]
    exthdr = image.ext_hdr
    if background_sub:
        exthdr['LOCBACK'] = aper_phot_result[2]
    fluxcal_fac = flux/ap_sum
    fluxcal_fac_err = flux/ap_sum**2 * ap_sum_err
    
    exthdr['HISTORY'] = "Flux calibration factor was determined by aperture photometry"
    fluxcal = corgidrp.data.FluxcalFactor(np.array([[fluxcal_fac]]), err = np.array([[[fluxcal_fac_err]]]), pri_hdr = image.pri_hdr, ext_hdr = exthdr, input_dataset = dataset)
    
    return fluxcal
    
def calibrate_fluxcal_gauss2d(dataset_or_image, fwhm, fit_shape = None, background_sub = False, r_in = 5 , r_out = 10):
    """
    fills the FluxcalFactors calibration product values for one filter band,
    calculates the flux calibration factors by fitting a 2D Gaussian.
    The band flux values are divided by the found photoelectrons.
    Propagates also errors to flux calibration factor calfile.
    Background subtraction can be done optionally using a user defined circular annulus.
    
    Args:
        dataset_or_image (corgidrp.data.Dataset or corgidrp.data.Image): dataset with one image or image as combined source exposure
        fwhm (float): estimated fwhm of the point source
        fit_shape (int or tuple of two ints): optional
            The shape of the fitting region. If a scalar, then it is assumed
            to be a square. If `None`, then the shape of the input ``data``.
            It must be an odd value and should be much bigger than fwhm.
        background_sub (boolean): background can be determine from a circular annulus (default: False).
        r_in (float): inner radius of circular annulus in pixels, (default: 5)
        r_out (float): outer radius of circular annulus in pixels, (default: 10)
        
>>>>>>> c823392a
    Returns:
        FluxcalFactor calibration object.
    """
    if isinstance(dataset_or_image, corgidrp.data.Dataset):
        image = dataset_or_image[0]
        dataset = dataset_or_image
    else:
        image = dataset_or_image
        dataset = corgidrp.data.Dataset([image])
    
    if phot_kwargs is None:
        phot_kwargs = {
        'fwhm': 3,
        'fit_shape': None,
        'background_sub': False,
        'r_in': 5,
        'r_out': 10,
        'centering_method': 'xy'
    }

    star_name = image.ext_hdr["TARGET"]
    exptime = image.ext_hdr["EXPTIME"]
    filter_file = get_filter_name(image)
    
    wave, filter_trans = read_filter_curve(filter_file)
    calspec_filepath = get_calspec_file(star_name)
    flux_ref = read_cal_spec(calspec_filepath, wave)
    
<<<<<<< HEAD
    if flux_or_irr == 'flux':
        flux = calculate_band_flux(filter_trans, flux_ref, wave)
    elif flux_or_irr == 'irr':
        flux = calculate_band_irradiance(filter_trans, flux_ref, wave)
    else:
        raise ValueError("Invalid flux method. Choose 'flux' or 'irr'.")
    
    flux_sum, flux_sum_err = phot_by_gauss2d_fit(image, **phot_kwargs)
=======
    flux_sum = phot_by_gauss2d_fit(image, fwhm, fit_shape = fit_shape, background_sub = background_sub, r_in = r_in, r_out = r_out)
    
    fluxcal_fac = flux/flux_sum[0]
    fluxcal_fac_err = flux/flux_sum[0]**2 * flux_sum[1]
    
    exthdr = image.ext_hdr
    if background_sub:
        exthdr['LOCBACK'] = flux_sum[2]
    exthdr['HISTORY'] = "Flux calibration factor was determined by a Gaussian 2D fit photometry"
    fluxcal = corgidrp.data.FluxcalFactor(np.array([[fluxcal_fac]]), err = np.array([[[fluxcal_fac_err]]]), pri_hdr = image.pri_hdr, ext_hdr = exthdr, input_dataset = dataset)
>>>>>>> c823392a
    
    # Factor in exposure time.
    fluxcal_fac = (flux * exptime) / flux_sum
    fluxcal_fac_err = (flux * exptime) / flux_sum**2 * flux_sum_err

    fluxcal_obj = corgidrp.data.FluxcalFactor(
        np.array([[fluxcal_fac]]),
        err=np.array([[[fluxcal_fac_err]]]),
        pri_hdr=image.pri_hdr,
        ext_hdr=image.ext_hdr,
        input_dataset=dataset
    )
    
    return fluxcal_obj<|MERGE_RESOLUTION|>--- conflicted
+++ resolved
@@ -246,35 +246,15 @@
     
     return irrad
 
-<<<<<<< HEAD
 
 def aper_phot(image, encircled_radius, frac_enc_energy=1., method='subpixel', subpixels=5,
               background_sub=False, r_in=5, r_out=10, centering_method='xy'):
-    """
-    Returns the flux in photo-electrons of a point source using aperture photometry,
-    with an option for background subtraction via an annulus.
-    
-    Parameters:
-        image: corgidrp.data.Image – the source image.
-        encircled_radius (float): Radius for the aperture.
-        frac_enc_energy (float): Fraction of energy in the aperture.
-        method (str): Overlap method, e.g. 'subpixel'.
-        subpixels (int): Subpixel resolution.
-        background_sub (bool): If True, subtract background.
-        r_in (float): Inner annulus radius.
-        r_out (float): Outer annulus radius.
-        centering_method (str): 'xy' for centroiding or 'wcs' for WCS-based centering.
-    
-    Returns:
-        tuple: (flux, flux_err) or (flux, flux_err, back) if background_sub is True.
-=======
-def aper_phot(image, encircled_radius, frac_enc_energy = 1., method = 'exact', subpixels = 5, background_sub = False, r_in = 5 , r_out = 10):
     """
     returns the flux in photo-electrons of a point source at the target Ra/Dec position
     and using a circular aperture by applying aperture_photometry of photutils.
     Background subtraction can be done optionally using a user defined circular annulus.
     
-    Args:
+    Parameters:
         image (corgidrp.data.Image): combined source exposure image
         encircled_radius (float): pixel radius of the circular aperture to sum the flux
         frac_enc_energy (float): fraction of encircled energy inside the encircled_radius of the PSF, inverse aperture correction, 0...1
@@ -285,14 +265,13 @@
         background_sub (boolean): background can be determine from a circular annulus (default: False).
         r_in (float): inner radius of circular annulus in pixels, (default: 5)
         r_out (float): outer radius of circular annulus in pixels, (default: 10)
-    
-    Returns:
-        list: integrated flux of the point source in unit photo-electrons and corresponding error and optional local background value
->>>>>>> c823392a
+        centering_method (str): 'xy' for centroiding or 'wcs' for WCS-based centering.
+    
+    Returns:
+        tuple: (flux, flux_err) or (flux, flux_err, back) if background_sub is True.
     """
     if frac_enc_energy <= 0 or frac_enc_energy > 1:
         raise ValueError("frac_enc_energy {0} should be within 0 < fee <= 1".format(str(frac_enc_energy)))
-<<<<<<< HEAD
     
     # Work on a copy so that background subtraction does not alter original data.
     dat = image.data.copy()
@@ -312,6 +291,7 @@
     
     # Optionally subtract the background.
     if background_sub:
+        #This is essentially the median in a circular annulus 
         bkg = LocalBackground(r_in, r_out)
         back = bkg(dat, pos[0], pos[1], mask=image.dq.astype(bool))
         dat -= back
@@ -342,9 +322,11 @@
     Allows optional background subtraction and selection of centering method.
     
     Parameters:
-        image: corgidrp.data.Image – the source image.
+        image (corgidrp.data.Image): the source image.
         fwhm (float): Estimated full-width at half maximum.
-        fit_shape (int or tuple, optional): Fitting region shape.
+        fit_shape (int or tuple, optional): Fitting region shape. If a scalar, then 
+            it is assumed to be a square. If `None`, then the shape of the input 'data'.
+            It must be an odd value and should be much bigger than fwhm.
         background_sub (bool): If True, subtract background.
         r_in (float): Inner annulus radius.
         r_out (float): Outer annulus radius.
@@ -366,96 +348,39 @@
     else:
         raise ValueError("Invalid centering_method. Choose 'xy' or 'wcs'.")
 
-    data_for_fit = image.data.copy()
+    # Work on a copy so that background subtraction does not alter original data.
+    dat = image.data.copy()
+
     if background_sub:
         bkg = LocalBackground(r_in, r_out)
-        back = bkg(data_for_fit, pos[0], pos[1], mask=image.dq.astype(bool))
-        data_for_fit = data_for_fit - back
-
+        back = bkg(dat, pos[0], pos[1], mask=image.dq.astype(bool))
+        dat -= back
+
+    # fit_2dgaussian: error weighting raises exception if error is zero
     err = image.err[0].copy()
     err[err == 0] = np.finfo(np.float32).eps
 
     if fit_shape is None:
         fit_shape = image.data.shape[0] - 1
 
-    psf_phot = fit_2dgaussian(data_for_fit, xypos=pos, fwhm=fwhm, fit_shape=fit_shape,
+    psf_phot = fit_2dgaussian(dat, xypos=pos, fwhm=fwhm, fit_shape=fit_shape,
                               mask=image.dq.astype(bool), error=err)
-=======
-    ra = image.pri_hdr['RA']
-    dec = image.pri_hdr['DEC']
-    dat = image.data.copy()
-    
-    target_skycoord = SkyCoord(ra = ra, dec = dec, unit='deg')
-    w = wcs.WCS(image.ext_hdr)
-    pix = wcs.utils.skycoord_to_pixel(target_skycoord, w, origin = 1)
-    if background_sub:
-        #This is essentially the median in a circular annulus 
-        bkg = LocalBackground(r_in, r_out)
-        back = bkg(dat, pix[0], pix[1], mask = image.dq.astype(bool))
-        dat -= back
-    
-    aper = CircularAperture(pix, encircled_radius)
-    aperture_sums, aperture_sums_errs = \
-        aper.do_photometry(dat, error = image.err[0], mask = image.dq.astype(bool), method = method, subpixels = subpixels)
-    if background_sub:
-        return [aperture_sums[0]/frac_enc_energy, aperture_sums_errs[0]/frac_enc_energy, back]
-    else:
-        return [aperture_sums[0]/frac_enc_energy, aperture_sums_errs[0]/frac_enc_energy]
-
-def phot_by_gauss2d_fit (image, fwhm, fit_shape = None, background_sub = False, r_in = 5 , r_out = 10):
-    """
-    returns the flux in photo-electrons of a point source at the target Ra/Dec position
-    and using a circular aperture by applying aperture_photometry of photutils
-    Background subtraction can be done optionally using a user defined circular annulus.
-    
-    Args:
-        image (corgidrp.data.Image): combined source exposure image
-        fwhm (float): estimated fwhm of the point source
-        fit_shape (int or tuple of two ints): optional
-            The shape of the fitting region. If a scalar, then it is assumed
-            to be a square. If `None`, then the shape of the input ``data``.
-            It must be an odd value and should be much bigger than fwhm.
-            background_sub (boolean): background can be determine from a circular annulus (default: False).
-            r_in (float): inner radius of circular annulus in pixels, (default: 5)
-            r_out (float): outer radius of circular annulus in pixels, (default: 10)
-    
-    Returns:
-        list: integrated flux of the Gaussian2d fit of the point source in unit photo-electrons and corresponding error and optional local background value
-    """
-    ra = image.pri_hdr['RA']
-    dec = image.pri_hdr['DEC']
-    dat = image.data.copy()
-    
-    target_skycoord = SkyCoord(ra = ra, dec = dec, unit='deg')
-    w = wcs.WCS(image.ext_hdr)
-    pix = wcs.utils.skycoord_to_pixel(target_skycoord, w, origin = 1)
-    if background_sub:
-        #This is essentially the median in a circular annulus 
-        bkg = LocalBackground(r_in, r_out)
-        back = bkg(dat, pix[0], pix[1], mask = image.dq.astype(bool))
-        dat -= back
-    
-    # fit_2dgaussian: error weighting raises exception if error is zero
-    err = image.err[0]
-    err[err == 0] = np.finfo(np.float32).eps
-    
-    if fit_shape == None:
-        fit_shape = np.shape(dat)[0] -1
-    
-    psf_phot = fit_2dgaussian(dat, xypos = pix, fwhm = fwhm, fit_shape = fit_shape, mask = image.dq.astype(bool), error = err)
->>>>>>> c823392a
     flux = psf_phot.results['flux_fit'][0]
     flux_err = psf_phot.results['flux_err'][0]
+
     if background_sub:
         return [flux, flux_err, back]
     else:
         return [flux, flux_err]
 
-<<<<<<< HEAD
 
 def calibrate_fluxcal_aper(dataset_or_image, flux_or_irr = 'flux', phot_kwargs=None):
     """
-    Computes a flux calibration factor using aperture photometry.
+    fills the FluxcalFactors calibration product values for one filter band,
+    calculates the flux calibration factors by aperture photometry.
+    The band flux values are divided by the found photoelectrons.
+    Propagates also errors to flux calibration factor calfile.
+    Background subtraction can be done optionally using a user defined circular annulus.
     
     The photometry parameters are controlled via the `phot_kwargs` dictionary.
     Defaults are provided below if these parameters are not defined. 
@@ -482,28 +407,6 @@
         phot_kwargs (dict, optional):
             A dictionary of keyword arguments controlling the aperture photometry.
 
-=======
-def calibrate_fluxcal_aper(dataset_or_image, encircled_radius, frac_enc_energy = 1., method = 'exact', subpixels = 5, background_sub = False, r_in = 5 , r_out = 10):
-    """
-    fills the FluxcalFactors calibration product values for one filter band,
-    calculates the flux calibration factors by aperture photometry.
-    The band flux values are divided by the found photoelectrons.
-    Propagates also errors to flux calibration factor calfile.
-    Background subtraction can be done optionally using a user defined circular annulus.
-    
-    Args:
-        dataset_or_image (corgidrp.data.Dataset or corgidrp.data.Image): dataset with one image or image as combined source exposure
-        encircled_radius (float): pixel radius of the circular aperture to sum the flux
-        frac_enc_energy (float): fraction of encircled energy inside the encircled_radius of the PSF, inverse aperture correction, 0...1
-        method (str): {‘exact’, ‘center’, ‘subpixel’}, The method used to determine the overlap of the aperture on the pixel grid, 
-        default is 'exact'. For detailed description see https://photutils.readthedocs.io/en/stable/api/photutils.aperture.CircularAnnulus.html
-        subpixels (int): For the 'subpixel' method, resample pixels by this factor in each dimension. That is, each pixel is divided 
-                         into subpixels**2 subpixels. This keyword is ignored unless method='subpixel', default is 5
-        background_sub (boolean): background can be determine from a circular annulus (default: False).
-        r_in (float): inner radius of circular annulus in pixels, (default: 5)
-        r_out (float): outer radius of circular annulus in pixels, (default: 10)
-    
->>>>>>> c823392a
     Returns:
         FluxcalFactor:
             A calibration object containing the computed flux calibration factor and its 
@@ -537,7 +440,6 @@
     wave, filter_trans = read_filter_curve(filter_file)
     calspec_filepath = get_calspec_file(star_name) 
     flux_ref = read_cal_spec(calspec_filepath, wave)
-<<<<<<< HEAD
     
     if flux_or_irr == 'flux':
         flux = calculate_band_flux(filter_trans, flux_ref, wave)
@@ -571,9 +473,13 @@
 
 def calibrate_fluxcal_gauss2d(dataset_or_image, flux_or_irr = 'flux', phot_kwargs=None):
     """
-    Computes a flux calibration factor using a 2D Gaussian fit.
+    fills the FluxcalFactors calibration product values for one filter band,
+    calculates the flux calibration factors by fitting a 2D Gaussian.
+    The band flux values are divided by the found photoelectrons.
+    Propagates also errors to flux calibration factor calfile.
+    Background subtraction can be done optionally using a user defined circular annulus.
+    
     All photometry settings are provided via the phot_kwargs dictionary.
-
     Defaults are provided below if these parameters are not defined. 
     Accepted keywords:
         'fwhm' (float): The expected full width at half maximum.
@@ -593,42 +499,6 @@
     phot_kwargs (dict, optional):
         A dictionary of keyword arguments controlling the aperture photometry.
             
-=======
-    flux = calculate_band_flux(filter_trans, flux_ref, wave)
-    aper_phot_result = aper_phot(image, encircled_radius, frac_enc_energy, method = method, subpixels = subpixels, background_sub = background_sub, r_in = r_in, r_out = r_out)
-    ap_sum = aper_phot_result[0]
-    ap_sum_err = aper_phot_result[1]
-    exthdr = image.ext_hdr
-    if background_sub:
-        exthdr['LOCBACK'] = aper_phot_result[2]
-    fluxcal_fac = flux/ap_sum
-    fluxcal_fac_err = flux/ap_sum**2 * ap_sum_err
-    
-    exthdr['HISTORY'] = "Flux calibration factor was determined by aperture photometry"
-    fluxcal = corgidrp.data.FluxcalFactor(np.array([[fluxcal_fac]]), err = np.array([[[fluxcal_fac_err]]]), pri_hdr = image.pri_hdr, ext_hdr = exthdr, input_dataset = dataset)
-    
-    return fluxcal
-    
-def calibrate_fluxcal_gauss2d(dataset_or_image, fwhm, fit_shape = None, background_sub = False, r_in = 5 , r_out = 10):
-    """
-    fills the FluxcalFactors calibration product values for one filter band,
-    calculates the flux calibration factors by fitting a 2D Gaussian.
-    The band flux values are divided by the found photoelectrons.
-    Propagates also errors to flux calibration factor calfile.
-    Background subtraction can be done optionally using a user defined circular annulus.
-    
-    Args:
-        dataset_or_image (corgidrp.data.Dataset or corgidrp.data.Image): dataset with one image or image as combined source exposure
-        fwhm (float): estimated fwhm of the point source
-        fit_shape (int or tuple of two ints): optional
-            The shape of the fitting region. If a scalar, then it is assumed
-            to be a square. If `None`, then the shape of the input ``data``.
-            It must be an odd value and should be much bigger than fwhm.
-        background_sub (boolean): background can be determine from a circular annulus (default: False).
-        r_in (float): inner radius of circular annulus in pixels, (default: 5)
-        r_out (float): outer radius of circular annulus in pixels, (default: 10)
-        
->>>>>>> c823392a
     Returns:
         FluxcalFactor calibration object.
     """
@@ -657,7 +527,6 @@
     calspec_filepath = get_calspec_file(star_name)
     flux_ref = read_cal_spec(calspec_filepath, wave)
     
-<<<<<<< HEAD
     if flux_or_irr == 'flux':
         flux = calculate_band_flux(filter_trans, flux_ref, wave)
     elif flux_or_irr == 'irr':
@@ -666,18 +535,6 @@
         raise ValueError("Invalid flux method. Choose 'flux' or 'irr'.")
     
     flux_sum, flux_sum_err = phot_by_gauss2d_fit(image, **phot_kwargs)
-=======
-    flux_sum = phot_by_gauss2d_fit(image, fwhm, fit_shape = fit_shape, background_sub = background_sub, r_in = r_in, r_out = r_out)
-    
-    fluxcal_fac = flux/flux_sum[0]
-    fluxcal_fac_err = flux/flux_sum[0]**2 * flux_sum[1]
-    
-    exthdr = image.ext_hdr
-    if background_sub:
-        exthdr['LOCBACK'] = flux_sum[2]
-    exthdr['HISTORY'] = "Flux calibration factor was determined by a Gaussian 2D fit photometry"
-    fluxcal = corgidrp.data.FluxcalFactor(np.array([[fluxcal_fac]]), err = np.array([[[fluxcal_fac_err]]]), pri_hdr = image.pri_hdr, ext_hdr = exthdr, input_dataset = dataset)
->>>>>>> c823392a
     
     # Factor in exposure time.
     fluxcal_fac = (flux * exptime) / flux_sum
