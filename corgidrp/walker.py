--- conflicted
+++ resolved
@@ -71,11 +71,8 @@
     "calibrate_dispersion_model": corgidrp.spec.calibrate_dispersion_model,
     "fit_line_spread_function": corgidrp.spec.fit_line_spread_function,
     "split_image_by_polarization_state": corgidrp.l2b_to_l3.split_image_by_polarization_state,
-<<<<<<< HEAD
-=======
     "calc_stokes_unocculted": corgidrp.pol.calc_stokes_unocculted,
     "generate_mueller_matrix_cal": corgidrp.pol.generate_mueller_matrix_cal,
->>>>>>> 95bde637
 }
 
 recipe_dir = os.path.join(os.path.dirname(__file__), "recipe_templates")
@@ -354,13 +351,7 @@
         elif image.pri_hdr['VISTYPE'] == "CGIVST_CAL_POL_SETUP":
             recipe_filename = "l2b_to_polcal.json"
         else:
-            # Check if this is polarimetry data (POL0 or POL45 - not sure of VISTYPE yet)
-            is_polarimetry = image.ext_hdr.get('DPAMNAME', '') in ('POL0', 'POL45')
-            
-            if is_polarimetry:
-                recipe_filename = "l2b_to_l3_pol.json"
-            else:
-                recipe_filename = "l2b_to_l3.json"
+            recipe_filename = "l2b_to_l3.json"
     # L3 -> L4 data processing
     elif image.ext_hdr['DATALVL'] == "L3":
         if image.ext_hdr['FSMLOS'] == 1:
