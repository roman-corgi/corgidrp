import os
import json
import astropy.time as time
import warnings
import corgidrp
import corgidrp.bad_pixel_calibration
import corgidrp.combine
import corgidrp.data as data
import corgidrp.caldb as caldb
import corgidrp.l1_to_l2a
import corgidrp.l2a_to_l2b
<<<<<<< HEAD
import corgidrp.pump_trap_calibration
=======
import corgidrp.calibrate_nonlin
>>>>>>> 03e9cd89

all_steps = {
    "prescan_biassub" : corgidrp.l1_to_l2a.prescan_biassub,
    "detect_cosmic_rays" : corgidrp.l1_to_l2a.detect_cosmic_rays,
    "calibrate_nonlin": corgidrp.calibrate_nonlin.calibrate_nonlin,
    "correct_nonlinearity" : corgidrp.l1_to_l2a.correct_nonlinearity,
    "update_to_l2a" : corgidrp.l1_to_l2a.update_to_l2a,
    "add_photon_noise" : corgidrp.l2a_to_l2b.add_photon_noise,
    "dark_subtraction" : corgidrp.l2a_to_l2b.dark_subtraction,
    "flat_division" : corgidrp.l2a_to_l2b.flat_division,
    "frame_select" : corgidrp.l2a_to_l2b.frame_select,
    "convert_to_electrons" : corgidrp.l2a_to_l2b.convert_to_electrons,
    "em_gain_division" : corgidrp.l2a_to_l2b.em_gain_division,
    "cti_correction" : corgidrp.l2a_to_l2b.cti_correction,
    "correct_bad_pixels" : corgidrp.l2a_to_l2b.correct_bad_pixels,
    "desmear" : corgidrp.l2a_to_l2b.desmear,
    "update_to_l2b" : corgidrp.l2a_to_l2b.update_to_l2b,
<<<<<<< HEAD
    "calibrate_trap_pump": corgidrp.pump_trap_calibration.tpump_analysis,
    "create_bad_pixel_map" : corgidrp.bad_pixel_calibration.create_bad_pixel_map
=======
    "create_bad_pixel_map" : corgidrp.bad_pixel_calibration.create_bad_pixel_map,
    "create_onsky_flatfield" : corgidrp.detector.create_onsky_flatfield,
    "combine_subexposures" : corgidrp.combine.combine_subexposures
>>>>>>> 03e9cd89
}

recipe_dir = os.path.join(os.path.dirname(__file__), "recipe_templates")

def walk_corgidrp(filelist, CPGS_XML_filepath, outputdir, template=None):
    """
    Automatically create a recipe and process the input filelist.
    Does both the `autogen_recipe` and `run_recipe` steps.

    Args:
        filelist (list of str): list of filepaths to files
        CPGS_XML_filepath (str): path to CPGS XML file for this set of files in filelist
        outputdir (str): output directory folderpath
        template (str or json): custom template. either the full json file, or a filename of
                                a template that's already in the recipe_templates folder

    Returns:
        json: the JSON recipe that was used for processing
    """
    if isinstance(template, str):
        recipe_filepath = os.path.join(recipe_dir, template)
        template = json.load(open(recipe_filepath, 'r'))

    # generate recipe
    recipe = autogen_recipe(filelist, outputdir, template=template)

    # process_recipe
    run_recipe(recipe)

    return recipe


def autogen_recipe(filelist, outputdir, template=None):
    """
    Automatically creates a recipe by identifyng and populating a template

    Args:
        filelist (list of str): list of filepaths to files
        outputdir (str): output directory folderpath
        template (json): enables passing in of custom template, if desired

    Returns:
        json: the JSON recipe to process the filelist
    """
    # Handle the case where filelist is empty
    if not filelist:
        print("Input filelist is empty, using default handling to create recipe.")
        first_frame = None
    else:
        # load the data to check what kind of recipe it is
        dataset = data.Dataset(filelist)
        first_frame = dataset[0]

    # if user didn't pass in template
    if template is None:
        recipe_filename = guess_template(dataset)

        # load the template recipe
        recipe_filepath = os.path.join(recipe_dir, recipe_filename)
        template = json.load(open(recipe_filepath, 'r'))

    # create the personalized recipe
    recipe = template.copy()
    recipe["template"] = False

    for filename in filelist:
        recipe["inputs"].append(filename)

    recipe["outputdir"] = outputdir

    ## Populate default values
    ## This includes calibration files that need to be automatically determined
    ## This also includes the dark subtraction outputdir for synthetic darks
    this_caldb = caldb.CalDB()
    for step in recipe["steps"]:
        # by default, identify all the calibration files needed, unless jit setting is turned on
        # two cases where we should be identifying the calibration recipes now
        if "jit_calib_id" in recipe['drpconfig'] and (not recipe['drpconfig']["jit_calib_id"]):
            _fill_in_calib_files(step, this_caldb, first_frame)
        elif ("jit_calib_id" not in recipe['drpconfig']) and (not corgidrp.jit_calib_id):
            _fill_in_calib_files(step, this_caldb, first_frame)

        if step["name"].lower() == "dark_subtraction":
            if step["keywords"]["outputdir"].upper() == "AUTOMATIC":
                step["keywords"]["outputdir"] = recipe["outputdir"]

    return recipe

def _fill_in_calib_files(step, this_caldb, ref_frame):
    """
    Fills in calibration files defined as "AUTOMATIC" in a recipe
    
    By default, throws an error if there are no available cal files of a certian type.
    Exceptional case is when the pipeline setting `skip_missing_cal_steps = True` is set:
    in this case, it will mark this step to be skipped, but continue processing the recipe.

    Args:
        step (dict): the portion of a recipe for this step
        this_caldb (corgidrp.CalDB): calibration database conection
        ref_frame (corgidrp.Image): a reference frame to use to determine the optimal calibration
    
    Returns:
        dict: the step, but with calibration files filled in
    """
    if "calibs" not in step:
        return step # don't have to do anything if no calibrations
    
    for calib in step["calibs"]:
        # order matters, so only one calibration file per dictionary

        if "AUTOMATIC" in step["calibs"][calib].upper():
            calib_dtype = data.datatypes[calib]

            # try to look up the best calibration, but it could raise an error
            try:
                best_cal_file = this_caldb.get_calib(ref_frame, calib_dtype)
                best_cal_filepath = best_cal_file.filepath
            except ValueError as e:
                if "OPTIONAL" in step["calibs"][calib].upper():
                    # couldn't find a good cal but this one is optional, so we are going to put nothing in there
                    # this means the step function can run without this calibration file
                    best_cal_filepath = None
                elif corgidrp.skip_missing_cal_steps:
                    step["skip"] = True # skip this step but continue
                    step["calibs"][calib] = None
                    warnings.warn("Skipping {0} because no {1} in caldb and skip_missing_cal_steps is True".format(step['name'], calib))
                    continue # continue on the for loop
                else:
                    raise # reraise exception

            # set calibration file to this one
            step["calibs"][calib] = best_cal_filepath

    return step

def guess_template(dataset):
    """
    Guesses what template should be used to process a specific image

    Args:
        dataset (corgidrp.data.Dataset): a Dataset to process

    Returns:
        str: the best template filename
    """
    image = dataset[0] # first image for convenience
    if image.ext_hdr['DATA_LEVEL'] == "L1":
        if image.pri_hdr['OBSTYPE'] == "ENG":
            recipe_filename = "l1_to_l2a_eng.json"
        elif image.pri_hdr['OBSTYPE'] == "FLT":
            recipe_filename = "l1_flat_and_bp.json"
        elif image.pri_hdr['OBSTYPE'] == "NONLIN":
            recipe_filename = "l1_to_l2a_nonlin.json"
        elif image.pri_hdr['OBSTYPE'] == "MNFRAME":
            # Disambiguate between NONLIN and KGAIN
            for data in dataset:
                if data.pri_hdr['OBSTYPE'] == "NONLIN":
                    recipe_filename = "l1_to_l2a_nonlin.json" 
                    break
                elif data.pri_hdr['OBSTYPE'] == "NONLIN":
                    recipe_filename = "l1_to_l2a_kgain.json"
                    break
                else:
                    raise ValueError(f"Define recipe for {data.pri_hdr['OBSTYPE']}")
        else:
            recipe_filename = "l1_to_l2b.json"
    else:
        raise NotImplementedError()

    return recipe_filename


def save_data(dataset_or_image, outputdir, suffix=""):
    """
    Saves the dataset or image that has currently been outputted by the last step function.
    Records calibration frames into the caldb during the process

    Args:
        dataset_or_image (corgidrp.data.Dataset or corgidrp.data.Image): data to save
        outputdir (str): path to directory where files should be saved
        suffix (str): optional suffix to tack onto the filename. 
                      E.g.: `test.fits` with `suffix="dark"` becomes `test_dark.fits`
    """
    # convert everything to dataset to make life easier
    if isinstance(dataset_or_image, data.Image):
        dataset = data.Dataset([dataset_or_image])
    else:
        dataset = dataset_or_image

    # add suffix to ending if necessary
    if len(suffix) > 0:
        filenames = []

        suffix = suffix.strip("_") # user doesn't need to pass underscores
        for image in dataset:
            # grab everything before .FITS
            fits_index = image.filename.lower().rfind(".fits")
            filename_base = image.filename[:fits_index]
            new_filename = "{0}_{1}.fits".format(filename_base, suffix)
            filenames.append(new_filename)
    else:
        filenames = None

    # save!
    dataset.save(filedir=outputdir, filenames=filenames)

    # add calibration data to caldb as necessary
    for image in dataset:
        if type(image) in caldb.labels:
            # this is a calibration frame!
            this_caldb = caldb.CalDB()
            this_caldb.create_entry(image)



def run_recipe(recipe, save_recipe_file=True):
    """
    Run the specified recipe

    Args:
        recipe (dict or str): either the filepath to the recipe or the already loaded in recipe
        save_recipe_file (bool): saves the recipe as a JSON file in the outputdir (true by default)
    """
    if isinstance(recipe, str):
        # need to load in
        recipe = json.load(open(recipe, "r"))

    # configure pipeline as needed
    for setting in recipe['drpconfig']:
        # equivalent to corgidrp.setting = recipe['drpconfig'][setting]
        setattr(corgidrp, setting, recipe['drpconfig'][setting])

    # read in data, if not doing bp map
    if recipe["inputs"]:
        filelist = recipe["inputs"]
        curr_dataset = data.Dataset(filelist)
        # write the recipe into the image extension header
        for frame in curr_dataset:
            frame.ext_hdr["RECIPE"] = json.dumps(recipe)
    else:
        curr_dataset = []

    # save recipe before running recipe
    if save_recipe_file:
        recipe_filename = "{0}_{1}_recipe.json".format(recipe["name"], time.Time.now().isot)
        recipe_filepath = os.path.join(recipe["outputdir"], recipe_filename)
        with open(recipe_filepath, "w") as json_file:
            json.dump(recipe, json_file, indent=4)

    tot_steps = len(recipe["steps"])

    # execute each pipeline step
    for i, step in enumerate(recipe["steps"]):
        print("Walker step {0}/{1}: {2}".format(i+1, tot_steps, step["name"]))
        if step["name"].lower() == "save":
            # special save instruction
            
            # see if suffix is specified as a keyword
            if "keywords" in step and "suffix" in step["keywords"]:
                suffix =  step["keywords"]["suffix"]
            else:
                suffix = ''
                
            save_data(curr_dataset, recipe["outputdir"], suffix=suffix)

        else:
            step_func = all_steps[step["name"]]

            # edge case if this step has been specified to be skipped
            if "skip" in step and step["skip"]:
                continue

            other_args = ()
            if "calibs" in step:
                # if JIT calibration resolving is toggled, figure out the calibrations here
                # by default, this is false
                if (corgidrp.jit_calib_id and ("jit_calib_id" not in recipe['drpconfig'])) or (("jit_calib_id" in recipe['drpconfig']) and recipe['drpconfig']["jit_calib_id"]) :
                    this_caldb = caldb.CalDB()
                    # dataset may have turned into a single image. handle this case. 
                    if isinstance(curr_dataset, data.Dataset):
                        ref_image = curr_dataset[0]
                        list_of_frames = curr_dataset
                    else:
                        ref_image = curr_dataset
                        list_of_frames = [curr_dataset]
                    _fill_in_calib_files(step, this_caldb, ref_image)

                    # also update the recipe we used in the headers
                    for frame in list_of_frames:
                        frame.ext_hdr["RECIPE"] = json.dumps(recipe)


                # load the calibration files in from disk
                for calib in step["calibs"]:
                    calib_dtype = data.datatypes[calib]
                    if step["calibs"][calib] is not None:
                        cal_file = calib_dtype(step["calibs"][calib])
                    else:
                        cal_file = None
                    other_args += (cal_file,)


            if "keywords" in step:
                kwargs = step["keywords"]
            else:
                kwargs = {}

            # run the step!
            curr_dataset = step_func(curr_dataset, *other_args, **kwargs)
<|MERGE_RESOLUTION|>--- conflicted
+++ resolved
@@ -9,11 +9,9 @@
 import corgidrp.caldb as caldb
 import corgidrp.l1_to_l2a
 import corgidrp.l2a_to_l2b
-<<<<<<< HEAD
 import corgidrp.pump_trap_calibration
-=======
 import corgidrp.calibrate_nonlin
->>>>>>> 03e9cd89
+
 
 all_steps = {
     "prescan_biassub" : corgidrp.l1_to_l2a.prescan_biassub,
@@ -31,14 +29,11 @@
     "correct_bad_pixels" : corgidrp.l2a_to_l2b.correct_bad_pixels,
     "desmear" : corgidrp.l2a_to_l2b.desmear,
     "update_to_l2b" : corgidrp.l2a_to_l2b.update_to_l2b,
-<<<<<<< HEAD
     "calibrate_trap_pump": corgidrp.pump_trap_calibration.tpump_analysis,
     "create_bad_pixel_map" : corgidrp.bad_pixel_calibration.create_bad_pixel_map
-=======
-    "create_bad_pixel_map" : corgidrp.bad_pixel_calibration.create_bad_pixel_map,
     "create_onsky_flatfield" : corgidrp.detector.create_onsky_flatfield,
     "combine_subexposures" : corgidrp.combine.combine_subexposures
->>>>>>> 03e9cd89
+
 }
 
 recipe_dir = os.path.join(os.path.dirname(__file__), "recipe_templates")
