import os
import json
import astropy.time as time
import warnings
import corgidrp
import corgidrp.bad_pixel_calibration
import corgidrp.combine
import corgidrp.data as data
import corgidrp.caldb as caldb
import corgidrp.l1_to_l2a
import corgidrp.l2a_to_l2b
import corgidrp.calibrate_nonlin

all_steps = {
    "prescan_biassub" : corgidrp.l1_to_l2a.prescan_biassub,
    "detect_cosmic_rays" : corgidrp.l1_to_l2a.detect_cosmic_rays,
    "calibrate_nonlin": corgidrp.calibrate_nonlin.calibrate_nonlin,
    "correct_nonlinearity" : corgidrp.l1_to_l2a.correct_nonlinearity,
    "update_to_l2a" : corgidrp.l1_to_l2a.update_to_l2a,
    "add_photon_noise" : corgidrp.l2a_to_l2b.add_photon_noise,
    "dark_subtraction" : corgidrp.l2a_to_l2b.dark_subtraction,
    "flat_division" : corgidrp.l2a_to_l2b.flat_division,
    "frame_select" : corgidrp.l2a_to_l2b.frame_select,
    "convert_to_electrons" : corgidrp.l2a_to_l2b.convert_to_electrons,
    "em_gain_division" : corgidrp.l2a_to_l2b.em_gain_division,
    "cti_correction" : corgidrp.l2a_to_l2b.cti_correction,
    "correct_bad_pixels" : corgidrp.l2a_to_l2b.correct_bad_pixels,
    "desmear" : corgidrp.l2a_to_l2b.desmear,
    "update_to_l2b" : corgidrp.l2a_to_l2b.update_to_l2b,
    "create_bad_pixel_map" : corgidrp.bad_pixel_calibration.create_bad_pixel_map,
<<<<<<< HEAD
    "calibrate_darks" : corgidrp.darks.calibrate_darks_lsq
=======
    "create_onsky_flatfield" : corgidrp.detector.create_onsky_flatfield,
    "combine_subexposures" : corgidrp.combine.combine_subexposures
>>>>>>> 03e9cd89
}

recipe_dir = os.path.join(os.path.dirname(__file__), "recipe_templates")

def walk_corgidrp(filelist, CPGS_XML_filepath, outputdir, template=None):
    """
    Automatically create a recipe and process the input filelist.
    Does both the `autogen_recipe` and `run_recipe` steps.

    Args:
        filelist (list of str): list of filepaths to files
        CPGS_XML_filepath (str): path to CPGS XML file for this set of files in filelist
        outputdir (str): output directory folderpath
        template (str or json): custom template. either the full json file, or a filename of
                                a template that's already in the recipe_templates folder

    Returns:
        json: the JSON recipe that was used for processing
    """
    if isinstance(template, str):
        recipe_filepath = os.path.join(recipe_dir, template)
        template = json.load(open(recipe_filepath, 'r'))

    # generate recipe
    recipe = autogen_recipe(filelist, outputdir, template=template)

    # process_recipe
    run_recipe(recipe)

    return recipe


def autogen_recipe(filelist, outputdir, template=None):
    """
    Automatically creates a recipe by identifyng and populating a template

    Args:
        filelist (list of str): list of filepaths to files
        outputdir (str): output directory folderpath
        template (json): enables passing in of custom template, if desired

    Returns:
        json: the JSON recipe to process the filelist
    """
    # Handle the case where filelist is empty
    if not filelist:
        print("Input filelist is empty, using default handling to create recipe.")
        first_frame = None
    else:
        # load the data to check what kind of recipe it is
        dataset = data.Dataset(filelist)
        first_frame = dataset[0]

    # if user didn't pass in template
    if template is None:
        recipe_filename = guess_template(dataset)

        # load the template recipe
        recipe_filepath = os.path.join(recipe_dir, recipe_filename)
        template = json.load(open(recipe_filepath, 'r'))

    # create the personalized recipe
    recipe = template.copy()
    recipe["template"] = False

    for filename in filelist:
        recipe["inputs"].append(filename)

    recipe["outputdir"] = outputdir

    ## Populate default values
    ## This includes calibration files that need to be automatically determined
    ## This also includes the dark subtraction outputdir for synthetic darks
    this_caldb = caldb.CalDB()
    for step in recipe["steps"]:
        # by default, identify all the calibration files needed, unless jit setting is turned on
        # two cases where we should be identifying the calibration recipes now
        if "jit_calib_id" in recipe['drpconfig'] and (not recipe['drpconfig']["jit_calib_id"]):
            _fill_in_calib_files(step, this_caldb, first_frame)
        elif ("jit_calib_id" not in recipe['drpconfig']) and (not corgidrp.jit_calib_id):
            _fill_in_calib_files(step, this_caldb, first_frame)

        if step["name"].lower() == "dark_subtraction":
            if step["keywords"]["outputdir"].upper() == "AUTOMATIC":
                step["keywords"]["outputdir"] = recipe["outputdir"]

    return recipe

def _fill_in_calib_files(step, this_caldb, ref_frame):
    """
    Fills in calibration files defined as "AUTOMATIC" in a recipe
    
    By default, throws an error if there are no available cal files of a certian type.
    Exceptional case is when the pipeline setting `skip_missing_cal_steps = True` is set:
    in this case, it will mark this step to be skipped, but continue processing the recipe.

    Args:
        step (dict): the portion of a recipe for this step
        this_caldb (corgidrp.CalDB): calibration database conection
        ref_frame (corgidrp.Image): a reference frame to use to determine the optimal calibration
    
    Returns:
        dict: the step, but with calibration files filled in
    """
    if "calibs" not in step:
        return step # don't have to do anything if no calibrations
    
    for calib in step["calibs"]:
        # order matters, so only one calibration file per dictionary

        if "AUTOMATIC" in step["calibs"][calib].upper():
            calib_dtype = data.datatypes[calib]

            # try to look up the best calibration, but it could raise an error
            try:
                best_cal_file = this_caldb.get_calib(ref_frame, calib_dtype)
                best_cal_filepath = best_cal_file.filepath
            except ValueError as e:
                if "OPTIONAL" in step["calibs"][calib].upper():
                    # couldn't find a good cal but this one is optional, so we are going to put nothing in there
                    # this means the step function can run without this calibration file
                    best_cal_filepath = None
                elif corgidrp.skip_missing_cal_steps:
                    step["skip"] = True # skip this step but continue
                    step["calibs"][calib] = None
                    warnings.warn("Skipping {0} because no {1} in caldb and skip_missing_cal_steps is True".format(step['name'], calib))
                    continue # continue on the for loop
                else:
                    raise # reraise exception

            # set calibration file to this one
            step["calibs"][calib] = best_cal_filepath

    return step

def guess_template(dataset):
    """
    Guesses what template should be used to process a specific image

    Args:
        dataset (corgidrp.data.Dataset): a Dataset to process

    Returns:
        str: the best template filename
    """
    image = dataset[0] # first image for convenience
    if image.ext_hdr['DATA_LEVEL'] == "L1":
        if image.pri_hdr['OBSTYPE'] == "ENG":
            recipe_filename = "l1_to_l2a_eng.json"
        elif image.pri_hdr['OBSTYPE'] == "FLT":
            recipe_filename = "l1_flat_and_bp.json"
        elif image.pri_hdr['OBSTYPE'] == "NONLIN":
            recipe_filename = "l1_to_l2a_nonlin.json"
        elif image.pri_hdr['OBSTYPE'] == "MNFRAME":
            # Disambiguate between NONLIN and KGAIN
            for data in dataset:
                if data.pri_hdr['OBSTYPE'] == "NONLIN":
                    recipe_filename = "l1_to_l2a_nonlin.json" 
                    break
                elif data.pri_hdr['OBSTYPE'] == "NONLIN":
                    recipe_filename = "l1_to_l2a_kgain.json"
                    break
                else:
                    raise ValueError(f"Define recipe for {data.pri_hdr['OBSTYPE']}")
        else:
            recipe_filename = "l1_to_l2b.json"
    else:
        raise NotImplementedError()

    return recipe_filename


def save_data(dataset_or_image, outputdir, suffix=""):
    """
    Saves the dataset or image that has currently been outputted by the last step function.
    Records calibration frames into the caldb during the process

    Args:
        dataset_or_image (corgidrp.data.Dataset or corgidrp.data.Image): data to save
        outputdir (str): path to directory where files should be saved
        suffix (str): optional suffix to tack onto the filename. 
                      E.g.: `test.fits` with `suffix="dark"` becomes `test_dark.fits`
    """
    # convert everything to dataset to make life easier
    if isinstance(dataset_or_image, data.Image):
        dataset = data.Dataset([dataset_or_image])
    else:
        dataset = dataset_or_image

    # add suffix to ending if necessary
    if len(suffix) > 0:
        filenames = []

        suffix = suffix.strip("_") # user doesn't need to pass underscores
        for image in dataset:
            # grab everything before .FITS
            fits_index = image.filename.lower().rfind(".fits")
            filename_base = image.filename[:fits_index]
            new_filename = "{0}_{1}.fits".format(filename_base, suffix)
            filenames.append(new_filename)
    else:
        filenames = None

    # save!
    dataset.save(filedir=outputdir, filenames=filenames)

    # add calibration data to caldb as necessary
    for image in dataset:
        if type(image) in caldb.labels:
            # this is a calibration frame!
            this_caldb = caldb.CalDB()
            this_caldb.create_entry(image)



def run_recipe(recipe, save_recipe_file=True):
    """
    Run the specified recipe

    Args:
        recipe (dict or str): either the filepath to the recipe or the already loaded in recipe
        save_recipe_file (bool): saves the recipe as a JSON file in the outputdir (true by default)
    """
    if isinstance(recipe, str):
        # need to load in
        recipe = json.load(open(recipe, "r"))

    # configure pipeline as needed
    for setting in recipe['drpconfig']:
        # equivalent to corgidrp.setting = recipe['drpconfig'][setting]
        setattr(corgidrp, setting, recipe['drpconfig'][setting])

    # read in data, if not doing bp map
    if recipe["inputs"]:
        filelist = recipe["inputs"]
        curr_dataset = data.Dataset(filelist)
        # write the recipe into the image extension header
        for frame in curr_dataset:
            frame.ext_hdr["RECIPE"] = json.dumps(recipe)
    else:
        curr_dataset = []

    # save recipe before running recipe
    if save_recipe_file:
        recipe_filename = "{0}_{1}_recipe.json".format(recipe["name"], time.Time.now().isot)
        recipe_filepath = os.path.join(recipe["outputdir"], recipe_filename)
        with open(recipe_filepath, "w") as json_file:
            json.dump(recipe, json_file, indent=4)

    tot_steps = len(recipe["steps"])

    # execute each pipeline step
    for i, step in enumerate(recipe["steps"]):
        print("Walker step {0}/{1}: {2}".format(i+1, tot_steps, step["name"]))
        if step["name"].lower() == "save":
            # special save instruction
            
            # see if suffix is specified as a keyword
            if "keywords" in step and "suffix" in step["keywords"]:
                suffix =  step["keywords"]["suffix"]
            else:
                suffix = ''
                
            save_data(curr_dataset, recipe["outputdir"], suffix=suffix)

        else:
            step_func = all_steps[step["name"]]

            # edge case if this step has been specified to be skipped
            if "skip" in step and step["skip"]:
                continue

            other_args = ()
            if "calibs" in step:
                # if JIT calibration resolving is toggled, figure out the calibrations here
                # by default, this is false
                if (corgidrp.jit_calib_id and ("jit_calib_id" not in recipe['drpconfig'])) or (("jit_calib_id" in recipe['drpconfig']) and recipe['drpconfig']["jit_calib_id"]) :
                    this_caldb = caldb.CalDB()
                    # dataset may have turned into a single image. handle this case. 
                    if isinstance(curr_dataset, data.Dataset):
                        ref_image = curr_dataset[0]
                        list_of_frames = curr_dataset
                    else:
                        ref_image = curr_dataset
                        list_of_frames = [curr_dataset]
                    _fill_in_calib_files(step, this_caldb, ref_image)

                    # also update the recipe we used in the headers
                    for frame in list_of_frames:
                        frame.ext_hdr["RECIPE"] = json.dumps(recipe)


                # load the calibration files in from disk
                for calib in step["calibs"]:
                    calib_dtype = data.datatypes[calib]
                    if step["calibs"][calib] is not None:
                        cal_file = calib_dtype(step["calibs"][calib])
                    else:
                        cal_file = None
                    other_args += (cal_file,)


            if "keywords" in step:
                kwargs = step["keywords"]
            else:
                kwargs = {}

            # run the step!
            curr_dataset = step_func(curr_dataset, *other_args, **kwargs)
<|MERGE_RESOLUTION|>--- conflicted
+++ resolved
@@ -28,12 +28,9 @@
     "desmear" : corgidrp.l2a_to_l2b.desmear,
     "update_to_l2b" : corgidrp.l2a_to_l2b.update_to_l2b,
     "create_bad_pixel_map" : corgidrp.bad_pixel_calibration.create_bad_pixel_map,
-<<<<<<< HEAD
-    "calibrate_darks" : corgidrp.darks.calibrate_darks_lsq
-=======
+    "calibrate_darks" : corgidrp.darks.calibrate_darks_lsq,
     "create_onsky_flatfield" : corgidrp.detector.create_onsky_flatfield,
     "combine_subexposures" : corgidrp.combine.combine_subexposures
->>>>>>> 03e9cd89
 }
 
 recipe_dir = os.path.join(os.path.dirname(__file__), "recipe_templates")
