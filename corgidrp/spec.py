import warnings
import glob
import numpy as np
import scipy.ndimage as ndi
import scipy.optimize as optimize
from scipy.interpolate import interp1d, LinearNDInterpolator
from corgidrp.data import Dataset, SpectroscopyCentroidPSF, DispersionModel, LineSpread
import os
from astropy.io import ascii, fits
from astropy.table import Table
import astropy.modeling.models as models
import astropy.modeling.fitting as fitting


def gauss2d(x0, y0, sigma_x, sigma_y, peak):
    """
    2d gaussian function for gaussfit2d

    Args:
        x0: center of gaussian
        y0: center of gaussian
        peak: peak amplitude of gaussian
        sigma_x: stddev in x direction
        sigma_y: stddev in y direction
    
    Returns:
        function evaluated at coordinate tuple y,x
    """
    return lambda y,x: peak * np.exp(-( ((x - x0) / sigma_x) ** 2 + ((y - y0) / sigma_y) **2 ) / 2)

def gaussfit2d_pix(frame, xguess, yguess, xfwhm_guess=3, yfwhm_guess=6, 
                   halfwidth=3, halfheight=5, guesspeak=1, oversample=5, refinefit=True):
    """
    Fits a 2-d Gaussian to the data at point (xguess, yguess), with pixel integration.

    Args:
        frame: the data - Array of size (y,x)
        xguess: location to fit the 2d guassian to (should be within +/-1 pixel of true peak)
        yguess: location to fit the 2d guassian to (should be within +/-1 pixel of true peak)
        xfwhm_guess: approximate x-axis fwhm to fit to
        yfwhm_guess: approximate y-axis fwhm to fit to    
        halfwidth: 1/2 the width of the box used for the fit
        halfheight: 1/2 the height of the box used for the fit
        guesspeak: approximate flux in peak pixel
        oversample: odd integer >= 3; to represent detector pixels, overample and then bin the model by this factor 
        refinefit: whether to refine the fit of the position of the guess

    Returns:
        xfit: x position (only chagned if refinefit is True)
        yfit: y position (only chagned if refinefit is True)
        xfwhm: x-axis fwhm of the PSF in pixels
        yfwhm: y-axis fwhm of the PSF in pixels
        peakflux: the peak value of the gaussian
        fitbox: 2-d array of the fitted region from the data array  
        model: 2-d array of the best-fit model
        residual: 2-d array of residuals (data - model)

    """
    if not isinstance(halfwidth, int):
        raise ValueError("halfwidth must be an integer")
    if not isinstance(halfheight, int):
        raise ValueError("halfheight must be an integer")
    if not isinstance(oversample, int) or (oversample % 2 != 1) or (oversample < 3):
        raise ValueError("oversample must be an odd integer >= 3")

    x0 = np.rint(xguess).astype(int)
    y0 = np.rint(yguess).astype(int)
    fitbox = np.copy(frame[y0 - halfheight:y0 + halfheight + 1,
                           x0 - halfwidth:x0 + halfwidth + 1])
    nrows = fitbox.shape[0]
    ncols = fitbox.shape[1]
    fitbox[np.where(np.isnan(fitbox))] = 0

    oversampled_ycoord = np.linspace(-(oversample // 2) / oversample, 
                                     nrows - 1 + (oversample // 2) / oversample + 1./oversample,
                                     nrows * oversample)
    oversampled_xcoord = np.linspace(-(oversample // 2) / oversample, 
                                     ncols - 1 + (oversample // 2) / oversample + 1./oversample,
                                     ncols * oversample)
    oversampled_grid = np.meshgrid(oversampled_ycoord, oversampled_xcoord, indexing='ij')
    
    if refinefit:
        errorfunction = lambda p: np.ravel(
                np.reshape(gauss2d(*p)(*oversampled_grid), 
                (nrows, oversample, ncols, oversample)).mean(
                axis = 1).mean(axis = 2) - fitbox)
  
        guess = (halfwidth, halfheight, 
                 xfwhm_guess/(2 * np.sqrt(2*np.log(2))),
                 yfwhm_guess/(2 * np.sqrt(2*np.log(2))),
                 guesspeak)

        p, success = optimize.leastsq(errorfunction, guess)

        xfit = p[0] + (x0 - halfwidth)
        yfit = p[1] + (y0 - halfheight)
        xfwhm = p[2] * (2 * np.sqrt(2*np.log(2)))
        yfwhm = p[3] * (2 * np.sqrt(2*np.log(2)))
        peakflux = p[4]

        model = np.reshape(gauss2d(*p)(*oversampled_grid), 
                        (nrows, oversample, ncols, oversample)).mean(
                        axis = 1).mean(axis = 2)
        residual = fitbox - model
    else:
        model = np.reshape(gauss2d(*guess)(*oversampled_grid), 
                        (nrows, oversample, ncols, oversample)).mean(
                        axis = 1).mean(axis = 2)
        residual = fitbox - model

        xfit = xfit
        yfit = yfit
        xfwhm = xfwhm_guess
        yfwhm = yfwhm_guess
        peakflux = guesspeak

    return xfit, yfit, xfwhm, yfwhm, peakflux, fitbox, model, residual

def psf_registration_costfunc(p, template, data):
    """
    Cost function for a least-squares fit to register a PSF with a fitting template.

    Args:
        p (tuple): shift and scale parameters: 
                    (x-axis shift in pixels, y-axis shift in pixels, 
                     amplitude scale factor)
        template (numpy.ndarray): PSF tempate array, 2d
        data (numpy.ndarray): PSF data array, 2d

    Returns:
        The sum of squares of differences between the data array and the shifted
        and scaled template.
    """
    xshift = p[0]
    yshift = p[1]
    amp = p[2]
    shifted_template = amp * ndi.shift(template, (yshift, xshift), order=1, prefilter=False)
    return np.sum((data - shifted_template)**2)

def get_center_of_mass(frame):
    """
    Finds the center coordinates for a given frame.

    Args:
        frame (np.ndarray): 2D array to compute centering

    Returns:
        tuple:
            xcen (float): X centroid coordinate
            ycen (float): Y centroid coordinate

    """
    y, x = np.indices(frame.shape)
    
    ycen = np.sum(y * frame)/np.sum(frame)
    xcen = np.sum(x * frame)/np.sum(frame)
    
    return xcen, ycen

def rotate_points(points, angle_rad, pivot_point):
    """ 
    Rotate an array of (x,y) coordinates by an angle about a pivot point.

    Args:
        points (tuple): Two-element tuple of (x,y) coordinates. 
                The first element is an array of x values; 
                the second element is an array of y values. 
        angle_rad (float): Rotation angle in radians
        pivot_point (tuple): Tuple of (x,y) coordinates of the pivot point.

    Returns:
        Two-element tuple of rotated (x,y) coordinates.
    """
    rotated_points = (points[0] - pivot_point[0], points[1] - pivot_point[1]) 
    rotated_points = (rotated_points[0] * np.cos(angle_rad) - rotated_points[1] * np.sin(angle_rad),
                      rotated_points[0] * np.sin(angle_rad) + rotated_points[1] * np.cos(angle_rad))
    rotated_points = (rotated_points[0] + pivot_point[0], rotated_points[1] + pivot_point[1])
    return rotated_points

def fit_psf_centroid(psf_data, psf_template,
                     xcent_template = None, ycent_template = None,
                     xcent_guess = None, ycent_guess = None,
                     halfwidth = 10, halfheight = 10, 
                     fwhm_major_guess = 3, fwhm_minor_guess = 6,
                     gauss2d_oversample = 9):
    """
    Fit the centroid of a PSF image with a template.
    
    Args:
        psf_data (np.ndarray): PSF data, 2D array
        psf_template (np.ndarray): PSF template, 2D array
        xcent_template (float): true x centroid of the template PSF; for accurate 
                results this must be determined in advance.
        ycent_template (float): true y centroid of the template PSF; for accurate
                results this must be determined in advance.
        xcent_guess (int): Estimate of the x centroid of the data array, pixels
        ycent_guess (int): Estimate of the y centroid of the data array, pixels
        halfwidth (int): Half-width of the fitting region, pixels
        halfheight (int): Half-height of the fitting region, pixels
        fwhm_major_guess (float): guess for FWHM value along major axis of PSF, pixels
        fwhm_minor_guess (float): guess for FWHM value along minor axis of PSF, pixels
        gauss2d_oversample (int): upsample factor for 2-D Gaussian PSF fit;
                this must be an odd number.

    Returns:
        xfit (float): Data PSF x centroid obtained from the template fit, 
                array pixels
        yfit (float): Data PSF y centroid obtained from the template fit, 
                array pixels
        gauss2d_xfit (float): Data PSF x centroid estimated by a 2-D Gaussian fit to 
                the main lobe of the PSF
        gauss2d_yfit (float): Data PSF y centroid estimated by a 2-D Gaussian fit to 
                the main lobe of the PSF
        peakpix_snr (float): Peak-pixel signal-to-noise ratio
        x_precis (float): Statistical precision of the x centroid fit, estimated from
                peak-pixel S/N ratio
        y_precis (float): Statistical precision of the y centroid fit, estimated from
                peak-pixel S/N ratio
    """
    if not isinstance(halfheight, int):
        raise ValueError("halfheight must be an integer")
    # Use the center of mass as a starting point if positions were not provided.
    if xcent_template is None or ycent_template is None: 
        xcom_template, ycom_template = np.rint(get_center_of_mass(psf_template))
        xcent_template, ycent_template = xcom_template, ycom_template
    else:
        xcom_template, ycom_template = (np.rint(xcent_template), np.rint(ycent_template))

    if xcent_guess is None or ycent_guess is None:
        median_filt_psf = ndi.median_filter(psf_data, size=2)
        xcom_data, ycom_data = np.rint(get_center_of_mass(median_filt_psf))
    else:
        xcom_data, ycom_data = (np.rint(xcent_guess), np.rint(ycent_guess))
    
    xmin_template_cut, xmax_template_cut = (int(xcom_template) - halfwidth, int(xcom_template) + halfwidth)
    ymin_template_cut, ymax_template_cut = (int(ycom_template) - halfheight, int(ycom_template) + halfheight) 
    
    xmin_data_cut, xmax_data_cut = (int(xcom_data) - halfwidth, int(xcom_data) + halfwidth)
    ymin_data_cut, ymax_data_cut = (int(ycom_data) - halfheight, int(ycom_data) + halfheight) 
    
    template_stamp = psf_template[ymin_template_cut:ymax_template_cut+1, xmin_template_cut:xmax_template_cut+1]
    data_stamp = psf_data[ymin_data_cut:ymax_data_cut+1, xmin_data_cut:xmax_data_cut+1]
    
    xoffset_guess, yoffset_guess = (0.0, 0.0)
    amp_guess = np.sum(psf_data) / np.sum(psf_template)
    guess_params = (xoffset_guess, yoffset_guess, amp_guess)
    registration_result = optimize.minimize(psf_registration_costfunc, guess_params, 
                                         args=(template_stamp, data_stamp), 
                                         method='Powell')

    if not registration_result.success:
        print(f"Warning: Registration optimization did not converge: {registration_result.message}")
    
    xfit = xcent_template + (xcom_data - xcom_template) + registration_result.x[0]
    yfit = ycent_template + (ycom_data - ycom_template) + registration_result.x[1]

    psf_data_bkg = psf_data.copy()
    psf_data_bkg[ymin_data_cut:ymax_data_cut+1, xmin_data_cut:xmax_data_cut+1] = np.nan
    psf_peakpix_snr = np.max(psf_data) / np.nanstd(psf_data_bkg)
    
    (gauss2d_xfit, gauss2d_yfit, xfwhm, yfwhm, gauss2d_peakfit,
     fitted_data_stamp, model, residual) = gaussfit2d_pix(psf_data,
                                                xguess = xfit,
                                                yguess = yfit,
                                                xfwhm_guess = fwhm_minor_guess, 
                                                yfwhm_guess = fwhm_major_guess,
                                                halfwidth = 1, halfheight = halfheight, 
                                                guesspeak = np.max(psf_data), oversample = gauss2d_oversample, 
                                                refinefit = True)
    
    (x_precis, y_precis) = (np.abs(xfwhm) / (2 * np.sqrt(2 * np.log(2))) / psf_peakpix_snr,
                            np.abs(yfwhm) / (2 * np.sqrt(2 * np.log(2))) / psf_peakpix_snr)

    return xfit, yfit, gauss2d_xfit, gauss2d_yfit, psf_peakpix_snr, x_precis, y_precis

def get_template_dataset(dataset):
    """
    return the default template dataset from the data/spectroscopy/templates files

    Args:
        dataset (Dataset): Dataset containing 2D PSF images. Each image must include pri_hdr and ext_hdr.

    Returns:
        Dataset: template dataset
        boolean: filtersweep true or false
    """
    template_dir = os.path.join(os.path.dirname(__file__), "data", "spectroscopy", "templates")
    filtersweep = False
    cfamname = []
    slits = []
    for frames in dataset.frames:
        dpamname = frames.ext_hdr['DPAMNAME']
        fsamname = frames.ext_hdr['FSAMNAME']
        if dpamname != "PRISM3":
            raise AttributeError("currently we only have template files for PRISM3, not for "+ dpamname)
          
        cfamname.append (frames.ext_hdr['CFAMNAME'])
        slits.append (fsamname)
    if len(np.unique(slits)) != 1:
        raise AttributeError("currently we only have template files for no slit or R1C2, not for "+ slits)
    if len(np.unique(cfamname)) == 1:
        band = cfamname[0]
        if not band.startswith ("3"):
            raise AttributeError("currently we only have template files for the filter band 3, not for "+ band)
        slit = slits[0]
        if slit == "R1C2":
            filenames = sorted(glob.glob(os.path.join(template_dir,"spec_unocc_r1c2slit_offset_prism3_3d_*.fits")))
        elif slit == "OPEN":
            filenames = sorted(glob.glob(os.path.join(template_dir,"spec_unocc_noslit_offset_prism3_3d_*.fits")))
        else:
            raise AttributeError("we do not (yet) have template files for slit " + slit)
    else:
        #filtersweep
        filenames = sorted(glob.glob(os.path.join(template_dir, "spec_unocc_noslit_prism3_filtersweep_*.fits")))
        filtersweep = True
    return Dataset(filenames), filtersweep
    
def compute_psf_centroid(dataset, template_dataset = None, initial_cent = None, filtersweep = False, halfwidth=10, halfheight=10, verbose = False):
    """
    Compute PSF centroids for a grid of PSFs and return them as a calibration object.

    Args:
        dataset (Dataset): Dataset containing 2D PSF images. Each image must include pri_hdr and ext_hdr.
        template_dataset (Dataset): dataset of the template PSF, if None, a simulated PSF from the data/spectroscopy/template path is taken
        initial_cent (dict): Dictionary with initial guesses for PSF centroids.
                             Must include keys 'xcent' and 'ycent', each mapping to an array of shape (N,).
        filtersweep (bool): If True, it uses a filter sweep/scan dataset, this parameter is only relevant if template_dataset is not None.
        halfwidth (int): Half-width of the PSF fitting box.
        halfheight (int): Half-height of the PSF fitting box.
        verbose (bool): If True, prints fitted centroid values for each frame.
    
    Returns:
        SpectroscopyCentroidPSF: Calibration object with fitted (x, y) centroids.
    """
    if not isinstance(dataset, Dataset):
        raise TypeError("Input must be a corgidrp.data.Dataset object.")
    
    if initial_cent is None:
        xcent, ycent = None, None
    else:
        xcent = np.asarray(initial_cent.get("xcent"))
        ycent = np.asarray(initial_cent.get("ycent"))
        if xcent is None or ycent is None:
            raise ValueError("initial_cent dictionary must contain 'xcent' and 'ycent' arrays.")
        if len(dataset) != len(xcent) or len(dataset) != len(ycent):
            raise ValueError("Mismatch between dataset length and centroid guess arrays.")
    
    if template_dataset is None:
        template_dataset, filtersweep = get_template_dataset(dataset)
    
    xcent_temp = []
    ycent_temp = []
    for frame in template_dataset:
        if "XCENT" in frame.ext_hdr:
            xcent_temp.append(frame.ext_hdr["XCENT"])
        else:
            xcent_temp.append(None)    
        if "YCENT" in frame.ext_hdr:
            ycent_temp.append(frame.ext_hdr["YCENT"])
        else:
            ycent_temp.append(None)    
    xcent_temp = np.asarray(xcent_temp)
    ycent_temp = np.asarray(ycent_temp)
    centroids = np.zeros((len(dataset), 2))
    centroids_err = np.zeros((len(dataset), 2))

    pri_hdr_centroid = dataset[0].pri_hdr.copy()
    ext_hdr_centroid = dataset[0].ext_hdr.copy()
    
    filters = []
    for idx, frame in enumerate(dataset):
        cfam = frame.ext_hdr['CFAMNAME']
        filters.append(cfam)
        psf_data = frame.data
        if xcent is None:
            xguess, yguess = None, None
        else:
            xguess = xcent[idx]
            yguess = ycent[idx]
            
        if filtersweep:
            found_cfam = False
            for k, temp_frame in enumerate(template_dataset):
                cfam_temp = temp_frame.ext_hdr['CFAMNAME']
                if cfam == cfam_temp:
                    temp_psf_data = temp_frame.data
                    temp_x = xcent_temp[k]
                    temp_y = ycent_temp[k]
                    found_cfam = True
                    break
            if found_cfam == False:
                raise AttributeError("no template image found for filter: "+cfam)
        else:
            if idx < len(template_dataset):
                temp_psf_data = template_dataset[idx].data
                temp_x = xcent_temp[idx]
                temp_y = ycent_temp[idx]
            else:
                temp_psf_data = template_dataset[-1].data
                temp_x = xcent_temp[-1]
                temp_y = ycent_temp[-1]
        # larger fitting stamp needed for broadband filter 
        if cfam == '2' or cfam == '3':
            halfheight = 30
            
        xfit, yfit, gauss2d_xfit, gauss2d_yfit, psf_peakpix_snr, x_precis, y_precis = fit_psf_centroid(
            psf_data, temp_psf_data,
            xcent_template=temp_x,
            ycent_template=temp_y,
            xcent_guess=xguess,
            ycent_guess=yguess,
            halfwidth=halfwidth,
            halfheight=halfheight
        )

        centroids[idx] = [xfit, yfit]
        centroids_err[idx] = [x_precis, y_precis]

        if verbose:
            print(f"Slice {idx}: x = {xfit:.3f}, y = {yfit:.3f}")
    
    if filtersweep:
        ext_hdr_centroid['FILTERS'] = ",".join(filters)
    else:
        ext_hdr_centroid['FILTERS'] = filters[0]
    calibration = SpectroscopyCentroidPSF(
        centroids,
        pri_hdr=pri_hdr_centroid,
        ext_hdr=ext_hdr_centroid,
        err_hdr = fits.Header(),
        err = centroids_err,
        input_dataset=dataset
    )
        
    return calibration

def read_cent_wave(band, filter_file = None):
    """
    read the csv filter file containing the band names and the central wavelength in nm.
    There are 6 columns: the CFAM filter name, the (Phase C) center wavelength, the TVAC TV-40b measured center wavelength 
    and the FWHM for the 4 broad bands, and xoffset, yoffset between the bands
    The TVAC wavelengths are not measured for all filters, but are the preferred value if available.
    
    Args:
       filter_file (str): file name of the filter file
       band (str): name of the filter band
       
    Returns:
       list: [central wavelength of the filter band, fwhm, xoffset, yoffset]
    """
    if filter_file is None:
        filter_file = os.path.join(os.path.dirname(__file__), "data", "spectroscopy", "CGI_bandpass_centers.csv")
    data = ascii.read(filter_file, format = 'csv', data_start = 1)
    filter_names = data.columns[0]
    band = band.upper()
    if band not in filter_names:
        raise ValueError("{0} is not in table band names {1}".format(band, filter_names))
    ret_list = []
    if data.columns[2][filter_names == band]:
        cen_wave = data.columns[2][filter_names == band][0]
    else:
        cen_wave = data.columns[1][filter_names == band][0]
    ret_list.append(cen_wave)
    for i in range(3, 6):
        ret_list.append(data.columns[i][filter_names == band][0])
    return ret_list
    
def estimate_dispersion_clocking_angle(xpts, ypts, weights):
    """ 
    Estimate the clocking angle of the dispersion axis based on the centroids of
    the sub-band filter PSFs.

    Args:
        xpts (numpy.ndarray): Array of x coordinates in EXCAM pixels
        ypts (numpy.ndarray): Array of y coordinates in EXCAM pixels
        weights (numpy.ndarray): Array of weights for line fit

    Returns:
        clocking_angle, clocking_angle_uncertainty
    """
    linear_fit, V = np.polyfit(ypts, xpts, deg=1, w=weights, cov=True)
    
    theta = np.arctan(1/linear_fit[0])
    if theta > 0:
        clocking_angle = np.rad2deg(theta - np.pi)
    else:
        clocking_angle = np.rad2deg(theta)
    clocking_angle_uncertainty = np.abs(np.rad2deg(np.arctan(linear_fit[0] + np.sqrt(V[0,0]))) - 
                                        np.rad2deg(np.arctan(linear_fit[0] - np.sqrt(V[0,0])))) / 2

    return clocking_angle, clocking_angle_uncertainty 

def fit_dispersion_polynomials(wavlens, xpts, ypts, cent_errs, clock_ang, ref_wavlen, pixel_pitch_um=13.0):
    """ 
    Given arrays of wavelengths and positions, fit two polynomials:  
    1. Displacement from a reference wavelength along the dispersion axis, 
       in millimeters as a function of wavelength  
    2. Wavelength as a function of displacement along the dispersion axis

    Args:
        wavlens (numpy.ndarray): Array of wavelengths corresponding to the
        centroid data points
        xpts (numpy.ndarray): Array of x coordinates in EXCAM pixels
        ypts (numpy.ndarray): Array of y coordinates in EXCAM pixels
        cent_errs (numpy.ndarray): Array of centroid uncertainties in EXCAM pixels
        clock_ang (float): Clocking angle of the dispersion axis in degrees
        ref_wavlen (float): Reference wavelength of the bandpass, in nanometers
        pixel_pitch_um (float): EXCAM pixel pitch in microns

    Returns:
        pfit_pos_vs_wavlen (numpy.ndarray): polynomial coefficients for the
        position vs wavelength fit
        cov_pos_vs_wavlen (numpy.ndarray): covariance matrix of the polynomial
        coefficients for the position vs wavelength fit
        pfit_wavlen_vs_pos (numpy.ndarray): polynomial coefficients for the
        wavelength vs position fit
        cov_wavlen_vs_pos (numpy.ndarray): covariance matrix of the polynomial
        coefficients for the wavelength vs position fit
    """
    pixel_pitch_mm = pixel_pitch_um * 1E-3

    # Rotate the centroid coordinates so the dispersion axis is horizontal
    # to define a rotation pivot point, select the filter closest to the nominal 
    # zero deviation wavelength
    refidx = np.argmin(np.abs(wavlens - ref_wavlen))
    (x_rot, y_rot) = rotate_points((xpts, ypts), -np.deg2rad(clock_ang), 
                                    pivot_point = (xpts[refidx], ypts[refidx]))
    
    # Fit an intermediate polynomial to wavelength versus position
    delta_x = (x_rot - x_rot[refidx]) * pixel_pitch_mm
    pos_err = cent_errs * pixel_pitch_mm
    weights = 1 / pos_err
    lambda_func_x = np.poly1d(np.polyfit(x = delta_x, y = wavlens, deg = 2, w = weights))
    # Determine the position at the reference wavelength
    poly_roots = (np.poly1d(lambda_func_x) - ref_wavlen).roots
    real_roots = poly_roots[np.isreal(poly_roots)]
    root_select_ind = np.argmin(np.abs(poly_roots[np.isreal(poly_roots)]))
    pos_ref = np.real(real_roots[root_select_ind])
    np.testing.assert_almost_equal(lambda_func_x(pos_ref), ref_wavlen)
    displacements_mm = delta_x - pos_ref

    # Fit two polynomials:  
    # 1. Displacement from the band center along the dispersion axis as a 
    #    function of wavelength  
    # 2. Wavelength as a function of displacement along the dispersion axis
    (pfit_pos_vs_wavlen,
     cov_pos_vs_wavlen) = np.polyfit(x = (wavlens - ref_wavlen) / ref_wavlen,
                                      y = displacements_mm, deg = 3, w = weights, cov=True)
    
    (pfit_wavlen_vs_pos,
     cov_wavlen_vs_pos) = np.polyfit(x = displacements_mm, y = wavlens, deg = 3, 
                                      w = weights, cov=True)

    return pfit_pos_vs_wavlen, cov_pos_vs_wavlen, pfit_wavlen_vs_pos, cov_wavlen_vs_pos


def calibrate_dispersion_model(centroid_psf, band_center_file = None, pixel_pitch_um = 13.0):
    """ 
    Generate a DispersionModel of the spectral dispersion profile of the CGI ZOD prism.

    Args:
       centroid_psf (SpectroscopyCentroidPsf): instance of SpectroscopyCentroidPsf calibration class
       band_center_file (str): file name of the band centers, optional, default is in data/spectroscopy
       pixel_pitch_um (float): EXCAM pixel pitch in micron, default 13 micron
    
    Returns:
       data.DispersionModel: DispersionModel calfile object with the fit results including errors of the spectral trace and the dispersion
    """
    prism = centroid_psf.ext_hdr['DPAMNAME']
    if prism not in ['PRISM2', 'PRISM3']:
        raise ValueError("prism must be PRISM2 or PRISM3")
    
    #PRISM2 not yet available
    if prism == 'PRISM2':
        subband_list = ['2A', '2B', '2C', '2F']
        ref_cfam = '2'
        ref_wavlen = 660.
    else:
        subband_list = ['3A', '3B', '3C', '3D', '3E', '3G']
        ref_cfam = '3'
        ref_wavlen = 730.
    
    ##bandpass_frac = fwhm/cen_wave, needed for the wavelength calibration
    band_list = read_cent_wave(ref_cfam, filter_file = band_center_file)
    band_center = band_list[0]
    fwhm = band_list[1]
    xoff_band = band_list[2]
    yoff_band = band_list[3]
    bandpass_frac = fwhm/band_center
    if 'FILTERS' not in centroid_psf.ext_hdr:
        raise AttributeError("there should be a FILTERS header keyword in the filtersweep SpectroscopyCentroidPsf")
    filters = centroid_psf.ext_hdr['FILTERS'].upper().split(",")
    center_wavel = []
    xoff = []
    yoff = []
    for band in filters:
        band_str = band.strip()
        if band_str == ref_cfam:
            pass
        elif band_str not in subband_list:
            warnings.warn("measured band {0} is not in the sub band list {1} of the used prism".format(band_str, subband_list))
        else:
            cen_wave = read_cent_wave(band_str, filter_file = band_center_file)
            center_wavel.append(cen_wave[0])
            xoff.append(cen_wave[2] - xoff_band)
            yoff.append(cen_wave[3] - yoff_band)
    if len(center_wavel) < 4:
        raise ValueError ("number of measured sub-bands {0} is too small to model the dispersion".format(len(center_wavel)))
    if len(center_wavel) != len(centroid_psf.xfit) -1:
        raise ValueError ("number of measured sub-bands {0} does not fit to the measured number of centroids {1}".format(len(center_wavel), len(centroid_psf.xfit)))
    center_wavel = np.array(center_wavel)
    xfit = centroid_psf.xfit[:-1] - np.array(xoff)
    yfit = centroid_psf.yfit[:-1] - np.array(yoff)
    xfit_err = centroid_psf.xfit_err[:-1]
    yfit_err = centroid_psf.yfit_err[:-1]
    (clocking_angle,
     clocking_angle_uncertainty) = estimate_dispersion_clocking_angle(xfit, yfit, weights = 1. / yfit_err)

    (pfit_pos_vs_wavlen, cov_pos_vs_wavlen,
     pfit_wavlen_vs_pos, cov_wavlen_vs_pos) = fit_dispersion_polynomials(
            center_wavel, xfit, yfit, 
            yfit_err, clocking_angle, ref_wavlen, pixel_pitch_um = pixel_pitch_um
     )

    disp_dict = {"clocking_angle": clocking_angle,
        "clocking_angle_uncertainty": clocking_angle_uncertainty,
        "pos_vs_wavlen_polycoeff": pfit_pos_vs_wavlen,
        "pos_vs_wavlen_cov": cov_pos_vs_wavlen,
        "wavlen_vs_pos_polycoeff": pfit_wavlen_vs_pos,
        "wavlen_vs_pos_cov": cov_wavlen_vs_pos}
    pri_hdr = centroid_psf.pri_hdr.copy()
    ext_hdr = centroid_psf.ext_hdr.copy()
    ext_hdr["REFWAVE"] = ref_wavlen
    ext_hdr["BAND"] = ref_cfam
    ext_hdr["BANDFRAC"] = bandpass_frac
    corgi_dispersion_profile = DispersionModel(
        disp_dict, pri_hdr = pri_hdr, ext_hdr = ext_hdr
    )

    return corgi_dispersion_profile


def create_wave_cal(disp_model, wave_zeropoint, pixel_pitch_um=13.0, ntrials = 1000):
    """
    Create a wavelength calibration map and a wavelength-position lookup table,
    given a dispersion model and a wavelength zero-point

    Args:
        disp_model (data.DispersionModel): Dispersion model calibration object
        wave_zeropoint (dict): Wavelength zero-point dictionary
        pixel_pitch_um (float): EXCAM pixel pitch in microns
        ntrials (int): number of trials when applying a Monte Carlo error propagation to estimate the uncertainties of the
                       values in the wavelength calibration map
    
    Returns:
        wavlen_map (numpy.ndarray): 2-D wavelength calibration map. Each image
        pixel value is a wavelength in units of nanometers, computed for the
        dispersion profile, zero-point position, coordinates, and image shape
        specified in the input wavelength zero-point object.
        wavlen_uncertainty (numpy.ndarray): 2-D array of wavelength calibration map
        uncertainty values in units of nanometers.
        pos_lookup_table (astropy.table.Table): Wavelength-to-position
        lookup table, computed for the dispersion profile, zero-point position,
        coordinates, and image shape specified in the input wavelength
        zero-point object. The table contains 5 columns: wavelength, x, x
        uncertainty, y, y uncertainty.
        x_refwav, y_refwave (float): coordinates of the source at the reference wavelength

    """
    ref_wavlen = disp_model.ext_hdr["REFWAVE"]
    #bandpass_frac = fwhm/cen_wave
    bandpass_frac = disp_model.ext_hdr["BANDFRAC"]
    pos_vs_wavlen_poly = np.poly1d(disp_model.pos_vs_wavlen_polycoeff)
    wavlen_vs_pos_poly = np.poly1d(disp_model.wavlen_vs_pos_polycoeff)
    wavlen_c = ref_wavlen
    d_zp_mm = pos_vs_wavlen_poly((wave_zeropoint.get('wavlen') - wavlen_c) / wavlen_c)

    pixel_pitch_mm = pixel_pitch_um * 1E-3
    theta = np.deg2rad(disp_model.clocking_angle)
    x_refwav, y_refwav = (wave_zeropoint.get('x') - d_zp_mm * np.cos(theta) / pixel_pitch_mm,
                wave_zeropoint.get('y') - d_zp_mm * np.sin(theta) / pixel_pitch_mm)

    yy, xx = np.indices((wave_zeropoint.get('shapex'), wave_zeropoint.get('shapey')))
    dd_mm = (xx - x_refwav) * np.cos(theta) + (yy - y_refwav) * np.sin(theta) * pixel_pitch_mm
    wavlen_map = wavlen_vs_pos_poly(dd_mm)

    delta_wav = 0.5
    n_wav = int(ref_wavlen * bandpass_frac / delta_wav)
    n_wav_odd = n_wav + (n_wav % 2 == 0) # force odd array length
    wavlen_beg = ref_wavlen - n_wav_odd // 2 * delta_wav
    wavlen_end = ref_wavlen + n_wav_odd // 2 * delta_wav
    
    wavlens = np.linspace(wavlen_beg, wavlen_end, n_wav_odd)
    #np.testing.assert_almost_equal(wavlens[n_wav_odd // 2], ref_wavlen)
        
    # Use a Monte Carlo error propagation to estimate the uncertainties of the
    # values in the wavelength calibration map and the position lookup table. 
    polyfit_order = len(disp_model.pos_vs_wavlen_polycoeff) - 1
    prand_wavlen_pos = np.zeros((ntrials, polyfit_order + 1))
    prand_pos_wavlen = np.zeros((ntrials, polyfit_order + 1))
    
    # Add the wavelength zero-point position error to the dispersion profile uncertainty 
    d_zp_err_mm = np.sqrt((wave_zeropoint.get('xerr') * np.cos(theta))**2 + (wave_zeropoint.get('yerr') * np.sin(theta))**2) * pixel_pitch_mm
    # To translate the position uncertainty to wavelength uncertainty, use the second coefficient of the
    # the wavelength(x) polynomial, which is the linear dispersion coefficient (units nm/mm).
    d_zp_err_nm = disp_model.wavlen_vs_pos_polycoeff[2] * d_zp_err_mm 
    disp_model.pos_vs_wavlen_cov[polyfit_order, polyfit_order] += d_zp_err_mm**2
    disp_model.wavlen_vs_pos_cov[polyfit_order, polyfit_order] += d_zp_err_nm**2 

    # Generate random polynomial coefficients consistent with the covariance
    # matrix in the dispersion profile.
    for ii in range(ntrials):
        prand_wavlen_pos[ii] = np.random.multivariate_normal(disp_model.wavlen_vs_pos_polycoeff, cov=disp_model.wavlen_vs_pos_cov)
        prand_pos_wavlen[ii] = np.random.multivariate_normal(disp_model.pos_vs_wavlen_polycoeff, cov=disp_model.pos_vs_wavlen_cov)

    ws = (wavlens - wavlen_c) / wavlen_c
    ds_mm = pos_vs_wavlen_poly(ws)
    
    ds_vander = np.vander(ds_mm, N=polyfit_order+1, increasing=False)
    ws_vander = np.vander(ws, N=polyfit_order+1, increasing=False)
    
    wavlen_rand_eval = prand_wavlen_pos.dot(ds_vander.T)
    pos_rand_eval = prand_pos_wavlen.dot(ws_vander.T)
    pos_eval_std = np.std(pos_rand_eval, axis=0)
    wavlen_eval_std = np.std(wavlen_rand_eval, axis=0)
    
    pos_vs_wavlen_err_func = interp1d(wavlens, pos_eval_std, fill_value="extrapolate")
    wavlen_vs_pos_err_func = interp1d(ds_mm, wavlen_eval_std, fill_value="extrapolate")

    # Wavelength uncertainty map
    wavlen_uncertainty_map = wavlen_vs_pos_err_func(dd_mm)

    # Build the position lookup table 
    ds_eval = pos_vs_wavlen_poly((wavlens - wavlen_c) / wavlen_c) / pixel_pitch_mm
    xs_eval, ys_eval = (x_refwav + ds_eval * np.cos(theta),
                        y_refwav + ds_eval * np.sin(theta))
    
    xs_uncertainty, ys_uncertainty = (np.abs(pos_vs_wavlen_err_func(wavlens) / pixel_pitch_mm * np.cos(theta)),
                                      np.abs(pos_vs_wavlen_err_func(wavlens) / pixel_pitch_mm * np.sin(theta)))

    pos_lookup_table = Table((wavlens, xs_eval, xs_uncertainty, ys_eval, ys_uncertainty),
                             names=('Wavelength (nm)', 'x (column)', 'x uncertainty', 'y (row)', 'y uncertainty'))

    return wavlen_map, wavlen_uncertainty_map, pos_lookup_table, x_refwav, y_refwav


def get_shift_correlation(
    img_data,
    img_template,
    ):
    """ Find the array shift that maximizes the phase correlation between two
      images.

    Args:
      img_data (array): first two dimensional array.
      img_template (array): second two dimensional array. Its size must be the same or
      less than img1, because img2 is the noiseless template used to find the
      spectrum on the L2b data and it is a cropped frame.

    Returns:
      Image shift in image pixels that maximizes the phase correlation of the
      first image with the second one.
    """
    if np.any(img_data.shape < img_template.shape):
        raise Exception('The template image cannot have a larger size then the data one')  

    # Pad img_template to be the same size as img_data
    img2 = np.zeros_like(img_data)
    img2[img_data.shape[0]//2-img_template.shape[0]//2:img_data.shape[0]//2+img_template.shape[0]//2 + 1,
        img_data.shape[1]//2-img_template.shape[1]//2:img_data.shape[1]//2+img_template.shape[1]//2 + 1] = img_template

    dft1 = np.fft.fftshift(np.fft.fft2(img_data))
    dft2 = np.fft.fftshift(np.fft.fft2(img2))

    # Cross-power spectrum (Add epsilon to avoid division by zero, from Google Labs)
    R = (dft1 * np.conj(dft2)) / (np.abs(dft1 * np.conj(dft2)) + 1e-10)

    # Inverse FFT: Imaginary part are numerical residuals. The original data are real.
    poc_real = np.real(np.fft.ifft2(R))

    # Find the peak location (shift)
    shift = np.unravel_index(np.argmax(np.abs(poc_real)), poc_real.shape)

    return shift

def star_spec_registration(
    dataset_fsm,
    pathfiles_template,
    slit_align_err=0,
    halfheight=40):
    """ This function addresses:

      CGI-REQT-5465 – Given (1) a series of cleaned images of a prism-dispersed
      unocculted star observed through the FSAM slit mask, observed with the
      same CFAM filter, and acquired over a grid of FSM offsets and (2) an
      estimate of the spectroscopic target source position on EXCAM and its
      alignment error from the FSAM slit, the CTC GSW should identify the
      dispersed star image whose PSF-to-FSAM slit alignment most closely matches
      that of the target source.

      NOTE: This calibration is repeated for each roll angle in the observation
      campaign
  
    Args:
      dataset_fsm (Dataset): Dataset containing a series of L2b cleaned images of a
        prism-dispersed unocculted star observed through the FSAM slit mask,
        observed with the same CFAM filter, and acquired over a grid of FSM
        offsets. By default, the grid of FSM offsets spans a 3×3 FSM offset grid. 
        Each of the L2b images must have the following header keywords:
          – FSMX, FSMY (float64)
          – CFAMNAME (same for all images)
          – FSAMNAME = OPEN, R1C2, R6C5, R3C1
      pathfiles_template (array): array of path and filenames containing the 
        simulated star spectrum that are used as a template to find the image
        in dataset_fsm that best matches it.
      slit_align_err (float64): Distance between the source and the center of
        the slit aperture, measured along the narrow axis of the slit aperture,
        in units of mas. It is determined after each observation by
        looking at the data.
      halfheight: 1/2 the height of the box used for the fit.

    Returns:
      Filenames with the star image whose PSF-to-FSAM slit alignment most
      closely matches that of the target source.
      
    """
    # Confirm spectroscopy configuration for different PAMs
    # CFAM
    cfam_name = dataset_fsm[0].ext_hdr['CFAMNAME'].upper()
    if cfam_name.find('3') != -1:
        dpam_name = 'PRISM3'
        # fsam_name = []
    elif cfam_name.find('2') != -1:
        dpam_name = 'PRISM2'
        # fsam_name = []
    else:
        raise ValueError(f'{cfam_name} is not a spectroscopy filter')
    # DPAM
    if dataset_fsm[0].ext_hdr['DPAMNAME'] != dpam_name:
        raise ValueError(f'DPAMNAME should be {dpam_name}')
    # FPAM
    fpam_name = dataset_fsm[0].ext_hdr['FPAMNAME'].upper()
    if (fpam_name != 'OPEN' and fpam_name != 'ND225' and fpam_name != 'ND475'):
        raise ValueError('FPAMNAME should be either OPEN, ND225 or ND475')
    # SPAM
    spam_name = dataset_fsm[0].ext_hdr['SPAMNAME'].upper()
    if spam_name[0:4] != 'SPEC':
        raise ValueError('SPAMNAME should be SPEC')
    # LSAM
    lsam_name = dataset_fsm[0].ext_hdr['LSAMNAME'].upper()
    if lsam_name[0:4] != 'SPEC':
        raise ValueError('LSAMNAME should be SPEC')
    # FSAM
    fsam_name = dataset_fsm[0].ext_hdr['FSAMNAME'].upper()
    if (fsam_name != 'OPEN' and fsam_name != 'R1C2' and fsam_name != 'R6C5' and
        fsam_name != 'R3C1'):
        raise ValueError('FSAMNAME should be either OPEN, R1C2, R6C5 or R3C1')

    # All images must have the same setup
    for img in dataset_fsm:
        exthdr = img.ext_hdr
        assert exthdr['CFAMNAME'].upper() == cfam_name, f"CFAMNAME={exthdr['CFAMNAME']} differs from expected value: {cfam_name}"
        assert exthdr['DPAMNAME'].upper() == dpam_name, f"DPAMNAME={exthdr['DPAMNAME']} differs from expected value: {dpam_name}"
        assert exthdr['FPAMNAME'].upper() == fpam_name, f"FPAMNAME={exthdr['FPAMNAME']} differs from expected value: {fpam_name}"
        assert exthdr['SPAMNAME'].upper() == spam_name, f"SPAMNAME={exthdr['SPAMNAME']} differs from expected value: {spam_name}"
        assert exthdr['LSAMNAME'].upper() == lsam_name, f"LSAMNAME={exthdr['LSAMNAME']} differs from expected value: {lsam_name}"
        assert exthdr['FSAMNAME'].upper() == fsam_name, f"FSAMNAME={exthdr['FSAMNAME']} differs from expected values: {fsam_name}"
        # Confirm presence of FSMX, FSMY
        assert 'FSMX' in exthdr.keys() and 'FSMY' in exthdr.keys(), 'Missing FSMX/Y'

    # Templates
    yoffset_arr = []
    for file in pathfiles_template:
        # Make sure that all template files exist
        if os.path.exists(file) == False:
            raise Exception(f'Template file {file} not found.')
        # Collect FSAM offsets
        yoffset_arr += [fits.open(file)[0].header['FSM_OFF']]

    # Find closest template offset to the one measured in the data
    slit_idx = int(np.abs(slit_align_err - yoffset_arr).argmin())
    
    # Template data
    temp = fits.open(pathfiles_template[slit_idx])[0]
    temp_data = temp.data
    # Associated zeropoint
    try:
        wv0_x = temp.header['WV0_X']
    except:
        raise ValueError(f'WV0_X missing from {pathfiles_template[slit_idx]:s}')
    try:
        wv0_y = temp.header['WV0_Y']
    except:
        raise ValueError(f'WV0_Y missing from {pathfiles_template[slit_idx]:s}')
    
    # Split FSM dataset according to their FSM values
    dataset_list, fsm_values = dataset_fsm.split_dataset(exthdr_keywords=['FSMY'])
    
    # Combine frames with the same FSMY to increase SNR before the analysis
    fsm_combined = []
    for dataset in dataset_list:
        fsm_tmp = []
        for img in dataset:
            fsm_tmp += [img.data]
        fsm_combined += [np.median(np.array(fsm_tmp), axis=0)]

    # Find best PSF centroid fit for each image compared to the template
    # Cost function: Start with any large value that cannot happen. P.S. Units
    # are EXCAM pixels
    zeropt_dist = 1e8
    idx_best = None
    # cross-correlate data with expected slit error with template
    shift = get_shift_correlation(fsm_combined[slit_idx], temp_data)
    for idx_img, img in enumerate(fsm_combined):
        # Bring img_data on top of img_template
        img = np.roll(img, (-shift[0], -shift[1]), axis=(0,1))
        # Crop it to match img2 size
        img_cropped = img[img.shape[0]//2-temp_data.shape[0]//2:img.shape[0]//2+temp_data.shape[0]//2+1,
        img.shape[1]//2-temp_data.shape[1]//2:img.shape[1]//2+temp_data.shape[1]//2+1]
        # Find best centroid
        x_fit, y_fit = fit_psf_centroid(img_cropped, temp_data,
            xcent_template = wv0_x,
            ycent_template = wv0_y,
            halfheight = halfheight)[0:2]
        # best-matching image is wrt zero-point
        zeropt_dist_img = np.sqrt((x_fit - wv0_x)**2 + (y_fit - wv0_y)**2)

        # Keep track of absolute minimum
        if zeropt_dist_img < zeropt_dist:
            zeropt_dist = zeropt_dist_img
            idx_best = idx_img

    # Check that there's at least one solution
    assert idx_best != None, 'No suitable best image found.'        
    
    # List of filenames of frames with the same FSM value that best matches the
    # stellar template
    list_of_best_fsm = []
    for img in dataset_list[idx_best]:
        list_of_best_fsm += [img.filename]

    return list_of_best_fsm

def fit_line_spread_function(dataset, halfwidth = 2, halfheight = 9, guess_fwhm = 15.):
    """
    Fit the line spread function to a wavelength calibrated (averaged) dataset, by reading 
    the wavelength map extension and wavelength zeropoint header

    Args:
        dataset (corgidrp.data.Dataset): dataset containg a narrowband filter + prism PSF
        halfwidth (int): The width of the fitting region is 2 * halfwidth + 1 pixels.
        halfheight (int): The height of the fitting region is 2 * halfheight + 1 pixels.
        guess_fwhm (float): guess value of the fwhm of the line

    Returns:
        corgidrp.data.LineSpread: LineSpread object containing
        wavlens (numpy.ndarray)
        flux_profile (numpy.ndarray) 
        fwhm_fit (float)
        mean_fit (float)
        peak_fit (float)

    """
    # Assumed that only narrowband filter (includes sat spots) frames are taken to fit the line spread function LSF
    narrow_dataset, band = dataset.split_dataset(exthdr_keywords=["CFAMNAME"])
    band = np.array([s.upper() for s in band])
        
    if "3D" in band:
        nar_dataset = narrow_dataset[int(np.nonzero(band == "3D")[0].item())]
    elif "2C" in band:
        nar_dataset = narrow_dataset[int(np.nonzero(band == "2C")[0].item())]
    else:
        raise AttributeError("No narrowband frames found in input dataset")
    
    wave = []
    wave_err = []
    fwhm = []
    fwhm_err = []
    peak = []
    peak_err = []
    wavlens = []
    flux_profile = []
    for image in nar_dataset:
        xcent_round, ycent_round = (int(np.rint(image.ext_hdr["WV0_X"])), int(np.rint(image.ext_hdr["WV0_Y"])))
        image_cutout = image.data[ycent_round - halfheight:ycent_round + halfheight + 1,
                                  xcent_round - halfwidth:xcent_round + halfwidth + 1]
        dq_cutout = image.dq[ycent_round - halfheight:ycent_round + halfheight + 1,
                                  xcent_round - halfwidth:xcent_round + halfwidth + 1]
        wave_cal_map_cutout = image.hdu_list["WAVE"].data[ycent_round - halfheight:ycent_round + halfheight + 1,
                                                          xcent_round - halfwidth:xcent_round + halfwidth + 1]
        bad_ind = np.where(dq_cutout > 0)
        image_cutout[bad_ind] = np.nan
        flux_p = np.nansum(image_cutout, axis=1) / np.nansum(image_cutout)
        wav = np.mean(wave_cal_map_cutout, axis=1)
        flux_profile.append(flux_p)
        wavlens.append(wav)
        g_init = models.Gaussian1D(amplitude = np.max(flux_p),
                                   mean = wav[halfheight], 
                                   stddev = guess_fwhm/(2 * np.sqrt(2*np.log(2))))
        fit_g = fitting.LevMarLSQFitter(calc_uncertainties=True)
        g_func = fit_g(g_init, x = wav, y = flux_p)
        fwhm.append(2 * np.sqrt(2*np.log(2)) * g_func.stddev.value)
        wave.append(g_func.mean.value)
        peak.append(g_func.amplitude.value)
        errors = np.diagonal(fit_g.fit_info.get("param_cov"))
        peak_err.append(errors[0])
        wave_err.append(errors[1])
        fwhm_err.append(errors[2] * 8 * np.log(2))
    
    mean_peak = np.mean(np.array(peak))
    mean_fwhm = np.mean(np.array(fwhm))
    mean_wave = np.mean(np.array(wave))
    mean_peak_err = np.sqrt(np.sum(np.array(peak_err)))
    mean_wave_err = np.sqrt(np.sum(np.array(wave_err)))
    mean_fwhm_err = np.sqrt(np.sum(np.array(fwhm_err)))
    mean_flux_profile = np.mean(np.array(flux_profile), axis = 0)
    mean_wavlens = np.mean(np.array(wavlens), axis = 0)
    prihdr = nar_dataset[0].pri_hdr.copy()
    exthdr = nar_dataset[0].ext_hdr.copy()
    
    ls_data = np.array([mean_wavlens, mean_flux_profile])
    gauss_profile = np.array([mean_peak, mean_wave, mean_fwhm, mean_peak_err, mean_wave_err, mean_fwhm_err])
    
    line_spread = LineSpread(ls_data, pri_hdr = prihdr, ext_hdr = exthdr, gauss_par = gauss_profile, input_dataset = nar_dataset)
    return line_spread

def slit_transmission(
    dataset_slit,
    dataset_open,
    target_pix=None,
    x_range=[40.,42],
    y_range=[32.,34],
    n_gridx=10,
    n_gridy=10,
    kind='linear',
    average='mean',
    ):
    """ This step function addresses:
  
      CGI-REQT-5475 – Given (1) a series of cleaned images of a prism-dispersed
      unocculted star observed through the FSAM slit mask, observed with a CFAM
      filter, and acquired over one or more FSM offsets, (2) a series of cleaned
      images of the same prism-dispersed unocculted star observed with the FSAM
      slit mask removed (FSAM in OPEN position), the same CFAM filter, and
      acquired over one or more FSM offsets, the CTC GSW should compute the slit
      transmission map.

    Args:
      dataset_slit (Dataset): Dataset containing a set of extracted spectra for
        some set of FSM positions with the FSAM slit in its position. There can
        be a different number of frames for each FSM position.
      dataset_open (Dataset): Dataset containing a set of extracted spectra for
        some set of FSM positions with the FSAM slit in OPEN position. There can
        be a different number of frames for each FSM position.
      target_pix (array) (optional): a user-defined Mx2 array containing the
        pixel positions for M target pixels where the slit transmission will be
        derived by interpolation. The target pixels are measured with respect
        the zero-point in (fractional) EXCAM pixels. Default is None. In this
        case, a rectangular grid of pixel positions is used. 
      x_range (array): Two values [xmin, xmax] specifying the range of pixels to
        be considered. Units are EXCAM pixels measured with respect the zero-point
        solution along EXCAM +X direction.
      y_range (array): Two values [ymin, ymax] specifying the range of pixels to
        be considered. Units are EXCAM pixels measured with respect the zero-point
        solution along EXCAM +Y direction.
      n_gridx (int) (optional): Number of positions when pos_range is set.
      n_gridy (int) (optional): Number of positions when pos_range is set.
      kind (string): Specifies the kind of interpolation. See scipy documentation.
        Default is piecewise linear.
      average (str): The type of average (first momentum) applied to each subset
        of spectra. The slitless spectra are all averaged at once regardless of
        their FSMX, FSMY values. The spectra with the slit in are averaged over
        subsets with the same FSMX, FSMY values. Options are 'mean' and 'median'.

    Returns:
      3-element tuple with:
        1/ Slit transmission map derived at different locations by interpolation.
        2/ Corresponding locations along EXCAM +X direction with respect to the
          zero-point in (fractional) EXCAM pixels where the slit transmission has
          been derived.
        3/ Corresponding locations along EXCAM +Y direction with respect to the
          zero-point in (fractional) EXCAM pixels where the slit transmission has
          been derived.
    """
    # Confirm spectroscopy configuration for different PAMs
    # CFAM
    cfam_name = dataset_slit[0].ext_hdr['CFAMNAME'].upper()
    if cfam_name.find('3') != -1:
        dpam_name = 'PRISM3'
        # fsam_name = []
    elif cfam_name.find('2') != -1:
        dpam_name = 'PRISM2'
        # fsam_name = []
    else:
        raise ValueError(f'{cfam_name} is not a spectroscopy filter')
    # DPAM
    if dataset_slit[0].ext_hdr['DPAMNAME'] != dpam_name:
        raise ValueError(f'DPAMNAME should be {dpam_name}')
    # FPAM
    fpam_name = dataset_slit[0].ext_hdr['FPAMNAME'].upper()
    if (fpam_name != 'OPEN' and fpam_name != 'ND225' and fpam_name != 'ND475'):
        raise ValueError('FPAMNAME should be either OPEN, ND225 or ND475')
    # SPAM
    spam_name = dataset_slit[0].ext_hdr['SPAMNAME'].upper()
    if spam_name[0:4] != 'SPEC':
        raise ValueError('SPAMNAME should be SPEC')
    # LSAM
    lsam_name = dataset_slit[0].ext_hdr['LSAMNAME'].upper()
    if lsam_name[0:4] != 'SPEC':
        raise ValueError('LSAMNAME should be SPEC')
    # FSAM: slit in
    fsam_name = dataset_slit[0].ext_hdr['FSAMNAME'].upper()
    if (fsam_name != 'R1C2' and fsam_name != 'R6C5' and fsam_name != 'R3C1'):
        raise ValueError('FSAMNAME with the slit in must be either R1C2, R6C5 or R3C1')
    # FSAM: slitless
    if dataset_open[0].ext_hdr['FSAMNAME'] != 'OPEN':
        raise ValueError('FSAMNAME must be OPEN for slitless observations.')

    # All images with the slit in must have the same setup
    for image in dataset_slit:
        exthdr = image.ext_hdr
        assert exthdr['CFAMNAME'].upper() == cfam_name, f"CFAMNAME={exthdr['CFAMNAME']} differs from expected value: {cfam_name}"
        assert exthdr['DPAMNAME'].upper() == dpam_name, f"DPAMNAME={exthdr['DPAMNAME']} differs from expected value: {dpam_name}"
        assert exthdr['FPAMNAME'].upper() == fpam_name, f"FPAMNAME={exthdr['FPAMNAME']} differs from expected value: {fpam_name}"
        assert exthdr['SPAMNAME'].upper() == spam_name, f"SPAMNAME={exthdr['SPAMNAME']} differs from expected value: {spam_name}"
        assert exthdr['LSAMNAME'].upper() == lsam_name, f"LSAMNAME={exthdr['LSAMNAME']} differs from expected value: {lsam_name}"
        assert exthdr['FSAMNAME'].upper() == fsam_name, f"FSAMNAME={exthdr['FSAMNAME']} differs from expected value: {fsam_name}"

    # All images without the slit must have the same setup as with the slit, but
    # for FSAMNAME=OPEN
    for image in dataset_open:
        exthdr = image.ext_hdr
        assert exthdr['CFAMNAME'].upper() == cfam_name, f"CFAMNAME={exthdr['CFAMNAME']} differs from expected value: {cfam_name}"
        assert exthdr['DPAMNAME'].upper() == dpam_name, f"DPAMNAME={exthdr['DPAMNAME']} differs from expected value: {dpam_name}"
        assert exthdr['FPAMNAME'].upper() == fpam_name, f"FPAMNAME={exthdr['FPAMNAME']} differs from expected value: {fpam_name}"
        assert exthdr['SPAMNAME'].upper() == spam_name, f"SPAMNAME={exthdr['SPAMNAME']} differs from expected value: {spam_name}"
        assert exthdr['LSAMNAME'].upper() == lsam_name, f"LSAMNAME={exthdr['LSAMNAME']} differs from expected value: {lsam_name}"
        # It can only be OPEN
        assert exthdr['FSAMNAME'].upper() == 'OPEN', f"FSAMNAME={exthdr['FSAMNAME']} differs from expected value: OPEN"

    # Split each subset with the slit in by FSMX/Y values (FSM values are not used)
    dataset_slit_subsets = []
    dataset_slit_y = dataset_slit.split_dataset(exthdr_keywords=['FSMY'])[0]
    for ds_1 in dataset_slit_y:
        dataset_slit_subsets += ds_1.split_dataset(exthdr_keywords=['FSMX'])[0]
        
    # Average all spectra of the images with FSAM=OPEN
    if average.lower() == 'mean': 
        spec_open = np.mean([ds.data for ds in dataset_open], axis=0)
    elif average.lower() == 'median':
        spec_open = np.median([ds.data for ds in dataset_open], axis=0)
    else:
        raise ValueError(f'Averaging method {average} not recognized.')

    # Average all spectra of the images with the slit in by FSM position and get
    # the wavelength zero-point solution for each one
    slit_trans_fsm = []
    slit_pos_x = []
    slit_pos_y = []
    for subset in dataset_slit_subsets:
        slit_pos_x += [subset[0].ext_hdr['WV0_X']]
        slit_pos_y += [subset[0].ext_hdr['WV0_Y']]
        if average.lower() == 'mean':
            slit_trans_fsm += [np.mean([ds.data/spec_open for ds in subset], axis=0)]
        # At this point average can only take 'mean' and 'median' values
        else:
            slit_trans_fsm += [np.median([ds.data/spec_open for ds in subset], axis=0)]
    # Double check they all have the same length
    slit_pos_x = np.array(slit_pos_x)
    slit_pos_y = np.array(slit_pos_y)
    slit_trans_fsm = np.array(slit_trans_fsm) 
    if not (len(slit_pos_x) == len(slit_pos_y) == len(slit_trans_fsm)):
        raise ValueError('The lengths of distinct FSM positions and averaged spectra is different.')

    # If there's only one position, there's no interpolation
    if len(np.unique(slit_pos_y)) == len(np.unique(slit_pos_x)) == 1:
        print('Only one unique position in the data. Returning slit transmission at that position.')
        return (slit_trans_fsm,
            slit_pos_x,
            slit_pos_y)

    # If no target pixels are provided, create a series
    if target_pix == None:
        # If the FSM images are along one direction:
        if len(np.unique(slit_pos_x)) == 1:
            x_tmp = np.ones(n_gridy) * np.unique(slit_pos_x)
            y_tmp = np.linspace(y_range[0], y_range[1], n_gridy)
        elif len(np.unique(slit_pos_y)) == 1:
            x_tmp = np.linspace(x_range[0], x_range[1], n_gridx)
            y_tmp = np.ones(n_gridx) * np.unique(slit_pos_y)
        # If the FSM images span a 2-d grid:
        else:
            x_tmp = np.linspace(x_range[0], x_range[1], n_gridx)
            y_tmp = np.linspace(y_range[0], y_range[1], n_gridy)
        target_pix = np.array(np.meshgrid(x_tmp, y_tmp)).reshape(2, n_gridx*n_gridy)

    # Derive slit transmission at desired locations 
    # 1-d cases: The positions along one of the slit dimensions is constant.
    # P.S. scipy takes care of raising exceptions if there's any extrapolation
    if len(np.unique(slit_pos_y)) == 1:
        interpolant = interp1d(slit_pos_x, slit_trans_fsm, axis=0, kind=kind)
        slit_trans_interp = interpolant(target_pix[0])
    elif len(np.unique(slit_pos_x)) == 1:
        interpolant = interp1d(slit_pos_y, slit_trans_fsm, axis=0, kind=kind)
        slit_trans_interp = interpolant(target_pix[1])
    else:
    # 2-d grid:
        try:
            if kind.lower() != 'linear':
                raise ValueError('Only linear interpolation is available for',
                    'two dimensional scattered data.')
            else:
                interpolator = LinearNDInterpolator(np.c_[slit_pos_x, slit_pos_y],
                    slit_trans_fsm)
                slit_trans_interp = interpolator(target_pix[0], target_pix[1])
            # If there's some extrapolation, redefine target points to be within limits
            if np.sum(np.isnan(slit_trans_interp) == True):
                raise ValueError('Some target points require extrapolation.'
                    'Make sure all target points are within the interpolator support.')   
        except:
            raise ValueError('Not enough independent values to derive a slit transmission map')

    # Raise ValueError if all values are NaN
    if np.all(np.isnan(slit_trans_interp)):
        raise ValueError('There are no valid target positions within the ' +
            'range of input PSF locations')

    return (slit_trans_interp,
        target_pix[0],
<<<<<<< HEAD
        target_pix[1])
=======
        target_pix[1])

def star_pos_spec(
    dataset,
    r_lamD=0,
    phi_deg=0,
    ):
    """ Find the position of the star using the information from the satellite
      spot. The position of the satellite spot on EXCAM is given by the
      zero-point solution. Using the information of the commanded position of
      the satellite spot with respect the occulted star, one can infer the
      location of the occulted star.
      The relative of the satellite spot with respect the occulted star is given
      in polar coordinates. The radial distance of the satellite spot is measured
      in units lambda/D, with lambda the band reference wavelength, either 730 nm
      (band 3) or 660 nm (band 2), and D=2.4 m. The polar angle is measured in
      degrees, with 0 degrees meaning +X and 90 degrees meaning +Y. The polar
      coordinates of the satellite spot are translated into (X,Y) EXCAM pixel
      coordinates, which can then be subtracted from the zero-point solution to
      infer the location of the occulted star.

      Args:
        dataset (Dataset): A Dataset with L3 spectroscopy frames.
        r_lamD (float): Radial distance of the satellite spot on EXCAM with respect
        the occulted star in units of lambda/D.
        phi_deg (float): Polar angle of the satellite spot on EXCAM with respect
        the occulted star in degrees, with 0 degrees meaning +X and 90 degrees
        meaning +Y.

      Returns:
          Input Dataset with updated keywords recording the satellite position
          in EXCAM pixels.
    """ 
    # Primary diameter of Roman Space Telescope in meters
    D_m=2.4
    # Basic checks
    if r_lamD <= 0:
        raise ValueError('r_lamD must be positive. Usual range is 3-20.')

    dataset_cp = dataset.copy()
    for img in dataset_cp:
        # Check it is L3
        if img.ext_hdr['DATALVL'] != 'L3':
            raise ValueError(f"The data level must be L3 and it is {img.ext_hdr['DATALVL']}")
        cfamname = img.ext_hdr['CFAMNAME']
        # Extract satellite spot wavelength from L3 extended header (it must be present)
        try:
            lam_sat_nm = float(img.ext_hdr['WAVLEN0'])
        except:
            raise ValueError(f'WAVLEN0 keyword missing in L3 frame.')

        # Conversion from EXCAM pixels to milliarsec
        plate_scale_mas = img.ext_hdr['PLTSCALE']
        # Conversion from radians to milliarsec (mas/rad)
        rad2mas = 180/np.pi*3600*1e3
        # lam/D in radians
        lamDrad = 1e-9*lam_sat_nm/D_m
        # lam/D to EXCAM pixels
        r_pix = r_lamD*lamDrad*rad2mas/plate_scale_mas
        # EXCAM (X,Y) coordinates
        X_pix = r_pix * np.cos(phi_deg*np.pi/180)
        Y_pix = r_pix * np.sin(phi_deg*np.pi/180)
        # Update estimated location of the occulted star
        img.ext_hdr['STARLOCX'] = img.ext_hdr['WV0_X'] - X_pix
        img.ext_hdr['STARLOCY'] = img.ext_hdr['WV0_Y'] - Y_pix

    return dataset_cp
>>>>>>> ec3aa0c1
<|MERGE_RESOLUTION|>--- conflicted
+++ resolved
@@ -1227,9 +1227,6 @@
 
     return (slit_trans_interp,
         target_pix[0],
-<<<<<<< HEAD
-        target_pix[1])
-=======
         target_pix[1])
 
 def star_pos_spec(
@@ -1296,5 +1293,4 @@
         img.ext_hdr['STARLOCX'] = img.ext_hdr['WV0_X'] - X_pix
         img.ext_hdr['STARLOCY'] = img.ext_hdr['WV0_Y'] - Y_pix
 
-    return dataset_cp
->>>>>>> ec3aa0c1
+    return dataset_cp