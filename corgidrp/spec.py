--- conflicted
+++ resolved
@@ -4,12 +4,7 @@
 import scipy.ndimage as ndi
 import scipy.optimize as optimize
 from scipy.interpolate import interp1d
-import corgidrp
-<<<<<<< HEAD
-from corgidrp.data import Dataset, SpectroscopyCentroidPSF, DispersionModel, WaveCal, WavelengthZeropoint
-=======
 from corgidrp.data import Dataset, SpectroscopyCentroidPSF, DispersionModel
->>>>>>> d631a146
 import os
 from astropy.io import ascii, fits
 from astropy.table import Table
@@ -354,8 +349,7 @@
                       'yerr': np.mean(spot_centroids.yfit_err), 
                       'shape0': dataset.frames[0].ext_hdr['NAXIS1'], 
                       'shape1': dataset.frames[0].ext_hdr['NAXIS2']}
-    wave_zero = WavelengthZeropoint(wave_zero_dict)
-    return wave_zero
+    return wave_zero_dict
     
 def compute_psf_centroid(dataset, template_dataset = None, initial_cent = None, filtersweep = False, halfwidth=10, halfheight=10, verbose = False):
     """
