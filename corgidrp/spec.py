import warnings
import glob
import numpy as np
import scipy.ndimage as ndi
import scipy.optimize as optimize
from scipy.interpolate import interp1d
from corgidrp.data import Dataset, SpectroscopyCentroidPSF, DispersionModel
import os
from astropy.io import ascii, fits
from astropy.table import Table


def gauss2d(x0, y0, sigma_x, sigma_y, peak):
    """
    2d gaussian function for gaussfit2d

    Args:
        x0: center of gaussian
        y0: center of gaussian
        peak: peak amplitude of gaussian
        sigma_x: stddev in x direction
        sigma_y: stddev in y direction
    
    Returns:
        function evaluated at coordinate tuple y,x
    """
    return lambda y,x: peak * np.exp(-( ((x - x0) / sigma_x) ** 2 + ((y - y0) / sigma_y) **2 ) / 2)

def gaussfit2d_pix(frame, xguess, yguess, xfwhm_guess=3, yfwhm_guess=6, 
                   halfwidth=3, halfheight=5, guesspeak=1, oversample=5, refinefit=True):
    """
    Fits a 2-d Gaussian to the data at point (xguess, yguess), with pixel integration.

    Args:
        frame: the data - Array of size (y,x)
        xguess: location to fit the 2d guassian to (should be within +/-1 pixel of true peak)
        yguess: location to fit the 2d guassian to (should be within +/-1 pixel of true peak)
        xfwhm_guess: approximate x-axis fwhm to fit to
        yfwhm_guess: approximate y-axis fwhm to fit to    
        halfwidth: 1/2 the width of the box used for the fit
        halfheight: 1/2 the height of the box used for the fit
        guesspeak: approximate flux in peak pixel
        oversample: odd integer >= 3; to represent detector pixels, overample and then bin the model by this factor 
        refinefit: whether to refine the fit of the position of the guess

    Returns:
        xfit: x position (only chagned if refinefit is True)
        yfit: y position (only chagned if refinefit is True)
        xfwhm: x-axis fwhm of the PSF in pixels
        yfwhm: y-axis fwhm of the PSF in pixels
        peakflux: the peak value of the gaussian
        fitbox: 2-d array of the fitted region from the data array  
        model: 2-d array of the best-fit model
        residual: 2-d array of residuals (data - model)

    """
    if not isinstance(halfwidth, int):
        raise ValueError("halfwidth must be an integer")
    if not isinstance(halfheight, int):
        raise ValueError("halfheight must be an integer")
    if not isinstance(oversample, int) or (oversample % 2 != 1) or (oversample < 3):
        raise ValueError("oversample must be an odd integer >= 3")

    x0 = np.rint(xguess).astype(int)
    y0 = np.rint(yguess).astype(int)
    fitbox = np.copy(frame[y0 - halfheight:y0 + halfheight + 1,
                           x0 - halfwidth:x0 + halfwidth + 1])
    nrows = fitbox.shape[0]
    ncols = fitbox.shape[1]
    fitbox[np.where(np.isnan(fitbox))] = 0

    oversampled_ycoord = np.linspace(-(oversample // 2) / oversample, 
                                     nrows - 1 + (oversample // 2) / oversample + 1./oversample,
                                     nrows * oversample)
    oversampled_xcoord = np.linspace(-(oversample // 2) / oversample, 
                                     ncols - 1 + (oversample // 2) / oversample + 1./oversample,
                                     ncols * oversample)
    oversampled_grid = np.meshgrid(oversampled_ycoord, oversampled_xcoord, indexing='ij')
    
    if refinefit:
        errorfunction = lambda p: np.ravel(
                np.reshape(gauss2d(*p)(*oversampled_grid), 
                (nrows, oversample, ncols, oversample)).mean(
                axis = 1).mean(axis = 2) - fitbox)
  
        guess = (halfwidth, halfheight, 
                 xfwhm_guess/(2 * np.sqrt(2*np.log(2))),
                 yfwhm_guess/(2 * np.sqrt(2*np.log(2))),
                 guesspeak)

        p, success = optimize.leastsq(errorfunction, guess)

        xfit = p[0] + (x0 - halfwidth)
        yfit = p[1] + (y0 - halfheight)
        xfwhm = p[2] * (2 * np.sqrt(2*np.log(2)))
        yfwhm = p[3] * (2 * np.sqrt(2*np.log(2)))
        peakflux = p[4]

        model = np.reshape(gauss2d(*p)(*oversampled_grid), 
                        (nrows, oversample, ncols, oversample)).mean(
                        axis = 1).mean(axis = 2)
        residual = fitbox - model
    else:
        model = np.reshape(gauss2d(*guess)(*oversampled_grid), 
                        (nrows, oversample, ncols, oversample)).mean(
                        axis = 1).mean(axis = 2)
        residual = fitbox - model

        xfit = xfit
        yfit = yfit
        xfwhm = xfwhm_guess
        yfwhm = yfwhm_guess
        peakflux = guesspeak

    return xfit, yfit, xfwhm, yfwhm, peakflux, fitbox, model, residual

def psf_registration_costfunc(p, template, data):
    """
    Cost function for a least-squares fit to register a PSF with a fitting template.

    Args:
        p (tuple): shift and scale parameters: 
                    (x-axis shift in pixels, y-axis shift in pixels, 
                     amplitude scale factor)
        template (numpy.ndarray): PSF tempate array, 2d
        data (numpy.ndarray): PSF data array, 2d

    Returns:
        The sum of squares of differences between the data array and the shifted
        and scaled template.
    """
    xshift = p[0]
    yshift = p[1]
    amp = p[2]
    shifted_template = amp * ndi.shift(template, (yshift, xshift), order=1, prefilter=False)
    return np.sum((data - shifted_template)**2)

def get_center_of_mass(frame):
    """
    Finds the center coordinates for a given frame.

    Args:
        frame (np.ndarray): 2D array to compute centering

    Returns:
        tuple:
            xcen (float): X centroid coordinate
            ycen (float): Y centroid coordinate

    """
    y, x = np.indices(frame.shape)
    
    ycen = np.sum(y * frame)/np.sum(frame)
    xcen = np.sum(x * frame)/np.sum(frame)
    
    return xcen, ycen

def rotate_points(points, angle_rad, pivot_point):
    """ 
    Rotate an array of (x,y) coordinates by an angle about a pivot point.

    Args:
        points (tuple): Two-element tuple of (x,y) coordinates. 
                The first element is an array of x values; 
                the second element is an array of y values. 
        angle_rad (float): Rotation angle in radians
        pivot_point (tuple): Tuple of (x,y) coordinates of the pivot point.

    Returns:
        Two-element tuple of rotated (x,y) coordinates.
    """
    rotated_points = (points[0] - pivot_point[0], points[1] - pivot_point[1]) 
    rotated_points = (rotated_points[0] * np.cos(angle_rad) - rotated_points[1] * np.sin(angle_rad),
                      rotated_points[0] * np.sin(angle_rad) + rotated_points[1] * np.cos(angle_rad))
    rotated_points = (rotated_points[0] + pivot_point[0], rotated_points[1] + pivot_point[1])
    return rotated_points

def fit_psf_centroid(psf_data, psf_template,
                     xcent_template = None, ycent_template = None,
                     xcent_guess = None, ycent_guess = None,
                     halfwidth = 10, halfheight = 10, 
                     fwhm_major_guess = 3, fwhm_minor_guess = 6,
                     gauss2d_oversample = 9):
    """
    Fit the centroid of a PSF image with a template.
    
    Args:
        psf_data (np.ndarray): PSF data, 2D array
        psf_template (np.ndarray): PSF template, 2D array
        xcent_template (float): true x centroid of the template PSF; for accurate 
                results this must be determined in advance.
        ycent_template (float): true y centroid of the template PSF; for accurate
                results this must be determined in advance.
        xcent_guess (int): Estimate of the x centroid of the data array, pixels
        ycent_guess (int): Estimate of the y centroid of the data array, pixels
        halfwidth (int): Half-width of the fitting region, pixels
        halfheight (int): Half-height of the fitting region, pixels
        fwhm_major_guess (float): guess for FWHM value along major axis of PSF, pixels
        fwhm_minor_guess (float): guess for FWHM value along minor axis of PSF, pixels
        gauss2d_oversample (int): upsample factor for 2-D Gaussian PSF fit;
                this must be an odd number.

    Returns:
        xfit (float): Data PSF x centroid obtained from the template fit, 
                array pixels
        yfit (float): Data PSF y centroid obtained from the template fit, 
                array pixels
        gauss2d_xfit (float): Data PSF x centroid estimated by a 2-D Gaussian fit to 
                the main lobe of the PSF
        gauss2d_yfit (float): Data PSF y centroid estimated by a 2-D Gaussian fit to 
                the main lobe of the PSF
        peakpix_snr (float): Peak-pixel signal-to-noise ratio
        x_precis (float): Statistical precision of the x centroid fit, estimated from
                peak-pixel S/N ratio
        y_precis (float): Statistical precision of the y centroid fit, estimated from
                peak-pixel S/N ratio
    """

    # Use the center of mass as a starting point if positions were not provided.
    if xcent_template is None or ycent_template is None: 
        xcom_template, ycom_template = np.rint(get_center_of_mass(psf_template))
    else:
        xcom_template, ycom_template = (np.rint(xcent_template), np.rint(ycent_template))

    if xcent_guess is None or ycent_guess is None:
        median_filt_psf = ndi.median_filter(psf_data, size=2)
        xcom_data, ycom_data = np.rint(get_center_of_mass(median_filt_psf))
    else:
        xcom_data, ycom_data = (np.rint(xcent_guess), np.rint(ycent_guess))
    
    xmin_template_cut, xmax_template_cut = (int(xcom_template) - halfwidth, int(xcom_template) + halfwidth)
    ymin_template_cut, ymax_template_cut = (int(ycom_template) - halfheight, int(ycom_template) + halfheight) 
    
    xmin_data_cut, xmax_data_cut = (int(xcom_data) - halfwidth, int(xcom_data) + halfwidth)
    ymin_data_cut, ymax_data_cut = (int(ycom_data) - halfheight, int(ycom_data) + halfheight) 
    
    template_stamp = psf_template[ymin_template_cut:ymax_template_cut+1, xmin_template_cut:xmax_template_cut+1]
    data_stamp = psf_data[ymin_data_cut:ymax_data_cut+1, xmin_data_cut:xmax_data_cut+1]
    
    xoffset_guess, yoffset_guess = (0.0, 0.0)
    amp_guess = np.sum(psf_data) / np.sum(psf_template)
    guess_params = (xoffset_guess, yoffset_guess, amp_guess)
    registration_result = optimize.minimize(psf_registration_costfunc, guess_params, 
                                         args=(template_stamp, data_stamp), 
                                         method='Powell')

    if not registration_result.success:
        print(f"Warning: Registration optimization did not converge: {registration_result.message}")
    
    xfit = xcent_template + (xcom_data - xcom_template) + registration_result.x[0]
    yfit = ycent_template + (ycom_data - ycom_template) + registration_result.x[1]

    psf_data_bkg = psf_data.copy()
    psf_data_bkg[ymin_data_cut:ymax_data_cut+1, xmin_data_cut:xmax_data_cut+1] = np.nan
    psf_peakpix_snr = np.max(psf_data) / np.nanstd(psf_data_bkg)
    
    (gauss2d_xfit, gauss2d_yfit, xfwhm, yfwhm, gauss2d_peakfit,
     fitted_data_stamp, model, residual) = gaussfit2d_pix(psf_data,
                                                xguess = xfit,
                                                yguess = yfit,
                                                xfwhm_guess = fwhm_minor_guess, 
                                                yfwhm_guess = fwhm_major_guess,
                                                halfwidth = 1, halfheight = halfheight, 
                                                guesspeak = np.max(psf_data), oversample = gauss2d_oversample, 
                                                refinefit = True)
    
    (x_precis, y_precis) = (np.abs(xfwhm) / (2 * np.sqrt(2 * np.log(2))) / psf_peakpix_snr,
                            np.abs(yfwhm) / (2 * np.sqrt(2 * np.log(2))) / psf_peakpix_snr)

    return xfit, yfit, gauss2d_xfit, gauss2d_yfit, psf_peakpix_snr, x_precis, y_precis

def get_template_dataset(dataset):
    """
    return the default template dataset from the data/spectroscopy/templates files

    Args:
        dataset (Dataset): Dataset containing 2D PSF images. Each image must include pri_hdr and ext_hdr.

    Returns:
        Dataset: template dataset
        boolean: filtersweep true or false
    """
    template_dir = os.path.join(os.path.dirname(__file__), "data", "spectroscopy", "templates")
    filtersweep = False
    cfamname = []
    slits = []
    for frames in dataset.frames:
        dpamname = frames.ext_hdr['DPAMNAME']
        fsamname = frames.ext_hdr['FSAMNAME']
        if dpamname != "PRISM3":
            raise AttributeError("currently we only have template files for PRISM3, not for "+ dpamname)
          
        cfamname.append (frames.ext_hdr['CFAMNAME'])
        slits.append (fsamname)
    if len(np.unique(slits)) != 1:
        raise AttributeError("currently we only have template files for no slit or R1C2, not for "+ slits)
    if len(np.unique(cfamname)) == 1:
        band = cfamname[0]
        if not band.startswith ("3"):
            raise AttributeError("currently we only have template files for the filter band 3, not for "+ band)
        slit = slits[0]
        if slit == "R1C2":
            filenames = sorted(glob.glob(os.path.join(template_dir,"spec_unocc_r1c2slit_offset_prism3_3d_*.fits")))
        elif slit == "OPEN":
            filenames = sorted(glob.glob(os.path.join(template_dir,"spec_unocc_noslit_offset_prism3_3d_*.fits")))
        else:
            raise AttributeError("we do not (yet) have template files for slit " + slit)
    else:
        #filtersweep
        filenames = sorted(glob.glob(os.path.join(template_dir, "spec_unocc_noslit_prism3_filtersweep_*.fits")))
        filtersweep = True
    return Dataset(filenames), filtersweep
    
def compute_psf_centroid(dataset, template_dataset = None, initial_cent = None, filtersweep = False, halfwidth=10, halfheight=10, verbose = False):
    """
    Compute PSF centroids for a grid of PSFs and return them as a calibration object.

    Args:
        dataset (Dataset): Dataset containing 2D PSF images. Each image must include pri_hdr and ext_hdr.
        template_dataset (Dataset): dataset of the template PSF, if None, a simulated PSF from the data/spectroscopy/template path is taken
        initial_cent (dict): Dictionary with initial guesses for PSF centroids.
                             Must include keys 'xcent' and 'ycent', each mapping to an array of shape (N,).
        filtersweep (bool): If True, it uses a filter sweep/scan dataset, this parameter is only relevant if template_dataset is not None.
        halfwidth (int): Half-width of the PSF fitting box.
        halfheight (int): Half-height of the PSF fitting box.
        verbose (bool): If True, prints fitted centroid values for each frame.
    
    Returns:
        SpectroscopyCentroidPSF: Calibration object with fitted (x, y) centroids.
    """
    if not isinstance(dataset, Dataset):
        raise TypeError("Input must be a corgidrp.data.Dataset object.")
    
    if initial_cent is None:
        xcent, ycent = None, None
    else:
        xcent = np.asarray(initial_cent.get("xcent"))
        ycent = np.asarray(initial_cent.get("ycent"))
        if xcent is None or ycent is None:
            raise ValueError("initial_cent dictionary must contain 'xcent' and 'ycent' arrays.")
        if len(dataset) != len(xcent) or len(dataset) != len(ycent):
            raise ValueError("Mismatch between dataset length and centroid guess arrays.")
    
    if template_dataset is None:
        template_dataset, filtersweep = get_template_dataset(dataset)
    
    xcent_temp = []
    ycent_temp = []
    for frame in template_dataset:
        if "XCENT" in frame.ext_hdr:
            xcent_temp.append(frame.ext_hdr["XCENT"])
        else:
            xcent_temp.append(None)    
        if "YCENT" in frame.ext_hdr:
            ycent_temp.append(frame.ext_hdr["YCENT"])
        else:
            ycent_temp.append(None)    
    xcent_temp = np.asarray(xcent_temp)
    ycent_temp = np.asarray(ycent_temp)
    centroids = np.zeros((len(dataset), 2))
    centroids_err = np.zeros((len(dataset), 2))

    pri_hdr_centroid = dataset[0].pri_hdr.copy()
    ext_hdr_centroid = dataset[0].ext_hdr.copy()
    
    filters = []
    for idx, frame in enumerate(dataset):
        cfam = frame.ext_hdr['CFAMNAME']
        filters.append(cfam)
        psf_data = frame.data
        if xcent is None:
            xguess, yguess = None, None
        else:
            xguess = xcent[idx]
            yguess = ycent[idx]
            
        if filtersweep:
            found_cfam = False
            for k, temp_frame in enumerate(template_dataset):
                cfam_temp = temp_frame.ext_hdr['CFAMNAME']
                if cfam == cfam_temp:
                    temp_psf_data = temp_frame.data
                    temp_x = xcent_temp[k]
                    temp_y = ycent_temp[k]
                    found_cfam = True
                    break
            if found_cfam == False:
                raise AttributeError("no template image found for filter: "+cfam)
        else:
            if idx < len(template_dataset):
                temp_psf_data = template_dataset[idx].data
                temp_x = xcent_temp[idx]
                temp_y = ycent_temp[idx]
            else:
                temp_psf_data = template_dataset[-1].data
                temp_x = xcent_temp[-1]
                temp_y = ycent_temp[-1]
        # larger fitting stamp needed for broadband filter 
        if cfam == '2' or cfam == '3':
            halfheight = 30
            
        xfit, yfit, gauss2d_xfit, gauss2d_yfit, psf_peakpix_snr, x_precis, y_precis = fit_psf_centroid(
            psf_data, temp_psf_data,
            xcent_template=temp_x,
            ycent_template=temp_y,
            xcent_guess=xguess,
            ycent_guess=yguess,
            halfwidth=halfwidth,
            halfheight=halfheight
        )

        centroids[idx] = [xfit, yfit]
        centroids_err[idx] = [x_precis, y_precis]

        if verbose:
            print(f"Slice {idx}: x = {xfit:.3f}, y = {yfit:.3f}")
    
    if filtersweep:
        ext_hdr_centroid['FILTERS'] = ",".join(filters)
    else:
        ext_hdr_centroid['FILTERS'] = filters[0]
    calibration = SpectroscopyCentroidPSF(
        centroids,
        pri_hdr=pri_hdr_centroid,
        ext_hdr=ext_hdr_centroid,
        err_hdr = fits.Header(),
        err = centroids_err,
        input_dataset=dataset
    )
        
    return calibration

def read_cent_wave(band, filter_file = None):
    """
    read the csv filter file containing the band names and the central wavelength in nm.
    There are 6 columns: the CFAM filter name, the (Phase C) center wavelength, the TVAC TV-40b measured center wavelength 
    and the FWHM for the 4 broad bands, and xoffset, yoffset between the bands
    The TVAC wavelengths are not measured for all filters, but are the preferred value if available.
    
    Args:
       filter_file (str): file name of the filter file
       band (str): name of the filter band
       
    Returns:
       list: [central wavelength of the filter band, fwhm, xoffset, yoffset]
    """
    if filter_file is None:
        filter_file = os.path.join(os.path.dirname(__file__), "data", "spectroscopy", "CGI_bandpass_centers.csv")
    data = ascii.read(filter_file, format = 'csv', data_start = 1)
    filter_names = data.columns[0]
    band = band.upper()
    if band not in filter_names:
        raise ValueError("{0} is not in table band names {1}".format(band, filter_names))
    ret_list = []
    if data.columns[2][filter_names == band]:
        cen_wave = data.columns[2][filter_names == band][0]
    else:
        cen_wave = data.columns[1][filter_names == band][0]
    ret_list.append(cen_wave)
    for i in range(3, 6):
        ret_list.append(data.columns[i][filter_names == band][0])
    return ret_list
    
def estimate_dispersion_clocking_angle(xpts, ypts, weights):
    """ 
    Estimate the clocking angle of the dispersion axis based on the centroids of
    the sub-band filter PSFs.

    Args:
        xpts (numpy.ndarray): Array of x coordinates in EXCAM pixels
        ypts (numpy.ndarray): Array of y coordinates in EXCAM pixels
        weights (numpy.ndarray): Array of weights for line fit

    Returns:
        clocking_angle, clocking_angle_uncertainty
    """
    linear_fit, V = np.polyfit(ypts, xpts, deg=1, w=weights, cov=True)
    
    theta = np.arctan(1/linear_fit[0])
    if theta > 0:
        clocking_angle = np.rad2deg(theta - np.pi)
    else:
        clocking_angle = np.rad2deg(theta)
    clocking_angle_uncertainty = np.abs(np.rad2deg(np.arctan(linear_fit[0] + np.sqrt(V[0,0]))) - 
                                        np.rad2deg(np.arctan(linear_fit[0] - np.sqrt(V[0,0])))) / 2

    return clocking_angle, clocking_angle_uncertainty 

def fit_dispersion_polynomials(wavlens, xpts, ypts, cent_errs, clock_ang, ref_wavlen, pixel_pitch_um=13.0):
    """ 
    Given arrays of wavlengths and positions, fit two polynomials:  
    1. Displacement from a reference wavelength along the dispersion axis, 
       in millimeters as a function of wavelength  
    2. Wavelength as a function of displacement along the dispersion axis

    Args:
        wavlens (numpy.ndarray): Array of wavelengths corresponding to the
        centroid data points
        xpts (numpy.ndarray): Array of x coordinates in EXCAM pixels
        ypts (numpy.ndarray): Array of y coordinates in EXCAM pixels
        cent_errs (numpy.ndarray): Array of centroid uncertainties in EXCAM pixels
        clock_ang (float): Clocking angle of the dispersion axis in degrees
        ref_wavlen (float): Reference wavelength of the bandpass, in nanometers
        pixel_pitch_um (float): EXCAM pixel pitch in microns

    Returns:
        pfit_pos_vs_wavlen (numpy.ndarray): polynomial coefficients for the
        position vs wavelength fit
        cov_pos_vs_wavlen (numpy.ndarray): covariance matrix of the polynomial
        coefficients for the position vs wavelength fit
        pfit_wavlen_vs_pos (numpy.ndarray): polynomial coefficients for the
        wavelength vs position fit
        cov_wavlen_vs_pos (numpy.ndarray): covariance matrix of the polynomial
        coefficients for the wavelength vs position fit
    """
    pixel_pitch_mm = pixel_pitch_um * 1E-3

    # Rotate the centroid coordinates so the dispersion axis is horizontal
    # to define a rotation pivot point, select the filter closest to the nominal 
    # zero deviation wavelength
    refidx = np.argmin(np.abs(wavlens - ref_wavlen))
    (x_rot, y_rot) = rotate_points((xpts, ypts), -np.deg2rad(clock_ang), 
                                    pivot_point = (xpts[refidx], ypts[refidx]))
    
    # Fit an intermediate polynomial to wavelength versus position
    delta_x = (x_rot - x_rot[refidx]) * pixel_pitch_mm
    pos_err = cent_errs * pixel_pitch_mm
    weights = 1 / pos_err
    lambda_func_x = np.poly1d(np.polyfit(x = delta_x, y = wavlens, deg = 2, w = weights))
    # Determine the position at the reference wavelength
    poly_roots = (np.poly1d(lambda_func_x) - ref_wavlen).roots
    real_roots = poly_roots[np.isreal(poly_roots)]
    root_select_ind = np.argmin(np.abs(poly_roots[np.isreal(poly_roots)]))
    pos_ref = np.real(real_roots[root_select_ind])
    np.testing.assert_almost_equal(lambda_func_x(pos_ref), ref_wavlen)
    displacements_mm = delta_x - pos_ref

    # Fit two polynomials:  
    # 1. Displacement from the band center along the dispersion axis as a 
    #    function of wavelength  
    # 2. Wavelength as a function of displacement along the dispersion axis
    (pfit_pos_vs_wavlen,
     cov_pos_vs_wavlen) = np.polyfit(x = (wavlens - ref_wavlen) / ref_wavlen,
                                      y = displacements_mm, deg = 3, w = weights, cov=True)
    
    (pfit_wavlen_vs_pos,
     cov_wavlen_vs_pos) = np.polyfit(x = displacements_mm, y = wavlens, deg = 3, 
                                      w = weights, cov=True)

    return pfit_pos_vs_wavlen, cov_pos_vs_wavlen, pfit_wavlen_vs_pos, cov_wavlen_vs_pos


def calibrate_dispersion_model(centroid_psf, band_center_file = None, pixel_pitch_um = 13.0):
    """ 
    Generate a DispersionModel of the spectral dispersion profile of the CGI ZOD prism.

    Args:
       centroid_psf (SpectroscopyCentroidPsf): instance of SpectroscopyCentroidPsf calibration class
       band_center_file (str): file name of the band centers, optional, default is in data/spectroscopy
       pixel_pitch_um (float): EXCAM pixel pitch in micron, default 13 micron
    
    Returns:
       data.DispersionModel: DispersionModel calfile object with the fit results including errors of the spectral trace and the dispersion
    """
    prism = centroid_psf.ext_hdr['DPAMNAME']
    if prism not in ['PRISM2', 'PRISM3']:
        raise ValueError("prism must be PRISM2 or PRISM3")
    
    #PRISM2 not yet available
    if prism == 'PRISM2':
        subband_list = ['2A', '2B', '2C']
        ref_cfam = '2'
        ref_wavlen = 660.
    else:
        subband_list = ['3A', '3B', '3C', '3D', '3E', '3G']
        ref_cfam = '3'
        ref_wavlen = 730.
    
    ##bandpass_frac = fwhm/cen_wave, needed for the wavelength calibration
    band_list = read_cent_wave(ref_cfam, filter_file = band_center_file)
    band_center = band_list[0]
    fwhm = band_list[1]
    xoff_band = band_list[2]
    yoff_band = band_list[3]
    bandpass_frac = fwhm/band_center
    if 'FILTERS' not in centroid_psf.ext_hdr:
        raise AttributeError("there should be a FILTERS header keyword in the filtersweep SpectroscopyCentroidPsf")
    filters = centroid_psf.ext_hdr['FILTERS'].upper().split(",")
    center_wavel = []
    xoff = []
    yoff = []
    for band in filters:
        band_str = band.strip()
        if band_str == ref_cfam:
            pass
        elif band_str not in subband_list:
            warnings.warn("measured band {0} is not in the sub band list {1} of the used prism".format(band_str, subband_list))
        else:
            cen_wave = read_cent_wave(band_str, filter_file = band_center_file)
            center_wavel.append(cen_wave[0])
            xoff.append(cen_wave[2] - xoff_band)
            yoff.append(cen_wave[3] - yoff_band)
    if len(center_wavel) < 4:
        raise ValueError ("number of measured sub-bands {0} is too small to model the dispersion".format(len(center_wavel)))
    if len(center_wavel) != len(centroid_psf.xfit) -1:
        raise ValueError ("number of measured sub-bands {0} does not fit to the measured number of centroids {1}".format(len(center_wavel), len(centroid_psf.xfit)))
    center_wavel = np.array(center_wavel)
    xfit = centroid_psf.xfit[:-1] - np.array(xoff)
    yfit = centroid_psf.yfit[:-1] - np.array(yoff)
    xfit_err = centroid_psf.xfit_err[:-1]
    yfit_err = centroid_psf.yfit_err[:-1]
    (clocking_angle,
     clocking_angle_uncertainty) = estimate_dispersion_clocking_angle(xfit, yfit, weights = 1. / yfit_err)

    (pfit_pos_vs_wavlen, cov_pos_vs_wavlen,
     pfit_wavlen_vs_pos, cov_wavlen_vs_pos) = fit_dispersion_polynomials(
            center_wavel, xfit, yfit, 
            yfit_err, clocking_angle, ref_wavlen, pixel_pitch_um = pixel_pitch_um
     )

    disp_dict = {"clocking_angle": clocking_angle,
        "clocking_angle_uncertainty": clocking_angle_uncertainty,
        "pos_vs_wavlen_polycoeff": pfit_pos_vs_wavlen,
        "pos_vs_wavlen_cov": cov_pos_vs_wavlen,
        "wavlen_vs_pos_polycoeff": pfit_wavlen_vs_pos,
        "wavlen_vs_pos_cov": cov_wavlen_vs_pos}
    pri_hdr = centroid_psf.pri_hdr.copy()
    ext_hdr = centroid_psf.ext_hdr.copy()
    ext_hdr["REFWAVE"] = ref_wavlen
    ext_hdr["BAND"] = ref_cfam
    ext_hdr["BANDFRAC"] = bandpass_frac
    corgi_dispersion_profile = DispersionModel(
        disp_dict, pri_hdr = pri_hdr, ext_hdr = ext_hdr
    )

    return corgi_dispersion_profile


def create_wave_cal(disp_model, wave_zeropoint, pixel_pitch_um=13.0, ntrials = 1000):
    """
    Create a wavelength calibration map and a wavelength-position lookup table,
    given a dispersion model and a wavelength zero-point

    Args:
        disp_model (data.DispersionModel): Dispersion model calibration object
        wave_zeropoint (dict): Wavelength zero-point dictionary
        pixel_pitch_um (float): EXCAM pixel pitch in microns
        ntrials (int): number of trials when applying a Monte Carlo error propagation to estimate the uncertainties of the
                       values in the wavelength calibration map
    
    Returns:
        wavlen_map (numpy.ndarray): 2-D wavelength calibration map. Each image
        pixel value is a wavelength in units of nanometers, computed for the
        dispersion profile, zero-point position, coordinates, and image shape
        specified in the input wavelength zero-point object.
        wavlen_uncertainty (numpy.ndarray): 2-D array of wavelength calibration map
        uncertainty values in units of nanometers.
        pos_lookup_table (astropy.table.Table): Wavelength-to-position
        lookup table, computed for the dispersion profile, zero-point position,
        coordinates, and image shape specified in the input wavelength
        zero-point object. The table contains 5 columns: wavelength, x, x
        uncertainty, y, y uncertainty.
        x_refwav, y_refwave (float): coordinates of the source at the reference wavelength

    """
    ref_wavlen = disp_model.ext_hdr["REFWAVE"]
    #bandpass_frac = fwhm/cen_wave
    bandpass_frac = disp_model.ext_hdr["BANDFRAC"]
    pos_vs_wavlen_poly = np.poly1d(disp_model.pos_vs_wavlen_polycoeff)
    wavlen_vs_pos_poly = np.poly1d(disp_model.wavlen_vs_pos_polycoeff)
    wavlen_c = ref_wavlen
    d_zp_mm = pos_vs_wavlen_poly((wave_zeropoint.get('wavlen') - wavlen_c) / wavlen_c)

    pixel_pitch_mm = pixel_pitch_um * 1E-3
    theta = np.deg2rad(disp_model.clocking_angle)
    x_refwav, y_refwav = (wave_zeropoint.get('x') - d_zp_mm * np.cos(theta) / pixel_pitch_mm,
                wave_zeropoint.get('y') - d_zp_mm * np.sin(theta) / pixel_pitch_mm)

    yy, xx = np.indices((wave_zeropoint.get('shapex'), wave_zeropoint.get('shapey')))
    dd_mm = (xx - x_refwav) * np.cos(theta) + (yy - y_refwav) * np.sin(theta) * pixel_pitch_mm
    wavlen_map = wavlen_vs_pos_poly(dd_mm)

    delta_wav = 0.5
    n_wav = int(ref_wavlen * bandpass_frac / delta_wav)
    n_wav_odd = n_wav + (n_wav % 2 == 0) # force odd array length
    wavlen_beg = ref_wavlen - n_wav_odd // 2 * delta_wav
    wavlen_end = ref_wavlen + n_wav_odd // 2 * delta_wav
    
    wavlens = np.linspace(wavlen_beg, wavlen_end, n_wav_odd)
    #np.testing.assert_almost_equal(wavlens[n_wav_odd // 2], ref_wavlen)
        
    # Use a Monte Carlo error propagation to estimate the uncertainties of the
    # values in the wavelength calibration map and the position lookup table. 
    polyfit_order = len(disp_model.pos_vs_wavlen_polycoeff) - 1
    prand_wavlen_pos = np.zeros((ntrials, polyfit_order + 1))
    prand_pos_wavlen = np.zeros((ntrials, polyfit_order + 1))
    
    # Add the wavelength zero-point position error to the dispersion profile uncertainty 
    d_zp_err_mm = np.sqrt((wave_zeropoint.get('xerr') * np.cos(theta))**2 + (wave_zeropoint.get('yerr') * np.sin(theta))**2) * pixel_pitch_mm
    # To translate the position uncertainty to wavelength uncertainty, use the second coefficient of the
    # the wavelength(x) polynomial, which is the linear dispersion coefficient (units nm/mm).
    d_zp_err_nm = disp_model.wavlen_vs_pos_polycoeff[2] * d_zp_err_mm 
    disp_model.pos_vs_wavlen_cov[polyfit_order, polyfit_order] += d_zp_err_mm**2
    disp_model.wavlen_vs_pos_cov[polyfit_order, polyfit_order] += d_zp_err_nm**2 

    # Generate random polynomial coefficients consistent with the covariance
    # matrix in the dispersion profile.
    for ii in range(ntrials):
        prand_wavlen_pos[ii] = np.random.multivariate_normal(disp_model.wavlen_vs_pos_polycoeff, cov=disp_model.wavlen_vs_pos_cov)
        prand_pos_wavlen[ii] = np.random.multivariate_normal(disp_model.pos_vs_wavlen_polycoeff, cov=disp_model.pos_vs_wavlen_cov)

    ws = (wavlens - wavlen_c) / wavlen_c
    ds_mm = pos_vs_wavlen_poly(ws)
    
    ds_vander = np.vander(ds_mm, N=polyfit_order+1, increasing=False)
    ws_vander = np.vander(ws, N=polyfit_order+1, increasing=False)
    
    wavlen_rand_eval = prand_wavlen_pos.dot(ds_vander.T)
    pos_rand_eval = prand_pos_wavlen.dot(ws_vander.T)
    pos_eval_std = np.std(pos_rand_eval, axis=0)
    wavlen_eval_std = np.std(wavlen_rand_eval, axis=0)
    
    pos_vs_wavlen_err_func = interp1d(wavlens, pos_eval_std, fill_value="extrapolate")
    wavlen_vs_pos_err_func = interp1d(ds_mm, wavlen_eval_std, fill_value="extrapolate")

    # Wavelength uncertainty map
    wavlen_uncertainty_map = wavlen_vs_pos_err_func(dd_mm)

    # Build the position lookup table 
    ds_eval = pos_vs_wavlen_poly((wavlens - wavlen_c) / wavlen_c) / pixel_pitch_mm
    xs_eval, ys_eval = (x_refwav + ds_eval * np.cos(theta),
                        y_refwav + ds_eval * np.sin(theta))
    
    xs_uncertainty, ys_uncertainty = (np.abs(pos_vs_wavlen_err_func(wavlens) / pixel_pitch_mm * np.cos(theta)),
                                      np.abs(pos_vs_wavlen_err_func(wavlens) / pixel_pitch_mm * np.sin(theta)))

    pos_lookup_table = Table((wavlens, xs_eval, xs_uncertainty, ys_eval, ys_uncertainty),
                             names=('Wavelength (nm)', 'x (column)', 'x uncertainty', 'y (row)', 'y uncertainty'))

    return wavlen_map, wavlen_uncertainty_map, pos_lookup_table, x_refwav, y_refwav

<<<<<<< HEAD

def fit_line_spread_function(image, halfwidth = 1, halfheight = 9, guess_fwhm = 10.):
    """
    Fit the line spread function to a wavelength calibrated (averaged) spec image, by reading 
    the wavelength map extension and wavelength zeropoint header

    Args:
        image (corgidrp.data.Image): Image object containg a narrowband filter + prism PSF
        halfwidth (int): The width of the fitting region is 2 * halfwidth + 1 pixels.
        halfheight (int): The height of the fitting region is 2 * halfwidth + 1 pixels.

    Returns:
        LineSpread object (corgidrp.data.LineSpread) containing
        wavlens (numpy.ndarray)
        flux_profile (numpy.ndarray) 
        fwhm_fit (float)
        mean_fit (float)
        peak_fit (float)

    """
    xcent_round, ycent_round = (int(np.rint(image.ext_hdr["WV0_X"])), int(np.rint(image.ext_hdr["WV0_Y"])))
    image_cutout = image.data[ycent_round - halfheight:ycent_round + halfheight + 1,
                         xcent_round - halfwidth:xcent_round + halfwidth + 1]

    wave_cal_map_cutout = image.hdu_list["WAVE"].data[ycent_round - halfheight:ycent_round + halfheight + 1,
                                       xcent_round - halfwidth:xcent_round + halfwidth + 1]

    flux_profile = np.sum(image_cutout, axis=1) / np.sum(image_cutout)
    wavlens = np.mean(wave_cal_map_cutout, axis=1)

    g_init = models.Gaussian1D(amplitude = np.max(flux_profile),
                               mean = wavlens[halfheight], 
                               stddev = guess_fwhm/(2 * np.sqrt(2*np.log(2))))
    fit_g = fitting.LevMarLSQFitter()
    g_func = fit_g(g_init, x = wavlens, y = flux_profile)
    fwhm_fit_nm = 2 * np.sqrt(2*np.log(2)) * g_func.stddev.value
    mean_wavlen_fit_nm = g_func.mean.value
    peak_fit = g_func.amplitude

    return wavlens, flux_profile, fwhm_fit_nm, mean_wavlen_fit_nm, peak_fit
=======
    
>>>>>>> b085fe10
<|MERGE_RESOLUTION|>--- conflicted
+++ resolved
@@ -4,7 +4,7 @@
 import scipy.ndimage as ndi
 import scipy.optimize as optimize
 from scipy.interpolate import interp1d
-from corgidrp.data import Dataset, SpectroscopyCentroidPSF, DispersionModel
+from corgidrp.data import Dataset, SpectroscopyCentroidPSF, DispersionModel, LineSpread
 import os
 from astropy.io import ascii, fits
 from astropy.table import Table
@@ -739,20 +739,19 @@
 
     return wavlen_map, wavlen_uncertainty_map, pos_lookup_table, x_refwav, y_refwav
 
-<<<<<<< HEAD
-
-def fit_line_spread_function(image, halfwidth = 1, halfheight = 9, guess_fwhm = 10.):
-    """
-    Fit the line spread function to a wavelength calibrated (averaged) spec image, by reading 
+
+def fit_line_spread_function(dataset, halfwidth = 1, halfheight = 9, guess_fwhm = 10.):
+    """
+    Fit the line spread function to a wavelength calibrated (averaged) dataset, by reading 
     the wavelength map extension and wavelength zeropoint header
 
     Args:
-        image (corgidrp.data.Image): Image object containg a narrowband filter + prism PSF
+        dataset (corgidrp.data.Dataset): dataset containg a narrowband filter + prism PSF
         halfwidth (int): The width of the fitting region is 2 * halfwidth + 1 pixels.
         halfheight (int): The height of the fitting region is 2 * halfwidth + 1 pixels.
 
     Returns:
-        LineSpread object (corgidrp.data.LineSpread) containing
+        corgidrp.data.LineSpread: LineSpread object containing
         wavlens (numpy.ndarray)
         flux_profile (numpy.ndarray) 
         fwhm_fit (float)
@@ -778,8 +777,9 @@
     fwhm_fit_nm = 2 * np.sqrt(2*np.log(2)) * g_func.stddev.value
     mean_wavlen_fit_nm = g_func.mean.value
     peak_fit = g_func.amplitude
-
-    return wavlens, flux_profile, fwhm_fit_nm, mean_wavlen_fit_nm, peak_fit
-=======
-    
->>>>>>> b085fe10
+    
+    ls_data = np.array([wavlens, flux_profile])
+    gauss_profile = np.array([peak_fit, mean_wavlen_fit_nm, fwhm_fit_nm])
+    
+    line_spread = LineSpread(ls_data, pri_hdr = image_cutout.pri_hdr.copy(), ext_hdr = image_cutout.ext_hdr.copy(), gauss_par = gauss_profile, input_dataset = Dataset(image))
+    return line_spread