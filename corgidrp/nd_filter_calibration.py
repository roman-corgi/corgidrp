import os
import re
import math
import numpy as np
from astropy.io import fits
import corgidrp.fluxcal as fluxcal
import corgidrp.astrom as astrom
from corgidrp.data import FluxcalFactor
from corgidrp.data import NDFilterSweetSpotDataset
from corgidrp.astrom import centroid_with_roi
from scipy.interpolate import griddata

# =============================================================================
# Helper Functions
# =============================================================================

def load_transformation_matrix_from_fits(file_path):
    """
    Load a transformation matrix from a FITS file.
    
    Parameters:
        file_path (str): Path to the FITS file containing the transformation matrix.
    
    Returns:
        np.ndarray: The transformation matrix extracted from the FITS file.
    """
    with fits.open(file_path) as hdul:
        data = hdul[0].data
        if data is None:
            data = hdul[1].data
        return np.array(data)


<<<<<<< HEAD
def group_by_keyword(dataset, keyword, header_type = "pri"):
=======
def group_by_keyword(dataset, prihdr_keyword=None, exthdr_keyword=None):
>>>>>>> 18db142b
    """
    Split the dataset by either a primary header (prihdr) or extension header (exthdr) keyword
    and return a dictionary {target: subset}.

    Parameters:
        dataset (Dataset): The dataset to be split.
<<<<<<< HEAD
        keyword (String): FITS header keyword to split the dataset on.
        header_type (String): keyword in primary "pri" or extension "ext" header
=======
        prihdr_keyword (str, optional): FITS primary header keyword to split the dataset on.
        exthdr_keyword (str, optional): FITS extension header keyword to split the dataset on.
>>>>>>> 18db142b

    Returns:
        dict: A dictionary where keys are unique target values and values are the 
            corresponding dataset subsets.
    
    Raises:
        ValueError: If neither keyword is provided.
    """
<<<<<<< HEAD
    if header_type == "pri":
        split_datasets, unique_vals = dataset.split_dataset(prihdr_keywords=[keyword])
    elif header_type == "ext":
        split_datasets, unique_vals = dataset.split_dataset(exthdr_keywords=[keyword])
    else:
        raise ValueError(header_type + " wrong header_type, should be called pri or ext")
=======
    if not prihdr_keyword and not exthdr_keyword:
        raise ValueError("At least one of 'prihdr_keyword' or 'exthdr_keyword' must be provided.")

    # Determine the splitting method
    if prihdr_keyword:
        split_datasets, unique_vals = dataset.split_dataset(prihdr_keywords=[prihdr_keyword])
    else:
        split_datasets, unique_vals = dataset.split_dataset(exthdr_keywords=[exthdr_keyword])

    # Construct dictionary {target: subset}
>>>>>>> 18db142b
    groups = {}
    for key, sub_ds in zip(unique_vals, split_datasets):
        target = key[0] if isinstance(key, tuple) else key
        groups[target] = sub_ds

    return groups


def interpolate_od(sweet_spot_data, x_query, y_query, method='linear'):
    """
    Interpolate OD from sweet_spot_data at (x_query, y_query).

    Parameters:
        sweet_spot_data (numpy.ndarray): An Nx3 array where each row contains [OD, x, y].
        x_query (float or numpy.ndarray): The x-coordinate(s) at which to interpolate.
        y_query (float or numpy.ndarray): The y-coordinate(s) at which to interpolate.
        method (str): The interpolation method to use ('linear', 'nearest', or 'cubic'). 
            Defaults to 'linear'.

    Returns:
        float or numpy.ndarray: The interpolated OD value(s). Returns a float if a single 
            query point is provided, otherwise returns an array of interpolated values.
    """

    # Points and OD values
    points = sweet_spot_data[:, 1:3]  # shape (N,2) -> (x, y)
    values = sweet_spot_data[:, 0]    # shape (N,) -> OD

    # Prepare interpolation coordinates
    if np.isscalar(x_query) and np.isscalar(y_query):
        xi = (x_query, y_query)
    else:
        xi = np.column_stack((x_query, y_query))

    od_interp = griddata(points, values, xi, method=method)
    return float(od_interp) if np.isscalar(x_query) else od_interp


# =============================================================================
# Flux Calibration Helpers
# =============================================================================

def compute_expected_band_irradiance(star_name, filter_name):
    """
    Compute the expected band-integrated irradiance (erg/(s*cm^2)) for a given star.

    Parameters:
        star_name (str): The name of the star for which to compute the irradiance.
        filter_name (str): The name of the filter used to determine the transmission curve.

    Returns:
        float: The computed band-integrated irradiance in erg/(s*cm^2).
    
    Raises:
        ValueError: If no matching filter curve file is found.
    """
    calspec_filepath = fluxcal.get_calspec_file(star_name)
    datadir = os.path.join(os.path.dirname(fluxcal.__file__), "data", "filter_curves")
    filter_files = [f for f in os.listdir(datadir) if filter_name in f and f.endswith('.csv')]
    if not filter_files:
        raise ValueError(f"No filter curve available with name {filter_name}")
    
    filter_filename = os.path.join(datadir, filter_files[0])
    wave, transmission = fluxcal.read_filter_curve(filter_filename)
    calspec_flux = fluxcal.read_cal_spec(calspec_filepath, wave)
    return fluxcal.calculate_band_irradiance(transmission, calspec_flux, wave)


def compute_avg_calibration_factor(dim_stars_dataset, phot_method, flux_or_irr="irr", phot_kwargs=None):
    """
    Compute the average flux calibration factor using dim stars (no ND filter).

    Parameters:
        dim_stars_dataset (iterable): Dataset containing dim star entries.
        phot_method (str): Photometry method to use ("Aperture" or "Gaussian").
        flux_or_irr (str): Whether flux ('flux') or in-band irradiance ('irr') should be used.
        phot_kwargs (dict, optional): Dictionary of keyword arguments to pass to calibrate_fluxcal_aper.

    Returns:
        float: The average calibration factor.
    """
    if phot_kwargs is None:
        phot_kwargs = {}

    if phot_method == "Aperture":
        cal_values = [
            fluxcal.calibrate_fluxcal_aper(entry, flux_or_irr, phot_kwargs).fluxcal_fac
            for entry in dim_stars_dataset
        ]
    elif phot_method == "Gaussian":
        cal_values = [
            fluxcal.calibrate_fluxcal_gauss2d(entry, flux_or_irr, phot_kwargs).fluxcal_fac
            for entry in dim_stars_dataset
        ]
    else:
        raise ValueError("Photometry method must be either Aperture or Gaussian.")

    return np.mean(cal_values)


# =============================================================================
# OD & Photometry Computations
# =============================================================================

def _compute_od_for_file(entry, target, phot_method, phot_kwargs, ref_fpam_name,
                         ref_fpam_h, ref_fpam_v, ref_cfam_name, expected_flux):
    """
    Helper subfunction to:
      1. Validate FPAM/CFAM metadata vs. the reference.
      2. Compute centroid (x, y).
      3. Perform photometry (Aperture or Gaussian).
      4. Compute OD from measured flux and the expected flux.
    
    Parameters:
        entry (corgidrp.Data.Image): The dataset entry containing image data and metadata.
        target (str): The target identifier for the dataset entry.
        phot_method (str): The photometry method to use ('Aperture' or 'Gaussian').
        phot_kwargs (dict): Additional keyword arguments for the photometry method.
        ref_fpam_name (str): The reference FPAM name for validation.
        ref_fpam_h (float): The reference FPAM horizontal position.
        ref_fpam_v (float): The reference FPAM vertical position.
        ref_cfam_name (str): The reference CFAM name for validation.
        expected_flux (float): The expected flux value for computing OD in erg/(s*cm^2)

    Returns:
        tuple:
            float: The computed optical depth (OD).
            float: The x-coordinate of the centroid.
            float: The y-coordinate of the centroid.

    Raises:
        ValueError: If FPAM/CFAM metadata do not match the reference values.
        ValueError: If an invalid photometry method is specified.
    """
    hdr = entry.ext_hdr

    # Metadata checks
    if (hdr.get('FPAMNAME') != ref_fpam_name or 
        abs(hdr.get('FPAM_H') - ref_fpam_h) > 1.2 or    # within non-repeatability tolerance of 1.2 um
        abs(hdr.get('FPAM_V') - ref_fpam_v) > 1.2 or 
        hdr.get('CFAMNAME') != ref_cfam_name):
        raise ValueError(
            f"Inconsistent FPAM/CFAM header values in target {target} for file {entry}!"
        )

    # Centroid
    x_center, y_center = centroid_with_roi(entry.data)
    if np.isnan(x_center) or np.isnan(y_center):
        print(f"Warning: Centroid could not be computed for {entry}")
        return None, None, None

    # Photometry
    if phot_method == "Aperture":
        phot_result = fluxcal.aper_phot(entry, **phot_kwargs)
    elif phot_method == "Gaussian":
        phot_result = fluxcal.phot_by_gauss2d_fit(entry, **phot_kwargs)
    else:
        raise ValueError("phot_method must be Aperture or Gaussian.")

    # Compute OD
    transmission = phot_result[0] / expected_flux
    od = -math.log10(transmission)
    return od, x_center, y_center


def process_bright_target(target, files, cal_factor, od_raster_threshold,
                          phot_method="Aperture", phot_kwargs=None):
    """
    Process bright star files for one target to compute optical density (OD)
    and (x, y) centroids for each dithered observation.
    Checks that FPAM keywords are consistent across all files.
    
    Additional photometry options are passed via phot_kwargs.
    This allows users to override default settings for functions like aper_phot.
    
    Parameters:
        target (str): The target star name.
        files (corgidrp.data.Dataset): Dataset of bright star images
        cal_factor (float or corgidrp.data.FluxcalFactor): Calibration factor.
        od_raster_threshold (float): Threshold for flagging OD variations.
        phot_method (str): Photometry method to use ("Aperture" or "Gaussian").
        phot_kwargs (dict, optional): Dictionary of keyword arguments to forward to the photometry function.
    
    Returns:
        dict: A dictionary containing computed OD values, centroids, and other metadata.
    """
    if phot_kwargs is None:
        phot_kwargs = {}

    first_hdr = files[0].ext_hdr
    ref_cfam_name = first_hdr['CFAMNAME']
    common_fpam_name = first_hdr.get('FPAMNAME')
    common_fpam_h    = first_hdr.get('FPAM_H')
    common_fpam_v    = first_hdr.get('FPAM_V')
    exptime          = first_hdr.get('EXPTIME')

    if type(cal_factor) == FluxcalFactor:
        cal_factor_value = cal_factor.fluxcal_fac
    else:
        cal_factor_value = cal_factor

    # Compute expected flux
    expected_irradiance_no_nd = compute_expected_band_irradiance(target, ref_cfam_name)
    expected_flux = expected_irradiance_no_nd / cal_factor_value

    od_values, x_values, y_values = [], [], []

    for entry in files:
        od, x_center, y_center = _compute_od_for_file(entry, target, phot_method, 
                                                      phot_kwargs, common_fpam_name, 
                                                      common_fpam_h, common_fpam_v, 
                                                      ref_cfam_name, expected_flux)
        
        # Skip if centroid was not valid
        if od is None:
            continue

        od_values.append(od)
        x_values.append(x_center)
        y_values.append(y_center)

    od_array = np.array(od_values)
    star_flag = (np.std(od_array) >= od_raster_threshold) if od_array.size > 0 else False
    average_od = np.mean(od_array) if od_array.size > 0 else np.nan

    return {
        'od_values': od_array,
        'average_od': average_od,
        'FPAMNAME': common_fpam_name,
        'FPAM_H': common_fpam_h,
        'FPAM_V': common_fpam_v,
        'CFAMNAME': ref_cfam_name,
        'flag': star_flag,
        'x_values': x_values,
        'y_values': y_values
    }


def create_nd_sweet_spot_dataset(aggregated_sweet_spot_data, common_metadata, od_var_flag, 
                                 input_dataset):
    """
    Create an NDFilterSweetSpotDataset FITS file with the Nx3 sweet-spot array.
    
    Parameters:
        aggregated_sweet_spot_data (numpy.ndarray): The aggregated Nx3 array containing 
            sweet-spot data in the format [OD, x, y].
        common_metadata (dict): A dictionary containing metadata such as FPAM/CFAM names 
            and offsets.
        od_var_flag (Bool): A flag that is passed in if the OD variance is too high among 
            rasters.
        input_dataset (corgidrp.data.Dataset): input dataset used to create the ND Filter 
            calibration

    Returns:
        tuple:
            NDFilterSweetSpotDataset: The generated ND filter sweet spot dataset.
    """
    final_sweet_spot_data = aggregated_sweet_spot_data.copy()

    # Build the NDFilterSweetSpotDataset
    pri_hdr = input_dataset[0].pri_hdr
    ext_hdr = input_dataset[0].ext_hdr

    # keeping the common metadata because if you do provide dim stars as part of the dataset
    # and grab the first header you might get the FPAM info of a frame with no ND filter in.
    ext_hdr['FPAMNAME'] = common_metadata.get('FPAMNAME')
    ext_hdr['FPAM_H']   = common_metadata.get('FPAM_H')
    ext_hdr['FPAM_V']   = common_metadata.get('FPAM_V')
    ext_hdr['ODFLAG'] = od_var_flag
    ext_hdr['HISTORY']  = "Combined sweet-spot dataset from bright star dithers"

    ndsweetspot_dataset = NDFilterSweetSpotDataset(
        data_or_filepath=final_sweet_spot_data,
        pri_hdr=pri_hdr,
        ext_hdr=ext_hdr,
        input_dataset=input_dataset
    )

    return ndsweetspot_dataset


def calculate_od_at_new_location(clean_frame_entry, transformation_matrix_file, 
                                 ndsweetspot_dataset):
    """
    Use the NDFilterSweetSpot Dataset to calculate the OD at a new location for an input 
    image, using a provided EXCAM to FPAM transformation_matrix.
    
    Parameters:
        clean_frame_entry (corgidrp.Data.Image): A clean frame image.
        transformation_matrix_file (string): File path to the 2x2 matrix for transforming 
            FPAM offsets to EXCAM offsets.
            # TO DO: is this going to be a data object?
        ndsweetspot_dataset (corgidrp.Data.NDFilterSweetSpotDataset): ND Filter 
            Sweet Spot dataset

    Returns:
        interpolated_od (float): OD that is interpolated at the new star location
    """
    final_sweet_spot_data = ndsweetspot_dataset.data
    transformation_matrix = load_transformation_matrix_from_fits(transformation_matrix_file)

    if (clean_frame_entry is not None) and (transformation_matrix is not None):
        x_clean, y_clean = centroid_with_roi(clean_frame_entry.data)
        cframe_hdr = clean_frame_entry.ext_hdr
        sweetspot_hdr = ndsweetspot_dataset.ext_hdr

        # Compute FPAM offset
        clean_fpam_h = cframe_hdr.get('FPAM_H', 0.0)
        clean_fpam_v = cframe_hdr.get('FPAM_V', 0.0)
        sp_fpam_h    = sweetspot_hdr.get('FPAM_H', 0.0)
        sp_fpam_v    = sweetspot_hdr.get('FPAM_V', 0.0)
        fpam_offset  = np.array([clean_fpam_h - sp_fpam_h, clean_fpam_v - sp_fpam_v])

        # Transform to EXCAM offset
        excam_offset = transformation_matrix @ fpam_offset
        x_adj = x_clean + excam_offset[0]
        y_adj = y_clean + excam_offset[1]

        # Interpolate OD at that new location
        interpolated_od = interpolate_od(final_sweet_spot_data, x_adj, y_adj)

    # TO DO: add in interpolated od into the header of the file and re-save? determine how the OD 
    # will be propagated

    return interpolated_od

# =============================================================================
# Main Workflow Function
# =============================================================================

def create_nd_filter_cal(stars_dataset,
                         od_raster_threshold = 0.1,
                         phot_method="Aperture",
                         flux_or_irr="irr",
                         phot_kwargs=None,
                         fluxcal_factor=None):
    """
    Main ND Filter calibration workflow:
      1. Split dataset into dim and bright stars based on FPAMNAME keyword (or use cal factor input for dim)
      2. Compute avg calibration factor from dim stars.
      2. Group bright star frames by target + measure OD, centroids.
      3. Combine all sweet-spot data into a single Nx3 array.
    
    Parameters:
        stars_dataset (Dataset): Dataset containing star images. The splitting into bright and dim stars
            is performed based on the 'FPAMNAME' value in the FITS header. For example, entries with 'FPAMNAME'
            containing "dim" (case-insensitive) are considered dim stars.
        od_raster_threshold (float): Threshold for flagging OD variations.
            # TO DO: figure out what a reasonable value for this should be 
        phot_method (str): Photometry method ("Aperture" or "Gaussian").
        flux_or_irr (str): Either 'flux' or 'irr' for the calibration approach.
        phot_kwargs (dict, optional): Extra arguments for the actual photometry function 
            (e.g., aper_phot).
        fluxcal_factor (corgidrp.Data.FluxcalFactor, optional): A pre-computed flux factor calibration product to use
            if dim stars are not included as part of the input dataset

    Returns:
        sweet_spot_dataset (corgidrp.Data.NDFilterSweetSpotDataset): ND Filter calibration product for the dataset given
    """
    if phot_kwargs is None:
        phot_kwargs = {}

    # 1. Split the stars dataset into dim and bright stars based on FPAMNAME or FSAMNAME
    dim_stars_dataset = []
    bright_stars_dataset = []
    try:
<<<<<<< HEAD
        grouped_nd_files = group_by_keyword(stars_dataset, 'FPAMNAME', header_type = "ext")
    except:
        grouped_nd_files = group_by_keyword(stars_dataset, 'FSAMNAME', header_type = "ext")
=======
        grouped_nd_files = group_by_keyword(stars_dataset, prihdr_keyword=None, exthdr_keyword='FPAMNAME')
    except:
        grouped_nd_files = group_by_keyword(stars_dataset, prihdr_keyword=None, exthdr_keyword='FSAMNAME')
>>>>>>> 18db142b
        
    dim_stars_dataset = []
    bright_stars_dataset = []

    # Iterate over each group key, splitting based on "ND" prefix.
    for keyword, records in grouped_nd_files.items():
        if keyword.startswith('ND'):
            bright_stars_dataset = records
        else:
            dim_stars_dataset = records

    # 2. If a fluxcal factor was provided, use that for the dim stars
    if fluxcal_factor is not None:
        cal_factor = fluxcal_factor
    else:
        # Otherwise, compute the average calibration factor from dim
        # star frames
        cal_factor = compute_avg_calibration_factor(dim_stars_dataset,
                                                    phot_method,
                                                    flux_or_irr,
                                                    phot_kwargs)

    # 3. Process bright star frames
    grouped_files = group_by_keyword(bright_stars_dataset, prihdr_keyword='TARGET', exthdr_keyword=None)
    flux_results = {}
    aggregated_data_list = []
    common_metadata = {}

    for target, files in grouped_files.items():
        if not files:
            continue
        print(f"Processing bright target files: {target}")
        star_data = process_bright_target(target, files, cal_factor,
                                          od_raster_threshold, phot_method,
                                          phot_kwargs)
        flux_results[target] = star_data

        od_var_flag = star_data['flag']

        # Convert to Nx3 array [OD, x, y]
        target_sweet_spot = np.column_stack((
            star_data['od_values'],
            star_data['x_values'],
            star_data['y_values']
        ))
        aggregated_data_list.append(target_sweet_spot)

        # Initialize or validate the common metadata
        if not common_metadata:
            common_metadata = {
                'FPAMNAME': star_data['FPAMNAME'],
                'FPAM_H': star_data['FPAM_H'],
                'FPAM_V': star_data['FPAM_V'],
                'CFAMNAME': star_data['CFAMNAME']
            }
        else:
            # Basic consistency checks
            if (common_metadata['FPAMNAME'] != star_data['FPAMNAME']
                or abs(common_metadata['FPAM_H'] - star_data['FPAM_H']) >= 1.2  # PAM non-repeatability tolerance is +/- 1.2 um
                or abs(common_metadata['FPAM_V'] - star_data['FPAM_V']) >= 1.2
                or common_metadata['CFAMNAME'] != star_data['CFAMNAME']):
                raise ValueError("Inconsistent FPAM or filter metadata among bright star observations.")

    # 4. Combine all sweet-spot arrays into one dataset
    combined_sweet_spot_data = (
        np.vstack(aggregated_data_list) if aggregated_data_list else np.empty((0, 3))
    )
    od_list = [res['average_od'] for res in flux_results.values()
               if res.get('average_od') is not None]
    overall_avg_od = np.mean(od_list) if od_list else None
    print(f"Average OD across bright targets: {overall_avg_od}")

    # 5. Create the final NDFilterSweetSpotDataset
    
    sweet_spot_dataset = create_nd_sweet_spot_dataset(
        aggregated_sweet_spot_data=combined_sweet_spot_data,
        common_metadata=common_metadata, od_var_flag = od_var_flag, input_dataset = stars_dataset
    )

    #TO DO: do we want to return flux?
    return sweet_spot_dataset<|MERGE_RESOLUTION|>--- conflicted
+++ resolved
@@ -30,25 +30,15 @@
             data = hdul[1].data
         return np.array(data)
 
-
-<<<<<<< HEAD
-def group_by_keyword(dataset, keyword, header_type = "pri"):
-=======
 def group_by_keyword(dataset, prihdr_keyword=None, exthdr_keyword=None):
->>>>>>> 18db142b
     """
     Split the dataset by either a primary header (prihdr) or extension header (exthdr) keyword
     and return a dictionary {target: subset}.
 
     Parameters:
         dataset (Dataset): The dataset to be split.
-<<<<<<< HEAD
-        keyword (String): FITS header keyword to split the dataset on.
-        header_type (String): keyword in primary "pri" or extension "ext" header
-=======
         prihdr_keyword (str, optional): FITS primary header keyword to split the dataset on.
         exthdr_keyword (str, optional): FITS extension header keyword to split the dataset on.
->>>>>>> 18db142b
 
     Returns:
         dict: A dictionary where keys are unique target values and values are the 
@@ -57,14 +47,6 @@
     Raises:
         ValueError: If neither keyword is provided.
     """
-<<<<<<< HEAD
-    if header_type == "pri":
-        split_datasets, unique_vals = dataset.split_dataset(prihdr_keywords=[keyword])
-    elif header_type == "ext":
-        split_datasets, unique_vals = dataset.split_dataset(exthdr_keywords=[keyword])
-    else:
-        raise ValueError(header_type + " wrong header_type, should be called pri or ext")
-=======
     if not prihdr_keyword and not exthdr_keyword:
         raise ValueError("At least one of 'prihdr_keyword' or 'exthdr_keyword' must be provided.")
 
@@ -75,7 +57,6 @@
         split_datasets, unique_vals = dataset.split_dataset(exthdr_keywords=[exthdr_keyword])
 
     # Construct dictionary {target: subset}
->>>>>>> 18db142b
     groups = {}
     for key, sub_ds in zip(unique_vals, split_datasets):
         target = key[0] if isinstance(key, tuple) else key
@@ -442,15 +423,9 @@
     dim_stars_dataset = []
     bright_stars_dataset = []
     try:
-<<<<<<< HEAD
-        grouped_nd_files = group_by_keyword(stars_dataset, 'FPAMNAME', header_type = "ext")
-    except:
-        grouped_nd_files = group_by_keyword(stars_dataset, 'FSAMNAME', header_type = "ext")
-=======
         grouped_nd_files = group_by_keyword(stars_dataset, prihdr_keyword=None, exthdr_keyword='FPAMNAME')
     except:
         grouped_nd_files = group_by_keyword(stars_dataset, prihdr_keyword=None, exthdr_keyword='FSAMNAME')
->>>>>>> 18db142b
         
     dim_stars_dataset = []
     bright_stars_dataset = []
