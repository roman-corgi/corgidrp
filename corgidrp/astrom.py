import numpy as np
import os
import sys
sys.path.insert(0, '/Users/macuser/Roman/corgidrp')

import corgidrp.data

import astropy
import astropy.io.ascii as ascii
from astropy.coordinates import SkyCoord

import pyklip.fakes as fakes

import scipy.ndimage as ndi
import scipy.optimize as optimize

def centroid(frame):
    """
    Finds the center coordinates for a given frame.

    Args:
        frame (np.ndarray): 2D array to compute centering

    Returns:
        tuple:
            xcen (float): X centroid coordinate
            ycen (float): Y centroid coordinate

    """
    y, x = np.indices(frame.shape)
    
    ycen = np.sum(y * frame)/np.sum(frame)
    xcen = np.sum(x * frame)/np.sum(frame)
    
    return xcen, ycen


def centroid_with_roi(frame, roi_radius=5):
    """
    Finds the centroid in a sub-region around the brightest pixel.

    Args:
        frame (np.ndarray): 2D array to compute centering.
        roi_radius (int or float): Half-size of the box around the peak,
                                   in pixels. Adjust based on desired λ/D.

    Returns:
        tuple:
            xcen (float): X centroid coordinate.
            ycen (float): Y centroid coordinate.
    """
    # 1) Find coordinates of the brightest pixel (peak)
    peak_y, peak_x = np.unravel_index(np.argmax(frame), frame.shape)

    # 2) Define the subarray (region of interest) around the peak
    y_min = max(0, peak_y - roi_radius)
    y_max = min(frame.shape[0], peak_y + roi_radius + 1)
    x_min = max(0, peak_x - roi_radius)
    x_max = min(frame.shape[1], peak_x + roi_radius + 1)
    sub_frame = frame[y_min:y_max, x_min:x_max]

    # 3) Create index arrays for sub_frame, offset so they match the full-frame coords
    y_indices, x_indices = np.indices(sub_frame.shape)
    y_indices += y_min
    x_indices += x_min

    # 4) Compute flux-weighted centroid in the subarray
    total_flux = np.sum(sub_frame)
    if total_flux == 0:
        # Edge case: empty or zero frame
        return peak_x, peak_y

    xcen = np.sum(x_indices * sub_frame) / total_flux
    ycen = np.sum(y_indices * sub_frame) / total_flux

    return xcen, ycen


def shift_psf(frame, dx, dy, flux, fitsize=10, stampsize=10):
    """
    Creates a template for matching psfs.

    Args:
        frame (np.ndarray): 2D array 
        dx (float): Value to shift psf in 'x' direction
        dy (float): Value to shift psf in 'y' direction
        flux (float): Peak flux value
        fitsize (float): (Optional) Width of square on frame to fit psf to
        stampsize (float): (Optional) Width of psf stamp to create

    Returns:
        ndi..map_coordinates: New coordinates for a shifted psf

    """
    ystamp, xstamp = np.indices([fitsize, fitsize], dtype=float)
    xstamp -= fitsize//2
    ystamp -= fitsize//2
    
    xstamp += stampsize//2 + dx
    ystamp += stampsize//2 + dy
    
    return ndi.map_coordinates(frame * flux, [ystamp, xstamp], mode='constant', cval=0.0).ravel()
    
def measure_offset(frame, xstar_guess, ystar_guess, xoffset_guess, yoffset_guess, guessflux=1, rad=5, stampsize=10):
    """
    Computes the relative offset between stars.
    
    Args:
        frame (np.ndarray): 2D array of data
        xstar_guess (float): Estimate of first star 'x' coordinate
        ystar_guess (float): Estimate of first star 'y' coordinate
        xoffset_guess (float): Estimate of 'x' direction offset between stars
        yoffset_guess (float): Estimate of 'y' direction offset between stars
        guessflux (float): (Optional) Peak flux of first star
        rad (int): (Optional) Radius around first star to compute centroid on
        stampsize (float): (Optional) Width of square psf stamp

    Returns:
        binary_offset (np.array): List of [x,y] offsets in respective directions
        fit_errs (np.array): Array of [x,y] fitting errors
    """
    #### Centroid on location of star ###
    yind = int(ystar_guess)
    xind = int(xstar_guess)
        
    ymin = yind - rad
    ymax = yind + rad + 1
    xmin = xind - rad
    xmax = xind + rad + 1
    # check bounds
    if ymin < 0:
        ymin = 0
        ymax = 2*rad + 1
    if xmin < 0:
        xmin = 0
        xmax = 2*rad + 1
    if ymax > frame.shape[0]:  # frame is the entire image here
        ymax = frame.shape[0]
        ymin = frame.shape[0] - 2 * rad - 1
    if xmax > frame.shape[1]:
        xmax = frame.shape[1] 
        xmin = frame.shape[1] - 2 * rad - 1
        
    cutout = frame[ymin:ymax, xmin:xmax]
    
    xstar, ystar = centroid(cutout)
    xstar += xmin
    ystar += ymin
    
    ### Create a PSF stamp ###
    ystamp, xstamp = np.indices([stampsize, stampsize], dtype=float)
    xstamp -= float(stampsize//2)
    ystamp -= float(stampsize//2)
    xstamp += xstar
    ystamp += ystar
    
    stamp = ndi.map_coordinates(frame, [ystamp, xstamp])
    
    ### Create a data stamp ###
    fitsize = stampsize
    ydata,xdata = np.indices([fitsize, fitsize], dtype=float)
    xdata -= fitsize//2
    ydata -= fitsize//2
    xdata += xstar + xoffset_guess
    ydata += ystar + yoffset_guess
    
    data = ndi.map_coordinates(frame, [ydata, xdata])
    
    ### Fit the PSF to the data ###
    popt, pcov = optimize.curve_fit(shift_psf, stamp, data.ravel(), p0=(0,0,guessflux), maxfev=2000)
    tinyoffsets = popt[0:2]
    fit_errs = np.sqrt([pcov[0,0], pcov[1,1], pcov[2,2]])

    binary_offset = [xoffset_guess - tinyoffsets[0], yoffset_guess - tinyoffsets[1]]

    return binary_offset, fit_errs

def compute_combinations(iteration, r=2):
    """ 
    Rough equivalivent to itertools.combinations function to create all r-length combinations from a given array.

    Args:
        iteration (np.array): Array from which to create combinations of elements
        r (int): (Optional) Length of combinations (default: 2)

    """
    inds = np.indices(np.shape(iteration))
    pool = tuple(inds[0])
    n = len(pool)
    if r > n:
        return
    
    indices = list(range(r))
    yield tuple(pool[i] for i in indices)
    while True:
        for i in reversed(range(r)):
            if indices[i] != i + n - r:
                break
        else:
            return
        indices[i] += 1
        for j in range(i+1, r):
            indices[j] = indices[j-1] + 1
        yield tuple(pool[i] for i in indices)

def angle_between(pos1, pos2):
    """ 
    Used to find the angle from North counterclockwise between two sources in an image.
    
    Args:
        pos1 (tuple): Position of the first target
        pos2 (tuple): Position of the second target
    
    Returns:
        angle (float): Angle [deg] between two sources, from north going counterclockwise
    """
    
    xdif = pos2[0] - pos1[0]
    ydif = pos2[1] - pos1[1]  

    if xdif<0:
        if ydif<0:
            angle = np.pi - np.arctan(xdif/ydif)
        else:
            angle = - np.arctan(xdif/ydif)
    else:
        if ydif<0:
            angle = - np.arctan(xdif/ydif) + np.pi
        else: 
            angle = (2*np.pi) - np.arctan(xdif/ydif)
            
    return angle * 180/np.pi

<<<<<<< HEAD
=======

>>>>>>> 740d8b09
def get_polar_dist(seppa1,seppa2):
    """Computes the linear distance between two points in polar coordinates.

    Args:
        seppa1 (tuple): Separation (in any units) and position angle (in degrees) of the first point.
        seppa2 (tuple): Separation (in same units as above) and position angle (in degrees) of the second point.

    Returns:
        float: Distance between the two points in the input separation units.
    """
    sep1, pa1 = seppa1
    sep2, pa2 = seppa2

    return np.sqrt(sep1**2 + sep2**2 - (2 * sep1 * sep2 * np.cos((pa1-pa2)*np.pi/180.)))

<<<<<<< HEAD
=======

>>>>>>> 740d8b09
def seppa2dxdy(sep_pix,pa_deg):
    """Converts position in separation (pixels from some reference center) and position angle 
    (counterclockwise from north) to separation in x and y pixels from the center.

    Args:
        sep_pix (float or np.array): Separation in pixels
        pa_deg (float or np.array): Position angle in degrees (counterclockwise from North)

    Returns:
        np.array: array of shape (2,) containing delta x and delta y in pixels from the center 
    """
    dx = -sep_pix * np.sin(pa_deg * np.pi/180.)
    dy = sep_pix * np.cos(pa_deg * np.pi/180.)

    return np.array([dx, dy])

<<<<<<< HEAD
=======

>>>>>>> 740d8b09
def seppa2xy(sep_pix,pa_deg,cenx,ceny):
    """Converts position in separation (pixels from some reference center) and position angle 
    (counterclockwise from north) to separation in x and y pixels from the center.

    Args:
        sep_pix (float or np.array): Separation in pixels
        pa_deg (float or np.array): Position angle in degrees (counterclockwise from North)
        cenx (float): X location of center reference pixel. (0,0) is center of bottom left pixel
        ceny (float): Y location of center reference pixel. (0,0) is center of bottom left pixel

    Returns:
        np.array: x and y pixel location. (0,0) is center of bottom left pixel.
    """
    dx, dy = seppa2dxdy(sep_pix,pa_deg)

    x = dx + cenx
    y = dy + ceny

    return np.array([x, y])

<<<<<<< HEAD
=======

>>>>>>> 740d8b09
def find_source_locations(image_data, threshold=10, fwhm=7, mask_rad=1):
    ''' 
    Used to find to [pixel, pixel] locations of the sources in an image
    
    Args:
        image_data (numpy.ndarray): 2D array of image data
        threshold (int): Number of stars to find (default: 100)
        fwhm (float): Full width at half maximum of the stellar psf (default: 7, ~fwhm for a normal distribution with sigma=3)
        mask_rad (int): Radius of mask for stars [in fwhm] (default: 1)
    
    Returns:
        sources (astropy.table.Table): Astropy table with columns 'x', 'y' as pixel locations
    
    '''
    # create a place to store the location arrays and use a copy of the input image
    image = np.copy(image_data)
    image_shape = np.shape(image)
    xs = np.empty(threshold) * np.nan
    ys = np.empty(threshold) * np.nan
    
    fwhm = fwhm * mask_rad
        
    i = 0
    while i < threshold:
        ind = np.where(image == np.nanmax(image))
        if len(ind) > 2:
            ind = ind[0:2]

        # record the location of the star
        image_y, image_x = np.shape(image)
        x = ind[1][0]
        y = ind[0][0]
        
        if i > 2:
            if (ys[i-1] == y and xs[i-1] == x):
                break
            
        ys[i] = y
        xs[i] = x
    
        # mask out the image at this location
        if (x - fwhm) < 0:  # left edge
            startx = 0
            endx = x + int(fwhm) + 1
            
            if (y - fwhm) < 0:  # bottom left corner
                starty = 0
                endy = y + int(fwhm) + 1
                
            elif (y + fwhm) > (image_y - 1):  # upper left corner
                starty = y - int(fwhm)
                endy = image_y

            else:
                starty = y - int(fwhm)
                endy = y + int(fwhm) + 1
        
        elif (x + fwhm) > (image_x - 1):  # right edge
            startx = x - int(fwhm)
            endx = image_x
            
            if (y - fwhm) < 0:  # bottom right corner
                starty = 0
                endy = y + int(fwhm) + 1
                
            elif (y + fwhm) > (image_y - 1):  # upper right corner
                starty = y - int(fwhm)
                endy = image_y

            else:
                starty = y - int(fwhm)
                endy = y + int(fwhm) + 1

        else:
            startx = x - int(fwhm)
            endx = x + int(fwhm) + 1
            
            if (y - fwhm) < 0:  # bottom
                starty = 0
                endy = y + int(fwhm) + 1
                
            elif (y + fwhm) > (image_y - 1):  # upper
                starty = y - int(fwhm)
                endy = image_y

            else:
                starty = y - int(fwhm)
                endy = y + int(fwhm) + 1
        
        stamp =  image[starty: endy, startx: endx]

        image[starty: endy, startx: endx] = np.zeros(np.shape(stamp))
        
        i += 1        
    # record the locations in an astropy.table
    sources = astropy.table.Table()
    sources['x'] = xs[~np.isnan(xs)]
    sources['y'] = ys[~np.isnan(ys)]

    fit_xs = np.empty(len(xs[~np.isnan(xs)]))
    fit_ys = np.empty(len(ys[~np.isnan(ys)]))

    # fit a gaussian to the guess to find true pixel pos
    # pad the image to fit stars along the edge

    pad = 25
    full_frame = np.zeros([image_shape[1]+(pad*2), image_shape[0]+(pad*2)])
    full_frame[pad:-pad, pad:-pad] = image_data
    fit_gauss_image = np.copy(full_frame)

    for i, (gx, gy) in enumerate(zip(xs[~np.isnan(xs)], ys[~np.isnan(ys)])):
        pf, fw, x, y = fakes.gaussfit2d(frame= fit_gauss_image, xguess= gx+pad, yguess=gy+pad)
        fit_xs[i] = x - pad
        fit_ys[i] = y - pad

    found_sources = astropy.table.Table()
    found_sources['x'] = fit_xs
    found_sources['y'] = fit_ys
    
    return found_sources

def match_sources(image, sources, field_path, comparison_threshold=50, rad=0.012, platescale_guess=21.8, platescale_tol=0.1):
    ''' 
    Function to find the corresponding RA/Dec positions to image sources, given a particular field.

    Args:
        image (corgidrp.data.Image): Image data as a corgidrp Image object
        sources (astropy.table.Table): Astropy table with columns 'x', 'y' as pixel locations of sources to match
        field_path (str): Full path to directory with search field data (ra, dec, vmag, etc.)
        comparison_threshold (int): How many stars in the field to consider for the initial match
        rad (float): The radius [deg] around the target coordinate for creating a subfield to match image sources to
        platescale_guess (float): An initial guess for the platescale value (default: 21.8 [mas/ pixel])
        platescale_tol (float): A tolerance for finding source matches within a fraction of the initial plate scale guess (default: 0.5)

    Returns:
        matched_sources (astropy.table.Table): Astropy table with columns 'x','y','RA', 'DEC' as pixel locations and corresponding sky positons
        
    '''
    # ensure the search field data has the proper column names
    field = ascii.read(field_path)
    if 'RA' and 'DEC' and 'VMAG' not in field.colnames:
        raise ValueError('field data must have column names [\'RA\',\'DEC\', \'VMAG\']')

    # gather the pixel locations for the (3) brightest sources in the image
    source1, source2, source3 = sources[0], sources[1], sources[2]

    # define the side length to perimeter ratio for the triangle made from these sources [pixels]
    l1, l2, l3 = np.sqrt(np.power(source1['x'] - source2['x'], 2) + np.power(source1['y'] - source2['y'], 2)), np.sqrt(np.power(source2['x'] - source3['x'], 2) + np.power(source2['y'] - source3['y'], 2)), np.sqrt(np.power(source3['x'] - source1['x'], 2) + np.power(source3['y'] - source1['y'], 2))
    perimeter = l1 + l2 + l3

    # the shortest to longest sides get reordered to l1, l2, l3
    l1, l2, l3 = np.sort([l1, l2, l3])

    a, b, c = l1/perimeter, l2/perimeter, l3/perimeter

    # define a search field and load in RA, DEC, Vmag
    field = ascii.read(field_path)
    target = image.pri_hdr['RA'], image.pri_hdr['DEC']
    
    ymid, xmid = image.data.shape   # fit gaussian to find target x,y location (assuming near center)
    pf, fw, targetx, targety = fakes.gaussfit2d(frame= image.data, xguess= (xmid-1)//2, yguess= (ymid-1)//2)

    target_skycoord = SkyCoord(ra= target[0], dec= target[1], unit='deg')
    subfield = field[((field['RA'] >= target[0] - rad) & (field['RA'] <= target[0] + rad) & (field['DEC'] >= target[1] - rad) & (field['DEC'] <= target[1] + rad))]

    bright_order_subfield = subfield.copy()
    bright_order_subfield.sort(keys='VMAG')
    brightest_field = bright_order_subfield[:comparison_threshold]

    # create all combinations of triangles with the brightest field sources
    combos = list(compute_combinations(range(len(brightest_field)), r=3))

    #a_prime, b_prime, c_prime = np.empty(len(combos)), np.empty(len(combos)), np.empty(len(combos))
    skycoords = SkyCoord(ra= brightest_field['RA'], dec= brightest_field['DEC'], unit='deg')
    field_side_lengths = np.empty((len(combos), 3))
    best_sky_ind = np.nan
    smallest_lsq = 1e10
    best_ind = np.nan

    for i, ind in enumerate(combos):
        j, k, l = ind
        s1, s2, s3 = skycoords[j], skycoords[k], skycoords[l]

        len1, len2, len3 = np.sort([s1.separation(s2).mas, s2.separation(s3).mas, s3.separation(s1).mas])

        field_side_lengths[i] = np.array([len1, len2, len3])
        perimeter = len1 + len2 + len3
        ap, bp, cp = len1/perimeter, len2/perimeter, len3/perimeter

        # make sure plate scale is within tolerance of the guess or else discard this possibility
        if ((len1 / l1) > platescale_guess* (1 + platescale_tol)) or ((len2 / l2) > platescale_guess* (1 + platescale_tol)) or ((len3 / l3) > platescale_guess* (1 + platescale_tol)):
            ap, bp, cp = 0, 0, 0
        if ((len1 / l1) < platescale_guess* (1 - platescale_tol)) or ((len2 / l2) < platescale_guess* (1 - platescale_tol)) or ((len3 / l3) < platescale_guess* (1 - platescale_tol)):
            ap, bp, cp = 0, 0, 0

        # find the best fit to the brightest image triangle
        lstsq = (a - ap)**2 + (b - bp)**2 + (c - cp)**2
        if lstsq < smallest_lsq:
            smallest_lsq = lstsq
            best_ind = i
            best_sky_ind = ind

    # now use the side length to separations with best fit triangle to define a pseudo plate scale
    best_l1, best_l2, best_l3 = field_side_lengths[best_ind]
    initial_platescale = np.mean(np.array([best_l1 / l1, best_l2 / l2, best_l3 / l3]))  # [deg/mas]

    # find pseudo north angle from difference in triangle rotations from the target value
    # using found target pixel
  
    # rot_image = np.array([angle_between(((xmid-1) //2, (ymid-1) //2), (s['x'], s['y'])) for s in [source1, source2, source3]])
    rot_image = np.array([angle_between((targetx, targety), (s['x'], s['y'])) for s in [source1, source2, source3]])
    rot_field = np.array([target_skycoord.position_angle(t).deg for t in skycoords[[best_sky_ind]]])

    initial_northangle = np.abs(np.mean(rot_field - rot_image))

    # make a new image header with the pseudo platescale and north angle to find matchings
    # allow for some error window and assign the closest star to each source
    vert_ang = np.radians(initial_northangle)
    pc = np.array([[-np.cos(vert_ang), np.sin(vert_ang)], [np.sin(vert_ang), np.cos(vert_ang)]])
    cdmatrix = pc * (initial_platescale * 0.001) / 3600.

    new_hdr = {}
    new_hdr['CD1_1'] = cdmatrix[0,0]
    new_hdr['CD1_2'] = cdmatrix[0,1]
    new_hdr['CD2_1'] = cdmatrix[1,0]
    new_hdr['CD2_2'] = cdmatrix[1,1]
    # new_hdr['CRPIX1'] = (np.shape(image.data)[1]-1) // 2
    # new_hdr['CRPIX2'] = (np.shape(image.data)[0]-1) // 2
    new_hdr['CRPIX1'] = targetx
    new_hdr['CRPIX2'] = targety
    new_hdr['CTYPE1'] = 'RA---TAN'
    new_hdr['CTYPE2'] = 'DEC--TAN'
    new_hdr['CDELT1'] = (initial_platescale * 0.001) / 3600.
    new_hdr['CDELT2'] = (initial_platescale * 0.001) / 3600.
    new_hdr['CRVAL1'] = target[0]
    new_hdr['CRVAL2'] = target[1]
    w = astropy.wcs.WCS(new_hdr)

    # transform the subfield skycoords to pixel locations
    subfield_skycoords = SkyCoord(ra= subfield['RA'], dec= subfield['DEC'], unit='deg')
    x_sky_to_pix, y_sky_to_pix = astropy.wcs.utils.skycoord_to_pixel(subfield_skycoords, wcs=w)
    # restrict to only the sources that fall within 1024 x 1024 pixels
    image_inds = ((x_sky_to_pix >= 0) & (x_sky_to_pix <= 1024) & (y_sky_to_pix >= 0) & (y_sky_to_pix <= 1024))
    x_predict = x_sky_to_pix[image_inds]
    y_predict = y_sky_to_pix[image_inds]
    subfield_skycoords_in_image = subfield_skycoords[image_inds]

    # for each source in the image, find the closest x, y predicted position and record the corresponding RA, DEC in the table
    matched_ra, matched_dec = np.empty(len(sources)), np.empty(len(sources))

    for i, (x, y)in enumerate(zip(sources['x'], sources['y'])):
        lst = 1e6
        i_match = np.nan
        for ii, (xp, yp) in enumerate(zip(x_predict, y_predict)):
            sq = (x - xp)**2 + (y - yp)**2
            if sq < lst:
                lst = sq
                i_match = ii
        matched_ra[i] = subfield_skycoords_in_image[i_match].ra.value
        matched_dec[i] = subfield_skycoords_in_image[i_match].dec.value
    
    matched_image_to_field = astropy.table.Table()
    matched_image_to_field['x'] = sources['x']
    matched_image_to_field['y'] = sources['y']
    matched_image_to_field['RA'] = matched_ra
    matched_image_to_field['DEC'] = matched_dec

    # append each x,y,RA,DEC string to the fits ext_hdr to save the source matches for reference
    for source in np.arange(len(matched_image_to_field)):
        key = 'star' + str(source + 1)

        string = str(matched_image_to_field[source]['x'])
        for col in ['y','RA','DEC']:
            string += ',' + str(matched_image_to_field[source][col])

        if key not in image.ext_hdr:
            image.ext_hdr[key] = string


    return matched_image_to_field

def fit_distortion_solution(params, fitorder, platescale, rotangle, pos1, meas_offset, sky_offset, meas_errs):
    '''
    Cost function used to fit the legendre polynomials for distortion mapping.

    Args:
        params (list): List of the x and y legendre polynomial coefficients
        fitorder (int): The degree of legendre polynomial being used
        platescale (float): The platescale of the image
        rotangle (float): The north angle of the image
        pos1 (np.array): A (2 x N) array of (x, y) pixel positions for the first star in N pairs
        meas_offset (np.array): A (2 x N) array of (x, y) pixel offset from the first star position for N star pairs
        sky_offset (np.array): A (2 x N) array of (sep, pa) true sky offsets in [mas] and [deg] from the first star position for N pairs 
        meas_errs (np.array): A (2 x N) array of (x, y) pixel errors in measured offsets from the first star position for N pairs

    Returns:
        residuals (list): List of residuals between true and measured star positions
    '''
    
    fitparams = (fitorder + 1)**2
    
    leg_params_x = np.array(params[:fitparams])  # the first half of params are for x fitting
    leg_params_x = leg_params_x.reshape(fitorder+1, fitorder+1)

    leg_params_y = np.array(params[fitparams:]) # the last half are for y fitting
    leg_params_y = leg_params_y.reshape(fitorder+1, fitorder+1)

    total_orders = np.arange(fitorder+1)[:,None] + np.arange(fitorder+1)[None,:]  # creating a 4 x 4 matrix of order numbers (?)

    leg_params_x = leg_params_x / 500**(total_orders)  # making the coefficients sufficiently large for fitting (or else ~0)
    leg_params_y = leg_params_y / 500**(total_orders)

    residuals = []

    binary_offsets = np.copy(meas_offset).T
    star1_pos = np.copy(pos1).T
    # center to center of detector
    star1_pos[:,0] -= 511.        # because leg coeffs are defined around (0,0)
    star1_pos[:,1] -= 511.        # make a new param in the function to pass in detector shape?

    # derive star2 position
    star2_pos = star1_pos + binary_offsets

    # undistort x and y for both star positions
    star1_pos_corr = np.copy(star1_pos)
    star1_pos_corr[:,0] = np.polynomial.legendre.legval2d(star1_pos[:,0], star1_pos[:,1], leg_params_x)
    star1_pos_corr[:,1] = np.polynomial.legendre.legval2d(star1_pos[:,0], star1_pos[:,1], leg_params_y)
    star2_pos_corr = np.copy(star2_pos)
    star2_pos_corr[:,0] = np.polynomial.legendre.legval2d(star2_pos[:,0], star2_pos[:,1], leg_params_x)
    star2_pos_corr[:,1] = np.polynomial.legendre.legval2d(star2_pos[:,0], star2_pos[:,1], leg_params_y)

    # translate offsets from [mas] sep, pa to [pixel] sep, pa
    sky_sep = sky_offset[0]
    # this cant be negative by definition, but is defined from north to east while corr_pa starts at (1,0) 
    sky_pa = sky_offset[1]
    
    true_offset_sep = sky_sep / platescale
    true_offset_pa = sky_pa - rotangle  # this is in degrees
    
    # translate star_pos_corr from x, y to sep, pa
    corr_offset_x = star2_pos_corr[:,0] - star1_pos_corr[:,0] 
    corr_offset_y = star2_pos_corr[:,1] - star1_pos_corr[:,1]
    
    corr_offset_sep = np.sqrt(corr_offset_x**2 + corr_offset_y**2)
    corr_offset_pa = np.degrees(np.arctan2(-corr_offset_x, corr_offset_y))
    # corr_offset_pa = np.degrees(np.arctan2(corr_offset_y, corr_offset_x))  # this is in degrees

    res_sep = corr_offset_sep - true_offset_sep  # this is in pixels
    
    res_pa_arctan_num = np.sin(np.radians(corr_offset_pa - true_offset_pa)) 
    res_pa_arctan_denom = np.cos(np.radians(corr_offset_pa - true_offset_pa))
    res_pa = np.arctan(res_pa_arctan_num / res_pa_arctan_denom) # this is in radians

    # translate pixel error in measurement to sep pa errs
    # sep_err = np.sqrt(meas_errs[0]**2 + meas_errs[1]**2) # this is in 
    sep_err = np.mean([meas_errs[0], meas_errs[1]], axis=0)
    # should be the mean of two errors also 

    ## can assume equal errors in cartesian 

    # pa_err = np.arctan2(-meas_errs[0],  meas_errs[1]) # this is in radians
    # pa_err = np.arctan2(meas_errs[1],  meas_errs[0]) # this is in radians
    pa_err = sep_err / true_offset_sep
    # should be avg of errors divided by sep --> pa err is delta arclength ~~ np.avg(m[1], m[0]) /sep
    # or fit x y res instead of sep pa

    res_sep /= sep_err
    res_pa /= pa_err
    ## translate this back to pixels x/y
    res_x = np.cos(res_pa) * res_sep # this is in pixels now
    res_y = np.sin(res_pa) * res_sep # this is in pixels now
    ## have to compute x y first and then subtract for actual res_x, res_y

    residuals = np.append(residuals, np.array([res_sep, res_pa]).ravel())

    return residuals

def compute_platescale_and_northangle(image, source_info, center_coord, center_radius=0.9):
    """
    Used to find the platescale and north angle of the image. Calculates the platescale for each pair of stars in the image
    and returns the averged platescale. Calculates the north angle for pairs of stars with the center target
    and returns the averged north angle.
    
    Args:
        image (numpy.ndarray): 2D array of image data 
        source_info (astropy.table.Table): Estimated pixel positions of sources and true sky positions, must have column names 'x', 'y', 'RA', 'DEC'
        center_coord (tuple):
            (float): RA coordinate of the target pointing
            (float): Dec coordinate of the target pointing
        center_radius (float): Percent of the image radius used to crop the image and compute plate scale and north angle from (default: 1 -- ie: the full image is used)

    Returns:
        platescale (float): Platescale [mas/pixel]
        north_angle (float): Angle between image north and true north [deg]
        
    """

    # load in the image data and source information
    if type(image) != np.ndarray:
        raise TypeError('Image must be 2D numpy.ndarray')

    if type(source_info) != astropy.table.Table:
        raise TypeError('source_info must be an astropy table with columns \'x\',\'y\',\'RA\',\'DEC\'')
    else:
        guesses = source_info
        skycoords = SkyCoord(ra = guesses['RA'], dec= guesses['DEC'], unit='deg', frame='icrs')

    # translate the center_coord param into a skycoord
    if type(center_coord) != tuple:
        raise TypeError('center_coord must be a tuple coordinate (RA,DEC)')
    else:
        center_coord = SkyCoord(ra = center_coord[0], dec= center_coord[1], unit='deg', frame='icrs')

    # use only center quadrant
    imageshape = np.shape(image)
    cut = 1 - center_radius
    suby, subx = imageshape[0] * cut, imageshape[1] * cut
    center_source_inds = np.where((guesses['x'] >= subx) & (guesses['x'] <= imageshape[1] - subx) & (guesses['y'] >= suby) & (guesses['y'] <= imageshape[0] - suby))
    sub_guesses = guesses[center_source_inds]
    sub_skycoords = skycoords[center_source_inds]

    # Platescale calculation
    # create random combinations of stars
    all_combinations = list(compute_combinations(sub_guesses))
    if len(all_combinations) > 200:
        rand_inds = np.random.randint(low=0, high=len(all_combinations), size=200)
        combo_list = np.array(all_combinations)[rand_inds]
    else:
        combo_list = np.array(all_combinations)

    # gather the skycoord separations for all combinations
    seps = np.empty(len(combo_list))
    for i,c in enumerate(combo_list):
        star1 = sub_skycoords[c[0]]
        star2 = sub_skycoords[c[1]]

        sep = star1.separation(star2).mas
        seps[i] = sep

    # find the separations in pixel space on the image between all combinations
    pixseps = np.empty(len(combo_list))
    for i,c in enumerate(combo_list):
        star1 = sub_guesses[c[0]]
        star2 = sub_guesses[c[1]]

        xguess = star2['x'] - star1['x']
        yguess = star2['y'] - star1['y']
        
        (xoff, yoff), _ = measure_offset(image, xstar_guess=star1['x'], ystar_guess=star1['y'], xoffset_guess= xguess, yoffset_guess= yguess)

        pixsep = np.sqrt(np.power(xoff,2) + np.power(yoff,2))
        pixseps[i] = pixsep

    # estimate the platescale from each combination and find the mean
    platescales = seps / pixseps
    platescale = np.mean(platescales)

    # North angle calculation
    # find the true centerings of the sources in the image from the guesses and save into a table
    xs = np.empty(len(sub_guesses))
    ys = np.empty(len(sub_guesses))
    for i, (gx, gy) in enumerate(zip(sub_guesses['x'], sub_guesses['y'])):
        pf, fw, x, y = fakes.gaussfit2d(frame= image, xguess= gx, yguess=gy)
        xs[i] = x
        ys[i] = y

    sources = astropy.table.Table()
    sources['x'] = xs
    sources['y'] = ys

    # find the sky position angles between the center star and all others
    pa_sky = np.empty(len(sub_skycoords))
    for i, star in enumerate(sub_skycoords):
        pa = center_coord.position_angle(star).deg
        pa_sky[i] = pa

    # find the pixel position angles
    pa_pixel = np.empty(len(sub_guesses))
    for i, (x, y) in enumerate(zip(xs, ys)):
        pa = angle_between(((np.shape(image)[0]-1)//2, (np.shape(image)[1]-1)//2), (x,y))
        pa_pixel[i] = pa

    # find the difference between the measured and true positon angles
    offset = np.empty(len(sub_guesses))
    # locate a potential comparison with self
    if len(np.where((sub_skycoords.ra.value == center_coord.ra.value) & (sub_skycoords.dec.value == center_coord.dec.value))[0]) > 0:
        same_ind = np.where((sub_skycoords.ra.value == center_coord.ra.value) & (sub_skycoords.dec.value == center_coord.dec.value))[0][0]
    else:
        same_ind = None

    for i, (sky, pix) in enumerate(zip(pa_sky, pa_pixel)):
        if i != same_ind:
            numerator = np.sin(np.radians(sky - pix))
            denominator = np.cos(np.radians(sky - pix))
            north_offset = np.degrees(np.arctan(numerator / denominator))
            # if sky > pix:
            #     north_offset = sky - pix
            # else:
            #     north_offset = sky - pix + 360 
            offset[i] = north_offset

    # get rid of the comparison with self if it exists
    if same_ind != None:
        offset = np.delete(offset, same_ind)

    # use the median to avoid bias
    north_angle = np.mean(offset)
    
    return platescale, north_angle

def compute_boresight(image, source_info, target_coordinate, cal_properties):
    """ 
    Used to find the offset between the target and the center of the image.

    Args:
        image (numpy.ndarray): 2D array of image data
        source_info (astropy.table.Table): Estimated pixel positions of sources and true sky positions, must have column names 'x', 'y', 'RA', 'DEC'
        target_coordinate (tuple): 
            (float): RA coordinate of the target pointing
            (float): DEC coordinate of the target pointing
        cal_properties (tuple):
            (float): Platescale
            (float): North angle

    Returns:
        image_center_RA (float): RA coordinate of the center pixel
        image_center_DEC (float): Dec coordinate of the center pixel
    
    """
    if type(image) != np.ndarray:
        raise TypeError('Image must be 2D numpy.ndarray')
    
    if type(source_info) != astropy.table.Table:
        raise TypeError('source_info must be an astropy table with columns \'x\',\'y\',\'RA\',\'DEC\'')
    else:
        guesses = source_info
        skycoords = SkyCoord(ra = guesses['RA'], dec= guesses['DEC'], unit='deg', frame='icrs')

    if type(target_coordinate) != tuple:
        raise TypeError('target_coordinate must be tuple (RA,DEC)')

    if type(cal_properties) != tuple:
        raise TypeError('cal_properties must be tuple (platescale, north_angle)')

    # use only center quadrant
    imageshape = np.shape(image)
    quady, quadx = imageshape[0] // 4, imageshape[1] // 4
    center_source_inds = np.where((guesses['x'] >= quadx) & (guesses['x'] <= imageshape[1] - quadx) & (guesses['y'] >= quady) & (guesses['y'] <= imageshape[0] - quady))
    quad_guesses = guesses[center_source_inds]

    # create the predicted image header from found platescale and north angle
    vert_ang = np.radians(cal_properties[1])
    pc = np.array([[-np.cos(vert_ang), np.sin(vert_ang)], [np.sin(vert_ang), np.cos(vert_ang)]])
    cdmatrix = pc * (cal_properties[0] * 0.001) / 3600.

    new_hdr = {}
    new_hdr['CD1_1'] = cdmatrix[0,0]
    new_hdr['CD1_2'] = cdmatrix[0,1]
    new_hdr['CD2_1'] = cdmatrix[1,0]
    new_hdr['CD2_2'] = cdmatrix[1,1]
    new_hdr['CRPIX1'] = np.shape(image)[1] // 2
    new_hdr['CRPIX2'] = np.shape(image)[0] // 2
    new_hdr['CTYPE1'] = 'RA---TAN'
    new_hdr['CTYPE2'] = 'DEC--TAN'
    new_hdr['CDELT1'] = (cal_properties[0] * 0.001) / 3600
    new_hdr['CDELT2'] = (cal_properties[0] * 0.001) / 3600
    new_hdr['CRVAL1'] = target_coordinate[0]
    new_hdr['CRVAL2'] = target_coordinate[1]
    w = astropy.wcs.WCS(new_hdr)

    x_sky_to_pix, y_sky_to_pix = astropy.wcs.utils.skycoord_to_pixel(skycoords, wcs=w)
    x_predict, y_predict = x_sky_to_pix[center_source_inds], y_sky_to_pix[center_source_inds]

    # find offset between measured centers and predicted positions    
    image_centerings = np.zeros((len(quad_guesses), 2))
    boresights = np.zeros((len(quad_guesses), 2))
    searchrad = 5
    for i, (xg, yg) in enumerate(zip(quad_guesses['x'], quad_guesses['y'])):
        p, f, xi_center, yi_center = fakes.gaussfit2d(frame= image, xguess= xg, yguess= yg, searchrad=searchrad)
        x_off = xi_center - x_predict[i]
        y_off = yi_center - y_predict[i]
        boresights[i,:] = [x_off, y_off]
        image_centerings[i,:] = [xi_center, yi_center]

    # average all offsets in x,y directions [pix]
    boresight_x, boresight_y = np.mean(boresights[:,0]), np.mean(boresights[:,1])

    # convert back to corrected RA, DEC of target
    # image_center_RA = target_coordinate[0] - ((boresight_x * cal_properties[0]) * astropy.units.mas).to(astropy.units.deg).value
    # image_center_DEC = target_coordinate[1] - ((boresight_y * cal_properties[0]) * astropy.units.mas).to(astropy.units.deg).value

    # report the offsets instead of the new RA/DEC
    boresight_ra = ((boresight_x * cal_properties[0]) * astropy.units.mas).to(astropy.units.deg).value
    boresight_dec = ((boresight_y * cal_properties[0]) * astropy.units.mas).to(astropy.units.deg).value

    return boresight_ra, boresight_dec

def format_distortion_inputs(input_dataset, source_matches, ref_star_pos, position_error=None):
    ''' Function that formats the input data for the distortion map computation * must be run before compute_distortion *
    
    Args:
        input_dataset (corgidrp.data.dataset): corgidrp dataset object with images to compute the distortion from
        source_matches (list of astropy.table.Table() objects): List of length N for N frames in the input dataset. Tables must columns 'x','y','RA','DEC' as pixel locations and corresponding sky positons
        ref_star_pos (list of astropy.table.Table() objects): List of length N for N frames. Tables must have column names 'x', 'y', 'RA', 'DEC' for the position of the reference position to compute pairs with
        position_error (NoneType or int): If int, this is the uniform error value assumed for the offset between pairs of stars in both x and y
                        Should be changed later to accept non-uniform errors
        
    Returns:
        first_stars (np.array): 2D array of the (x, y) pixel positions for the first star in every star pair
        offsets (np.array): 2D array of the (delta_x, delta_y) values for each star from the first star position
        true_offsets (np.array): 2D array of the (delta_ra, delta_dec) offsets between the matched stars in the reference field
        errs (np.array): 2D array of the (x_err, y_err) error in the measured pixel positions
    '''
    ## Create arrays to store values in
    dxs, dys = np.array([]), np.array([])
    xerrs, yerrs = np.array([]), np.array([])
    firstxs, firstys = np.array([]), np.array([])
    seps, pas = np.array([]), np.array([])

    ## Loop over every frame in the dataset
    for frame_ind in range(len(input_dataset)):
        input_image = input_dataset[frame_ind].data

        # create all combinations of the target star with all others
        combo_list = range(len(source_matches[frame_ind]))
        skycoords = SkyCoord(ra= source_matches[frame_ind]['RA'], dec= source_matches[frame_ind]['DEC'], unit='deg', frame='icrs')
        target_coord = SkyCoord(ra= ref_star_pos[frame_ind]['RA'], dec= ref_star_pos[frame_ind]['DEC'], unit='deg', frame='icrs')
    
        for pair_ind in combo_list:
            # get the pixel offset
            star1 = ref_star_pos[frame_ind]
            star2 = source_matches[frame_ind][pair_ind]
    
            x_guess = star2['x'] - star1['x']
            y_guess = star2['y'] - star1['y']
        
            (dx, dy), (xfit_err, yfit_err, _) = measure_offset(input_image, star2['x'], star2['y'], x_guess, y_guess, guessflux=10000)
    
            # get the true sky offset [mas]
            true1 = target_coord
            true2 = skycoords[pair_ind]
        
            # get true sky separation and position angle
            true_sep = true1.separation(true2).mas
            true_pa = true1.position_angle(true2).deg
            
            dxs = np.append(dxs, dx)
            dys = np.append(dys, dy)
            firstxs = np.append(firstxs, star1['x'])
            firstys = np.append(firstys, star1['y'])
            seps = np.append(seps, true_sep)
            pas = np.append(pas, true_pa)
    
            if type(position_error) == type(None):
                xerrs = np.append(xerrs, xfit_err)
                yerrs = np.append(yerrs, yfit_err)
            else:
                xerrs = np.append(xerrs, position_error)
                yerrs = np.append(yerrs, position_error)
   
    # join arrays and reshape to (1, 2, N)
    offsets = np.array([dxs, dys])
    first_stars = np.array([firstxs, firstys])
    true_offsets = np.array([seps, pas])
    errs = np.array([xerrs, yerrs])

    return first_stars, offsets, true_offsets, errs

def compute_distortion(input_dataset, pos1, meas_offset, sky_offset, meas_errs, platescale, northangle, fitorder=3, initial_guess=None):
    ''' 
    Function that computes the legendre polynomial coefficients that describe the image distortion map * must run format_disotrtio_inputs() first *

    Args:
        input_dataset (corgidrp.data.Dataset): corgidrp dataset object with images to compute the distortion from
        pos1 (np.array): 2D array of the (x, y) pixel positions for the first star in every star pair
        meas_offset (np.array): 2D array of the (delta_x, delta_y) values for each star from the first star position
        sky_offset (np.array): 2D array of the (delta_ra, delta_dec) offsets between the matched stars in the reference field
        meas_errs (np.array): 2D array of the (x_err, y_err) error in the measured pixel positions
        platescale (float): Platescale value to use in computing distortion
        northangle (float): Northangle value to use in computing distortion 
        fitorder (int): The order of legendre polynomial to fit to the image distortion (default: 3)
        initial_guess (np.array): Initial guess of fitting parameters (legendre coefficients) length based on fitorder (2 * (fitorder+1)**2), (default: None)

    Returns:
        distortion_coeffs (tuple): The legendre coefficients (np.array) and polynomial order used for the fit (int)

    '''

    ## SET FITTING PARAMS
    # assume all images in dataset have the same shape
    input_image = input_dataset[0].data
    x0 = np.shape(input_image)[1] // 2
    y0 = np.shape(input_image)[0] // 2
    
    # define fitting params            
    fitparams = (fitorder + 1)**2
    
    # initial guesses for the legendre coeffs if none are passed
    if initial_guess is None:
        initial_guess = [0 for _ in range(fitorder+1)] + [500,] + [0 for _ in range(fitparams - fitorder - 2)] + [0,500] + [0 for _ in range(fitparams-2)]
    
    ## OPTIMIZE 
    # first_stars_, offsets_, true_offsets_, errs_ = first_stars, offsets, true_offsets, errs
    (distortion_coeffs, _) = optimize.leastsq(fit_distortion_solution, initial_guess, 
                                              args=(fitorder, platescale, 
                                                northangle, pos1, meas_offset, 
                                                sky_offset, meas_errs))

    return (distortion_coeffs, fitorder)
  
  
def boresight_calibration(input_dataset, field_path='JWST_CALFIELD2020.csv', field_matches=None, find_threshold=10, fwhm=7, mask_rad=1, 
                          comparison_threshold=50, search_rad=0.012, platescale_guess=21.8, platescale_tol=0.1, center_radius=0.9, 
                          frames_to_combine=None, find_distortion=False, fitorder=3, position_error=None, initial_dist_guess=None):
    """
    Perform the boresight calibration of a dataset.
    
    Args:
        input_dataset (corgidrp.data.Dataset): Dataset containing a images for astrometric calibration
        field_path (str): Full path to file with search field data (ra, dec, vmag, etc.) (default: 'JWST_CALFIELD2020.csv')
        field_matches (list of str or astropy.table.Table): List of full paths to files or astropy tables with calibration field matches for each image in the dataset (x, y, ra, dec), if single str the same filepath used for all frames,nif None, automated source matching is used (default: None)
        find_threshold (int): Number of stars to find (default 10)
        fwhm (float): Full width at half maximum of the stellar psf (default: 7, ~fwhm for a normal distribution with sigma=3)
        mask_rad (int): Radius of mask for stars [in fwhm] (default: 1)
        comparison_threshold (int): How many stars in the field to consider for the initial match (default: 50)
        search_rad (float): The radius [deg] around the target coordinate for creating a subfield to match image sources to
        platescale_guess (float): An initial guess for the platescale value (default: 21.8 [mas/ pixel])
        platescale_tol (float): A tolerance for finding source matches within a fraction of the initial plate scale guess (default: 0.1)
        center_radius (float): Percent of the image to compute plate scale and north angle from, centered around the image center (default: 0.9 -- ie: 90% of the image is used)
        frames_to_combine (int): The number of frames to combine in a dataset (default: None)
        find_distortion (boolean): Used to determine if distortion map coeffs will be computed (default: False)
        fitorder (int): The order of legendre polynomials used to fit the distortion map (default: 3)
        position_error (NoneType or int): If int, this is the uniform error value assumed for the offset between pairs of stars in both x and y
        initial_dist_guess (np.array): An initial guess of legendre coefficients used for fitting distortion, if None will use coeffs associated with no distortion (default: None)

    Returns:
        corgidrp.data.AstrometricCalibration: Astrometric Calibration data object containing image center coords in (RA,DEC), platescale, and north angle
        
    """
    # load in the data considering multiple frames in the data
    dataset = input_dataset.copy()

    # load in the source matches if automated source finder is not being used
    matched_sources_multiframe = []
    if field_matches is not None:
        if len(field_matches) == 1: # single str or astropy.table case
            for i in range(len(dataset)):
                if type(field_matches[0]) == str:
                    matched_sources = ascii.read(field_matches[0])
                    matched_sources_multiframe.append(matched_sources)
                else:
                    matched_sources_multiframe.append(field_matches[0])
        # elif len(field_matches) == len(dataset): # this needs to be if the len(field_matches >1)
        elif len(field_matches) > 1:  # unique matches for each frame case
            if len(field_matches) != len(dataset):
                raise TypeError('field_matches must be a single str/ astropy.table OR the same length as input_dataset')
            else:
                for i in range(len(field_matches)):
                    if type(field_matches[0]) == str:
                        matched_sources = ascii.read(field_matches[i])
                        matched_sources_multiframe.append(matched_sources)
                    else:
                        matched_sources_multiframe = field_matches
        # else:
        #     raise TypeError('field_matches must be a single str or the same length as input_dataset')

    # load in field data to refer to
    if field_path == 'JWST_CALFIELD2020.csv':
        full_field_path = os.path.join(os.path.dirname(__file__), "data", field_path)
        field_path = full_field_path

    # combine data frames if requested
    if frames_to_combine is not None:
        num_frames = len(input_dataset)
        data_array = []
        for frame in range(num_frames):
            data_array.append(input_dataset[frame].data)

        image_objects = []
        count = 0
        while count < num_frames:
            count += frames_to_combine
            if count >= num_frames:
                sub_array = data_array[count - frames_to_combine:]
            else:
                sub_array = data_array[count - frames_to_combine: count]

            comb = np.mean(sub_array, axis=0)
            im = corgidrp.data.Image(comb, pri_hdr=input_dataset[count - frames_to_combine].pri_hdr, ext_hdr=input_dataset[0].ext_hdr)
            image_objects.append(im)
        
        dataset = corgidrp.data.Dataset(image_objects)

    # create a place to store all the calibration measurements
    astroms = []
    target_coord_tables = []

    hold_matches = []   # place to hold the auto-found source matches for each frame
    corrected_positions_boresight = []      # place to hold the corrected target position based on boresight offsets for each frame

    for i in range(len(dataset)):
        in_dataset = corgidrp.data.Dataset([dataset[i]])
        image = dataset[i].data

        # call the target coordinates from the image header
        target_coordinate = (dataset[i].pri_hdr['RA'], dataset[i].pri_hdr['DEC'])
        target_coord_tab = astropy.table.Table()
        target_coord_tab['x'] = [(np.shape(image)[1]-1) // 2]    # assume the target is at the center of the image
        target_coord_tab['y'] = [(np.shape(image)[0]-1) // 2]
        target_coord_tab['RA'] = [target_coordinate[0]]
        target_coord_tab['DEC'] = [target_coordinate[1]]
        target_coord_tables.append(target_coord_tab)
   
        # compute the calibration properties
        found_sources = find_source_locations(image, threshold=find_threshold, fwhm=fwhm, mask_rad=mask_rad)
        matched_sources = match_sources(dataset[i], found_sources, field_path, comparison_threshold=comparison_threshold, rad=search_rad, platescale_guess=platescale_guess, platescale_tol=platescale_tol)
        # if len(hold_matches) < 1:
        hold_matches.append(matched_sources)

        cal_properties = compute_platescale_and_northangle(image, source_info=matched_sources, center_coord=target_coordinate, center_radius=center_radius)
        ra, dec = compute_boresight(image, source_info=matched_sources, target_coordinate=target_coordinate, cal_properties=cal_properties)
        # calculate the corrected target position based on ra, dec offsets
        corr_ra, corr_dec = target_coordinate[0] - ra, target_coordinate[1] - dec
        corrected_positions_boresight.append([corr_ra, corr_dec])

        # return a single AstrometricCalibration data file
        astrom_data = np.array([corr_ra, corr_dec, cal_properties[0], cal_properties[0], cal_properties[1], ra, dec, np.inf, np.inf])
        astrom_cal = corgidrp.data.AstrometricCalibration(astrom_data, pri_hdr=dataset[i].pri_hdr, ext_hdr=dataset[i].ext_hdr, input_dataset=in_dataset)
        astroms.append(astrom_cal)

    # average the calibration properties over all frames
    avg_ra = np.mean([astro.avg_offset[0] for astro in astroms])  # this is the average ra offset [deg]
    avg_dec = np.mean([astro.avg_offset[1] for astro in astroms])
    avg_platescale_x = np.mean([astro.platescale[0] for astro in astroms])
    avg_platescale_y = np.mean([astro.platescale[1] for astro in astroms])
    avg_northangle = np.mean([astro.northangle for astro in astroms])

    # compute the distortion map coeffs
    if find_distortion:
        # use the found matches for distortion
        first_stars, offsets, true_offsets, errs = format_distortion_inputs(input_dataset, source_matches=hold_matches, ref_star_pos=target_coord_tables, position_error=position_error)
        mean_xy_platescale = np.mean([avg_platescale_x, avg_platescale_y])
        distortion_coeffs, order = compute_distortion(input_dataset, first_stars, offsets, true_offsets, errs, platescale=mean_xy_platescale, northangle=avg_northangle, fitorder=fitorder, initial_guess=initial_dist_guess)
    else:
        # set default coeffs to produce zero distortion
        fitparams = (fitorder + 1)**2
        zero_dist = [0 for _ in range(fitorder+1)] + [500,] + [0 for _ in range(fitparams - fitorder - 2)] + [0,500] + [0 for _ in range(fitparams-2)]
        distortion_coeffs = np.array(zero_dist)
        order = fitorder

    # assume that the undithered image with original pointing position is the first frame in dataset
    corr_pos_ra, corr_pos_dec = corrected_positions_boresight[0]
    astromcal_data = np.concatenate((np.array([corr_pos_ra, corr_pos_dec, avg_platescale_x, avg_platescale_y, avg_northangle, avg_ra, avg_dec]), np.array(distortion_coeffs), np.array([order])), axis=0)

    astroms_dataset = corgidrp.data.Dataset(astroms)
    avg_cal = corgidrp.data.AstrometricCalibration(astromcal_data, pri_hdr=input_dataset[0].pri_hdr, ext_hdr=input_dataset[0].ext_hdr, input_dataset=astroms_dataset)
    # add the corrected RA/DEC for each frame to the ext_hdr
    for i, corr in enumerate(corrected_positions_boresight):
        name = 'F'+str(i)+'POS'
        avg_cal.ext_hdr[name] = tuple(corr)
        
    # update the history
    history_msg = "Boresight calibration completed"
    astrom_cal_dataset = corgidrp.data.Dataset([avg_cal])
    astrom_cal_dataset.update_after_processing_step(history_msg)
    ## history message should be added to the input dataset(?)
    input_dataset.update_after_processing_step(history_msg)

    return avg_cal


def create_circular_mask(shape_yx, center=None, r=None):
    """Creates a circular mask

    Args:
        shape_yx (list-like of int): 
        center (list of float, optional): Center of mask. Defaults to the 
            center of the array.
        r (float, optional): radius of mask. Defaults to the minimum distance 
            from the center to the edge of the array.

    Returns:
        np.array: boolean array with True inside the circle, False outside.
    """
    shape_yx = np.array(shape_yx)
    if center is None: # use the middle of the image
        center = (shape_yx-1) / 2
    if r is None: # use the smallest distance between the center and image walls
        r = min(center[0], center[1], shape_yx[0]-center[0], shape_yx[1]-center[1])

    Y, X = np.ogrid[:shape_yx[0], :shape_yx[1]]
    dist_from_center = np.sqrt((X - center[0])**2 + (Y-center[1])**2)

    mask = dist_from_center <= r
    return mask<|MERGE_RESOLUTION|>--- conflicted
+++ resolved
@@ -231,10 +231,7 @@
             
     return angle * 180/np.pi
 
-<<<<<<< HEAD
-=======
-
->>>>>>> 740d8b09
+
 def get_polar_dist(seppa1,seppa2):
     """Computes the linear distance between two points in polar coordinates.
 
@@ -250,10 +247,7 @@
 
     return np.sqrt(sep1**2 + sep2**2 - (2 * sep1 * sep2 * np.cos((pa1-pa2)*np.pi/180.)))
 
-<<<<<<< HEAD
-=======
-
->>>>>>> 740d8b09
+
 def seppa2dxdy(sep_pix,pa_deg):
     """Converts position in separation (pixels from some reference center) and position angle 
     (counterclockwise from north) to separation in x and y pixels from the center.
@@ -270,10 +264,7 @@
 
     return np.array([dx, dy])
 
-<<<<<<< HEAD
-=======
-
->>>>>>> 740d8b09
+
 def seppa2xy(sep_pix,pa_deg,cenx,ceny):
     """Converts position in separation (pixels from some reference center) and position angle 
     (counterclockwise from north) to separation in x and y pixels from the center.
@@ -294,10 +285,7 @@
 
     return np.array([x, y])
 
-<<<<<<< HEAD
-=======
-
->>>>>>> 740d8b09
+
 def find_source_locations(image_data, threshold=10, fwhm=7, mask_rad=1):
     ''' 
     Used to find to [pixel, pixel] locations of the sources in an image
