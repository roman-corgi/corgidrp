import numpy as np
import os
import sys
sys.path.insert(0, '/Users/macuser/Roman/corgidrp')

import corgidrp.data

import astropy
import astropy.io.ascii as ascii
from astropy.coordinates import SkyCoord

import pyklip.fakes as fakes

import scipy.ndimage as ndi
import scipy.optimize as optimize

def centroid(frame):
    """
    Finds the center coordinates for a given frame.

    Args:
        frame (np.ndarray): 2D array to compute centering

    Returns:
        tuple:
            xcen (float): X centroid coordinate
            ycen (float): Y centroid coordinate

    """
    y, x = np.indices(frame.shape)
    
    ycen = np.sum(y * frame)/np.sum(frame)
    xcen = np.sum(x * frame)/np.sum(frame)
    
    return xcen, ycen


def centroid_with_roi(frame, roi_radius=5, centering_initial_guess=None):
    """
    Finds the centroid in a sub-region around a given initial guess (or the brightest pixel if no guess is provided).

    Args:
        frame (np.ndarray): 2D array to compute centering.
        roi_radius (int or float): Half-size of the box around the initial guess or brightest pixel.
        centering_initial_guess (tuple or None, optional): (x_init, y_init) as initial guess for centroiding.
                                                           If None, defaults to the brightest pixel.

    Returns:
        tuple:
            xcen (float): X centroid coordinate.
            ycen (float): Y centroid coordinate.
    """

    # 1) Unpack initial guess or fall back to brightest pixel
    if centering_initial_guess is not None and None not in centering_initial_guess:
        peak_x, peak_y = int(round(centering_initial_guess[0])), int(round(centering_initial_guess[1]))
    else:
        peak_y, peak_x = np.unravel_index(np.nanargmax(frame), frame.shape)

    # 2) Define the subarray (region of interest) around the peak
    y_min = max(0, peak_y - roi_radius)
    y_max = min(frame.shape[0], peak_y + roi_radius + 1)
    x_min = max(0, peak_x - roi_radius)
    x_max = min(frame.shape[1], peak_x + roi_radius + 1)
    sub_frame = frame[y_min:y_max, x_min:x_max]

    # 3) Create index arrays for sub_frame, offset so they match the full-frame coords
    y_indices, x_indices = np.indices(sub_frame.shape)
    y_indices += y_min
    x_indices += x_min

    # 4) Compute flux-weighted centroid in the subarray
    total_flux = np.sum(sub_frame)
    if total_flux == 0:
        # Edge case: empty or zero frame
        return peak_x, peak_y

    xcen = np.sum(x_indices * sub_frame) / total_flux
    ycen = np.sum(y_indices * sub_frame) / total_flux

    return xcen, ycen


def shift_psf(frame, dx, dy, flux, fitsize=10, stampsize=10):
    """
    Creates a template for matching psfs.

    Args:
        frame (np.ndarray): 2D array 
        dx (float): Value to shift psf in 'x' direction
        dy (float): Value to shift psf in 'y' direction
        flux (float): Peak flux value
        fitsize (float): (Optional) Width of square on frame to fit psf to
        stampsize (float): (Optional) Width of psf stamp to create

    Returns:
        ndi..map_coordinates: New coordinates for a shifted psf

    """
    ystamp, xstamp = np.indices([fitsize, fitsize], dtype=float)
    xstamp -= fitsize//2
    ystamp -= fitsize//2
    
    xstamp += stampsize//2 + dx
    ystamp += stampsize//2 + dy
    
    return ndi.map_coordinates(frame * flux, [ystamp, xstamp], mode='constant', cval=0.0).ravel()
    
def measure_offset(frame, xstar_guess, ystar_guess, xoffset_guess, yoffset_guess, guessflux=1, rad=5, stampsize=10):
    """
    Computes the relative offset between stars.
    
    Args:
        frame (np.ndarray): 2D array of data
        xstar_guess (float): Estimate of first star 'x' coordinate
        ystar_guess (float): Estimate of first star 'y' coordinate
        xoffset_guess (float): Estimate of 'x' direction offset between stars
        yoffset_guess (float): Estimate of 'y' direction offset between stars
        guessflux (float): (Optional) Peak flux of first star
        rad (int): (Optional) Radius around first star to compute centroid on
        stampsize (float): (Optional) Width of square psf stamp

    Returns:
        binary_offset (np.array): List of [x,y] offsets in respective directions
        fit_errs (np.array): Array of [x,y] fitting errors
    """
    #### Centroid on location of star ###
    yind = int(ystar_guess)
    xind = int(xstar_guess)
        
    ymin = yind - rad
    ymax = yind + rad + 1
    xmin = xind - rad
    xmax = xind + rad + 1
    # check bounds
    if ymin < 0:
        ymin = 0
        ymax = 2*rad + 1
    if xmin < 0:
        xmin = 0
        xmax = 2*rad + 1
    if ymax > frame.shape[0]:  # frame is the entire image here
        ymax = frame.shape[0]
        ymin = frame.shape[0] - 2 * rad - 1
    if xmax > frame.shape[1]:
        xmax = frame.shape[1] 
        xmin = frame.shape[1] - 2 * rad - 1
        
    cutout = frame[ymin:ymax, xmin:xmax]
    
    xstar, ystar = centroid(cutout)
    xstar += xmin
    ystar += ymin
    
    ### Create a PSF stamp ###
    ystamp, xstamp = np.indices([stampsize, stampsize], dtype=float)
    xstamp -= float(stampsize//2)
    ystamp -= float(stampsize//2)
    xstamp += xstar
    ystamp += ystar
    
    stamp = ndi.map_coordinates(frame, [ystamp, xstamp])
    
    ### Create a data stamp ###
    fitsize = stampsize
    ydata,xdata = np.indices([fitsize, fitsize], dtype=float)
    xdata -= fitsize//2
    ydata -= fitsize//2
    xdata += xstar + xoffset_guess
    ydata += ystar + yoffset_guess
    
    data = ndi.map_coordinates(frame, [ydata, xdata])
    
    ### Fit the PSF to the data ###
    popt, pcov = optimize.curve_fit(shift_psf, stamp, data.ravel(), p0=(0,0,guessflux), maxfev=2000)
    tinyoffsets = popt[0:2]
    fit_errs = np.sqrt([pcov[0,0], pcov[1,1], pcov[2,2]])

    binary_offset = [xoffset_guess - tinyoffsets[0], yoffset_guess - tinyoffsets[1]]

    return binary_offset, fit_errs

def compute_combinations(iteration, r=2):
    """ 
    Rough equivalivent to itertools.combinations function to create all r-length combinations from a given array.

    Args:
        iteration (np.array): Array from which to create combinations of elements
        r (int): (Optional) Length of combinations (default: 2)

    """
    inds = np.indices(np.shape(iteration))
    pool = tuple(inds[0])
    n = len(pool)
    if r > n:
        return
    
    indices = list(range(r))
    yield tuple(pool[i] for i in indices)
    while True:
        for i in reversed(range(r)):
            if indices[i] != i + n - r:
                break
        else:
            return
        indices[i] += 1
        for j in range(i+1, r):
            indices[j] = indices[j-1] + 1
        yield tuple(pool[i] for i in indices)

def angle_between(pos1, pos2):
    """ 
    Used to find the angle from North counterclockwise between two sources in an image.
    
    Args:
        pos1 (tuple): Position of the first target
        pos2 (tuple): Position of the second target
    
    Returns:
        angle (float): Angle [deg] between two sources, from north going counterclockwise
    """
    
    xdif = pos2[0] - pos1[0]
    ydif = pos2[1] - pos1[1]  

    if xdif<0:
        if ydif<0:
            angle = np.pi - np.arctan(xdif/ydif)
        else:
            angle = - np.arctan(xdif/ydif)
    else:
        if ydif<0:
            angle = - np.arctan(xdif/ydif) + np.pi
        else: 
            angle = (2*np.pi) - np.arctan(xdif/ydif)
            
    return angle * 180/np.pi

def get_polar_dist(seppa1,seppa2):
    """Computes the linear distance between two points in polar coordinates.

    Args:
        seppa1 (tuple): Separation (in any units) and position angle (in degrees) of the first point.
        seppa2 (tuple): Separation (in same units as above) and position angle (in degrees) of the second point.

    Returns:
        float: Distance between the two points in the input separation units.
    """
    sep1, pa1 = seppa1
    sep2, pa2 = seppa2

    return np.sqrt(sep1**2 + sep2**2 - (2 * sep1 * sep2 * np.cos((pa1-pa2)*np.pi/180.)))

def seppa2dxdy(sep_pix,pa_deg):
<<<<<<< HEAD
    """Converts position in separation (pixels from some center) and position angle 
    (counterclockwise from north) to separation in x and y pixels from the center.

    Args:
        sep_pix (float): Separation in pixels
        pa_deg (float): Position angle in degrees (counterclockwise from North)

    Returns:
        tuple: delta x and delta y (pixels) from the center 
    """
    dx = sep_pix * np.sin(pa_deg * np.pi/180.)
    dy = sep_pix * np.cos(pa_deg * np.pi/180.)

    return dx, dy

def seppa2xy(sep_pix,pa_deg,cenx,ceny):
    """Converts position in separation (pixels from some center) and position angle 
    (counterclockwise from north) to separation in x and y pixels from the center.

    Args:
        sep_pix (float): Separation in pixels
        pa_deg (float): Position angle in degrees (counterclockwise from North)
=======
    """Converts position in separation (pixels from some reference center) and position angle 
    (counterclockwise from north) to separation in x and y pixels from the center.

    Args:
        sep_pix (float or np.array): Separation in pixels
        pa_deg (float or np.array): Position angle in degrees (counterclockwise from North)

    Returns:
        np.array: array of shape (2,) containing delta x and delta y in pixels from the center 
    """
    dx = -sep_pix * np.sin(pa_deg * np.pi/180.)
    dy = sep_pix * np.cos(pa_deg * np.pi/180.)

    return np.array([dx, dy])

def seppa2xy(sep_pix,pa_deg,cenx,ceny):
    """Converts position in separation (pixels from some reference center) and position angle 
    (counterclockwise from north) to separation in x and y pixels from the center.

    Args:
        sep_pix (float or np.array): Separation in pixels
        pa_deg (float or np.array): Position angle in degrees (counterclockwise from North)
>>>>>>> e6190fa3
        cenx (float): X location of center reference pixel. (0,0) is center of bottom left pixel
        ceny (float): Y location of center reference pixel. (0,0) is center of bottom left pixel

    Returns:
<<<<<<< HEAD
        tuple: x and y pixel location. (0,0) is center of bottom left pixel.
=======
        np.array: x and y pixel location. (0,0) is center of bottom left pixel.
>>>>>>> e6190fa3
    """
    dx, dy = seppa2dxdy(sep_pix,pa_deg)

    x = dx + cenx
    y = dy + ceny

<<<<<<< HEAD
    return x, y
=======
    return np.array([x, y])
>>>>>>> e6190fa3

def find_source_locations(image_data, threshold=10, fwhm=7, mask_rad=1):
    ''' 
    Used to find to [pixel, pixel] locations of the sources in an image
    
    Args:
        image_data (numpy.ndarray): 2D array of image data
        threshold (int): Number of stars to find (default: 100)
        fwhm (float): Full width at half maximum of the stellar psf (default: 7, ~fwhm for a normal distribution with sigma=3)
        mask_rad (int): Radius of mask for stars [in fwhm] (default: 1)
    
    Returns:
        sources (astropy.table.Table): Astropy table with columns 'x', 'y' as pixel locations
    
    '''
    # create a place to store the location arrays and use a copy of the input image
    image = np.copy(image_data)
    image_shape = np.shape(image)
    xs = np.empty(threshold) * np.nan
    ys = np.empty(threshold) * np.nan
    
    fwhm = fwhm * mask_rad
        
    i = 0
    while i < threshold:
        ind = np.where(image == np.nanmax(image))
        if len(ind) > 2:
            ind = ind[0:2]

        # record the location of the star
        image_y, image_x = np.shape(image)
        x = ind[1][0]
        y = ind[0][0]
        
        if i > 2:
            if (ys[i-1] == y and xs[i-1] == x):
                break
            
        ys[i] = y
        xs[i] = x
    
        # mask out the image at this location
        if (x - fwhm) < 0:  # left edge
            startx = 0
            endx = x + int(fwhm) + 1
            
            if (y - fwhm) < 0:  # bottom left corner
                starty = 0
                endy = y + int(fwhm) + 1
                
            elif (y + fwhm) > (image_y - 1):  # upper left corner
                starty = y - int(fwhm)
                endy = image_y

            else:
                starty = y - int(fwhm)
                endy = y + int(fwhm) + 1
        
        elif (x + fwhm) > (image_x - 1):  # right edge
            startx = x - int(fwhm)
            endx = image_x
            
            if (y - fwhm) < 0:  # bottom right corner
                starty = 0
                endy = y + int(fwhm) + 1
                
            elif (y + fwhm) > (image_y - 1):  # upper right corner
                starty = y - int(fwhm)
                endy = image_y

            else:
                starty = y - int(fwhm)
                endy = y + int(fwhm) + 1

        else:
            startx = x - int(fwhm)
            endx = x + int(fwhm) + 1
            
            if (y - fwhm) < 0:  # bottom
                starty = 0
                endy = y + int(fwhm) + 1
                
            elif (y + fwhm) > (image_y - 1):  # upper
                starty = y - int(fwhm)
                endy = image_y

            else:
                starty = y - int(fwhm)
                endy = y + int(fwhm) + 1
        
        stamp =  image[starty: endy, startx: endx]

        image[starty: endy, startx: endx] = np.zeros(np.shape(stamp))
        
        i += 1        
    # record the locations in an astropy.table
    sources = astropy.table.Table()
    sources['x'] = xs[~np.isnan(xs)]
    sources['y'] = ys[~np.isnan(ys)]

    fit_xs = np.empty(len(xs[~np.isnan(xs)]))
    fit_ys = np.empty(len(ys[~np.isnan(ys)]))

    # fit a gaussian to the guess to find true pixel pos
    # pad the image to fit stars along the edge

    pad = 25
    full_frame = np.zeros([image_shape[1]+(pad*2), image_shape[0]+(pad*2)])
    full_frame[pad:-pad, pad:-pad] = image_data
    fit_gauss_image = np.copy(full_frame)

    for i, (gx, gy) in enumerate(zip(xs[~np.isnan(xs)], ys[~np.isnan(ys)])):
        pf, fw, x, y = fakes.gaussfit2d(frame= fit_gauss_image, xguess= gx+pad, yguess=gy+pad)
        fit_xs[i] = x - pad
        fit_ys[i] = y - pad

    found_sources = astropy.table.Table()
    found_sources['x'] = fit_xs
    found_sources['y'] = fit_ys
    
    return found_sources

def match_sources(image, sources, field_path, comparison_threshold=50, rad=0.012, platescale_guess=21.8, platescale_tol=0.1):
    ''' 
    Function to find the corresponding RA/Dec positions to image sources, given a particular field.

    Args:
        image (corgidrp.data.Image): Image data as a corgidrp Image object
        sources (astropy.table.Table): Astropy table with columns 'x', 'y' as pixel locations of sources to match
        field_path (str): Full path to directory with search field data (ra, dec, vmag, etc.)
        comparison_threshold (int): How many stars in the field to consider for the initial match
        rad (float): The radius [deg] around the target coordinate for creating a subfield to match image sources to
        platescale_guess (float): An initial guess for the platescale value (default: 21.8 [mas/ pixel])
        platescale_tol (float): A tolerance for finding source matches within a fraction of the initial plate scale guess (default: 0.5)

    Returns:
        matched_sources (astropy.table.Table): Astropy table with columns 'x','y','RA', 'DEC' as pixel locations and corresponding sky positons
        
    '''
    # ensure the search field data has the proper column names
    field = ascii.read(field_path)
    if 'RA' and 'DEC' and 'VMAG' not in field.colnames:
        raise ValueError('field data must have column names [\'RA\',\'DEC\', \'VMAG\']')

    # gather the pixel locations for the (3) brightest sources in the image
    source1, source2, source3 = sources[0], sources[1], sources[2]

    # define the side length to perimeter ratio for the triangle made from these sources [pixels]
    l1, l2, l3 = np.sqrt(np.power(source1['x'] - source2['x'], 2) + np.power(source1['y'] - source2['y'], 2)), np.sqrt(np.power(source2['x'] - source3['x'], 2) + np.power(source2['y'] - source3['y'], 2)), np.sqrt(np.power(source3['x'] - source1['x'], 2) + np.power(source3['y'] - source1['y'], 2))
    perimeter = l1 + l2 + l3

    # the shortest to longest sides get reordered to l1, l2, l3
    l1, l2, l3 = np.sort([l1, l2, l3])

    a, b, c = l1/perimeter, l2/perimeter, l3/perimeter

    # define a search field and load in RA, DEC, Vmag
    field = ascii.read(field_path)
    target = image.pri_hdr['RA'], image.pri_hdr['DEC']
    
    ymid, xmid = image.data.shape   # fit gaussian to find target x,y location (assuming near center)
    pf, fw, targetx, targety = fakes.gaussfit2d(frame= image.data, xguess= (xmid-1)//2, yguess= (ymid-1)//2)

    target_skycoord = SkyCoord(ra= target[0], dec= target[1], unit='deg')
    subfield = field[((field['RA'] >= target[0] - rad) & (field['RA'] <= target[0] + rad) & (field['DEC'] >= target[1] - rad) & (field['DEC'] <= target[1] + rad))]

    bright_order_subfield = subfield.copy()
    bright_order_subfield.sort(keys='VMAG')
    brightest_field = bright_order_subfield[:comparison_threshold]

    # create all combinations of triangles with the brightest field sources
    combos = list(compute_combinations(range(len(brightest_field)), r=3))

    #a_prime, b_prime, c_prime = np.empty(len(combos)), np.empty(len(combos)), np.empty(len(combos))
    skycoords = SkyCoord(ra= brightest_field['RA'], dec= brightest_field['DEC'], unit='deg')
    field_side_lengths = np.empty((len(combos), 3))
    best_sky_ind = np.nan
    smallest_lsq = 1e10
    best_ind = np.nan

    for i, ind in enumerate(combos):
        j, k, l = ind
        s1, s2, s3 = skycoords[j], skycoords[k], skycoords[l]

        len1, len2, len3 = np.sort([s1.separation(s2).mas, s2.separation(s3).mas, s3.separation(s1).mas])

        field_side_lengths[i] = np.array([len1, len2, len3])
        perimeter = len1 + len2 + len3
        ap, bp, cp = len1/perimeter, len2/perimeter, len3/perimeter

        # make sure plate scale is within tolerance of the guess or else discard this possibility
        if ((len1 / l1) > platescale_guess* (1 + platescale_tol)) or ((len2 / l2) > platescale_guess* (1 + platescale_tol)) or ((len3 / l3) > platescale_guess* (1 + platescale_tol)):
            ap, bp, cp = 0, 0, 0
        if ((len1 / l1) < platescale_guess* (1 - platescale_tol)) or ((len2 / l2) < platescale_guess* (1 - platescale_tol)) or ((len3 / l3) < platescale_guess* (1 - platescale_tol)):
            ap, bp, cp = 0, 0, 0

        # find the best fit to the brightest image triangle
        lstsq = (a - ap)**2 + (b - bp)**2 + (c - cp)**2
        if lstsq < smallest_lsq:
            smallest_lsq = lstsq
            best_ind = i
            best_sky_ind = ind

    # now use the side length to separations with best fit triangle to define a pseudo plate scale
    best_l1, best_l2, best_l3 = field_side_lengths[best_ind]
    initial_platescale = np.mean(np.array([best_l1 / l1, best_l2 / l2, best_l3 / l3]))  # [deg/mas]

    # find pseudo north angle from difference in triangle rotations from the target value
    # using found target pixel
  
    # rot_image = np.array([angle_between(((xmid-1) //2, (ymid-1) //2), (s['x'], s['y'])) for s in [source1, source2, source3]])
    rot_image = np.array([angle_between((targetx, targety), (s['x'], s['y'])) for s in [source1, source2, source3]])
    rot_field = np.array([target_skycoord.position_angle(t).deg for t in skycoords[[best_sky_ind]]])

    initial_northangle = np.abs(np.mean(rot_field - rot_image))

    # make a new image header with the pseudo platescale and north angle to find matchings
    # allow for some error window and assign the closest star to each source
    vert_ang = np.radians(initial_northangle)
    pc = np.array([[-np.cos(vert_ang), np.sin(vert_ang)], [np.sin(vert_ang), np.cos(vert_ang)]])
    cdmatrix = pc * (initial_platescale * 0.001) / 3600.

    new_hdr = {}
    new_hdr['CD1_1'] = cdmatrix[0,0]
    new_hdr['CD1_2'] = cdmatrix[0,1]
    new_hdr['CD2_1'] = cdmatrix[1,0]
    new_hdr['CD2_2'] = cdmatrix[1,1]
    # new_hdr['CRPIX1'] = (np.shape(image.data)[1]-1) // 2
    # new_hdr['CRPIX2'] = (np.shape(image.data)[0]-1) // 2
    new_hdr['CRPIX1'] = targetx
    new_hdr['CRPIX2'] = targety
    new_hdr['CTYPE1'] = 'RA---TAN'
    new_hdr['CTYPE2'] = 'DEC--TAN'
    new_hdr['CDELT1'] = (initial_platescale * 0.001) / 3600.
    new_hdr['CDELT2'] = (initial_platescale * 0.001) / 3600.
    new_hdr['CRVAL1'] = target[0]
    new_hdr['CRVAL2'] = target[1]
    w = astropy.wcs.WCS(new_hdr)

    # transform the subfield skycoords to pixel locations
    subfield_skycoords = SkyCoord(ra= subfield['RA'], dec= subfield['DEC'], unit='deg')
    x_sky_to_pix, y_sky_to_pix = astropy.wcs.utils.skycoord_to_pixel(subfield_skycoords, wcs=w)
    # restrict to only the sources that fall within 1024 x 1024 pixels
    image_inds = ((x_sky_to_pix >= 0) & (x_sky_to_pix <= 1024) & (y_sky_to_pix >= 0) & (y_sky_to_pix <= 1024))
    x_predict = x_sky_to_pix[image_inds]
    y_predict = y_sky_to_pix[image_inds]
    subfield_skycoords_in_image = subfield_skycoords[image_inds]

    # for each source in the image, find the closest x, y predicted position and record the corresponding RA, DEC in the table
    matched_ra, matched_dec = np.empty(len(sources)), np.empty(len(sources))

    for i, (x, y)in enumerate(zip(sources['x'], sources['y'])):
        lst = 1e6
        i_match = np.nan
        for ii, (xp, yp) in enumerate(zip(x_predict, y_predict)):
            sq = (x - xp)**2 + (y - yp)**2
            if sq < lst:
                lst = sq
                i_match = ii
        matched_ra[i] = subfield_skycoords_in_image[i_match].ra.value
        matched_dec[i] = subfield_skycoords_in_image[i_match].dec.value
    
    matched_image_to_field = astropy.table.Table()
    matched_image_to_field['x'] = sources['x']
    matched_image_to_field['y'] = sources['y']
    matched_image_to_field['RA'] = matched_ra
    matched_image_to_field['DEC'] = matched_dec

    # append each x,y,RA,DEC string to the fits ext_hdr to save the source matches for reference
    for source in np.arange(len(matched_image_to_field)):
        key = 'star' + str(source + 1)

        string = str(matched_image_to_field[source]['x'])
        for col in ['y','RA','DEC']:
            string += ',' + str(matched_image_to_field[source][col])

        if key not in image.ext_hdr:
            image.ext_hdr[key] = string


    return matched_image_to_field

def fit_distortion_solution(params, fitorder, platescale, rotangle, pos1, meas_offset, sky_offset, meas_errs):
    '''
    Cost function used to fit the legendre polynomials for distortion mapping.

    Args:
        params (list): List of the x and y legendre polynomial coefficients
        fitorder (int): The degree of legendre polynomial being used
        platescale (float): The platescale of the image
        rotangle (float): The north angle of the image
        pos1 (np.array): A (2 x N) array of (x, y) pixel positions for the first star in N pairs
        meas_offset (np.array): A (2 x N) array of (x, y) pixel offset from the first star position for N star pairs
        sky_offset (np.array): A (2 x N) array of (sep, pa) true sky offsets in [mas] and [deg] from the first star position for N pairs 
        meas_errs (np.array): A (2 x N) array of (x, y) pixel errors in measured offsets from the first star position for N pairs

    Returns:
        residuals (list): List of residuals between true and measured star positions
    '''
    
    fitparams = (fitorder + 1)**2
    
    leg_params_x = np.array(params[:fitparams])  # the first half of params are for x fitting
    leg_params_x = leg_params_x.reshape(fitorder+1, fitorder+1)

    leg_params_y = np.array(params[fitparams:]) # the last half are for y fitting
    leg_params_y = leg_params_y.reshape(fitorder+1, fitorder+1)

    total_orders = np.arange(fitorder+1)[:,None] + np.arange(fitorder+1)[None,:]  # creating a 4 x 4 matrix of order numbers (?)

    leg_params_x = leg_params_x / 500**(total_orders)  # making the coefficients sufficiently large for fitting (or else ~0)
    leg_params_y = leg_params_y / 500**(total_orders)

    residuals = []

    binary_offsets = np.copy(meas_offset).T
    star1_pos = np.copy(pos1).T
    # center to center of detector
    star1_pos[:,0] -= 511.        # because leg coeffs are defined around (0,0)
    star1_pos[:,1] -= 511.        # make a new param in the function to pass in detector shape?

    # derive star2 position
    star2_pos = star1_pos + binary_offsets

    # undistort x and y for both star positions
    star1_pos_corr = np.copy(star1_pos)
    star1_pos_corr[:,0] = np.polynomial.legendre.legval2d(star1_pos[:,0], star1_pos[:,1], leg_params_x)
    star1_pos_corr[:,1] = np.polynomial.legendre.legval2d(star1_pos[:,0], star1_pos[:,1], leg_params_y)
    star2_pos_corr = np.copy(star2_pos)
    star2_pos_corr[:,0] = np.polynomial.legendre.legval2d(star2_pos[:,0], star2_pos[:,1], leg_params_x)
    star2_pos_corr[:,1] = np.polynomial.legendre.legval2d(star2_pos[:,0], star2_pos[:,1], leg_params_y)

    # translate offsets from [mas] sep, pa to [pixel] sep, pa
    sky_sep = sky_offset[0]
    # this cant be negative by definition, but is defined from north to east while corr_pa starts at (1,0) 
    sky_pa = sky_offset[1]
    
    true_offset_sep = sky_sep / platescale
    true_offset_pa = sky_pa - rotangle  # this is in degrees
    
    # translate star_pos_corr from x, y to sep, pa
    corr_offset_x = star2_pos_corr[:,0] - star1_pos_corr[:,0] 
    corr_offset_y = star2_pos_corr[:,1] - star1_pos_corr[:,1]
    
    corr_offset_sep = np.sqrt(corr_offset_x**2 + corr_offset_y**2)
    corr_offset_pa = np.degrees(np.arctan2(-corr_offset_x, corr_offset_y))
    # corr_offset_pa = np.degrees(np.arctan2(corr_offset_y, corr_offset_x))  # this is in degrees

    res_sep = corr_offset_sep - true_offset_sep  # this is in pixels
    
    res_pa_arctan_num = np.sin(np.radians(corr_offset_pa - true_offset_pa)) 
    res_pa_arctan_denom = np.cos(np.radians(corr_offset_pa - true_offset_pa))
    res_pa = np.arctan(res_pa_arctan_num / res_pa_arctan_denom) # this is in radians

    # translate pixel error in measurement to sep pa errs
    # sep_err = np.sqrt(meas_errs[0]**2 + meas_errs[1]**2) # this is in 
    sep_err = np.mean([meas_errs[0], meas_errs[1]], axis=0)
    # should be the mean of two errors also 

    ## can assume equal errors in cartesian 

    # pa_err = np.arctan2(-meas_errs[0],  meas_errs[1]) # this is in radians
    # pa_err = np.arctan2(meas_errs[1],  meas_errs[0]) # this is in radians
    pa_err = sep_err / true_offset_sep
    # should be avg of errors divided by sep --> pa err is delta arclength ~~ np.avg(m[1], m[0]) /sep
    # or fit x y res instead of sep pa

    res_sep /= sep_err
    res_pa /= pa_err
    ## translate this back to pixels x/y
    res_x = np.cos(res_pa) * res_sep # this is in pixels now
    res_y = np.sin(res_pa) * res_sep # this is in pixels now
    ## have to compute x y first and then subtract for actual res_x, res_y

    residuals = np.append(residuals, np.array([res_sep, res_pa]).ravel())

    return residuals

def compute_platescale_and_northangle(image, source_info, center_coord, center_radius=0.9):
    """
    Used to find the platescale and north angle of the image. Calculates the platescale for each pair of stars in the image
    and returns the averged platescale. Calculates the north angle for pairs of stars with the center target
    and returns the averged north angle.
    
    Args:
        image (numpy.ndarray): 2D array of image data 
        source_info (astropy.table.Table): Estimated pixel positions of sources and true sky positions, must have column names 'x', 'y', 'RA', 'DEC'
        center_coord (tuple):
            (float): RA coordinate of the target source
            (float): Dec coordinate of the target source
        center_radius (float): Percent of the image radius used to crop the image and compute plate scale and north angle from (default: 1 -- ie: the full image is used)

    Returns:
        platescale (float): Platescale [mas/pixel]
        north_angle (float): Angle between image north and true north [deg]
        
    """

    # load in the image data and source information
    if type(image) != np.ndarray:
        raise TypeError('Image must be 2D numpy.ndarray')

    if type(source_info) != astropy.table.Table:
        raise TypeError('source_info must be an astropy table with columns \'x\',\'y\',\'RA\',\'DEC\'')
    else:
        guesses = source_info
        skycoords = SkyCoord(ra = guesses['RA'], dec= guesses['DEC'], unit='deg', frame='icrs')

    if type(center_coord) != tuple:
        raise TypeError('center_coord must be a tuple coordinate (RA,DEC)')
    else:
        center_coord = SkyCoord(ra = center_coord[0], dec= center_coord[1], unit='deg', frame='icrs')

    # use only center quadrant
    imageshape = np.shape(image)
    cut = 1 - center_radius
    suby, subx = imageshape[0] * cut, imageshape[1] * cut
    center_source_inds = np.where((guesses['x'] >= subx) & (guesses['x'] <= imageshape[1] - subx) & (guesses['y'] >= suby) & (guesses['y'] <= imageshape[0] - suby))
    sub_guesses = guesses[center_source_inds]
    sub_skycoords = skycoords[center_source_inds]

    # Platescale calculation
    # create random combinations of stars
    all_combinations = list(compute_combinations(sub_guesses))
    if len(all_combinations) > 200:
        rand_inds = np.random.randint(low=0, high=len(all_combinations), size=200)
        combo_list = np.array(all_combinations)[rand_inds]
    else:
        combo_list = np.array(all_combinations)

    # gather the skycoord separations for all combinations
    seps = np.empty(len(combo_list))
    for i,c in enumerate(combo_list):
        star1 = sub_skycoords[c[0]]
        star2 = sub_skycoords[c[1]]

        sep = star1.separation(star2).mas
        seps[i] = sep

    # find the separations in pixel space on the image between all combinations
    pixseps = np.empty(len(combo_list))
    for i,c in enumerate(combo_list):
        star1 = sub_guesses[c[0]]
        star2 = sub_guesses[c[1]]

        xguess = star2['x'] - star1['x']
        yguess = star2['y'] - star1['y']
        
        (xoff, yoff), _ = measure_offset(image, xstar_guess=star1['x'], ystar_guess=star1['y'], xoffset_guess= xguess, yoffset_guess= yguess)

        pixsep = np.sqrt(np.power(xoff,2) + np.power(yoff,2))
        pixseps[i] = pixsep

    # estimate the platescale from each combination and find the mean
    platescales = seps / pixseps
    platescale = np.mean(platescales)

    # North angle calculation
    # find the true centerings of the sources in the image from the guesses and save into a table
    xs = np.empty(len(sub_guesses))
    ys = np.empty(len(sub_guesses))
    for i, (gx, gy) in enumerate(zip(sub_guesses['x'], sub_guesses['y'])):
        pf, fw, x, y = fakes.gaussfit2d(frame= image, xguess= gx, yguess=gy)
        xs[i] = x
        ys[i] = y

    sources = astropy.table.Table()
    sources['x'] = xs
    sources['y'] = ys

    # find the sky position angles between the center star and all others
    pa_sky = np.empty(len(sub_skycoords))
    for i, star in enumerate(sub_skycoords):
        pa = center_coord.position_angle(star).deg
        pa_sky[i] = pa

    # find the pixel position angles
    pa_pixel = np.empty(len(sub_guesses))
    for i, (x, y) in enumerate(zip(xs, ys)):
        pa = angle_between(((np.shape(image)[0]-1)//2, (np.shape(image)[1]-1)//2), (x,y))
        pa_pixel[i] = pa

    # find the difference between the measured and true positon angles
    offset = np.empty(len(sub_guesses))
    # locate a potential comparison with self
    if len(np.where((sub_skycoords.ra.value == center_coord.ra.value) & (sub_skycoords.dec.value == center_coord.dec.value))[0]) > 0:
        same_ind = np.where((sub_skycoords.ra.value == center_coord.ra.value) & (sub_skycoords.dec.value == center_coord.dec.value))[0][0]
    else:
        same_ind = None

    for i, (sky, pix) in enumerate(zip(pa_sky, pa_pixel)):
        if i != same_ind:
            numerator = np.sin(np.radians(sky - pix))
            denominator = np.cos(np.radians(sky - pix))
            north_offset = np.degrees(np.arctan(numerator / denominator))
            # if sky > pix:
            #     north_offset = sky - pix
            # else:
            #     north_offset = sky - pix + 360 
            offset[i] = north_offset

    # get rid of the comparison with self if it exists
    if same_ind != None:
        offset = np.delete(offset, same_ind)

    # use the median to avoid bias
    north_angle = np.mean(offset)
    
    return platescale, north_angle

def compute_boresight(image, source_info, target_coordinate, cal_properties):
    """ 
    Used to find the offset between the target and the center of the image.

    Args:
        image (numpy.ndarray): 2D array of image data
        source_info (astropy.table.Table): Estimated pixel positions of sources and true sky positions, must have column names 'x', 'y', 'RA', 'DEC'
        target_coordinate (tuple): 
            (float): RA coordinate of the target source
            (float): DEC coordinate of the target source
        cal_properties (tuple):
            (float): Platescale
            (float): North angle

    Returns:
        image_center_RA (float): RA coordinate of the center pixel
        image_center_DEC (float): Dec coordinate of the center pixel
    
    """
    if type(image) != np.ndarray:
        raise TypeError('Image must be 2D numpy.ndarray')
    
    if type(source_info) != astropy.table.Table:
        raise TypeError('source_info must be an astropy table with columns \'x\',\'y\',\'RA\',\'DEC\'')
    else:
        guesses = source_info
        skycoords = SkyCoord(ra = guesses['RA'], dec= guesses['DEC'], unit='deg', frame='icrs')

    if type(target_coordinate) != tuple:
        raise TypeError('target_coordinate must be tuple (RA,DEC)')

    if type(cal_properties) != tuple:
        raise TypeError('cal_properties must be tuple (platescale, north_angle)')

    # use only center quadrant
    imageshape = np.shape(image)
    quady, quadx = imageshape[0] // 4, imageshape[1] // 4
    center_source_inds = np.where((guesses['x'] >= quadx) & (guesses['x'] <= imageshape[1] - quadx) & (guesses['y'] >= quady) & (guesses['y'] <= imageshape[0] - quady))
    quad_guesses = guesses[center_source_inds]

    # create the predicted image header from found platescale and north angle
    vert_ang = np.radians(cal_properties[1])
    pc = np.array([[-np.cos(vert_ang), np.sin(vert_ang)], [np.sin(vert_ang), np.cos(vert_ang)]])
    cdmatrix = pc * (cal_properties[0] * 0.001) / 3600.

    new_hdr = {}
    new_hdr['CD1_1'] = cdmatrix[0,0]
    new_hdr['CD1_2'] = cdmatrix[0,1]
    new_hdr['CD2_1'] = cdmatrix[1,0]
    new_hdr['CD2_2'] = cdmatrix[1,1]
    new_hdr['CRPIX1'] = np.shape(image)[1] // 2
    new_hdr['CRPIX2'] = np.shape(image)[0] // 2
    new_hdr['CTYPE1'] = 'RA---TAN'
    new_hdr['CTYPE2'] = 'DEC--TAN'
    new_hdr['CDELT1'] = (cal_properties[0] * 0.001) / 3600
    new_hdr['CDELT2'] = (cal_properties[0] * 0.001) / 3600
    new_hdr['CRVAL1'] = target_coordinate[0]
    new_hdr['CRVAL2'] = target_coordinate[1]
    w = astropy.wcs.WCS(new_hdr)

    x_sky_to_pix, y_sky_to_pix = astropy.wcs.utils.skycoord_to_pixel(skycoords, wcs=w)
    x_predict, y_predict = x_sky_to_pix[center_source_inds], y_sky_to_pix[center_source_inds]

    # find offset between measured centers and predicted positions    
    image_centerings = np.zeros((len(quad_guesses), 2))
    boresights = np.zeros((len(quad_guesses), 2))
    searchrad = 5
    for i, (xg, yg) in enumerate(zip(quad_guesses['x'], quad_guesses['y'])):
        p, f, xi_center, yi_center = fakes.gaussfit2d(frame= image, xguess= xg, yguess= yg, searchrad=searchrad)
        x_off = xi_center - x_predict[i]
        y_off = yi_center - y_predict[i]
        boresights[i,:] = [x_off, y_off]
        image_centerings[i,:] = [xi_center, yi_center]

    # average all offsets in x,y directions
    boresight_x, boresight_y = np.mean(boresights[:,0]), np.mean(boresights[:,1])

    # convert back to RA, DEC
    image_center_RA = target_coordinate[0] - ((boresight_x * cal_properties[0]) * astropy.units.mas).to(astropy.units.deg).value
    image_center_DEC = target_coordinate[1] - ((boresight_y * cal_properties[0]) * astropy.units.mas).to(astropy.units.deg).value

    return image_center_RA, image_center_DEC

def format_distortion_inputs(input_dataset, source_matches, ref_star_pos, position_error=None):
    ''' Function that formats the input data for the distortion map computation * must be run before compute_distortion *
    
    Args:
        input_dataset (corgidrp.data.dataset): corgidrp dataset object with images to compute the distortion from
        source_matches (list of astropy.table.Table() objects): List of length N for N frames in the input dataset. Tables must columns 'x','y','RA','DEC' as pixel locations and corresponding sky positons
        ref_star_pos (list of astropy.table.Table() objects): List of length N for N frames. Tables must have column names 'x', 'y', 'RA', 'DEC' for the position of the reference star to compute pairs with
        position_error (NoneType or int): If int, this is the uniform error value assumed for the offset between pairs of stars in both x and y
                        Should be changed later to accept non-uniform errors
        
    Returns:
        first_stars (np.array): 2D array of the (x, y) pixel positions for the first star in every star pair
        offsets (np.array): 2D array of the (delta_x, delta_y) values for each star from the first star position
        true_offsets (np.array): 2D array of the (delta_ra, delta_dec) offsets between the matched stars in the reference field
        errs (np.array): 2D array of the (x_err, y_err) error in the measured pixel positions
    '''
    ## Create arrays to store values in
    dxs, dys = np.array([]), np.array([])
    xerrs, yerrs = np.array([]), np.array([])
    firstxs, firstys = np.array([]), np.array([])
    seps, pas = np.array([]), np.array([])

    ## Loop over every frame in the dataset
    for frame_ind in range(len(input_dataset)):
        input_image = input_dataset[frame_ind].data

        # create all combinations of the target star with all others
        combo_list = range(len(source_matches[frame_ind]))
        skycoords = SkyCoord(ra= source_matches[frame_ind]['RA'], dec= source_matches[frame_ind]['DEC'], unit='deg', frame='icrs')
        target_coord = SkyCoord(ra= ref_star_pos[frame_ind]['RA'], dec= ref_star_pos[frame_ind]['DEC'], unit='deg', frame='icrs')
    
        for pair_ind in combo_list:
            # get the pixel offset
            star1 = ref_star_pos[frame_ind]
            star2 = source_matches[frame_ind][pair_ind]
    
            x_guess = star2['x'] - star1['x']
            y_guess = star2['y'] - star1['y']
        
            (dx, dy), (xfit_err, yfit_err, _) = measure_offset(input_image, star2['x'], star2['y'], x_guess, y_guess, guessflux=10000)
    
            # get the true sky offset [mas]
            true1 = target_coord
            true2 = skycoords[pair_ind]
        
            # get true sky separation and position angle
            true_sep = true1.separation(true2).mas
            true_pa = true1.position_angle(true2).deg
            
            dxs = np.append(dxs, dx)
            dys = np.append(dys, dy)
            firstxs = np.append(firstxs, star1['x'])
            firstys = np.append(firstys, star1['y'])
            seps = np.append(seps, true_sep)
            pas = np.append(pas, true_pa)
    
            if type(position_error) == type(None):
                xerrs = np.append(xerrs, xfit_err)
                yerrs = np.append(yerrs, yfit_err)
            else:
                xerrs = np.append(xerrs, position_error)
                yerrs = np.append(yerrs, position_error)
   
    # join arrays and reshape to (1, 2, N)
    offsets = np.array([dxs, dys])
    first_stars = np.array([firstxs, firstys])
    true_offsets = np.array([seps, pas])
    errs = np.array([xerrs, yerrs])

    return first_stars, offsets, true_offsets, errs

def compute_distortion(input_dataset, pos1, meas_offset, sky_offset, meas_errs, platescale, northangle, fitorder=3, initial_guess=None):
    ''' 
    Function that computes the legendre polynomial coefficients that describe the image distortion map * must run format_disotrtio_inputs() first *

    Args:
        input_dataset (corgidrp.data.Dataset): corgidrp dataset object with images to compute the distortion from
        pos1 (np.array): 2D array of the (x, y) pixel positions for the first star in every star pair
        meas_offset (np.array): 2D array of the (delta_x, delta_y) values for each star from the first star position
        sky_offset (np.array): 2D array of the (delta_ra, delta_dec) offsets between the matched stars in the reference field
        meas_errs (np.array): 2D array of the (x_err, y_err) error in the measured pixel positions
        platescale (float): Platescale value to use in computing distortion
        northangle (float): Northangle value to use in computing distortion 
        fitorder (int): The order of legendre polynomial to fit to the image distortion (default: 3)
        initial_guess (np.array): Initial guess of fitting parameters (legendre coefficients) length based on fitorder (2 * (fitorder+1)**2), (default: None)

    Returns:
        distortion_coeffs (tuple): The legendre coefficients (np.array) and polynomial order used for the fit (int)

    '''

    ## SET FITTING PARAMS
    # assume all images in dataset have the same shape
    input_image = input_dataset[0].data
    x0 = np.shape(input_image)[1] // 2
    y0 = np.shape(input_image)[0] // 2
    
    # define fitting params            
    fitparams = (fitorder + 1)**2
    
    # initial guesses for the legendre coeffs if none are passed
    if initial_guess is None:
        initial_guess = [0 for _ in range(fitorder+1)] + [500,] + [0 for _ in range(fitparams - fitorder - 2)] + [0,500] + [0 for _ in range(fitparams-2)]
    
    ## OPTIMIZE 
    # first_stars_, offsets_, true_offsets_, errs_ = first_stars, offsets, true_offsets, errs
    (distortion_coeffs, _) = optimize.leastsq(fit_distortion_solution, initial_guess, 
                                              args=(fitorder, platescale, 
                                                northangle, pos1, meas_offset, 
                                                sky_offset, meas_errs))

    return (distortion_coeffs, fitorder)
  
  
def boresight_calibration(input_dataset, field_path='JWST_CALFIELD2020.csv', field_matches=None, find_threshold=10, fwhm=7, mask_rad=1, 
                          comparison_threshold=50, search_rad=0.012, platescale_guess=21.8, platescale_tol=0.1, center_radius=0.9, 
                          frames_to_combine=None, find_distortion=False, fitorder=3, position_error=None, initial_dist_guess=None):
    """
    Perform the boresight calibration of a dataset.
    
    Args:
        input_dataset (corgidrp.data.Dataset): Dataset containing a images for astrometric calibration
        field_path (str): Full path to file with search field data (ra, dec, vmag, etc.) (default: 'JWST_CALFIELD2020.csv')
        field_matches (list of str or astropy.table.Table): List of full paths to files or astropy tables with calibration field matches for each image in the dataset (x, y, ra, dec), if single str the same filepath used for all frames,nif None, automated source matching is used (default: None)
        find_threshold (int): Number of stars to find (default 10)
        fwhm (float): Full width at half maximum of the stellar psf (default: 7, ~fwhm for a normal distribution with sigma=3)
        mask_rad (int): Radius of mask for stars [in fwhm] (default: 1)
        comparison_threshold (int): How many stars in the field to consider for the initial match (default: 50)
        search_rad (float): The radius [deg] around the target coordinate for creating a subfield to match image sources to
        platescale_guess (float): An initial guess for the platescale value (default: 21.8 [mas/ pixel])
        platescale_tol (float): A tolerance for finding source matches within a fraction of the initial plate scale guess (default: 0.1)
        center_radius (float): Percent of the image to compute plate scale and north angle from, centered around the image center (default: 0.9 -- ie: 90% of the image is used)
        frames_to_combine (int): The number of frames to combine in a dataset (default: None)
        find_distortion (boolean): Used to determine if distortion map coeffs will be computed (default: False)
        fitorder (int): The order of legendre polynomials used to fit the distortion map (default: 3)
        position_error (NoneType or int): If int, this is the uniform error value assumed for the offset between pairs of stars in both x and y
        initial_dist_guess (np.array): An initial guess of legendre coefficients used for fitting distortion, if None will use coeffs associated with no distortion (default: None)

    Returns:
        corgidrp.data.AstrometricCalibration: Astrometric Calibration data object containing image center coords in (RA,DEC), platescale, and north angle
        
    """
    # load in the data considering multiple frames in the data
    dataset = input_dataset.copy()

    # load in the source matches if automated source finder is not being used
    matched_sources_multiframe = []
    if field_matches is not None:
        if len(field_matches) == 1: # single str or astropy.table case
            for i in range(len(dataset)):
                if type(field_matches[0]) == str:
                    matched_sources = ascii.read(field_matches[0])
                    matched_sources_multiframe.append(matched_sources)
                else:
                    matched_sources_multiframe.append(field_matches[0])
        # elif len(field_matches) == len(dataset): # this needs to be if the len(field_matches >1)
        elif len(field_matches) > 1:  # unique matches for each frame case
            if len(field_matches) != len(dataset):
                raise TypeError('field_matches must be a single str/ astropy.table OR the same length as input_dataset')
            else:
                for i in range(len(field_matches)):
                    if type(field_matches[0]) == str:
                        matched_sources = ascii.read(field_matches[i])
                        matched_sources_multiframe.append(matched_sources)
                    else:
                        matched_sources_multiframe = field_matches
        # else:
        #     raise TypeError('field_matches must be a single str or the same length as input_dataset')

    # load in field data to refer to
    if field_path == 'JWST_CALFIELD2020.csv':
        full_field_path = os.path.join(os.path.dirname(__file__), "data", field_path)
        field_path = full_field_path

    # combine data frames if requested
    if frames_to_combine is not None:
        num_frames = len(input_dataset)
        data_array = []
        for frame in range(num_frames):
            data_array.append(input_dataset[frame].data)

        image_objects = []
        count = 0
        while count < num_frames:
            count += frames_to_combine
            if count >= num_frames:
                sub_array = data_array[count - frames_to_combine:]
            else:
                sub_array = data_array[count - frames_to_combine: count]

            comb = np.mean(sub_array, axis=0)
            im = corgidrp.data.Image(comb, pri_hdr=input_dataset[count - frames_to_combine].pri_hdr, ext_hdr=input_dataset[0].ext_hdr)
            image_objects.append(im)
        
        dataset = corgidrp.data.Dataset(image_objects)

    # create a place to store all the calibration measurements
    astroms = []
    target_coord_tables = []

    hold_matches = []
    for i in range(len(dataset)):
        in_dataset = corgidrp.data.Dataset([dataset[i]])
        image = dataset[i].data

        # call the target coordinates from the image header
        target_coordinate = (dataset[i].pri_hdr['RA'], dataset[i].pri_hdr['DEC'])
        target_coord_tab = astropy.table.Table()
        target_coord_tab['x'] = [(np.shape(image)[1]-1) // 2]    # assume the target is at the center of the image
        target_coord_tab['y'] = [(np.shape(image)[0]-1) // 2]
        target_coord_tab['RA'] = [target_coordinate[0]]
        target_coord_tab['DEC'] = [target_coordinate[1]]
        target_coord_tables.append(target_coord_tab)

        # run automated source finder if field_matches are passed but distortion is also being computed
        # since we want to use the auto found sources in the plate scale and north angle computation even though 
        # matches are passed in for the distortion 


        # if field_matches is not None:

        # if field_matches is not None and find_distortion is True: # this is the case when matched sources are passed specifically for ps and na
        #     matched_sources = matched_sources_multiframe[i]
        # else: # this is the case when the initially passed matches are only meant for the distortion computation, so we want auto found matches for ps 
        #     found_sources = find_source_locations(image, threshold=find_threshold, fwhm=fwhm, mask_rad=mask_rad)
        #     matched_sources = match_sources(dataset[i], found_sources, field_path, comparison_threshold=comparison_threshold, rad=search_rad, platescale_guess=platescale_guess, platescale_tol=platescale_tol)
            
            
            # matched_sources_multiframe.append(matched_sources)  ## dont need to append these to the larger list because they are only used here for ps and na
            # maybe there has to be a third case where we havent passed in matches but want distortion correction so we need to use the auto ones

        # compute the calibration properties
        found_sources = find_source_locations(image, threshold=find_threshold, fwhm=fwhm, mask_rad=mask_rad)
        matched_sources = match_sources(dataset[i], found_sources, field_path, comparison_threshold=comparison_threshold, rad=search_rad, platescale_guess=platescale_guess, platescale_tol=platescale_tol)
        if len(hold_matches) < 1:
            hold_matches.append(matched_sources)

        cal_properties = compute_platescale_and_northangle(image, source_info=matched_sources, center_coord=target_coordinate, center_radius=center_radius)
        ra, dec = compute_boresight(image, source_info=matched_sources, target_coordinate=target_coordinate, cal_properties=cal_properties)

        # return a single AstrometricCalibration data file
        astrom_data = np.array([ra, dec, cal_properties[0], cal_properties[1], np.inf, np.inf])
        astrom_cal = corgidrp.data.AstrometricCalibration(astrom_data, pri_hdr=dataset[i].pri_hdr, ext_hdr=dataset[i].ext_hdr, input_dataset=in_dataset)
        astroms.append(astrom_cal)

    # average the calibration properties over all frames
    avg_ra = np.mean([astro.boresight[0] for astro in astroms])
    avg_dec = np.mean([astro.boresight[1] for astro in astroms])
    avg_platescale = np.mean([astro.platescale for astro in astroms])
    avg_northangle = np.mean([astro.northangle for astro in astroms])

    # compute the distortion map coeffs
    if find_distortion:
        # use the passed in matched sources for distortion
        # matched_sources = matched_sources_multiframe
        matched_sources = hold_matches
        first_stars, offsets, true_offsets, errs = format_distortion_inputs(input_dataset, source_matches=matched_sources, ref_star_pos=target_coord_tables, position_error=position_error)
        distortion_coeffs, order = compute_distortion(input_dataset, first_stars, offsets, true_offsets, errs, platescale=avg_platescale, northangle=avg_northangle, fitorder=fitorder, initial_guess=initial_dist_guess)
    else:
        # set default coeffs to produce zero distortion
        fitparams = (fitorder + 1)**2
        zero_dist = [0 for _ in range(fitorder+1)] + [500,] + [0 for _ in range(fitparams - fitorder - 2)] + [0,500] + [0 for _ in range(fitparams-2)]
        distortion_coeffs = np.array(zero_dist)
        order = fitorder

    astromcal_data = np.concatenate((np.array([avg_ra, avg_dec, avg_platescale, avg_northangle]), np.array(distortion_coeffs), np.array([order])), axis=0)

    astroms_dataset = corgidrp.data.Dataset(astroms)
    avg_cal = corgidrp.data.AstrometricCalibration(astromcal_data, pri_hdr=input_dataset[0].pri_hdr, ext_hdr=input_dataset[0].ext_hdr, input_dataset=astroms_dataset)
        
    # update the history
    history_msg = "Boresight calibration completed"
    astrom_cal_dataset = corgidrp.data.Dataset([avg_cal])
    astrom_cal_dataset.update_after_processing_step(history_msg)
    ## history message should be added to the input dataset(?)
    input_dataset.update_after_processing_step(history_msg)

    return avg_cal<|MERGE_RESOLUTION|>--- conflicted
+++ resolved
@@ -252,30 +252,6 @@
     return np.sqrt(sep1**2 + sep2**2 - (2 * sep1 * sep2 * np.cos((pa1-pa2)*np.pi/180.)))
 
 def seppa2dxdy(sep_pix,pa_deg):
-<<<<<<< HEAD
-    """Converts position in separation (pixels from some center) and position angle 
-    (counterclockwise from north) to separation in x and y pixels from the center.
-
-    Args:
-        sep_pix (float): Separation in pixels
-        pa_deg (float): Position angle in degrees (counterclockwise from North)
-
-    Returns:
-        tuple: delta x and delta y (pixels) from the center 
-    """
-    dx = sep_pix * np.sin(pa_deg * np.pi/180.)
-    dy = sep_pix * np.cos(pa_deg * np.pi/180.)
-
-    return dx, dy
-
-def seppa2xy(sep_pix,pa_deg,cenx,ceny):
-    """Converts position in separation (pixels from some center) and position angle 
-    (counterclockwise from north) to separation in x and y pixels from the center.
-
-    Args:
-        sep_pix (float): Separation in pixels
-        pa_deg (float): Position angle in degrees (counterclockwise from North)
-=======
     """Converts position in separation (pixels from some reference center) and position angle 
     (counterclockwise from north) to separation in x and y pixels from the center.
 
@@ -298,27 +274,18 @@
     Args:
         sep_pix (float or np.array): Separation in pixels
         pa_deg (float or np.array): Position angle in degrees (counterclockwise from North)
->>>>>>> e6190fa3
         cenx (float): X location of center reference pixel. (0,0) is center of bottom left pixel
         ceny (float): Y location of center reference pixel. (0,0) is center of bottom left pixel
 
     Returns:
-<<<<<<< HEAD
-        tuple: x and y pixel location. (0,0) is center of bottom left pixel.
-=======
         np.array: x and y pixel location. (0,0) is center of bottom left pixel.
->>>>>>> e6190fa3
     """
     dx, dy = seppa2dxdy(sep_pix,pa_deg)
 
     x = dx + cenx
     y = dy + ceny
 
-<<<<<<< HEAD
-    return x, y
-=======
     return np.array([x, y])
->>>>>>> e6190fa3
 
 def find_source_locations(image_data, threshold=10, fwhm=7, mask_rad=1):
     ''' 
