import os
import numpy as np
import numpy.ma as ma
import astropy.io.fits as fits
import astropy.time as time
import pandas as pd
<<<<<<< HEAD
import pyklip
from pyklip.instruments.Instrument import Data as pyKLIP_Data
from astropy import wcs

=======
import copy
>>>>>>> 6208510d
import corgidrp

class Dataset():
    """
    A sequence of data of the same kind. Can be indexed and looped over

    Args:
        frames_or_filepaths (list): list of either filepaths or data objects (e.g., Image class)

    Attributes:
        all_data (np.array): an array with all the data combined together. First dimension is always number of images
        frames (np.array): list of data objects (probably corgidrp.data.Image)
    """
    def __init__(self, frames_or_filepaths):
        """
        Args:
            frames_or_filepaths (list): list of either filepaths or data objects (e.g., Image class)
        """
        if len(frames_or_filepaths) == 0:
            raise ValueError("Empty list passed in")

        if isinstance(frames_or_filepaths[0], str):
            # list of filepaths
            # TODO: do some auto detection of the filetype, but for now assume it is an image file
            self.frames = []
            for filepath in frames_or_filepaths:
                self.frames.append(Image(filepath))
        else:
            # list of frames
            self.frames = frames_or_filepaths

        # turn lists into np.array for indexing behavior
        if isinstance(self.frames, list):
            self.frames = np.array(self.frames) # list of objects

        # create 3-D cube of all the data
        self.all_data = np.array([frame.data for frame in self.frames])
        self.all_err = np.array([frame.err for frame in self.frames])
        self.all_dq = np.array([frame.dq for frame in self.frames])
        # do a clever thing to point all the individual frames to the data in this cube
        # this way editing a single frame will also edit the entire datacube
        for i, frame in enumerate(self.frames):
            frame.data = self.all_data[i]
            frame.err = self.all_err[i]
            frame.dq = self.all_dq[i]

    def __iter__(self):
        return self.frames.__iter__()

    def __getitem__(self, indices):
        if isinstance(indices, int):
            # return a single element of the data
            return self.frames[indices]
        else:
            # return a subset of the dataset
            return Dataset(self.frames[indices])

    def __len__(self):
        return len(self.frames)

    def save(self, filedir=None, filenames=None):
        """
        Save each file of data in this dataset into directory

        Args:
            filedir (str): directory to save the files. Default: the existing filedir for each file
            filenames (list): a list of output filenames for each file. Default: unchanged filenames

        """
        # if filenames are not passed, use the default ones
        if filenames is None:
            filenames = []
            for frame in self.frames:
                filename = frame.filename
                filenames.append(frame.filename)

        for filename, frame in zip(filenames, self.frames):
            frame.save(filename=filename, filedir=filedir)

    def update_after_processing_step(self, history_entry, new_all_data=None, new_all_err = None, new_all_dq = None, header_entries = None):
        """
        Updates the dataset after going through a processing step

        Args:
            history_entry (str): a description of what processing was done. Mention reference files used.
            new_all_data (np.array): (optional) Array of new data. Needs to be the same shape as `all_data`
            new_all_err (np.array): (optional) Array of new err. Needs to be the same shape as `all_err` except of second dimension
            new_all_dq (np.array): (optional) Array of new dq. Needs to be the same shape as `all_dq`
            header_entries (dict): (optional) a dictionary {} of ext_hdr and err_hdr entries to add or update
        """
        # update data if necessary
        if new_all_data is not None:
            if new_all_data.shape != self.all_data.shape:
                raise ValueError("The shape of new_all_data is {0}, whereas we are expecting {1}".format(new_all_data.shape, self.all_data.shape))
            self.all_data[:] = new_all_data # specific operation overwrites the existing data rather than changing pointers
        if new_all_err is not None:
            if new_all_err.shape[-2:] != self.all_err.shape[-2:] or new_all_err.shape[0] != self.all_err.shape[0]:
                raise ValueError("The shape of new_all_err is {0}, whereas we are expecting {1}".format(new_all_err.shape, self.all_err.shape))
            self.all_err = new_all_err
        if new_all_dq is not None:
            if new_all_dq.shape != self.all_dq.shape:
                raise ValueError("The shape of new_all_dq is {0}, whereas we are expecting {1}".format(new_all_dq.shape, self.all_dq.shape))
            self.all_dq[:] = new_all_dq # specific operation overwrites the existing data rather than changing pointers

        # update history and header entries
        for img in self.frames:
            img.ext_hdr['HISTORY'] = history_entry
            if header_entries:
                for key, value in header_entries.items():
                    img.ext_hdr[key] = value
                    img.err_hdr[key] = value


    def copy(self, copy_data=True):
        """
        Make a copy of this dataset, including all data and headers.
        Data copying can be turned off if you only want to modify the headers
        Headers should always be copied as we should modify them any time we make new edits to the data

        Args:
            copy_data (bool): (optional) whether the data should be copied. Default is True

        Returns:
            corgidrp.data.Dataset: a copy of this dataset
        """
        # there's a smarter way to manage memory, but to keep the API simple, we will avoid it for now
        new_frames = [frame.copy(copy_data=copy_data) for frame in self.frames]
        new_dataset = Dataset(new_frames)

        return new_dataset

    def add_error_term(self, input_error, err_name):
        """
        Calls Image.add_error_term() for each frame.
        Updates Dataset.all_err.

        Args:
          input_error (np.array): 2-d or 3-d error layer
          err_name (str): name of the uncertainty layer
        """
        if input_error.ndim == 3:
            for i,frame in enumerate(self.frames):
                frame.add_error_term(input_error[i], err_name)

        elif input_error.ndim ==2:
            for frame in self.frames:
                frame.add_error_term(input_error, err_name)

        else:
            raise ValueError("input_error is not either a 2D or 3D array.")

        # Preserve pointer links between Dataset.all_err and Image.err
        self.all_err = np.array([frame.err for frame in self.frames])
        for i, frame in enumerate(self.frames):
            frame.err = self.all_err[i]

    def rescale_error(self, input_error, err_name):
        """
        Calls Image.rescale_errors() for each frame.
        Updates Dataset.all_err

        Args:
          input_error (np.array): 2-d error layer or 3-d layer
          err_name (str): name of the uncertainty layer
        """
        if input_error.ndim == 3:
            for i,frame in enumerate(self.frames):
                frame.rescale_error(input_error[i], err_name)

        elif input_error.ndim ==2:
            for frame in self.frames:
                frame.rescale_error(input_error, err_name)

        else:
            raise ValueError("input_error is not either a 2D or 3D array.")

        # Preserve pointer links between Dataset.all_err and Image.err
        self.all_err = np.array([frame.err for frame in self.frames])
        for i, frame in enumerate(self.frames):
            frame.err = self.all_err[i]

    def split_dataset(self, prihdr_keywords=None, exthdr_keywords=None):
        """
        Splits up this dataset into multiple smaller datasets that have the same set of header keywords
        The code uses all keywords together to determine an unique group

        Args:
            prihdr_keywords (list of str): list of primary header keywords to split
            exthdr_keywords (list of str): list of 1st extension header keywords to split on

        Returns:
            list of datasets: list of sub datasets
            list of tuples: list of each set of unique header keywords. pri_hdr keywords occur before ext_hdr keywords
        """
        if prihdr_keywords is None and exthdr_keywords is None:
            raise ValueError("No prihdr or exthdr keywords passed in to split dataset")

        col_names = []
        col_vals = []
        if prihdr_keywords is not None:
            for key in prihdr_keywords:
                dataset_vals = [frame.pri_hdr[key] for frame in self.frames]

                col_names.append(key)
                col_vals.append(dataset_vals)

        if exthdr_keywords is not None:
            for key in exthdr_keywords:
                dataset_vals = [frame.ext_hdr[key] for frame in self.frames]

                col_names.append(key)
                col_vals.append(dataset_vals)

        all_data = np.array(col_vals).T

        # track all combinations
        df = pd.DataFrame(data=all_data, columns=col_names)

        grouped = df.groupby(col_names)

        unique_vals = list(grouped.indices.keys()) # each unique set of values
        split_datasets = []
        for combo in grouped.indices:
            dataset_indices = grouped.indices[combo]
            sub_dataset = self[dataset_indices]
            split_datasets.append(sub_dataset)

        return split_datasets, unique_vals

class Image():
    """
    Base class for 2-D image data. Data can be created by passing in the data/header explicitly, or
    by passing in a filepath to load a FITS file from disk

    Args:
        data_or_filepath (str or np.array): either the filepath to the FITS file to read in OR the 2D image data
        pri_hdr (astropy.io.fits.Header): the primary header (required only if raw 2D data is passed in)
        ext_hdr (astropy.io.fits.Header): the image extension header (required only if raw 2D data is passed in)
        err (np.array): 2-D/3-D uncertainty data
        dq (np.array): 2-D data quality, 0: good. Other values track different causes for bad pixels and other pixel-level effects in accordance with the DRP implementation document.x
        err_hdr (astropy.io.fits.Header): the error extension header
        dq_hdr (astropy.io.fits.Header): the data quality extension header
        hdu_list (astropy.io.fits.HDUList): an astropy HDUList object that contains any other extension types. 

    Attributes:
        data (np.array): 2-D data for this Image
        err (np.array): 2-D uncertainty
        dq (np.array): 2-D data quality
        pri_hdr (astropy.io.fits.Header): primary header
        ext_hdr (astropy.io.fits.Header): image extension header. Generally this header will be edited/added to
        err_hdr (astropy.io.fits.Header): the error extension header
        dq_hdr (astropy.io.fits.Header): the data quality extension header
        hdu_list (astropy.io.fits.HDUList): an astropy HDUList object that contains any other extension types.
        filename (str): the filename corresponding to this Image
        filedir (str): the file directory on disk where this image is to be/already saved.
        filepath (str): full path to the file on disk (if it exists)
    """
    def __init__(self, data_or_filepath, pri_hdr=None, ext_hdr=None, err = None, dq = None, err_hdr = None, dq_hdr = None, input_hdulist = None):
        if isinstance(data_or_filepath, str):
            # a filepath is passed in
            with fits.open(data_or_filepath, ignore_missing_simple=True) as hdulist:
                
                #Pop out the primary header
                self.pri_hdr = hdulist.pop(0).header
                #Pop out the image extension
                first_hdu = hdulist.pop(0)
                self.ext_hdr = first_hdu.header
                self.data = first_hdu.data

                #A list of extensions
                self.hdu_names = [hdu.name for hdu in hdulist]

                # we assume that if the err and dq array is given as parameter they supersede eventual err and dq extensions
                if err is not None:
                    if np.shape(self.data) != np.shape(err)[-self.data.ndim:]:
                        raise ValueError("The shape of err is {0} while we are expecting shape {1}".format(err.shape[-self.data.ndim:], self.data.shape))
                    #we want to have a 3 dim error array
                    if err.ndim > 2:
                        self.err = err
                    else:
                        self.err = err.reshape((1,)+err.shape)
                elif "ERR" in self.hdu_names:
                    err_hdu = hdulist.pop("ERR")
                    self.err = err_hdu.data
                    self.err_hdr = err_hdu.header
                    if self.err.ndim == 2:
                        self.err = self.err.reshape((1,)+self.err.shape)
                else:
                    self.err = np.zeros((1,)+self.data.shape)

                if dq is not None:
                    if np.shape(self.data) != np.shape(dq):
                        raise ValueError("The shape of dq is {0} while we are expecting shape {1}".format(dq.shape, self.data.shape))
                    self.dq = dq
                
                elif "DQ" in self.hdu_names:
                    dq_hdu = hdulist.pop("DQ")
                    self.dq = dq_hdu.data
                    self.dq_hdr = dq_hdu.header
                else:
                    self.dq = np.zeros(self.data.shape, dtype = int)


                if input_hdulist is not None:
                    this_hdu_list = [hdu.copy() for hdu in input_hdulist]
                else: 
                    #After the data, err and dqs are popped out, the rest of the hdulist is stored in hdu_list
                    this_hdu_list = [hdu.copy() for hdu in hdulist]
                self.hdu_list = fits.HDUList(this_hdu_list)
                

            # parse the filepath to store the filedir and filename
            filepath_args = data_or_filepath.split(os.path.sep)
            if len(filepath_args) == 1:
                # no directory info in filepath, so current working directory
                self.filedir = "."
                self.filename = filepath_args[0]
            else:
                self.filename = filepath_args[-1]
                self.filedir = os.path.sep.join(filepath_args[:-1])

        else:
            # data has been passed in directly
            # creation of a new file in DRP eyes
            if pri_hdr is None or ext_hdr is None:
                raise ValueError("Missing primary and/or extension headers, because you passed in raw data")
            self.pri_hdr = pri_hdr
            self.ext_hdr = ext_hdr
            self.data = data_or_filepath
            self.filedir = "."
            self.filename = ""

            # self.hdu_names = [hdu.name for hdu in self.hdu_list]

            if err is not None:
                if np.shape(self.data) != np.shape(err)[-self.data.ndim:]:
                    raise ValueError("The shape of err is {0} while we are expecting shape {1}".format(err.shape[-self.data.ndim:], self.data.shape))
                #we want to have a 3 dim error array
                if err.ndim > 2:
                    self.err = err
                else:
                    self.err = err.reshape((1,)+err.shape)
            else:
                self.err = np.zeros((1,)+self.data.shape)

            if dq is not None:
                if np.shape(self.data) != np.shape(dq):
                    raise ValueError("The shape of dq is {0} while we are expecting shape {1}".format(dq.shape, self.data.shape))
                self.dq = dq
            else:
                self.dq = np.zeros(self.data.shape, dtype = int)

            #The default hdu extensions
            self.hdu_names = ["ERR", "DQ"]

            #Take the input hdulist or make a blank one. 
            if input_hdulist is not None:
                this_hdu_list = [hdu.copy() for hdu in input_hdulist]
                self.hdu_list = fits.HDUList(this_hdu_list)
                #Keep track of the names 
                for hdu in input_hdulist:
                    self.hdu_names.append(hdu.name)
            else: 
                self.hdu_list = fits.HDUList()

            
            
            #A list of extensions
            

            # record when this file was created and with which version of the pipeline
            self.ext_hdr.set('DRPVERSN', corgidrp.__version__, "corgidrp version that produced this file")
            self.ext_hdr.set('DRPCTIME', time.Time.now().isot, "When this file was saved")

        
        # we assume that if the err_hdr and dq_hdr is given as parameter they supersede eventual existing err_hdr and dq_hdr
        if err_hdr is not None:
            self.err_hdr = err_hdr
        if dq_hdr is not None:
            self.dq_hdr = dq_hdr
        if not hasattr(self, 'err_hdr'):
            self.err_hdr = fits.Header()
        self.err_hdr["EXTNAME"] = "ERR"
        if not hasattr(self, 'dq_hdr'):
            self.dq_hdr = fits.Header()
        self.dq_hdr["EXTNAME"] = "DQ"

        # discard individual errors if we aren't tracking them but multiple error terms are passed in
        if not corgidrp.track_individual_errors and self.err.shape[0] > 1:
            num_errs = self.err.shape[0] - 1
            # delete keywords specifying the error of each individual slice
            for i in range(num_errs):
                del self.err_hdr['Layer_{0}'.format(i + 2)]
            self.err = self.err[:1] # only save the total err, preserve 3-D shape
        self.err_hdr['TRK_ERRS'] = corgidrp.track_individual_errors # specify whether we are tracing errors

        # the DRP needs to make sure certain keywords are set in its reduced products
        # check those here, and if not, set them. 
        # by default, assume desmear and CTI correction are not applied by default
        # and they can be toggled to true after their step functions are run
        if not 'DESMEAR' in self.ext_hdr:
            self.ext_hdr.set('DESMEAR', False, "Was desmear applied to this frame?")
        if not 'CTI_CORR' in self.ext_hdr:
            self.ext_hdr.set('CTI_CORR', False, "Was CTI correction applied to this frame?")
        if not 'IS_BAD' in self.ext_hdr:
            self.ext_hdr.set('IS_BAD', False, "Was this frame deemed bad?")




    # create this field dynamically
    @property
    def filepath(self):
        return os.path.join(self.filedir, self.filename)


    def save(self, filedir=None, filename=None):
        """
        Save file to disk with user specified filepath

        Args:
            filedir (str): filedir to save to. Use self.filedir if not specified
            filename (str): filepath to save to. Use self.filename if not specified
        """
        if filename is not None:
            self.filename = filename
        if filedir is not None:
            self.filedir = filedir

        if len(self.filename) == 0:
            raise ValueError("Output filename is not defined. Please specify!")

        prihdu = fits.PrimaryHDU(header=self.pri_hdr)
        exthdu = fits.ImageHDU(data=self.data, header=self.ext_hdr)
        hdulist = fits.HDUList([prihdu, exthdu])

        errhdu = fits.ImageHDU(data=self.err, header = self.err_hdr)
        hdulist.append(errhdu)

        dqhdu = fits.ImageHDU(data=self.dq, header = self.dq_hdr)
        hdulist.append(dqhdu)

        for hdu in self.hdu_list:
            hdulist.append(hdu)

        hdulist.writeto(self.filepath, overwrite=True)
        hdulist.close()

    def _record_parent_filenames(self, input_dataset):
        """
        Record what input dataset was used to create this Image.
        This assumes many Images were used to make this single Image.
        Also tracks images that were used to make the images that make this image.
        Record is stored in the ext header.

        Args:
            input_dataset (corgidrp.data.Dataset): the input dataset that were combined together to make this image
        """

        parent_filenames = set()
        # go through filenames and also check each frames parents
        for img in input_dataset:
            parent_filenames.add(img.filename)
            # also check if this frame has parent frames. keep trakc of them too
            if 'DRPNFILE' in img.ext_hdr:
                for j in range(img.ext_hdr['DRPNFILE']):
                    parent_filenames.add(img.ext_hdr['FILE{0}'.format(j)])
        
        for i, filename in enumerate(parent_filenames):
            self.ext_hdr.set('FILE{0}'.format(i), filename, "File #{0} filename used to create this frame".format(i))
        self.ext_hdr.set('DRPNFILE', len(parent_filenames), "# of files used to create this processed frame")

    def copy(self, copy_data=True):
        """
        Make a copy of this image file. including data and headers.
        Data copying can be turned off if you only want to modify the headers
        Headers should always be copied as we should modify them any time we make new edits to the data

        Args:
            copy_data (bool): (optional) whether the data should be copied. Default is True

        Returns:
            corgidrp.data.Image: a copy of this Image
        """
        if copy_data:
            new_img = copy.deepcopy(self)
        else:
            new_img = copy.copy(self)
        # update DRP version tracking
        new_img.ext_hdr['DRPVERSN'] =  corgidrp.__version__
        new_img.ext_hdr['DRPCTIME'] =  time.Time.now().isot

        return new_img

    def get_masked_data(self):
        """
        Uses the dq array to generate a numpy masked array of the data

        Returns:
            numpy.ma.MaskedArray: the data masked
        """
        mask = self.dq>0
        return ma.masked_array(self.data, mask=mask)

    def add_error_term(self, input_error, err_name):
        """
        Add a layer of a specific additive uncertainty on the 3-dim error array extension
        and update the combined uncertainty in the first layer.
        Update the error header and assign the error name.

        Only tracks individual errors if the "track_individual_errors" setting is set to True
        in the configuration file

        Args:
          input_error (np.array): 2-d error layer
          err_name (str): name of the uncertainty layer
        """
        if input_error.ndim != 2 or input_error.shape != self.data.shape:
            raise ValueError("we expect a 2-dimensional error layer with dimensions {0}".format(self.data.shape))

        #first layer is always the updated combined error
        self.err[0,:,:] = np.sqrt(self.err[0,:,:]**2 + input_error**2)
        self.err_hdr["Layer_1"] = "combined_error"

        if corgidrp.track_individual_errors:
            #append new error as layer on 3D cube
            self.err=np.append(self.err, [input_error], axis=0)

            layer = str(self.err.shape[0])
            self.err_hdr["Layer_" + layer] = err_name

        # record history since 2-D error map doesn't track individual terms
        self.err_hdr['HISTORY'] = "Added error term: {0}".format(err_name)

    def rescale_error(self, input_error, err_name):
        """
        Add a layer of a specific additive uncertainty on the 3-dim error array extension
        and update the combined uncertainty in the first layer.
        Update the error header and assign the error name.

        Only tracks individual errors if the "track_individual_errors" setting is set to True
        in the configuration file

        Args:
          input_error (np.array): 2-d error layer
          err_name (str): name of the uncertainty layer
        """
        if input_error.ndim != 2 or input_error.shape != self.data.shape:
            raise ValueError("we expect a 2-dimensional error layer with dimensions {0}".format(self.data.shape))

        #first layer is always the updated combined error
        self.err = self.err*input_error
        self.err_hdr["Layer_1"] = "combined_error"

        # record history since 2-D error map doesn't track individual terms
        self.err_hdr['HISTORY'] = "Errors rescaled by: {0}".format(err_name)


    def get_hash(self):
        """
        Computes the hash of the data, err, and dq. Does not use the header information.

        Returns:
            str: the hash of the data, err, and dq
        """
        data_bytes = self.data.data.tobytes()
        err_bytes = self.err.data.tobytes()
        dq_bytes = self.dq.data.tobytes()

        total_bytes = data_bytes + err_bytes + dq_bytes

        return str(hash(total_bytes))

    def add_extension_hdu(self, name, data = None, header=None):
        """

        Create a new hdu extension and append it to the hdu_list

        Args:
            name (str): The name of the new extension
            data (array, optional): Some kind of data. Defaults to None.
            header (astropy.io.fits.Header, optional): _description_. Defaults to None.
        """
        new_hdu = fits.ImageHDU(data=data, header=header, name=name)

        if name in self.hdu_names:
            raise ValueError("Extension name already exists in HDU list")
        else: 
            self.hdu_names.append(name)
            self.hdu_list.append(new_hdu)

class Dark(Image):
    """
    Dark calibration frame for a given exposure time and EM gain.

     Args:
        data_or_filepath (str or np.array): either the filepath to the FITS file to read in OR the 2D image data
        pri_hdr (astropy.io.fits.Header): the primary header (required only if raw 2D data is passed in)
        ext_hdr (astropy.io.fits.Header): the image extension header (required only if raw 2D data is passed in)
        input_dataset (corgidrp.data.Dataset): the Image files combined together to make this noise map (required only if raw 2D data is passed in and if raw data filenames not already archived in ext_hdr)
        err (np.array): the error array (required only if raw data is passed in)
        err_hdr (astropy.io.fits.Header): the error header (required only if raw data is passed in)
        dq (np.array): the DQ array (required only if raw data is passed in)
    """
    def __init__(self, data_or_filepath, pri_hdr=None, ext_hdr=None, input_dataset=None, err = None, dq = None, err_hdr = None):
       # run the image class contructor
        super().__init__(data_or_filepath, pri_hdr=pri_hdr, ext_hdr=ext_hdr, err=err, dq=dq, err_hdr=err_hdr)

        # if this is a new dark, we need to bookkeep it in the header
        # b/c of logic in the super.__init__, we just need to check this to see if it is a new dark
        if ext_hdr is not None:
            if input_dataset is None and 'DRPNFILE' not in ext_hdr.keys():
                # error check. this is required in this case
                raise ValueError("This appears to be a new dark. The dataset of input files needs to be passed in to the input_dataset keyword to record history of this dark.")
            self.ext_hdr['DATATYPE'] = 'Dark' # corgidrp specific keyword for saving to disk
            self.ext_hdr['BUNIT'] = 'detected electrons'

            # log all the data that went into making this calibration file
            if 'DRPNFILE' not in ext_hdr.keys() and input_dataset is not None:
                self._record_parent_filenames(input_dataset)

            # add to history
            self.ext_hdr['HISTORY'] = "Dark with exptime = {0} s and commanded EM gain = {1} created from {2} frames".format(self.ext_hdr['EXPTIME'], self.ext_hdr['CMDGAIN'], self.ext_hdr['DRPNFILE'])

            # give it a default filename using the first input file as the base
            # strip off everything starting at .fits
            if input_dataset is not None:
                orig_input_filename = input_dataset[0].filename.split(".fits")[0]
                self.filename = "{0}_dark.fits".format(orig_input_filename)

        if err_hdr is not None:
            self.err_hdr['BUNIT'] = 'detected electrons'

        # double check that this is actually a dark file that got read in
        # since if only a filepath was passed in, any file could have been read in
        if 'DATATYPE' not in self.ext_hdr:
            raise ValueError("File that was loaded was not a Dark file.")
        if self.ext_hdr['DATATYPE'] != 'Dark':
            raise ValueError("File that was loaded was not a Dark file.")


class FlatField(Image):
    """
    Master flat generated from raster scan of uranus or Neptune.

     Args:
        data_or_filepath (str or np.array): either the filepath to the FITS file to read in OR the 2D image data
        pri_hdr (astropy.io.fits.Header): the primary header (required only if raw 2D data is passed in)
        ext_hdr (astropy.io.fits.Header): the image extension header (required only if raw 2D data is passed in)
        input_dataset (corgidrp.data.Dataset): the Image files combined together to make this flat file (required only if raw 2D data is passed in)
    """
    def __init__(self, data_or_filepath, pri_hdr=None, ext_hdr=None, input_dataset=None):
        # run the image class contructor
        super().__init__(data_or_filepath, pri_hdr=pri_hdr, ext_hdr=ext_hdr)

        # if this is a new master flat, we need to bookkeep it in the header
        # b/c of logic in the super.__init__, we just need to check this to see if it is a new masterflat
        if ext_hdr is not None:
            if input_dataset is None:
                # error check. this is required in this case
                raise ValueError("This appears to be a master flat. The dataset of input files needs to be passed in to the input_dataset keyword to record history of this flat")
            self.ext_hdr['DATATYPE'] = 'FlatField' # corgidrp specific keyword for saving to disk

            # log all the data that went into making this flat
            self._record_parent_filenames(input_dataset)

            # add to history
            self.ext_hdr['HISTORY'] = "Flat with exptime = {0} s created from {1} frames".format(self.ext_hdr['EXPTIME'], self.ext_hdr['DRPNFILE'])

            # give it a default filename using the first input file as the base
            orig_input_filename = input_dataset[0].filename.split(".fits")[0]
            self.filename = "{0}_flatfield.fits".format(orig_input_filename)


        # double check that this is actually a masterflat file that got read in
        # since if only a filepath was passed in, any file could have been read in
        if 'DATATYPE' not in self.ext_hdr:
            raise ValueError("File that was loaded was not a FlatField file.")
        if self.ext_hdr['DATATYPE'] != 'FlatField':
            raise ValueError("File that was loaded was not a FlatField file.")

class NonLinearityCalibration(Image):
    """
    Class for non-linearity calibration files. Although it's not strictly an image that you might look at, it is a 2D array of data

    The required format for calibration data is as follows:
     - Minimum 2x2
     - First value (top left) must be assigned to nan
     - Row headers (dn counts) must be monotonically increasing
     - Column headers (EM gains) must be monotonically increasing
     - Data columns (relative gain curves) must straddle 1
     - The first row will provide the the Gain axis values (accesssed via 
        gain_ax = non_lin_correction.data[0, 1:])
     - The first column will provide the "count" axis value (accessed via 
        count_ax = non_lin_correction.data[1:, 0])
     - The rest of the array will be the calibration data (accessed via 
     relgains = non_lin_correction.data[1:, 1:])

    For example:
    [
        [nan,  1,     10,    100,   1000 ], <- gain axis
        [1,    0.900, 0.950, 0.989, 1.000],
        [1000, 0.910, 0.960, 0.990, 1.010],
        [2000, 0.950, 1.000, 1.010, 1.050],
        [3000, 1.000, 1.001, 1.011, 1.060],
         ^
         count axis
    ],

    where the row headers [1, 1000, 2000, 3000] are dn counts, the column
    headers [1, 10, 100, 1000] are EM gains, and the first data column
    [0.900, 0.910, 0.950, 1.000] is the first of the four relative gain curves.

     Args:
        data_or_filepath (str or np.array): either the filepath to the FITS file 
        to read in OR the 2D calibration data. See above for the required format.
        pri_hdr (astropy.io.fits.Header): the primary header (required only if 
        raw 2D data is passed in)
        ext_hdr (astropy.io.fits.Header): the image extension header (required 
        only if raw 2D data is passed in)
        input_dataset (corgidrp.data.Dataset): the Image files combined 
        together to make this NonLinearityCalibration file (required only if 
        raw 2D data is passed in)
    """
    def __init__(self, data_or_filepath, pri_hdr=None, ext_hdr=None, 
                 input_dataset=None):

        # run the image class contructor
        super().__init__(data_or_filepath, pri_hdr=pri_hdr, ext_hdr=ext_hdr)

        # File format checks - Ported from II&T
        nonlin_raw = self.data
        if nonlin_raw.ndim < 2 or nonlin_raw.shape[0] < 2 or \
        nonlin_raw.shape[1] < 2:
            raise ValueError('The non-linearity calibration array must be at' 
                             'least 2x2 (room for x and y axes and one data' 
                             'point)')
        if not np.isnan(nonlin_raw[0, 0]):
            raise ValueError('The first value of the non-linearity calibration '
                             'array  (upper left) must be set to "nan"')


        # additional bookkeeping for a calibration file
        # if this is a new calibration file, we need to bookkeep it in the header
        # b/c of logic in the super.__init__, we just need to check this to see if 
        # it is a new NonLinearityCalibration file
        if ext_hdr is not None:
            if input_dataset is None:
                # error check. this is required in this case
                raise ValueError("This appears to be a new Non Linearity "
                                 "Correction. The dataset of input files needs" 
                                 "to be passed in to the input_dataset keyword" 
                                 "to record history of this calibration file.")
            # corgidrp specific keyword for saving to disk
            self.ext_hdr['DATATYPE'] = 'NonLinearityCalibration' 

            # log all the data that went into making this calibration file
            self._record_parent_filenames(input_dataset)

            # add to history
            self.ext_hdr['HISTORY'] = "Non Linearity Calibration file created"

            # give it a default filename using the first input file as the base
            # strip off everything starting at .fits
            orig_input_filename = input_dataset[0].filename.split(".fits")[0]
            self.filename = "{0}_NonLinearityCalibration.fits".format(orig_input_filename)


        # double check that this is actually a NonLinearityCalibration file that got read in
        # since if only a filepath was passed in, any file could have been read in
        if 'DATATYPE' not in self.ext_hdr:
            raise ValueError("File that was loaded was not a NonLinearityCalibration file.")
        if self.ext_hdr['DATATYPE'] != 'NonLinearityCalibration':
            raise ValueError("File that was loaded was not a NonLinearityCalibration file.")

class KGain(Image):
    """
    Class for KGain calibration file. Until further insights it is just one float value.

    Args:
        data_or_filepath (str or np.array): either the filepath to the FITS file to read in OR the calibration data. See above for the required format.
        ptc (np.array): 2 column array with the photon transfer curve
        pri_hdr (astropy.io.fits.Header): the primary header (required only if raw data is passed in)
        ext_hdr (astropy.io.fits.Header): the image extension header (required only if raw data is passed in)
        err_hdr (astropy.io.fits.Header): the err extension header (required only if raw data is passed in)
        ptc_hdr (astropy.io.fits.Header): the ptc extension header (required only if raw data is passed in)
        input_dataset (corgidrp.data.Dataset): the Image files combined together to make this KGain file (required only if raw 2D data is passed in)

    Attrs:
        value: the getter of the kgain value
        _kgain (float): the value of kgain
        error: the getter of the kgain error value
        _kgain_error (float): the value of kgain error
    """
    def __init__(self, data_or_filepath, err = None, ptc = None, pri_hdr=None, ext_hdr=None, err_hdr = None, ptc_hdr = None, input_dataset = None):
       # run the image class contructor
        super().__init__(data_or_filepath, err=err, pri_hdr=pri_hdr, ext_hdr=ext_hdr, err_hdr=err_hdr)

        # File format checks
        if self.data.shape != (1,1):
            raise ValueError('The KGain calibration data should be just one float value')

        self._kgain = self.data[0,0] 
        self._kgain_error = self.err[0,0]
        
        if isinstance(data_or_filepath, str):
            # a filepath is passed in
            with fits.open(data_or_filepath) as hdulist:
                self.ptc_hdr = hdulist[3].header
                # ptc data is in FITS extension
                self.ptc = hdulist[3].data
        
        else:
            if ptc is not None:
                self.ptc = ptc
            else:
               self.ptc = np.zeros([2,0])
            if ptc_hdr is not None:
                self.ptc_hdr = ptc_hdr
            else:
                self.ptc_hdr = fits.Header()
        
        self.ptc_hdr["EXTNAME"] = "PTC"
        # additional bookkeeping for a calibration file
        # if this is a new calibration file, we need to bookkeep it in the header
        # b/c of logic in the super.__init__, we just need to check this to see if it is a new KGain file
        if ext_hdr is not None:
            if input_dataset is None:
                if 'DRPNFILE' not in ext_hdr:
                    # error check. this is required in this case
                    raise ValueError("This appears to be a new kgain. The dataset of input files needs to be passed in to the input_dataset keyword to record history of this kgain.")
                else:
                    pass
            else:
                # log all the data that went into making this calibration file
                self._record_parent_filenames(input_dataset)
                # give it a default filename using the first input file as the base
                # strip off everything starting at .fits
                orig_input_filename = input_dataset[0].filename.split(".fits")[0]
                self.filename = "{0}_kgain.fits".format(orig_input_filename)

            self.ext_hdr['DATATYPE'] = 'KGain' # corgidrp specific keyword for saving to disk
            self.ext_hdr['BUNIT'] = 'detected electrons/DN'
            # add to history
            self.ext_hdr['HISTORY'] = "KGain Calibration file created"

        # double check that this is actually a KGain file that got read in
        # since if only a filepath was passed in, any file could have been read in
        if 'DATATYPE' not in self.ext_hdr:
            raise ValueError("File that was loaded was not a KGain Calibration file.")
        if self.ext_hdr['DATATYPE'] != 'KGain':
            raise ValueError("File that was loaded was not a KGain Calibration file.")

    @property
    def value(self):
        return self._kgain
    
    @property
    def error(self):
        return self._kgain_error

    def save(self, filedir=None, filename=None):
        """
        Save file to disk with user specified filepath

        Args:
            filedir (str): filedir to save to. Use self.filedir if not specified
            filename (str): filepath to save to. Use self.filename if not specified
        """
        if filename is not None:
            self.filename = filename
        if filedir is not None:
            self.filedir = filedir

        if len(self.filename) == 0:
            raise ValueError("Output filename is not defined. Please specify!")

        prihdu = fits.PrimaryHDU(header=self.pri_hdr)
        exthdu = fits.ImageHDU(data=self.data, header=self.ext_hdr)
        hdulist = fits.HDUList([prihdu, exthdu])

        errhdu = fits.ImageHDU(data=self.err, header = self.err_hdr)
        hdulist.append(errhdu)

        ptchdu = fits.ImageHDU(data=self.ptc, header = self.ptc_hdr)
        hdulist.append(ptchdu)

        hdulist.writeto(self.filepath, overwrite=True)
        hdulist.close()

class BadPixelMap(Image):
    """
    Class for bad pixel map. The bad pixel map indicates which pixels are hot
    pixels and thus unreliable. Note: These bad pixels are bad due to inherent
    nonidealities in the detector (applicable to any frame taken) and are
    separate from pixels marked per frame as contaminated by cosmic rays.

     Args:
        data_or_filepath (str or np.array): either the filepath to the FITS file to read in OR the 2D image data
        pri_hdr (astropy.io.fits.Header): the primary header (required only if raw 2D data is passed in)
        ext_hdr (astropy.io.fits.Header): the image extension header (required only if raw 2D data is passed in)
        input_dataset (corgidrp.data.Dataset): the Image files combined together to make this bad pixel map (required only if raw 2D data is passed in)
    """
    def __init__(self, data_or_filepath, pri_hdr=None, ext_hdr=None, input_dataset=None):
        # run the image class contructor
        super().__init__(data_or_filepath, pri_hdr=pri_hdr, ext_hdr=ext_hdr)

        # if this is a new bad pixel map, we need to bookkeep it in the header
        # b/c of logic in the super.__init__, we just need to check this to see if it is a new bad pixel map
        if ext_hdr is not None:
            if input_dataset is None and 'DRPNFILE' not in ext_hdr.keys():
                # error check. this is required in this case
                raise ValueError("This appears to be a new bad pixel map. The dataset of input files needs to be passed in to the input_dataset keyword to record history of this bad pixel map.")
            self.ext_hdr['DATATYPE'] = 'BadPixelMap' # corgidrp specific keyword for saving to disk

            # log all the data that went into making this bad pixel map
            self._record_parent_filenames(input_dataset)

            # add to history
            self.ext_hdr['HISTORY'] = "Bad Pixel map created"

            # give it a default filename using the first input file as the base
            # strip off everything starting at .fits
            orig_input_filename = input_dataset[0].filename.split(".fits")[0]
            self.filename = "{0}_bad_pixel_map.fits".format(orig_input_filename)


        # double check that this is actually a bad pixel map that got read in
        # since if only a filepath was passed in, any file could have been read in
        if 'DATATYPE' not in self.ext_hdr:
            raise ValueError("File that was loaded was not a BadPixelMap file.")
        if self.ext_hdr['DATATYPE'] != 'BadPixelMap':
            raise ValueError("File that was loaded was not a BadPixelMap file.")


class DetectorNoiseMaps(Image):
    """
    Class for DetectorNoiseMaps calibration file. The data is a 3-D stack of 3 frames, each of which is a full SCI frame of fitted
    values for a given noise type at a given temperature.  The 4th calibration product is bias offset, which is stored in the header.
    The 3 frames in the stack are in this order:
    index 0 for the fixed-pattern noise (FPN) map,
    index 1 for the clock-induced charge (CIC) map,
    index 2 for the dark current (DC) map.
    The input err should be a 4-D stack with first dimension of 1 and the next 3 corresponding to a 3-D stack with this order above.
    The input dq should be a 3-D stack corresponding to the order above.
    Args:
        data_or_filepath (str or np.array): either the filepath to the FITS file to read in OR the 3-D calibration data. See above for the required format.
        pri_hdr (astropy.io.fits.Header): the primary header (required only if data is passed in for data_or_filepath)
        ext_hdr (astropy.io.fits.Header): the image extension header (required only if data is passed in for data_or_filepath)
        input_dataset (corgidrp.data.Dataset): the input data combined together to make the noise maps (required only if data is passed in for data_or_filepath and if the filenames for the raw data used to make the calibration data are not already archived in ext_hdr)
        err (np.array): the error 3-D array (required only if data is passed in for data_or_filepath)
        dq (np.array): the 3-D DQ array (required only if data is passed in for data_or_filepath)
        err_hdr (astropy.io.fits.Header): the error header (required only if data is passed in for data_or_filepath)

    """
    def __init__(self, data_or_filepath, pri_hdr=None, ext_hdr=None, input_dataset=None, err = None, dq = None, err_hdr = None):
       # run the image class contructor
        super().__init__(data_or_filepath, pri_hdr=pri_hdr, ext_hdr=ext_hdr, err=err, dq=dq, err_hdr=err_hdr)

        # File format checks
        if self.data.ndim != 3 or self.data.shape[0] != 3:
            raise ValueError('The DetectorNoiseMaps calibration data should be a 3-D array with the first dimension size equal to 3.')
        if self.err.ndim != 4 or self.err.shape[0] != 1: # conforms to usual format the Image class expects, with 1 as the first element of the shape for err
            raise ValueError('The DetectorNoiseMaps err data should be a 4-D array with the first dimension size equal to 4.')
        if self.dq.ndim != 3 or self.dq.shape[0] != 3:
            raise ValueError('The DetectorNoiseMaps dq data should be a 3-D array with the first dimension size equal to 3.')

        # required inputs, whether or not ext_hdr is None
        if "B_O" not in self.ext_hdr.keys() or "B_O_ERR" not in self.ext_hdr.keys():
                raise ValueError('Calibrated bias offset and its error should be present in header.')

        # additional bookkeeping for a calibration file
        # if this is a new calibration file, we need to bookkeep it in the header
        # b/c of logic in the super.__init__, we just need to check this to see if it is a new calibration file
        if ext_hdr is not None:
            if input_dataset is None and 'DRPNFILE' not in ext_hdr.keys():
                # error check. this is required in this case
                raise ValueError("This appears to be a new DetectorNoiseMaps instance. The dataset of input files needs to be passed in to the input_dataset keyword to record the history of the files that made the calibration products.")

            self.ext_hdr['DATATYPE'] = 'DetectorNoiseMaps' # corgidrp specific keyword for saving to disk
            self.ext_hdr['BUNIT'] = 'detected electrons'
            # bias offset
            self.ext_hdr['B_0_UNIT'] = 'DN' # err unit is also in DN

            # log all the data that went into making this calibration file
            if 'DRPNFILE' not in ext_hdr.keys():
                self._record_parent_filenames(input_dataset)
            # add to history
            self.ext_hdr['HISTORY'] = "DetectorNoiseMaps calibration file created"

            # give it a default filename
            orig_input_filename = self.ext_hdr['FILE0'].split(".fits")[0]
            self.filename = "{0}_DetectorNoiseMaps.fits".format(orig_input_filename)

        if err_hdr is not None:
            self.err_hdr['BUNIT'] = 'detected electrons'

        # double check that this is actually a DetectorNoiseMaps file that got read in
        # since if only a filepath was passed in, any file could have been read in
        if 'DATATYPE' not in self.ext_hdr:
            raise ValueError("File that was loaded was not a DetectorNoiseMaps Calibration file.")
        if self.ext_hdr['DATATYPE'] != 'DetectorNoiseMaps':
            raise ValueError("File that was loaded was not a DetectorNoiseMaps Calibration file.")

        #convenient attributes
        self.bias_offset = self.ext_hdr["B_O"]
        self.bias_offset_err = self.ext_hdr["B_O_ERR"]
        self.FPN_map = self.data[0]
        self.CIC_map = self.data[1]
        self.DC_map = self.data[2]
        self.FPN_err = self.err[0][0]
        self.CIC_err = self.err[0][1]
        self.DC_err = self.err[0][2]

class DetectorParams(Image):
    """
    Class containing detector parameters that may change over time. 

    To create a new instance of DetectorParams, you only need to pass in the values you would like to change from default values:
        new_valid_date = astropy.time.Time("2027-01-01")
        new_det_params = DetectorParams({'gmax' : 7500.0 }, date_valid=new_valid_date). 

    Args:
        data_or_filepath (dict or str): either a filepath string corresponding to an 
                                        existing DetectorParams file saved to disk or a
                                        dictionary of parameters to modify from default values
        date_valid (astropy.time.Time): date after which these parameters are valid

    Attributes:
        params (dict): the values for various detector parameters specified here
        default_values (dict): default values for detector parameters (fallback values)
    """
     # default detector params
    default_values = {
        'kgain' : 8.7,
        'fwc_pp' : 90000.,
        'fwc_em' : 100000.,
        'rowreadtime' : 223.5e-6, # seconds
        # number of EM gain register stages
        'Nem': 604,
        # slice of rows that are used for telemetry
        'telem_rows_start': -1,
        'telem_rows_end': None, #goes to the end, in other words
        # pixel full well (e-)
        'fwc': 90000,
        # serial full well (e-) in EM gain register in EXCAM EMCCD
        'fwc_em': 100000,
        # cosmic ray hit rate (hits/m**2/sec)
        'X': 5.0e+04,
        # pixel area (m**2/pixel)
        'a': 1.69e-10,
        # Maximum allowable EM gain
        'gmax': 8000.0,
        # tolerance in exposure time calculator
        'delta_constr': 1.0e-4,
        # Overhead time, in seconds, for each collected frame.  Used to compute
        # total wall-clock time for data collection
        'overhead': 3,
        # Maximum allowed electrons/pixel/frame for photon counting
        'pc_ecount_max': 0.1,
        # number of read noise standard deviations at which to set the
        # photon-counting threshold
        'T_factor': 5,
    }

    def __init__(self, data_or_filepath, date_valid=None):
        if date_valid is None:
            date_valid = time.Time.now()
        # if filepath passed in, just load in from disk as usual
        if isinstance(data_or_filepath, str):
            # run the image class contructor
            super().__init__(data_or_filepath)

            # double check that this is actually a DetectorParams file that got read in
            # since if only a filepath was passed in, any file could have been read in
            if 'DATATYPE' not in self.ext_hdr:
                raise ValueError("File that was loaded was not a DetectorParams file.")
            if self.ext_hdr['DATATYPE'] != 'DetectorParams':
                raise ValueError("File that was loaded was not a DetectorParams file.")
        else:
            if not isinstance(data_or_filepath, dict):
                raise ValueError("Input should either be a dictionary or a filepath string")
            prihdr = fits.Header()
            exthdr = fits.Header()
            exthdr['SCTSRT'] = date_valid.isot # use this for validity date
            exthdr['DRPVERSN'] =  corgidrp.__version__
            exthdr['DRPCTIME'] =  time.Time.now().isot

            # fill caldb required keywords with dummy data
            prihdr['OBSID'] = 0
            exthdr["EXPTIME"] = 0
            exthdr['OPMODE'] = ""
            exthdr['CMDGAIN'] = 1.0
            exthdr['EXCAMT'] = 40.0

            # write default values to headers
            for key in self.default_values:
                if len(key) > 8:
                    # to avoid VerifyWarning from fits
                    exthdr['HIERARCH ' + key] = self.default_values[key]
                else:
                    exthdr[key] = self.default_values[key]
            # overwrite default values
            for key in data_or_filepath:
                # to avoid VerifyWarning from fits
                if len(key) > 8:
                    exthdr['HIERARCH ' + key] = data_or_filepath[key]
                else:
                    exthdr[key] = data_or_filepath[key]

            self.pri_hdr = prihdr
            self.ext_hdr = exthdr
            self.data = np.zeros([1,1])
            self.dq = np.zeros([1,1])
            self.err = np.zeros([1,1])

            self.err_hdr = fits.Header()
            self.dq_hdr = fits.Header()

            self.hdu_list = fits.HDUList()

        # make a dictionary that's easy to use
        self.params = {}
        # load back in all the values from the header
        for key in self.default_values:
            if len(key) > 8:
                # to avoid VerifyWarning from fits
                self.params[key] = self.ext_hdr['HIERARCH ' + key]
            else:
                self.params[key] = self.ext_hdr[key]


        # if this is a new DetectorParams file, we need to bookkeep it in the header
        # b/c of logic in the super.__init__, we just need to check this to see if it is a new DetectorParams file
        if isinstance(data_or_filepath, dict):
            self.ext_hdr['DATATYPE'] = 'DetectorParams' # corgidrp specific keyword for saving to disk

            # add to history
            self.ext_hdr['HISTORY'] = "Detector Params file created"

            # use the start date for the filename by default
            self.filedir = "."
            self.filename = "DetectorParams_{0}.fits".format(self.ext_hdr['SCTSRT'])

    def get_hash(self):
        """
        Computes the hash of the detector param values

        Returns:
            str: the hash of the detector parameters
        """
        hashing_str = "" # make a string that we can actually hash
        for key in self.params:
            hashing_str += str(self.params[key])

        return str(hash(hashing_str))

class AstrometricCalibration(Image):
    """
    Class for astrometric calibration file. 
    
    Args:
        data_or_filepath (str or np.array); either the filepath to the FITS file to read in OR the 1D array of calibration measurements
        pri_hdr (astropy.io.fits.Header): the primary header (required only if raw 2D data is passed in)
        ext_hdr (astropy.io.fits.Header): the image extension header (required only if raw 2D data is passed in)
        
    Attrs:
        boresight (np.array): the [(RA, Dec)] of the center pixel in ([deg], [deg])
        platescale (float): the platescale value in [mas/pixel]
        northangle (float): the north angle value in [deg]

    """
    def __init__(self, data_or_filepath, pri_hdr=None, ext_hdr=None, input_dataset=None):
        # run the image class constructor
        super().__init__(data_or_filepath, pri_hdr=pri_hdr, ext_hdr=ext_hdr)

        # File format checks
        if self.data.shape != (4,):
            raise ValueError("The AstrometricCalibration data should be a 1D array of four values")
        else:
            self.boresight = self.data[:2]
            self.platescale = self.data[2]
            self.northangle = self.data[3]
            
        # if this is a new astrometric calibration file, bookkeep it in the header
        # we need to check if it is new
        if ext_hdr is not None:
            if input_dataset is None:
                raise ValueError("This appears to be a new astrometric calibration file. The dataset of input files needs to be passed in to the input_dataset keyword to record its history.")
            self.ext_hdr['DATATYPE'] = 'AstrometricCalibration'

            # record all the data that went into making this calibration file
            self._record_parent_filenames(input_dataset)

            # add to history
            self.ext_hdr['HISTORY'] = "Astrometric Calibration file created"
            
            # give a default filename
            self.filename = "AstrometricCalibration.fits"

        # check that this is actually an AstrometricCalibration file that was read in
        if 'DATATYPE' not in self.ext_hdr or self.ext_hdr['DATATYPE'] != 'AstrometricCalibration':
            raise ValueError("File that was loaded was not an AstrometricCalibration file.")    
        
class TrapCalibration(Image):
    """

    Class for data related to charge traps that cause charge transfer inefficiency. 
    The calibration is generated by trap-pumped data. 

    The format will be [n,10], where each entry will have: 
    [row, column, sub-electrode location, index numnber of trap at this pixel/electrode, 
    capture time constant, maximum amplitude of the dipole, energy level of hole, 
    cross section for holes, R^2 value of fit, release time constant]

     Args:
        data_or_filepath (str or np.array): either the filepath to the FITS file to read in OR the 2D image data
        pri_hdr (astropy.io.fits.Header): the primary header (required only if raw 2D data is passed in)
        ext_hdr (astropy.io.fits.Header): the image extension header (required only if raw 2D data is passed in)
        input_dataset (corgidrp.data.Dataset): the Image files combined together to make the trap calibration
    """
    def __init__(self,data_or_filepath, pri_hdr=None,ext_hdr=None, input_dataset=None):
        # run the image class constructor
        super().__init__(data_or_filepath,pri_hdr=pri_hdr, ext_hdr=ext_hdr)
        
        # if this is a new calibration, we need to bookkeep it in the header
        # b/c of logic in the super.__init__, we just need to check this to see if it is a new cal
        if ext_hdr is not None:
            if input_dataset is None:
                # error check. this is required in this case
                raise ValueError("This appears to be a new TrapCalibration. The dataset of input files needs to be "
                                 "passed in to the input_dataset keyword to record history of this TrapCalibration.")
            self.ext_hdr['DATATYPE'] = 'TrapCalibration' # corgidrp specific keyword for saving to disk

            # log all the data that went into making this dark
            self._record_parent_filenames(input_dataset)

            # add to history
            self.ext_hdr['HISTORY'] = "TrapCalibration created from {0} frames".format(self.ext_hdr['DRPNFILE'])

            # give it a default filename using the first input file as the base
            # strip off everything starting at .fits
            orig_input_filename = input_dataset[0].filename.split(".fits")[0]
            self.filename = "{0}_trapcal.fits".format(orig_input_filename)


        # double check that this is actually a dark file that got read in
        # since if only a filepath was passed in, any file could have been read in
        if 'DATATYPE' not in self.ext_hdr or self.ext_hdr['DATATYPE'] != 'TrapCalibration':
            raise ValueError("File that was loaded was not a TrapCalibration file.")

class PyKLIPDataset(pyKLIP_Data):
    """
    A pyKLIP instrument class for Roman Coronagraph Instrument data.
    
    """
    
    ####################
    ### Constructors ###
    ####################
    
    def __init__(self,
                 dataset,
                 psflib_dataset=None,
                 highpass=False,
                 center_include_offset=True):
        """
        Initialize the pyKLIP instrument class for space telescope data.
        
        Parameters
        ----------
        filepaths : 1D-array
            Paths of the input science observations.
        psflib_filepaths : 1D-array, optional
            Paths of the input reference observations. The default is None.
        center_include_offset : bool
            Toggle as to whether the relative header offset values of each
            image is applied during image centering. 
        
        Returns
        -------
        None.
        
        """
        
        # Initialize pyKLIP Data class.
        super(PyKLIPDataset, self).__init__()

        # Set filter wavelengths
        # TODO: Add more bandpasses, modes
        self.wave_hlc = {1: 0.575} # micron
        
        # Optional variables
        self.center_include_offset = center_include_offset
                
        # Read science and reference files.
        self.readdata(dataset, psflib_dataset, highpass)
        
        pass
    
    ################################
    ### Instance Required Fields ###
    ################################
    
    @property
    def input(self):
        return self._input
    @input.setter
    def input(self, newval):
        self._input = newval
    
    @property
    def centers(self):
        return self._centers
    @centers.setter
    def centers(self, newval):
        self._centers = newval
    
    @property
    def filenums(self):
        return self._filenums
    @filenums.setter
    def filenums(self, newval):
        self._filenums = newval
    
    @property
    def filenames(self):
        return self._filenames
    @filenames.setter
    def filenames(self, newval):
        self._filenames = newval
    
    @property
    def PAs(self):
        return self._PAs
    @PAs.setter
    def PAs(self, newval):
        self._PAs = newval
    
    @property
    def wvs(self):
        return self._wvs
    @wvs.setter
    def wvs(self, newval):
        self._wvs = newval
    
    @property
    def wcs(self):
        return self._wcs
    @wcs.setter
    def wcs(self, newval):
        self._wcs = newval
    
    @property
    def IWA(self):
        return self._IWA
    @IWA.setter
    def IWA(self, newval):
        self._IWA = newval
    
    @property
    def OWA(self):
        return self._OWA
    @OWA.setter
    def OWA(self, newval):
        self._OWA = newval
    
    @property
    def psflib(self):
        return self._psflib
    @psflib.setter
    def psflib(self, newval):
        self._psflib = newval
    
    @property
    def output(self):
        return self._output
    @output.setter
    def output(self, newval):
        self._output = newval
    
    ###############
    ### Methods ###
    ###############
    
    def readdata(self,
                 dataset,
                 psflib_dataset,
                 highpass=False):
        """
        Read the input science observations.
        
        Parameters
        ----------
        filepaths : 1D-array
            Paths of the input science observations.
        
        Returns
        -------
        None.
        
        """
        
        # Check input.
        if not isinstance(dataset, corgidrp.data.Dataset):
            raise UserWarning('Input dataset is not a corgidrp Dataset object.')
        if len(dataset) == 0:
            raise UserWarning('No science frames in the input dataset.')
        
        if not psflib_dataset is None:
            if not isinstance(psflib_dataset, corgidrp.data.Dataset):
                raise UserWarning('Input psflib_dataset is not a corgidrp Dataset object.')
        
        # Loop through frames.
        input_all = []
        centers_all = []  # pix
        filenames_all = []
        PAs_all = []  # deg
        wvs_all = []  # m
        wcs_all = []
        PIXSCALE = []  # arcsec

        psflib_data_all = []
        psflib_centers_all = []  # pix
        psflib_filenames_all = []

        # Iterate over frames in dataset

        for i, frame in enumerate(dataset):
            
            phead = frame.pri_hdr
            shead = frame.ext_hdr
                
            TELESCOP = phead['TELESCOP']
            INSTRUME = phead['INSTRUME']
            MODE = phead['MODE']
            data = frame.data
            try:
                pxdq = frame.dq
            except:
                pxdq = np.zeros_like(data).astype('int')
            if data.ndim == 2:
                data = data[np.newaxis, :]
                pxdq = pxdq[np.newaxis, :]
            if data.ndim != 3:
                raise UserWarning('Requires 2D/3D data cube')
            NINTS = data.shape[0]
            pix_scale = shead['PIXSCALE'] # arcsec
            PIXSCALE += [pix_scale] 

            # TODO: Do we need to do this?
            # Nan out non-science pixels.
            # data[pxdq & 512 == 512] = np.nan
            
            # TODO: are centers xy or yx?
            # Get centers.
            if self.center_include_offset == True:
                # Use the offset values from the header to adjust the center
                centers = np.array([shead['STARLOCX'] - 1 + phead['XOFFSET'] / pix_scale, 
                    shead['STARLOCY'] - 1 + phead['YOFFSET'] / pix_scale] * NINTS)
            else:
                # Assume the STARLOC define the correct center for each image
                centers = np.array([shead['STARLOCX'] - 1, shead['STARLOCY'] - 1] * NINTS)

            # Get metadata.
            input_all += [data]
            centers_all += [centers]
            filenames_all += [os.path.split(phead['FILENAME'])[1] + '_INT%.0f' % (j + 1) for j in range(NINTS)]
            PAs_all += [shead['ROLL']] * NINTS

            if INSTRUME == 'CGI':
                if MODE == 'HLC':
                    CWAVEL = self.wave_hlc[phead['BAND']]
                else:
                    raise UserWarning('Unknown Roman CGI instrument mode.')
            else:
                raise UserWarning('Data originates from unknown Roman instrument')
            wvs_all += [1e-6 * CWAVEL] * NINTS

            # TODO: Figure out actual WCS info
            wcs_hdr = wcs.WCS(header=shead, naxis=shead['WCSAXES'])
            for j in range(NINTS):
                wcs_all += [wcs_hdr.deepcopy()]

        input_all = np.concatenate(input_all)
        if input_all.ndim != 3:
            raise UserWarning('Some science files do not have matching image shapes')
        centers_all = np.concatenate(centers_all).reshape(-1, 2)
        filenames_all = np.array(filenames_all)
        filenums_all = np.array(range(len(filenames_all)))
        PAs_all = np.array(PAs_all)
        wvs_all = np.array(wvs_all)
        wcs_all = np.array(wcs_all)
        PIXSCALE = np.unique(np.array(PIXSCALE))
        if len(PIXSCALE) != 1:
            raise UserWarning('Some science files do not have matching pixel scales')
        if TELESCOP == 'ROMAN' and INSTRUME == 'CGI' and MODE == 'HLC':
            iwa_all = np.min(wvs_all) / 6.5 * 180. / np.pi * 3600. / PIXSCALE[0]  # pix
        else:
            iwa_all = 1.  # pix
        owa_all = np.sum(np.array(input_all.shape[1:]) / 2.)  # pix

        # Recenter science images so that the star is at the center of the array.
        new_center = (np.array(data.shape[1:])-1)/ 2.
        new_center = new_center[::-1]
        for i, image in enumerate(input_all):
            recentered_image = pyklip.klip.align_and_scale(image, new_center=new_center, old_center=centers_all[i])
            input_all[i] = recentered_image
            centers_all[i] = new_center
        
        # Assign pyKLIP variables.
        self._input = input_all
        self._centers = centers_all
        self._filenames = filenames_all
        self._filenums = filenums_all
        self._PAs = PAs_all
        self._wvs = wvs_all
        self._wcs = wcs_all
        self._IWA = iwa_all
        self._OWA = owa_all

        # Prepare reference library
        if not psflib_dataset is None:
            psflib_data_all = []
            psflib_centers_all = []  # pix
            psflib_filenames_all = []

            for i, frame in enumerate(psflib_dataset):
                
                phead = frame.pri_hdr
                shead = frame.ext_hdr
                    
                data = frame.data
                try:
                    pxdq = frame.dq
                except:
                    pxdq = np.zeros_like(data).astype('int')
                if data.ndim == 2:
                    data = data[np.newaxis, :]
                    pxdq = pxdq[np.newaxis, :]
                if data.ndim != 3:
                    raise UserWarning('Requires 2D/3D data cube')
                NINTS = data.shape[0]
                pix_scale = shead['PIXSCALE'] # arcsec
                PIXSCALE += [pix_scale] 

                # TODO: Do we need to do this?
                # Nan out non-science pixels.
                # data[pxdq & 512 == 512] = np.nan
                
                # TODO: are centers xy or yx?
                # Get centers.
                if self.center_include_offset == True:
                    # Use the offset values from the header to adjust the center
                    centers = np.array([shead['STARLOCX'] - 1 + phead['XOFFSET'] / pix_scale, 
                        shead['STARLOCY'] - 1 + phead['YOFFSET'] / pix_scale] * NINTS)
                else:
                    # Assume the STARLOC define the correct center for each image
                    centers = np.array([shead['STARLOCX'] - 1, shead['STARLOCY'] - 1] * NINTS)

                psflib_data_all += [data]
                psflib_centers_all += [centers]
                psflib_filenames_all += [os.path.split(phead['FILENAME'])[1] + '_INT%.0f' % (j + 1) for j in range(NINTS)]
            
            psflib_data_all = np.concatenate(psflib_data_all)
            if psflib_data_all.ndim != 3:
                raise UserWarning('Some reference files do not have matching image shapes')
            psflib_centers_all = np.concatenate(psflib_centers_all).reshape(-1, 2)
            psflib_filenames_all = np.array(psflib_filenames_all)
            
            # Recenter reference images.
            new_center = (np.array(data.shape[1:])-1)/ 2.
            new_center = new_center[::-1]
            for i, image in enumerate(psflib_data_all):
                recentered_image = pyklip.klip.align_and_scale(image, new_center=new_center, old_center=psflib_centers_all[i])
                psflib_data_all[i] = recentered_image
                psflib_centers_all[i] = new_center
            
            # Append science data.
            psflib_data_all = np.append(psflib_data_all, self._input, axis=0)
            psflib_centers_all = np.append(psflib_centers_all, self._centers, axis=0)
            psflib_filenames_all = np.append(psflib_filenames_all, self._filenames, axis=0)
            
            # Initialize PSF library.
            psflib = pyklip.rdi.PSFLibrary(psflib_data_all, new_center, psflib_filenames_all, compute_correlation=True, highpass=highpass)
            
            # Prepare PSF library.
            psflib.prepare_library(self)
            
            # Assign pyKLIP variables.
            self._psflib = psflib
        
        else:
            self._psflib = None
        
        pass
    
    def savedata(self,
                 filepath,
                 data,
                 klipparams=None,
                 filetype='',
                 zaxis=None,
                 more_keywords=None):
        """
        Function to save the data products that will be called internally by
        pyKLIP.
        
        Parameters
        ----------
        filepath : path
            Path of the output FITS file.
        data : 3D-array
            KLIP-subtracted data of shape (nkl, ny, nx).
        klipparams : str, optional
            PyKLIP keyword arguments used for the KLIP subtraction. The default
            is None.
        filetype : str, optional
            Data type of the pyKLIP product. The default is ''.
        zaxis : list, optional
            List of KL modes used for the KLIP subtraction. The default is
            None.
        more_keywords : dict, optional
            Dictionary of additional header keywords to be written to the
            output FITS file. The default is None.
        
        Returns
        -------
        None.
        
        """
        
        # Make FITS file.
        hdul = fits.HDUList()
        hdul.append(fits.PrimaryHDU(data))
        
        # Write all used files to header. Ignore duplicates.
        filenames = np.unique(self.filenames)
        Nfiles = np.size(filenames)
        hdul[0].header['DRPNFILE'] = (Nfiles, 'Num raw files used in pyKLIP')
        for i, filename in enumerate(filenames):
            if i < 1000:
                hdul[0].header['FILE_{0}'.format(i)] = filename + '.fits'
            else:
                print('WARNING: Too many files to be written to header, skipping')
                break
        
        # Write PSF subtraction parameters and pyKLIP version to header.
        try:
            pyklipver = pyklip.__version__
        except:
            pyklipver = 'unknown'
        hdul[0].header['PSFSUB'] = ('pyKLIP', 'PSF Subtraction Algo')
        hdul[0].header.add_history('Reduced with pyKLIP using commit {0}'.format(pyklipver))
        hdul[0].header['CREATOR'] = 'pyKLIP-{0}'.format(pyklipver)
        hdul[0].header['pyklipv'] = (pyklipver, 'pyKLIP version that was used')
        if klipparams is not None:
            hdul[0].header['PSFPARAM'] = (klipparams, 'KLIP parameters')
            hdul[0].header.add_history('pyKLIP reduction with parameters {0}'.format(klipparams))
        
        # Write z-axis units to header if necessary.
        if zaxis is not None:
            if 'KL Mode' in filetype:
                hdul[0].header['CTYPE3'] = 'KLMODES'
                for i, klmode in enumerate(zaxis):
                    hdul[0].header['KLMODE{0}'.format(i)] = (klmode, 'KL Mode of slice {0}'.format(i))

        # Write extra keywords to header if necessary.
        if more_keywords is not None:
            for hdr_key in more_keywords:
                hdul[0].header[hdr_key] = more_keywords[hdr_key]
        
        # Update image center.
        center = self.output_centers[0]
        hdul[0].header.update({'PSFCENTX': center[0], 'PSFCENTY': center[1]})
        hdul[0].header.update({'CRPIX1': center[0] + 1, 'CRPIX2': center[1] + 1})
        hdul[0].header.add_history('Image recentered to {0}'.format(str(center)))
        
        # Write FITS file.
        try:
            hdul.writeto(filepath, overwrite=True)
        except TypeError:
            hdul.writeto(filepath, clobber=True)
        hdul.close()
        
        pass

datatypes = { "Image" : Image,
             "Dark" : Dark,
              "NonLinearityCalibration" : NonLinearityCalibration,
              "KGain" : KGain,
              "BadPixelMap" : BadPixelMap,
              "DetectorNoiseMaps": DetectorNoiseMaps,
              "FlatField" : FlatField,
              "DetectorParams" : DetectorParams,
              "AstrometricCalibration" : AstrometricCalibration,
              "TrapCalibration": TrapCalibration }

def autoload(filepath):
    """
    Loads the supplied FITS file filepath using the appropriate data class

    Should be used sparingly to avoid accidentally loading in data of the wrong type

    Args:
        filepath (str): path to FITS file

    Returns:
        corgidrp.data.* : an instance of one of the data classes specified here
    """

    with fits.open(filepath) as hdulist:
        # check the exthdr for datatype
        if 'DATATYPE' in hdulist[1].header:
            dtype = hdulist[1].header['DATATYPE']
        else:
            # datatype not specified. Check if it's 2D
            if len(hdulist[1].data.shape) == 2:
                # a standard image (possibly a science frame)
                dtype = "Image"
            else:
                errmsg = "Could not determine datatype for {0}. Data shape of {1} is not 2-D"
                raise ValueError(errmsg.format(filepath, dtype))

    # if we got here, we have a datatype
    data_class = datatypes[dtype]

    # use the class constructor to load in the data
    frame = data_class(filepath)

    return frame<|MERGE_RESOLUTION|>--- conflicted
+++ resolved
@@ -4,14 +4,10 @@
 import astropy.io.fits as fits
 import astropy.time as time
 import pandas as pd
-<<<<<<< HEAD
 import pyklip
 from pyklip.instruments.Instrument import Data as pyKLIP_Data
 from astropy import wcs
-
-=======
 import copy
->>>>>>> 6208510d
 import corgidrp
 
 class Dataset():
