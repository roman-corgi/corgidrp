--- conflicted
+++ resolved
@@ -293,8 +293,10 @@
         if not hasattr(self, 'dq_hdr'):
             self.dq_hdr = fits.Header()
         self.dq_hdr["EXTNAME"] = "DQ"
-<<<<<<< HEAD
-
+        if not hasattr(self, 'bias_hdr'):
+            self.bias_hdr = fits.Header()
+        self.bias_hdr["EXTNAME"] = "BIAS"
+        
         # discard individual errors if we aren't tracking them but multiple error terms are passed in
         if not corgidrp.track_individual_errors and self.err.shape[0] > 1:
             num_errs = self.err.shape[0] - 1
@@ -302,12 +304,8 @@
             for i in range(num_errs):
                 del self.err_hdr['Layer_{0}'.format(i + 2)]
             self.err = self.err[:1] # only save the total err, preserve 3-D shape
-=======
-        if not hasattr(self, 'bias_hdr'):
-            self.bias_hdr = fits.Header()
-        self.bias_hdr["EXTNAME"] = "BIAS"
+
         # can do fancier things here if needed or storing more meta data
->>>>>>> 69e4983f
 
     # create this field dynamically
     @property
