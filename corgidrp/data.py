--- conflicted
+++ resolved
@@ -1527,7 +1527,7 @@
 
 
 datatypes = { "Image" : Image,
-              "Dark" : Dark,
+               "Dark" : Dark,
               "NonLinearityCalibration" : NonLinearityCalibration,
               "KGain" : KGain,
               "BadPixelMap" : BadPixelMap,
@@ -1536,13 +1536,9 @@
               "DetectorParams" : DetectorParams,
               "AstrometricCalibration" : AstrometricCalibration,
               "TrapCalibration": TrapCalibration,
-<<<<<<< HEAD
               "FluxcalFactor": FluxcalFactor,
               "TrapCalibration": TrapCalibration,
               "NDFilterCalibration": NDFilterCalibration}
-=======
-              "FluxcalFactor": FluxcalFactor}
->>>>>>> e9112e4d
 
 def autoload(filepath):
     """
