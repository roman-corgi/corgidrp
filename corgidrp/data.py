import os
import re
import numpy as np
import numpy.ma as ma
import astropy.io.fits as fits
import warnings
from astropy.io.fits.card import VerifyWarning
import astropy.time as time
import pandas as pd
from astropy.table import Table
import pyklip
from pyklip.instruments.Instrument import Data as pyKLIP_Data
from pyklip.instruments.utils.wcsgen import generate_wcs
from scipy.interpolate import LinearNDInterpolator
from astropy import wcs
import copy
import corgidrp
from datetime import datetime, timedelta, timezone

class Dataset():
    """
    A sequence of data of the same kind. Can be indexed and looped over

    Args:
        frames_or_filepaths (list): list of either filepaths or data objects (e.g., Image class)

    Attributes:
        all_data (np.array): an array with all the data combined together. First dimension is always number of images
        frames (np.array): list of data objects (probably corgidrp.data.Image)
    """
    def __init__(self, frames_or_filepaths):
        """
        Args:
            frames_or_filepaths (list): list of either filepaths or data objects (e.g., Image class)
        """
        if len(frames_or_filepaths) == 0:
            raise ValueError("Empty list passed in")

        if isinstance(frames_or_filepaths[0], str):
            # list of filepaths
            # TODO: do some auto detection of the filetype, but for now assume it is an image file
            self.frames = []
            for filepath in frames_or_filepaths:
                self.frames.append(Image(filepath))
        else:
            # list of frames
            self.frames = frames_or_filepaths

        # turn lists into np.array for indexing behavior
        if isinstance(self.frames, list):
            self.frames = np.array(self.frames) # list of objects

        # create 3-D cube of all the data
        self.all_data = np.array([frame.data for frame in self.frames])
        self.all_err = np.array([frame.err for frame in self.frames])
        self.all_dq = np.array([frame.dq for frame in self.frames])
        # do a clever thing to point all the individual frames to the data in this cube
        # this way editing a single frame will also edit the entire datacube
        for i, frame in enumerate(self.frames):
            frame.data = self.all_data[i]
            frame.err = self.all_err[i]
            frame.dq = self.all_dq[i]

    def __iter__(self):
        return self.frames.__iter__()

    def __getitem__(self, indices):
        if isinstance(indices, int):
            # return a single element of the data
            return self.frames[indices]
        else:
            # return a subset of the dataset
            return Dataset(self.frames[indices])

    def __len__(self):
        return len(self.frames)

    def save(self, filedir=None, filenames=None):
        """
        Save each file of data in this dataset into directory

        Args:
            filedir (str): directory to save the files. Default: the existing filedir for each file
            filenames (list): a list of output filenames for each file. Default: unchanged filenames

        """
        # if filenames are not passed, use the default ones
        if filenames is None:
            filenames = []
            for frame in self.frames:
                filename = frame.filename
                filenames.append(frame.filename)

        for filename, frame in zip(filenames, self.frames):
            frame.save(filename=filename, filedir=filedir)

    def update_after_processing_step(self, history_entry, new_all_data=None, new_all_err = None, new_all_dq = None, header_entries = None):
        """
        Updates the dataset after going through a processing step

        Args:
            history_entry (str): a description of what processing was done. Mention reference files used.
            new_all_data (np.array): (optional) Array of new data. Needs to be the same shape as `all_data`
            new_all_err (np.array): (optional) Array of new err. Needs to be the same shape as `all_err` except of second dimension
            new_all_dq (np.array): (optional) Array of new dq. Needs to be the same shape as `all_dq`
            header_entries (dict): (optional) a dictionary {} of ext_hdr and err_hdr entries to add or update
        """
        # update data if necessary
        if new_all_data is not None:
            if new_all_data.shape != self.all_data.shape:
                raise ValueError("The shape of new_all_data is {0}, whereas we are expecting {1}".format(new_all_data.shape, self.all_data.shape))
            self.all_data[:] = new_all_data # specific operation overwrites the existing data rather than changing pointers
        if new_all_err is not None:
            if new_all_err.shape[-2:] != self.all_err.shape[-2:] or new_all_err.shape[0] != self.all_err.shape[0]:
                raise ValueError("The shape of new_all_err is {0}, whereas we are expecting {1}".format(new_all_err.shape, self.all_err.shape))
            self.all_err = new_all_err
            for i in range(len(self.frames)):
                self.frames[i].err = self.all_err[i]
        if new_all_dq is not None:
            if new_all_dq.shape != self.all_dq.shape:
                raise ValueError("The shape of new_all_dq is {0}, whereas we are expecting {1}".format(new_all_dq.shape, self.all_dq.shape))
            self.all_dq[:] = new_all_dq # specific operation overwrites the existing data rather than changing pointers

        # update history and header entries
        for img in self.frames:
            img.ext_hdr['HISTORY'] = history_entry
            if header_entries:
                for key, value in header_entries.items():
                    img.ext_hdr[key] = value
                    img.err_hdr[key] = value


    def copy(self, copy_data=True):
        """
        Make a copy of this dataset, including all data and headers.
        Data copying can be turned off if you only want to modify the headers
        Headers should always be copied as we should modify them any time we make new edits to the data

        Args:
            copy_data (bool): (optional) whether the data should be copied. Default is True

        Returns:
            corgidrp.data.Dataset: a copy of this dataset
        """
        # there's a smarter way to manage memory, but to keep the API simple, we will avoid it for now
        new_frames = [frame.copy(copy_data=copy_data) for frame in self.frames]
        new_dataset = Dataset(new_frames)

        return new_dataset

    def add_error_term(self, input_error, err_name):
        """
        Calls Image.add_error_term() for each frame.
        Updates Dataset.all_err.

        Args:
          input_error (np.array): per-frame or per-dataset error layer
          err_name (str): name of the uncertainty layer
        """
        if input_error.ndim == self.all_data.ndim:
            for i,frame in enumerate(self.frames):
                frame.add_error_term(input_error[i], err_name)

        elif input_error.ndim == self.all_data.ndim - 1:
            for frame in self.frames:
                frame.add_error_term(input_error, err_name)

        else:
            raise ValueError("input_error is not either a 2D or 3D array for 2D data, or a 3D or 4D array for 3D data.")

        # Preserve pointer links between Dataset.all_err and Image.err
        self.all_err = np.array([frame.err for frame in self.frames])
        for i, frame in enumerate(self.frames):
            frame.err = self.all_err[i]

    def rescale_error(self, input_error, err_name):
        """
        Calls Image.rescale_errors() for each frame.
        Updates Dataset.all_err

        Args:
          input_error (np.array): 2-d error layer or 3-d layer
          err_name (str): name of the uncertainty layer
        """
        if input_error.ndim == 3:
            for i,frame in enumerate(self.frames):
                frame.rescale_error(input_error[i], err_name)

        elif input_error.ndim ==2:
            for frame in self.frames:
                frame.rescale_error(input_error, err_name)

        else:
            raise ValueError("input_error is not either a 2D or 3D array.")

        # Preserve pointer links between Dataset.all_err and Image.err
        self.all_err = np.array([frame.err for frame in self.frames])
        for i, frame in enumerate(self.frames):
            frame.err = self.all_err[i]

    def split_dataset(self, prihdr_keywords=None, exthdr_keywords=None):
        """
        Splits up this dataset into multiple smaller datasets that have the same set of header keywords
        The code uses all keywords together to determine an unique group

        Args:
            prihdr_keywords (list of str): list of primary header keywords to split
            exthdr_keywords (list of str): list of 1st extension header keywords to split on

        Returns:
            list of datasets: list of sub datasets
            list of tuples: list of each set of unique header keywords. pri_hdr keywords occur before ext_hdr keywords
        """
        if prihdr_keywords is None and exthdr_keywords is None:
            raise ValueError("No prihdr or exthdr keywords passed in to split dataset")

        col_names = []
        col_vals = []
        if prihdr_keywords is not None:
            for key in prihdr_keywords:
                dataset_vals = [frame.pri_hdr[key] for frame in self.frames]

                col_names.append(key)
                col_vals.append(dataset_vals)

        if exthdr_keywords is not None:
            for key in exthdr_keywords:
                dataset_vals = [frame.ext_hdr[key] for frame in self.frames]

                col_names.append(key)
                col_vals.append(dataset_vals)

        all_data = np.array(col_vals).T

        # track all combinations
        df = pd.DataFrame(data=all_data, columns=col_names)

        grouped = df.groupby(col_names)

        unique_vals = list(grouped.indices.keys()) # each unique set of values
        split_datasets = []
        for combo in grouped.indices:
            dataset_indices = grouped.indices[combo]
            sub_dataset = self[dataset_indices]
            split_datasets.append(sub_dataset)

        return split_datasets, unique_vals

class Image():
    """
    Base class for 2-D image data. Data can be created by passing in the data/header explicitly, or
    by passing in a filepath to load a FITS file from disk

    Args:
        data_or_filepath (str or np.array): either the filepath to the FITS file to read in OR the 2D image data
        pri_hdr (astropy.io.fits.Header): the primary header (required only if raw 2D data is passed in)
        ext_hdr (astropy.io.fits.Header): the image extension header (required only if raw 2D data is passed in)
        err (np.array): 2-D/3-D uncertainty data
        dq (np.array): 2-D data quality, 0: good. Other values track different causes for bad pixels and other pixel-level effects in accordance with the DRP implementation document.x
        err_hdr (astropy.io.fits.Header): the error extension header
        dq_hdr (astropy.io.fits.Header): the data quality extension header
        hdu_list (astropy.io.fits.HDUList): an astropy HDUList object that contains any other extension types. 

    Attributes:
        data (np.array): 2-D data for this Image
        err (np.array): 2-D uncertainty
        dq (np.array): 2-D data quality
        pri_hdr (astropy.io.fits.Header): primary header
        ext_hdr (astropy.io.fits.Header): image extension header. Generally this header will be edited/added to
        err_hdr (astropy.io.fits.Header): the error extension header
        dq_hdr (astropy.io.fits.Header): the data quality extension header
        hdu_list (astropy.io.fits.HDUList): an astropy HDUList object that contains any other extension types.
        filename (str): the filename corresponding to this Image
        filedir (str): the file directory on disk where this image is to be/already saved.
        filepath (str): full path to the file on disk (if it exists)
    """
    def __init__(self, data_or_filepath, pri_hdr=None, ext_hdr=None, err = None, dq = None, err_hdr = None, dq_hdr = None, input_hdulist = None):
        if isinstance(data_or_filepath, str):
            # a filepath is passed in
            with fits.open(data_or_filepath, ignore_missing_simple=True) as hdulist:
                
                #Pop out the primary header
                self.pri_hdr = hdulist.pop(0).header
                #Pop out the image extension
                first_hdu = hdulist.pop(0)
                self.ext_hdr = first_hdu.header
                self.data = first_hdu.data

                #A list of extensions
                self.hdu_names = [hdu.name for hdu in hdulist]

                # we assume that if the err and dq array is given as parameter they supersede eventual err and dq extensions
                if err is not None:
                    if isinstance(err, float):
                        if np.size(self.data) != 1:
                            raise ValueError("err can only be a float if data is a float value")
                        self.err = np.array([err])
                    elif np.shape(self.data) != np.shape(err)[-self.data.ndim:]:
                        raise ValueError("The shape of err is {0} while we are expecting shape {1}".format(err.shape[-self.data.ndim:], self.data.shape))
                    #we want to have an extra dimension in the error array
                    elif err.ndim == self.data.ndim+1:
                        self.err = err
                    else:
                        self.err = err.reshape((1,)+err.shape)
                elif "ERR" in self.hdu_names:
                    err_hdu = hdulist.pop("ERR")
                    self.err = err_hdu.data
                    self.err_hdr = err_hdu.header
                    if self.err.ndim != 1 and self.err.ndim == self.data.ndim:
                        self.err = self.err.reshape((1,)+self.err.shape)
                else:
                    self.err = np.zeros((1,)+self.data.shape)

                if dq is not None:
                    if np.shape(self.data) != np.shape(dq):
                        raise ValueError("The shape of dq is {0} while we are expecting shape {1}".format(dq.shape, self.data.shape))
                    self.dq = dq
                
                elif "DQ" in self.hdu_names:
                    dq_hdu = hdulist.pop("DQ")
                    self.dq = dq_hdu.data
                    self.dq_hdr = dq_hdu.header
                else:
                    self.dq = np.zeros(self.data.shape, dtype = int)


                if input_hdulist is not None:
                    this_hdu_list = [hdu.copy() for hdu in input_hdulist]
                else: 
                    #After the data, err and dqs are popped out, the rest of the hdulist is stored in hdu_list
                    this_hdu_list = [hdu.copy() for hdu in hdulist]
                self.hdu_list = fits.HDUList(this_hdu_list)
                

            # parse the filepath to store the filedir and filename
            filepath_args = data_or_filepath.split(os.path.sep)
            if len(filepath_args) == 1:
                # no directory info in filepath, so current working directory
                self.filedir = "."
                self.filename = filepath_args[0]
            else:
                self.filename = filepath_args[-1]
                self.filedir = os.path.sep.join(filepath_args[:-1])

        else:
            # data has been passed in directly
            # creation of a new file in DRP eyes
            if isinstance(data_or_filepath, float):
                self.data = np.array([data_or_filepath])
                if err is not None:
                    if isinstance(err, float):
                        self.err = np.array([err])
                    else:
                        raise ValueError("err value must be float")
                else:
                    self.err = np.array([0.])
            elif hasattr(data_or_filepath, "__len__"):
                self.data = data_or_filepath
                if err is not None:
                    if np.shape(self.data) != np.shape(err)[-self.data.ndim:]:
                        raise ValueError("The shape of err is {0} while we are expecting shape {1}".format(err.shape[-self.data.ndim:], self.data.shape))
                    #we want to have a 3 dim error array
                    if err.ndim == self.data.ndim + 1:
                        self.err = err
                    else:
                        self.err = err.reshape((1,)+err.shape)
                else:
                    self.err = np.zeros((1,)+self.data.shape)
            else:
                raise ValueError("input must be an array or float")
            
            if pri_hdr is None or ext_hdr is None:
                raise ValueError("Missing primary and/or extension headers, because you passed in raw data")
            self.pri_hdr = pri_hdr
            self.ext_hdr = ext_hdr
            self.filedir = "."
            self.filename = ""

            if dq is not None:
                if np.shape(self.data) != np.shape(dq):
                    raise ValueError("The shape of dq is {0} while we are expecting shape {1}".format(dq.shape, self.data.shape))
                self.dq = dq
            else:
                self.dq = np.zeros(self.data.shape, dtype = int)

            #The default hdu extensions
            self.hdu_names = ["ERR", "DQ"]

            #Take the input hdulist or make a blank one. 
            if input_hdulist is not None:
                this_hdu_list = [hdu.copy() for hdu in input_hdulist]
                self.hdu_list = fits.HDUList(this_hdu_list)
                #Keep track of the names 
                for hdu in input_hdulist:
                    self.hdu_names.append(hdu.name)
            else: 
                self.hdu_list = fits.HDUList()

            # record when this file was created and with which version of the pipeline
            self.ext_hdr.set('DRPVERSN', corgidrp.__version__, "corgidrp version that produced this file")
            self.ext_hdr.set('DRPCTIME', time.Time.now().isot, "When this file was saved")

        
        # we assume that if the err_hdr and dq_hdr is given as parameter they supersede eventual existing err_hdr and dq_hdr
        if err_hdr is not None:
            self.err_hdr = err_hdr
        if dq_hdr is not None:
            self.dq_hdr = dq_hdr
        if not hasattr(self, 'err_hdr'):
            self.err_hdr = fits.Header()
        self.err_hdr["EXTNAME"] = "ERR"
        if not hasattr(self, 'dq_hdr'):
            self.dq_hdr = fits.Header()
        self.dq_hdr["EXTNAME"] = "DQ"

        # discard individual errors if we aren't tracking them but multiple error terms are passed in
        if not corgidrp.track_individual_errors and self.err.shape[0] > 1:
            num_errs = self.err.shape[0] - 1
            # delete keywords specifying the error of each individual slice
            for i in range(num_errs):
                del self.err_hdr['Layer_{0}'.format(i + 2)]
            self.err = self.err[:1] # only save the total err, preserve 3-D shape
        self.err_hdr['TRK_ERRS'] = corgidrp.track_individual_errors # specify whether we are tracing errors

        # the DRP needs to make sure certain keywords are set in its reduced products
        # check those here, and if not, set them. 
        # by default, assume desmear and CTI correction are not applied by default
        # and they can be toggled to true after their step functions are run
        if not 'DESMEAR' in self.ext_hdr:
            self.ext_hdr.set('DESMEAR', False, "Was desmear applied to this frame?")
        if not 'CTI_CORR' in self.ext_hdr:
            self.ext_hdr.set('CTI_CORR', False, "Was CTI correction applied to this frame?")
        if not 'IS_BAD' in self.ext_hdr:
            self.ext_hdr.set('IS_BAD', False, "Was this frame deemed bad?")

        # the DRP has touched this file so it's origin is now this DRP
        self.pri_hdr['ORIGIN'] = 'DRP'


    # create this field dynamically
    @property
    def filepath(self):
        return os.path.join(self.filedir, self.filename)


    def save(self, filedir=None, filename=None):
        """
        Save file to disk with user specified filepath

        Args:
            filedir (str): filedir to save to. Use self.filedir if not specified
            filename (str): filepath to save to. Use self.filename if not specified
        """
        if filename is not None:
            self.filename = filename
        if filedir is not None:
            self.filedir = filedir

        if len(self.filename) == 0:
            raise ValueError("Output filename is not defined. Please specify!")

        prihdu = fits.PrimaryHDU(header=self.pri_hdr)
        exthdu = fits.ImageHDU(data=self.data, header=self.ext_hdr)
        hdulist = fits.HDUList([prihdu, exthdu])

        errhdu = fits.ImageHDU(data=self.err, header = self.err_hdr)
        hdulist.append(errhdu)

        dqhdu = fits.ImageHDU(data=self.dq, header = self.dq_hdr)
        hdulist.append(dqhdu)

        for hdu in self.hdu_list:
            hdulist.append(hdu)

        with warnings.catch_warnings():
            warnings.filterwarnings("ignore", category=VerifyWarning) # fits save card length truncated warning
            hdulist.writeto(self.filepath, overwrite=True)
        hdulist.close()

    def _record_parent_filenames(self, input_dataset):
        """
        Record what input dataset was used to create this Image.
        This assumes many Images were used to make this single Image.
        Also tracks images that were used to make the images that make this image.
        Record is stored in the ext header.

        Args:
            input_dataset (corgidrp.data.Dataset): the input dataset that were combined together to make this image
        """

        parent_filenames = set()
        # go through filenames and also check each frames parents
        for img in input_dataset:
            parent_filenames.add(img.filename)
            # also check if this frame has parent frames. keep trakc of them too
            if 'DRPNFILE' in img.ext_hdr:
                for j in range(img.ext_hdr['DRPNFILE']):
                    parent_filenames.add(img.ext_hdr['FILE{0}'.format(j)])
        
        for i, filename in enumerate(parent_filenames):
            self.ext_hdr.set('FILE{0}'.format(i), filename, "File #{0} filename used to create this frame".format(i))
        self.ext_hdr.set('DRPNFILE', len(parent_filenames), "# of files used to create this processed frame")

    def copy(self, copy_data=True):
        """
        Make a copy of this image file. including data and headers.
        Data copying can be turned off if you only want to modify the headers
        Headers should always be copied as we should modify them any time we make new edits to the data

        Args:
            copy_data (bool): (optional) whether the data should be copied. Default is True

        Returns:
            corgidrp.data.Image: a copy of this Image
        """
        if copy_data:
            new_img = copy.deepcopy(self)
        else:
            new_img = copy.copy(self)
            # copy the hdu_list and hdu_names list, but not their pointers
            new_img.hdu_list = self.hdu_list.copy()
            new_img.hdu_names = copy.copy(self.hdu_names)

        # update DRP version tracking
        new_img.ext_hdr['DRPVERSN'] =  corgidrp.__version__
        new_img.ext_hdr['DRPCTIME'] =  time.Time.now().isot

        return new_img

    def get_masked_data(self):
        """
        Uses the dq array to generate a numpy masked array of the data

        Returns:
            numpy.ma.MaskedArray: the data masked
        """
        mask = self.dq>0
        return ma.masked_array(self.data, mask=mask)

    def add_error_term(self, input_error, err_name):
        """
        Add a layer of a specific additive uncertainty on the 3- or 4-dim error array extension
        and update the combined uncertainty in the first layer.
        Update the error header and assign the error name.

        Only tracks individual errors if the "track_individual_errors" setting is set to True
        in the configuration file

        Args:
          input_error (np.array): error layer with same shape as data
          err_name (str): name of the uncertainty layer
        """
        ndim = self.data.ndim
        if not (input_error.ndim==2 or input_error.ndim==3) or input_error.shape != self.data.shape:
            raise ValueError("we expect a 2-dimensional or 3-dimensional error layer with dimensions {0}".format(self.data.shape))

        #first layer is always the updated combined error
        if ndim == 2:
            self.err[0,:,:] = np.sqrt(self.err[0,:,:]**2 + input_error**2)
        elif ndim == 3:
            self.err[0,:,:,:] = np.sqrt(self.err[0,:,:,:]**2 + input_error**2)
        self.err_hdr["Layer_1"] = "combined_error"

        if corgidrp.track_individual_errors:
            #append new error as layer on 3D or 4D cube
            self.err=np.append(self.err, [input_error], axis=0)

            layer = str(self.err.shape[0])
            self.err_hdr["Layer_" + layer] = err_name

        # record history since 2-D error map doesn't track individual terms
        self.err_hdr['HISTORY'] = "Added error term: {0}".format(err_name)

    def rescale_error(self, input_error, err_name):
        """
        Add a layer of a specific additive uncertainty on the 3-dim error array extension
        and update the combined uncertainty in the first layer.
        Update the error header and assign the error name.

        Only tracks individual errors if the "track_individual_errors" setting is set to True
        in the configuration file

        Args:
          input_error (np.array): 2-d error layer
          err_name (str): name of the uncertainty layer
        """
        if input_error.ndim != 2 or input_error.shape != self.data.shape:
            raise ValueError("we expect a 2-dimensional error layer with dimensions {0}".format(self.data.shape))

        #first layer is always the updated combined error
        with warnings.catch_warnings():
            warnings.filterwarnings("ignore", category=RuntimeWarning) # catch any invalid value encountered in multiply
            self.err = self.err*input_error
        self.err_hdr["Layer_1"] = "combined_error"

        # record history since 2-D error map doesn't track individual terms
        self.err_hdr['HISTORY'] = "Errors rescaled by: {0}".format(err_name)


    def get_hash(self):
        """
        Computes the hash of the data, err, and dq. Does not use the header information.

        Returns:
            str: the hash of the data, err, and dq
        """
        data_bytes = self.data.data.tobytes()
        if self.err is not None:
            err_bytes = self.err.data.tobytes()
        else:
            err_bytes = b''
        if self.dq is not None:
            dq_bytes = self.dq.data.tobytes()
        else:
            dq_bytes = b''

        total_bytes = data_bytes + err_bytes + dq_bytes

        return str(hash(total_bytes))

    def add_extension_hdu(self, name, data = None, header=None):
        """

        Create a new hdu extension and append it to the hdu_list

        Args:
            name (str): The name of the new extension
            data (array, optional): Some kind of data. Defaults to None.
            header (astropy.io.fits.Header, optional): _description_. Defaults to None.
        """
        new_hdu = fits.ImageHDU(data=data, header=header, name=name)

        if name in self.hdu_names:
            raise ValueError("Extension name already exists in HDU list")
        else: 
            self.hdu_names.append(name)
            self.hdu_list.append(new_hdu)

class Dark(Image):
    """
    Dark calibration frame for a given exposure time and EM gain.

     Args:
        data_or_filepath (str or np.array): either the filepath to the FITS file to read in OR the 2D image data
        pri_hdr (astropy.io.fits.Header): the primary header (required only if raw 2D data is passed in)
        ext_hdr (astropy.io.fits.Header): the image extension header (required only if raw 2D data is passed in)
        input_dataset (corgidrp.data.Dataset): the Image files combined together to make this dark (required only if raw 2D data is passed in and if raw data filenames not already archived in ext_hdr)
        err (np.array): the error array (required only if raw data is passed in)
        err_hdr (astropy.io.fits.Header): the error header (required only if raw data is passed in)
        dq (np.array): the DQ array (required only if raw data is passed in)
    """
    def __init__(self, data_or_filepath, pri_hdr=None, ext_hdr=None, input_dataset=None, err = None, dq = None, err_hdr = None):
       # run the image class contructor
        super().__init__(data_or_filepath, pri_hdr=pri_hdr, ext_hdr=ext_hdr, err=err, dq=dq, err_hdr=err_hdr)

        # if this is a new dark, we need to bookkeep it in the header
        # b/c of logic in the super.__init__, we just need to check this to see if it is a new dark
        if ext_hdr is not None:
            if input_dataset is None and 'DRPNFILE' not in ext_hdr.keys():
                # error check. this is required in this case
                raise ValueError("This appears to be a new dark. The dataset of input files needs to be passed in to the input_dataset keyword to record history of this dark.")
            self.ext_hdr['DATATYPE'] = 'Dark' # corgidrp specific keyword for saving to disk
            self.ext_hdr['BUNIT'] = 'detected electron'
            # TO-DO: check PC_STAT and whether this will be in L2s
            if 'PC_STAT' not in ext_hdr:
                self.ext_hdr['PC_STAT'] = 'analog master dark'
            # log all the data that went into making this calibration file
            if 'DRPNFILE' not in ext_hdr.keys() and input_dataset is not None:
                self._record_parent_filenames(input_dataset)

            # add to history
            self.ext_hdr['HISTORY'] = "Dark with exptime = {0} s and commanded EM gain = {1} created from {2} frames".format(self.ext_hdr['EXPTIME'], self.ext_hdr['EMGAIN_C'], self.ext_hdr['DRPNFILE'])

            # give it a default filename using the last input file as the base
            # strip off everything starting at .fits
            if input_dataset is not None:
                orig_input_filename = input_dataset[-1].filename.split(".fits")[0]
                self.filename = "{0}_drk_cal.fits".format(orig_input_filename)
                self.filename = re.sub('_l[0-9].', '', self.filename)
                # dnm_cal fed directly into drk_cal when doing build_synthesized_dark, so this will delete that string if it's there:
                self.filename = self.filename.replace("_dnm_cal", "")
            else:
                if self.filename == '':
                    self.filename = "drk_cal.fits" # we shouldn't normally be here, but we default to something just in case. 
                else:
                    self.filename = self.filename.replace("_dnm_cal", "_drk_cal")
            self.pri_hdr['FILENAME'] = self.filename
            # Enforce data level = CAL
            self.ext_hdr['DATALVL']    = 'CAL'
        
        if 'PC_STAT' not in self.ext_hdr:
            self.ext_hdr['PC_STAT'] = 'analog master dark'

        if err_hdr is not None:
            self.err_hdr['BUNIT'] = 'detected electron'

        # double check that this is actually a dark file that got read in
        # since if only a filepath was passed in, any file could have been read in
        if 'DATATYPE' not in self.ext_hdr:
            raise ValueError("File that was loaded was not a Dark file.")
        if self.ext_hdr['DATATYPE'] != 'Dark':
            raise ValueError("File that was loaded was not a Dark file.")

class FlatField(Image):
    """
    Master flat generated from raster scan of uranus or Neptune.

     Args:
        data_or_filepath (str or np.array): either the filepath to the FITS file to read in OR the 2D image data
        pri_hdr (astropy.io.fits.Header): the primary header (required only if raw 2D data is passed in)
        ext_hdr (astropy.io.fits.Header): the image extension header (required only if raw 2D data is passed in)
        input_dataset (corgidrp.data.Dataset): the Image files combined together to make this flat file (required only if raw 2D data is passed in)
    """
    def __init__(self, data_or_filepath, pri_hdr=None, ext_hdr=None, input_dataset=None):
        # run the image class contructor
        super().__init__(data_or_filepath, pri_hdr=pri_hdr, ext_hdr=ext_hdr)

        # if this is a new master flat, we need to bookkeep it in the header
        # b/c of logic in the super.__init__, we just need to check this to see if it is a new masterflat
        if ext_hdr is not None:
            if input_dataset is None:
                # error check. this is required in this case
                raise ValueError("This appears to be a master flat. The dataset of input files needs to be passed in to the input_dataset keyword to record history of this flat")
            self.ext_hdr['DATATYPE'] = 'FlatField' # corgidrp specific keyword for saving to disk
            self.ext_hdr['BUNIT'] = '' # flat field is dimensionless

            # log all the data that went into making this flat
            self._record_parent_filenames(input_dataset)

            # add to history
            self.ext_hdr['HISTORY'] = "Flat with exptime = {0} s created from {1} frames".format(self.ext_hdr['EXPTIME'], self.ext_hdr['DRPNFILE'])

            # give it a default filename using the last input file as the base
            self.filename = re.sub('_l[0-9].', '_flt_cal', input_dataset[-1].filename)
            self.pri_hdr['FILENAME'] = self.filename

            # Enforce data level = CAL
            self.ext_hdr['DATALVL']    = 'CAL'

        # double check that this is actually a masterflat file that got read in
        # since if only a filepath was passed in, any file could have been read in
        if 'DATATYPE' not in self.ext_hdr:
            raise ValueError("File that was loaded was not a FlatField file.")
        if self.ext_hdr['DATATYPE'] != 'FlatField':
            raise ValueError("File that was loaded was not a FlatField file.")

class SpectroscopyCentroidPSF(Image):
    """
    Calibration product that stores fitted PSF centroid (x, y) positions
    for a grid of simulated PSFs.

    Args:
        data_or_filepath (str or np.ndarray): 2D array of (x, y) centroid positions 
                                              with shape (N, 2), where N is the number of PSFs.
        err (np.ndarray): 2D array of (x,y) errors of centroid positions with shape (N,2)
        pri_hdr (fits.Header): Primary header.
        ext_hdr (fits.Header): Extension header.
        err_hdr (fits.Header): error extension header
        input_dataset (Dataset): Dataset of raw PSF images used to generate this calibration.
    """
    def __init__(self, data_or_filepath, pri_hdr=None, ext_hdr=None, err_hdr = None, err = None, input_dataset=None):
        super().__init__(data_or_filepath, pri_hdr=pri_hdr, ext_hdr=ext_hdr, err_hdr = err_hdr, err = err)


        # if this is a new SpectroscopyCentroidPSF, we need to bookkeep it in the header
        # b/c of logic in the super.__init__, we just need to check this to see if it is a new SpectroscopyCentroidPSF 
        if ext_hdr is not None:
            if input_dataset is None:
                raise ValueError("Must pass `input_dataset` to create new SpectroscopyCentroidPSF.")
            
            self.ext_hdr["EXTNAME"] = "CENTROIDS"
<<<<<<< HEAD

=======
>>>>>>> b5d07744
            self.ext_hdr['DATATYPE'] = 'SpectroscopyCentroidPSF'
            self.ext_hdr['DATALVL'] = 'CAL'
            self._record_parent_filenames(input_dataset)
            self.ext_hdr['HISTORY'] = "Stored PSF centroid calibration results."

            # Generate default output filename
            base = input_dataset[0].filename.split(".fits")[0]
            self.filename = re.sub('_l[0-9].', '_scp_cal', input_dataset[-1].filename)
            self.pri_hdr['FILENAME'] = self.filename
            if err is None:
                self.err = np.zeros(self.data.shape)
                self.err_hdr = fits.Header()

        if 'DATATYPE' not in self.ext_hdr or self.ext_hdr['DATATYPE'] != 'SpectroscopyCentroidPSF':
            raise ValueError("This file is not a valid SpectroscopyCentroidPSF.")

        self.xfit = self.data[:, 0]
        self.yfit = self.data[:, 1]
        self.xfit_err = self.err[0][:, 0]
        self.yfit_err = self.err[0][:, 1]


class DispersionModel(Image):
    """ 
    Class for dispersion model parameter data structure

    Args:
        data_or_filepath (str or dict): either the filepath to the FITS file to read in OR the dictionary containing the dispersion data
        pri_hdr (fits.Header): Primary header.
        ext_hdr (fits.Header): Extension header.
        
    Attributes:
        data (dict): table containing the dispersion data
        clocking_angle (float): Clocking angle of the dispersion axis, theta,
        oriented in the direction of increasing wavelength, measured in degrees
        counterclockwise from the positive x-axis on the EXCAM data array
        (direction of increasing column index).
        clocking_angle_uncertainty (float): Uncertainty of the dispersion axis
        clocking angle in degrees.
        pos_vs_wavlen_polycoeff (numpy.ndarray): Polynomial fit to the
        source displacement on EXCAM along the dispersion axis as a function of
        wavelength, relative to the source position at the band reference
        wavelength (lambda_c = 730.0 nm for Band 3) in units of millimeters.
        pos_vs_wavlen_cov (numpy.ndarray): Covariance matrix of the
        polynomial coefficients
        wavlen_vs_pos_polycoeff (numpy.ndarray): Polynomial fit to the
        wavelength as a function of displacement along the dispersion axis on
        EXCAM, relative to the source position at the Band 3 reference
        wavelength (x_c at lambda_c = 730.0 nm) in units of nanometers. 
        wavlen_vs_pos_cov (numpy.ndarray): Covariance matrix of the
        polynomial coefficients
        params_key (list): key names of the parameters
    """
    
    params_key = ['clocking_angle', 'clocking_angle_uncertainty', 'pos_vs_wavlen_polycoeff', 'pos_vs_wavlen_cov', 'wavlen_vs_pos_polycoeff', 'wavlen_vs_pos_cov']
    def __init__(self, data_or_filepath, pri_hdr=None, ext_hdr=None):
        if isinstance(data_or_filepath, str):
            # run the image class contructor
            super().__init__(data_or_filepath)
            # double check that this is actually a DispersionModel file that got read in
            # since if only a filepath was passed in, any file could have been read in
            if 'DATATYPE' not in self.ext_hdr:
                raise ValueError("File that was loaded was not a DispersionModel file.")
            if self.ext_hdr['DATATYPE'] != 'DispersionModel':
                raise ValueError("File that was loaded was not a DispersionModel file.")
        else:
            if not isinstance(data_or_filepath, dict):
                raise ValueError("Input should either be a dictionary or a filepath string")
            if pri_hdr == None:
                pri_hdr = fits.Header()
            if ext_hdr == None:
                ext_hdr = fits.Header()
            ext_hdr['DRPCTIME'] =  time.Time.now().isot
            ext_hdr['DRPVERSN'] =  corgidrp.__version__
            self.pri_hdr = pri_hdr
            self.ext_hdr = ext_hdr
            self.ext_hdr['DATATYPE'] = 'DispersionModel' # corgidrp specific keyword for saving to disk
            # add to history
            self.ext_hdr['HISTORY'] = "DispersionModel file created"
            #check that all parameters are available in the input dict
            for key in self.params_key:
                if key not in data_or_filepath:
                    raise ValueError("parameter {0} is missing in the data".format(key))
            data_list = Table(rows = [data_or_filepath])
            self.data = data_list
            self.filedir = "."
            # Use the last input file's name if available, else timestamp
            filetime = format_ftimeutc(pri_hdr['FILETIME'])
            self.filename = f"cgi_{pri_hdr['VISITID']}_{filetime}_dpm_cal.fits"
            self.pri_hdr['FILENAME'] = self.filename

        # initialization data passed in
        self.clocking_angle = self.data["clocking_angle"][0]
        self.clocking_angle_uncertainty = self.data["clocking_angle_uncertainty"][0]
        self.pos_vs_wavlen_polycoeff = np.array(self.data["pos_vs_wavlen_polycoeff"][0])
        self.pos_vs_wavlen_cov = np.array(self.data["pos_vs_wavlen_cov"][0])
        self.wavlen_vs_pos_polycoeff = np.array(self.data["wavlen_vs_pos_polycoeff"][0])
        self.wavlen_vs_pos_cov = np.array(self.data["wavlen_vs_pos_cov"][0])
        
        # Add err and dq attributes for walker compatibility (set to None since DispersionModel doesn't have these)
        self.err = None
        self.dq = None


    def save(self, filedir=None, filename=None):
        """
        Save file to disk with user specified filepath

        Args:
            filedir (str): filedir to save to. Use self.filedir if not specified
            filename (str): filepath to save to. Use self.filename if not specified
        """
        if filename is not None:
            self.filename = filename
        if filedir is not None:
            self.filedir = filedir

        if len(self.filename) == 0:
            raise ValueError("Output filename is not defined. Please specify!")

        prihdu = fits.PrimaryHDU(header=self.pri_hdr)
        exthdu = fits.BinTableHDU(data=self.data, header=self.ext_hdr)
        hdulist = fits.HDUList([prihdu, exthdu])

        hdulist.writeto(self.filepath, overwrite=True)
        hdulist.close()

class NonLinearityCalibration(Image):
    """
    Class for non-linearity calibration files. Although it's not strictly an image that you might look at, it is a 2D array of data

    The required format for calibration data is as follows:
     - Minimum 2x2
     - First value (top left) must be assigned to nan
     - Row headers (dn counts) must be monotonically increasing
     - Column headers (EM gains) must be monotonically increasing
     - Data columns (relative gain curves) must straddle 1
     - The first row will provide the the Gain axis values (accesssed via 
        gain_ax = non_lin_correction.data[0, 1:])
     - The first column will provide the "count" axis value (accessed via 
        count_ax = non_lin_correction.data[1:, 0])
     - The rest of the array will be the calibration data (accessed via 
     relgains = non_lin_correction.data[1:, 1:])

    For example:
    [
        [nan,  1,     10,    100,   1000 ], <- gain axis
        [1,    0.900, 0.950, 0.989, 1.000],
        [1000, 0.910, 0.960, 0.990, 1.010],
        [2000, 0.950, 1.000, 1.010, 1.050],
        [3000, 1.000, 1.001, 1.011, 1.060],
         ^
         count axis
    ],

    where the row headers [1, 1000, 2000, 3000] are dn counts, the column
    headers [1, 10, 100, 1000] are EM gains, and the first data column
    [0.900, 0.910, 0.950, 1.000] is the first of the four relative gain curves.

     Args:
        data_or_filepath (str or np.array): either the filepath to the FITS file 
        to read in OR the 2D calibration data. See above for the required format.
        pri_hdr (astropy.io.fits.Header): the primary header (required only if 
        raw 2D data is passed in)
        ext_hdr (astropy.io.fits.Header): the image extension header (required 
        only if raw 2D data is passed in)
        input_dataset (corgidrp.data.Dataset): the Image files combined 
        together to make this NonLinearityCalibration file (required only if 
        raw 2D data is passed in)
    """
    def __init__(self, data_or_filepath, pri_hdr=None, ext_hdr=None, 
                 input_dataset=None):

        # run the image class contructor
        super().__init__(data_or_filepath, pri_hdr=pri_hdr, ext_hdr=ext_hdr)

        # File format checks - Ported from II&T
        nonlin_raw = self.data
        if nonlin_raw.ndim < 2 or nonlin_raw.shape[0] < 2 or \
        nonlin_raw.shape[1] < 2:
            raise ValueError('The non-linearity calibration array must be at' 
                             'least 2x2 (room for x and y axes and one data' 
                             'point)')
        if not np.isnan(nonlin_raw[0, 0]):
            raise ValueError('The first value of the non-linearity calibration '
                             'array  (upper left) must be set to "nan"')


        # additional bookkeeping for a calibration file
        # if this is a new calibration file, we need to bookkeep it in the header
        # b/c of logic in the super.__init__, we just need to check this to see if 
        # it is a new NonLinearityCalibration file
        if ext_hdr is not None:
            if input_dataset is None:
                # error check. this is required in this case
                raise ValueError("This appears to be a new Non Linearity "
                                 "Correction. The dataset of input files needs" 
                                 "to be passed in to the input_dataset keyword" 
                                 "to record history of this calibration file.")
            # corgidrp specific keyword for saving to disk
            self.ext_hdr['DATATYPE'] = 'NonLinearityCalibration' 

            # log all the data that went into making this calibration file
            self._record_parent_filenames(input_dataset)

            # add to history
            self.ext_hdr['HISTORY'] = "Non Linearity Calibration file created"

            # Enforce data level = CAL
            self.ext_hdr['DATALVL'] = 'CAL'

            # Follow filename convention as of R3.0.2
            self.filedir = '.'
            self.filename = re.sub('_l[0-9].', '_nln_cal', input_dataset[-1].filename)
            self.pri_hdr['FILENAME'] = self.filename

        # double check that this is actually a NonLinearityCalibration file that got read in
        # since if only a filepath was passed in, any file could have been read in
        if 'DATATYPE' not in self.ext_hdr:
            raise ValueError("File that was loaded was not a NonLinearityCalibration file.")
        if self.ext_hdr['DATATYPE'] != 'NonLinearityCalibration':
            raise ValueError("File that was loaded was not a NonLinearityCalibration file.")
        self.dq_hdr['COMMENT'] = 'DQ not meaningful for this calibration; just present for class consistency' 
        
class KGain(Image):
    """
    Class for KGain calibration file. Until further insights it is just one float value.

    Args:
        data_or_filepath (str or float): either the filepath to the FITS file to read in OR the calibration data. See above for the required format.
        err (float): uncertainty value of kgain factor
        ptc (np.array): 2 column array with the photon transfer curve
        pri_hdr (astropy.io.fits.Header): the primary header (required only if raw data is passed in)
        ext_hdr (astropy.io.fits.Header): the image extension header (required only if raw data is passed in)
        err_hdr (astropy.io.fits.Header): the err extension header (required only if raw data is passed in)
        ptc_hdr (astropy.io.fits.Header): the ptc extension header (required only if raw data is passed in)
        input_dataset (corgidrp.data.Dataset): the Image files combined together to make this KGain file (required only if raw 2D data is passed in)

    Attrs:
        value: the getter of the kgain value
        _kgain (float): the value of kgain
        error: the getter of the kgain error value
        _kgain_error (float): the value of kgain error
    """
    def __init__(self, data_or_filepath, err = None, ptc = None, pri_hdr=None, ext_hdr=None, err_hdr = None, ptc_hdr = None, input_dataset = None):
       # run the image class contructor
        super().__init__(data_or_filepath, err=err, pri_hdr=pri_hdr, ext_hdr=ext_hdr, err_hdr=err_hdr)

        # initialize these headers that have been recently added so that older calib files still contain this keyword when initialized and allow for tests that don't require 
        # these values to run smoothly; if these values are actually required for 
        # a particular process, the user would be alerted since these values below would result in an error as they aren't numerical
        if 'RN' not in self.ext_hdr:
            self.ext_hdr['RN'] = ''
        if 'RN_ERR' not in self.ext_hdr:
            self.ext_hdr['RN_ERR'] = ''
        # File format checks
        if self.data.shape != (1,):
            raise ValueError('The KGain calibration data should be just one float value')
        
        self._kgain = self.data[0] 
        self._kgain_error = self.err[0]
        
        if isinstance(data_or_filepath, str):
            # a filepath is passed in
            with fits.open(data_or_filepath) as hdulist:
                self.ptc_hdr = hdulist[3].header
                # ptc data is in FITS extension
                self.ptc = hdulist[3].data
        
        else:
            if ptc is not None:
                self.ptc = ptc
            else:
               self.ptc = np.zeros([2,0])
            if ptc_hdr is not None:
                self.ptc_hdr = ptc_hdr
            else:
                self.ptc_hdr = fits.Header()
        
        self.ptc_hdr["EXTNAME"] = "PTC"
        # additional bookkeeping for a calibration file
        # if this is a new calibration file, we need to bookkeep it in the header
        # b/c of logic in the super.__init__, we just need to check this to see if it is a new KGain file
        if ext_hdr is not None:
            if input_dataset is None:
                if 'DRPNFILE' not in ext_hdr:
                    # error check. this is required in this case
                    raise ValueError("This appears to be a new kgain. The dataset of input files needs to be passed in to the input_dataset keyword to record history of this kgain.")
                else:
                    pass
            else:
                # log all the data that went into making this calibration file
                self._record_parent_filenames(input_dataset)
                # give it a default filename using the last input file as the base
                self.filename = re.sub('_l[0-9].', '_krn_cal', input_dataset[-1].filename)
                self.pri_hdr['FILENAME'] = self.filename

            self.ext_hdr['DATATYPE'] = 'KGain' # corgidrp specific keyword for saving to disk
            self.ext_hdr['BUNIT'] = 'detected EM electron/DN'
            # add to history
            self.ext_hdr['HISTORY'] = "KGain Calibration file created"

            # Enforce data level = CAL
            self.ext_hdr['DATALVL']    = 'CAL'
        
        if err_hdr is not None:
            self.err_hdr['BUNIT'] = 'detected EM electron/DN'
        # double check that this is actually a KGain file that got read in
        # since if only a filepath was passed in, any file could have been read in
        if 'DATATYPE' not in self.ext_hdr:
            raise ValueError("File that was loaded was not a KGain Calibration file.")
        if self.ext_hdr['DATATYPE'] != 'KGain':
            raise ValueError("File that was loaded was not a KGain Calibration file.")

    @property
    def value(self):
        return self._kgain
    
    @property
    def error(self):
        return self._kgain_error

    def save(self, filedir=None, filename=None):
        """
        Save file to disk with user specified filepath

        Args:
            filedir (str): filedir to save to. Use self.filedir if not specified
            filename (str): filepath to save to. Use self.filename if not specified
        """
        if filename is not None:
            self.filename = filename
        if filedir is not None:
            self.filedir = filedir

        if len(self.filename) == 0:
            raise ValueError("Output filename is not defined. Please specify!")

        prihdu = fits.PrimaryHDU(header=self.pri_hdr)
        exthdu = fits.ImageHDU(data=self.data, header=self.ext_hdr)
        hdulist = fits.HDUList([prihdu, exthdu])

        errhdu = fits.ImageHDU(data=self.err, header = self.err_hdr)
        hdulist.append(errhdu)

        ptchdu = fits.ImageHDU(data=self.ptc, header = self.ptc_hdr)
        hdulist.append(ptchdu)

        with warnings.catch_warnings():
            warnings.filterwarnings("ignore", category=VerifyWarning) # fits save card length truncated warning
            hdulist.writeto(self.filepath, overwrite=True)
        hdulist.close()

class BadPixelMap(Image):
    """
    Class for bad pixel map. The bad pixel map indicates which pixels are hot
    pixels and thus unreliable. Note: These bad pixels are bad due to inherent
    nonidealities in the detector (applicable to any frame taken) and are
    separate from pixels marked per frame as contaminated by cosmic rays.

     Args:
        data_or_filepath (str or np.array): either the filepath to the FITS file to read in OR the 2D image data
        pri_hdr (astropy.io.fits.Header): the primary header (required only if raw 2D data is passed in)
        ext_hdr (astropy.io.fits.Header): the image extension header (required only if raw 2D data is passed in)
        input_dataset (corgidrp.data.Dataset): the Image files combined together to make this bad pixel map (required only if raw 2D data is passed in)
    """
    def __init__(self, data_or_filepath, pri_hdr=None, ext_hdr=None, input_dataset=None):
        # run the image class contructor
        super().__init__(data_or_filepath, pri_hdr=pri_hdr, ext_hdr=ext_hdr)

        # if this is a new bad pixel map, we need to bookkeep it in the header
        # b/c of logic in the super.__init__, we just need to check this to see if it is a new bad pixel map
        if ext_hdr is not None:
            if input_dataset is None and 'DRPNFILE' not in ext_hdr.keys():
                # error check. this is required in this case
                raise ValueError("This appears to be a new bad pixel map. The dataset of input files needs to be passed in to the input_dataset keyword to record history of this bad pixel map.")
            self.ext_hdr['DATATYPE'] = 'BadPixelMap'

            # log all the data that went into making this bad pixel map
            self._record_parent_filenames(input_dataset)

            # add to history
            self.ext_hdr['HISTORY'] = "Bad Pixel map created"

            # check whether we're making the bpmap from a flat only, or from L1/2 files. 
            if "_flt_cal" in input_dataset[-1].filename:
                self.filename = input_dataset[-1].filename.replace("_flt_cal", "_bpm_cal")
            else:
                self.filename = re.sub('_l[0-9].', '_bpm_cal', input_dataset[-1].filename)
            self.pri_hdr['FILENAME'] = self.filename          
            
            # Enforce data level = CAL
            self.ext_hdr['DATALVL']    = 'CAL'


        # double check that this is actually a bad pixel map that got read in
        # since if only a filepath was passed in, any file could have been read in
        if 'DATATYPE' not in self.ext_hdr:
            raise ValueError("File that was loaded was not a BadPixelMap file.")
        if self.ext_hdr['DATATYPE'] != 'BadPixelMap':
            raise ValueError("File that was loaded was not a BadPixelMap file.")
        self.dq_hdr['COMMENT'] = 'DQ not meaningful for this calibration; just present for class consistency' 
        self.err_hdr['COMMENT'] = 'err not meaningful for this calibration; just present for class consistency' 

class DetectorNoiseMaps(Image):
    """
    Class for DetectorNoiseMaps calibration file. The data is a 3-D stack of 3 frames, each of which is a full SCI frame of fitted
    values for a given noise type at a given temperature.  The 4th calibration product is bias offset, which is stored in the header.
    The 3 frames in the stack are in this order:
    index 0 for the fixed-pattern noise (FPN) map,
    index 1 for the clock-induced charge (CIC) map,
    index 2 for the dark current (DC) map.
    The input err should be a 4-D stack with first dimension of 1 and the next 3 corresponding to a 3-D stack with this order above.
    The input dq should be a 3-D stack corresponding to the order above.
    Args:
        data_or_filepath (str or np.array): either the filepath to the FITS file to read in OR the 3-D calibration data. See above for the required format.
        pri_hdr (astropy.io.fits.Header): the primary header (required only if data is passed in for data_or_filepath)
        ext_hdr (astropy.io.fits.Header): the image extension header (required only if data is passed in for data_or_filepath)
        input_dataset (corgidrp.data.Dataset): the input data combined together to make the noise maps (required only if data is passed in for data_or_filepath and if the filenames for the raw data used to make the calibration data are not already archived in ext_hdr)
        err (np.array): the error 3-D array (required only if data is passed in for data_or_filepath)
        dq (np.array): the 3-D DQ array (required only if data is passed in for data_or_filepath)
        err_hdr (astropy.io.fits.Header): the error header (required only if data is passed in for data_or_filepath)

    """
    def __init__(self, data_or_filepath, pri_hdr=None, ext_hdr=None, input_dataset=None, err = None, dq = None, err_hdr = None):
       # run the image class contructor
        super().__init__(data_or_filepath, pri_hdr=pri_hdr, ext_hdr=ext_hdr, err=err, dq=dq, err_hdr=err_hdr)

        # File format checks
        if self.data.ndim != 3 or self.data.shape[0] != 3:
            raise ValueError('The DetectorNoiseMaps calibration data should be a 3-D array with the first dimension size equal to 3.')
        if self.err.ndim != 4 or self.err.shape[0] != 1: # conforms to usual format the Image class expects, with 1 as the first element of the shape for err
            raise ValueError('The DetectorNoiseMaps err data should be a 4-D array with the first dimension size equal to 4.')
        if self.dq.ndim != 3 or self.dq.shape[0] != 3:
            raise ValueError('The DetectorNoiseMaps dq data should be a 3-D array with the first dimension size equal to 3.')

        # required inputs, whether or not ext_hdr is None
        if "B_O" not in self.ext_hdr.keys() or "B_O_ERR" not in self.ext_hdr.keys():
                raise ValueError('Calibrated bias offset and its error should be present in header.')

        # additional bookkeeping for a calibration file
        # if this is a new calibration file, we need to bookkeep it in the header
        # b/c of logic in the super.__init__, we just need to check this to see if it is a new calibration file
        if ext_hdr is not None:
            if input_dataset is None and 'DRPNFILE' not in ext_hdr.keys():
                # error check. this is required in this case
                raise ValueError("This appears to be a new DetectorNoiseMaps instance. The dataset of input files needs to be passed in to the input_dataset keyword to record the history of the files that made the calibration products.")

            self.ext_hdr['DATATYPE'] = 'DetectorNoiseMaps' # corgidrp specific keyword for saving to disk
            self.ext_hdr['BUNIT'] = 'detected electron'
            # bias offset
            self.ext_hdr['B_O_UNIT'] = 'DN' # err unit is also in DN

            # log all the data that went into making this calibration file
            if 'DRPNFILE' not in ext_hdr.keys():
                self._record_parent_filenames(input_dataset)
            # add to history
            self.ext_hdr['HISTORY'] = "DetectorNoiseMaps calibration file created"

            # give it a default filename
            if input_dataset is not None:
                orig_input_filename = input_dataset.frames[-1].filename.split(".fits")[0]
            else:
                #running the calibration code gets the name right (based on last filename in input dataset); this is a standby
                orig_input_filename = self.ext_hdr['FILE0'].split(".fits")[0] 
            
            self.filename = "{0}_dnm_cal.fits".format(orig_input_filename)
            self.filename = re.sub('_l[0-9].', '', self.filename)
            self.pri_hdr['FILENAME'] = self.filename
            # Enforce data level = CAL
            self.ext_hdr['DATALVL']    = 'CAL'

        if err_hdr is not None:
            self.err_hdr['BUNIT'] = 'detected electron'

        # double check that this is actually a DetectorNoiseMaps file that got read in
        # since if only a filepath was passed in, any file could have been read in
        if 'DATATYPE' not in self.ext_hdr:
            raise ValueError("File that was loaded was not a DetectorNoiseMaps Calibration file.")
        if self.ext_hdr['DATATYPE'] != 'DetectorNoiseMaps':
            raise ValueError("File that was loaded was not a DetectorNoiseMaps Calibration file.")

        #convenient attributes
        self.bias_offset = self.ext_hdr["B_O"]
        self.bias_offset_err = self.ext_hdr["B_O_ERR"]
        self.FPN_map = self.data[0]
        self.CIC_map = self.data[1]
        self.DC_map = self.data[2]
        self.FPN_err = self.err[0][0]
        self.CIC_err = self.err[0][1]
        self.DC_err = self.err[0][2]

class DetectorParams(Image):
    """
    Class containing detector parameters that may change over time. 

    To create a new instance of DetectorParams, you only need to pass in the values you would like to change from default values:
        new_valid_date = astropy.time.Time("2027-01-01")
        new_det_params = DetectorParams({'gmax' : 7500.0 }, date_valid=new_valid_date). 

    Args:
        data_or_filepath (dict or str): either a filepath string corresponding to an 
                                        existing DetectorParams file saved to disk or a
                                        dictionary of parameters to modify from default values
        date_valid (astropy.time.Time): date after which these parameters are valid

    Attributes:
        params (dict): the values for various detector parameters specified here
        default_values (dict): default values for detector parameters (fallback values)
        back_compat_mapping (dict): values to make test FITS files comply with new header standard
    """
    # default detector params
    default_values = {
        'KGAINPAR' : 8.7,
        'FWC_PP_E' : 90000.,
        'FWC_EM_E' : 100000.,
        'ROWREADT' : 223.5e-6,  # seconds
        'NEMGAIN': 604,         # number of EM gain register stages
        'TELRSTRT': -1,         # slice of rows that are used for telemetry
        'TELREND': None,        #goes to the end, in other words
        'CRHITRT': 5.0e+04,     # cosmic ray hit rate (hits/m**2/sec)
        'PIXAREA': 1.69e-10,    # pixel area (m**2/pixel)
        'GAINMAX': 8000.0,      # Maximum allowable EM gain
        'DELCNST': 1.0e-4,      # tolerance in exposure time calculator
        'OVERHEAD': 3,          # Overhead time, in seconds, for each collected frame.  Used to compute total wall-clock time for data collection
        'PCECNTMX': 0.1,        # Maximum allowed electrons/pixel/frame for photon counting
        'TFACTOR': 5,            # number of read noise standard deviations at which to set the photon-counting threshold
    }

    back_compat_mapping = {
        "KGAINPAR" : "KGAIN",
        "FWC_PP_E" : "FWC_PP",
        'FWC_EM_E' : 'FWC_EM',
        'ROWREADT' : "rowreadtime",
        "NEMGAIN" : "NEM",
        "TELRSTRT" : "telem_rows_start",
        "TELREND" : "telem_rows_end",
        "CRHITRT" : "X",
        "PIXAREA" : "A",
        "GAINMAX" : "GMAX",
        "DELCNST" : "delta_constr",
        "PCECNTMX" : "pc_ecount_max",
        "TFACTOR" : "T_FACTOR"
    }

    def __init__(self, data_or_filepath, date_valid=None):
        if date_valid is None:
            date_valid = time.Time.now()
        # if filepath passed in, just load in from disk as usual
        if isinstance(data_or_filepath, str):
            # run the image class contructor
            super().__init__(data_or_filepath)

            # double check that this is actually a DetectorParams file that got read in
            # since if only a filepath was passed in, any file could have been read in
            if 'DATATYPE' not in self.ext_hdr:
                raise ValueError("File that was loaded was not a DetectorParams file.")
            if self.ext_hdr['DATATYPE'] != 'DetectorParams':
                raise ValueError("File that was loaded was not a DetectorParams file.")
        else:
            if not isinstance(data_or_filepath, dict):
                raise ValueError("Input should either be a dictionary or a filepath string")
            pri_hdr = fits.Header()
            ext_hdr = fits.Header()
            ext_hdr['SCTSRT'] = date_valid.isot # use this for validity date
            ext_hdr['DRPVERSN'] =  corgidrp.__version__
            ext_hdr['DRPCTIME'] =  time.Time.now().isot

            # fill caldb required keywords with dummy data
            pri_hdr["OBSNUM"] = 000     
            ext_hdr["EXPTIME"] = 1
            ext_hdr['OPMODE'] = ""
            ext_hdr['EMGAIN_C'] = 1.0
            ext_hdr['EXCAMT'] = 40.0

            # Enforce data level = CAL?
            ext_hdr['DATALVL']    = 'CAL'

            # write default values to headers
            for key, value in self.default_values.items():
                ext_hdr[key] = value
            # overwrite default values
            for key, value in data_or_filepath.items():
                # to avoid VerifyWarning from fits
                ext_hdr[key] = value

            self.pri_hdr = pri_hdr
            self.ext_hdr = ext_hdr
            self.data = np.zeros([1,1])
            self.dq = np.zeros([1,1])
            self.err = np.zeros([1,1])

            self.err_hdr = fits.Header()
            self.dq_hdr = fits.Header()

            self.hdu_list = fits.HDUList()

        # make a dictionary that's easy to use
        self.params = {}
        # load back in all the values from the header
        for key in self.default_values:
            # if this key is not in the header, try the backwards compatability mapping
            new_key = key
            if key not in self.ext_hdr:
                key = self.back_compat_mapping[key]

            if len(key) > 8:
                # to avoid VerifyWarning from fits
                self.params[new_key] = self.ext_hdr['HIERARCH ' + key]
            else:
                self.params[new_key] = self.ext_hdr[key]


        # for backwards compatability:
        if "OBSID" in self.pri_hdr:
            self.pri_hdr['OBSNUM'] = self.pri_hdr['OBSID']
        if "CMDGAIN" in self.ext_hdr:
            self.ext_hdr["EMGAIN_C"] = self.ext_hdr['CMDGAIN']

        # if this is a new DetectorParams file, we need to bookkeep it in the header
        # b/c of logic in the super.__init__, we just need to check this to see if it is a new DetectorParams file
        if isinstance(data_or_filepath, dict):
            self.ext_hdr['DATATYPE'] = 'DetectorParams' # corgidrp specific keyword for saving to disk

            # add to history
            self.ext_hdr['HISTORY'] = "Detector Params file created"

            # use the start date for the filename by default
            self.filedir = "."

            filename = "DetectorParams_{0}.fits".format(self.ext_hdr['SCTSRT']).replace(':','.')
            self.filename = filename
            self.pri_hdr['FILENAME'] = self.filename

    def get_hash(self):
        """
        Computes the hash of the detector param values

        Returns:
            str: the hash of the detector parameters
        """
        hashing_str = "" # make a string that we can actually hash
        for key in self.params:
            hashing_str += str(self.params[key])

        return str(hash(hashing_str))
            
class AstrometricCalibration(Image):
    """
    Class for astrometric calibration file. 
    
    Args:
        data_or_filepath (str or np.array): either the filepath to the FITS file to read in OR a single array of calibration measurements of the following lengths (boresight: length 2 (RA, DEC), 
        plate scale: length 1 (float), north angle: length 1 (float), average offset: length 2 (floats) of average boresight offset in RA/DEC [deg],
        distortion coeffs: length dependent on order of polynomial fit but the last value should be an int describing the polynomial order). For a 
        3rd order distortion fit the input array should be length 37.
        pri_hdr (astropy.io.fits.Header): the primary header (required only if raw 2D data is passed in)
        ext_hdr (astropy.io.fits.Header): the image extension header (required only if raw 2D data is passed in)
        
    Attrs:
        boresight (np.array): the corrected RA/DEC [deg] position of the detector center
        platescale (float): the platescale value in [mas/pixel]
        northangle (float): the north angle value in [deg]
        avg_offset (np.array): the average offset [deg] from the detector center
        distortion_coeffs (np.array): the array of legendre polynomial coefficients that describe the distortion map, where the last value of the array is the order of polynomial used

    """
    def __init__(self, data_or_filepath, pri_hdr=None, ext_hdr=None, err=None, input_dataset=None):
        # run the image class constructor
        super().__init__(data_or_filepath, pri_hdr=pri_hdr, ext_hdr=ext_hdr, err=err)

        # File format checks
        if type(self.data) != np.ndarray:
            raise ValueError("The AstrometricCalibration data should be an array of calibration measurements")
        else:
            self.boresight = self.data[:2]
            self.platescale = self.data[2]
            self.northangle = self.data[3]
            self.avg_offset = self.data[4:6]
            self.distortion_coeffs = self.data[6:]
            
        # if this is a new astrometric calibration file, bookkeep it in the header
        # we need to check if it is new
        if ext_hdr is not None:
            if input_dataset is None:
                raise ValueError("This appears to be a new astrometric calibration file. The dataset of input files needs to be passed in to the input_dataset keyword to record its history.")
            self.ext_hdr['DATATYPE'] = 'AstrometricCalibration'

            # record all the data that went into making this calibration file
            self._record_parent_filenames(input_dataset)

            # add to history
            self.ext_hdr['HISTORY'] = "Astrometric Calibration file created"
            
            # give it a default filename using the first input file as the base
            # strip off everything starting at .fits
            orig_input_filename = input_dataset[-1].filename.split(".fits")[0]
            self.filename = "{0}_ast_cal.fits".format(orig_input_filename)
            self.filename = re.sub('_l[0-9].', '', self.filename)
            self.pri_hdr['FILENAME'] = self.filename
            
            # Enforce data level = CAL
            self.ext_hdr['DATALVL']    = 'CAL'

        # check that this is actually an AstrometricCalibration file that was read in
        if 'DATATYPE' not in self.ext_hdr or self.ext_hdr['DATATYPE'] != 'AstrometricCalibration':
            raise ValueError("File that was loaded was not an AstrometricCalibration file.")    
        self.dq_hdr['COMMENT'] = 'DQ not meaningful for this calibration; just present for class consistency'     
    
class TrapCalibration(Image):
    """

    Class for data related to charge traps that cause charge transfer inefficiency. 
    The calibration is generated by trap-pumped data. 

    The format will be [n,10], where each entry will have: 
    [row, column, sub-electrode location, index numnber of trap at this pixel/electrode, 
    capture time constant, maximum amplitude of the dipole, energy level of hole, 
    cross section for holes, R^2 value of fit, release time constant]

     Args:
        data_or_filepath (str or np.array): either the filepath to the FITS file to read in OR the 2D image data
        pri_hdr (astropy.io.fits.Header): the primary header (required only if raw 2D data is passed in)
        ext_hdr (astropy.io.fits.Header): the image extension header (required only if raw 2D data is passed in)
        input_dataset (corgidrp.data.Dataset): the Image files combined together to make the trap calibration
    """
    def __init__(self,data_or_filepath, pri_hdr=None,ext_hdr=None, input_dataset=None):
        # run the image class constructor
        super().__init__(data_or_filepath,pri_hdr=pri_hdr, ext_hdr=ext_hdr)
        
        # if this is a new calibration, we need to bookkeep it in the header
        # b/c of logic in the super.__init__, we just need to check this to see if it is a new cal
        if ext_hdr is not None:
            if input_dataset is None:
                # error check. this is required in this case
                raise ValueError("This appears to be a new TrapCalibration. The dataset of input files needs to be "
                                 "passed in to the input_dataset keyword to record history of this TrapCalibration.")
            self.ext_hdr['DATATYPE'] = 'TrapCalibration' # corgidrp specific keyword for saving to disk

            # log all the data that went into making this dark
            self._record_parent_filenames(input_dataset)

            # add to history
            self.ext_hdr['HISTORY'] = "TrapCalibration created from {0} frames".format(self.ext_hdr['DRPNFILE'])

            # give it a default filename using the first input file as the base
            # strip off everything starting at .fits
            orig_input_filename = input_dataset[-1].filename.split(".fits")[0]
            self.filename = "{0}_tpu_cal.fits".format(orig_input_filename)
            self.filename = re.sub('_l[0-9].', '', self.filename)
            self.pri_hdr['FILENAME'] = self.filename

            # Enforce data level = CAL
            self.ext_hdr['DATALVL']    = 'CAL'

        # double check that this is actually a dark file that got read in
        # since if only a filepath was passed in, any file could have been read in
        if 'DATATYPE' not in self.ext_hdr or self.ext_hdr['DATATYPE'] != 'TrapCalibration':
            raise ValueError("File that was loaded was not a TrapCalibration file.")
        self.dq_hdr['COMMENT'] = 'DQ not meaningful for this calibration; just present for class consistency' 

class FluxcalFactor(Image):
    """
    Class containing the flux calibration factor (and corresponding error) for each band in unit erg/(s * cm^2 * AA)/photo-electrons/s. 

    To create a new instance of FluxcalFactor, you need to pass the value and error and the filter name in the ext_hdr:

    Args:
        data_or_filepath (str or float): either a filepath string corresponding to an 
                                        existing FluxcalFactor file saved to disk or the data and error float values of the
                                        flux cal factor of a certain filter defined in the header
        err (float): uncertainty value of fluxcal factor
        pri_hdr (astropy.io.fits.Header): the primary header (required only if raw data is passed in)
        ext_hdr (astropy.io.fits.Header): the image extension header (required only if raw data is passed in)
        err_hdr (astropy.io.fits.Header): the err extension header (required only if raw data is passed in)
        input_dataset (corgidrp.data.Dataset): the Image files combined together to make this FluxcalFactor file (required only if raw 2D data is passed in)
    
    Attributes:
        filter (str): used filter name
        nd_filter (str): used neutral density filter or "No"
        fluxcal_fac (float): the value of the flux cal factor for the corresponding filter
        fluxcal_err (float): the error of the flux cal factor for the corresponding filter
    """
    def __init__(self, data_or_filepath, err = None, pri_hdr=None, ext_hdr=None, err_hdr = None, input_dataset = None):
       # run the image class contructor
        super().__init__(data_or_filepath, err=err, pri_hdr=pri_hdr, ext_hdr=ext_hdr, err_hdr=err_hdr)
        # if filepath passed in, just load in from disk as usual
        # File format checks
        if self.data.shape != (1,):
            raise ValueError('The FluxcalFactor calibration data should be just one float value')
        
        #TBC
        self.nd_filter = "ND0" #no neutral density filter in beam
        if 'FPAMNAME' in self.ext_hdr:
            name = self.ext_hdr['FPAMNAME']
            if name.startswith("ND"):
                self.nd_filter = name
        elif 'FSAMNAME' in self.ext_hdr:
            name = self.ext_hdr['FSAMNAME']
            if name.startswith("ND"):
                self.nd_filter = name
        else:
            raise ValueError('The FluxcalFactor calibration has no keyword FPAMNAME or FSAMNAME in the header')
        
        if 'CFAMNAME' in self.ext_hdr:
            self.filter = self.ext_hdr['CFAMNAME']
        else:
            raise ValueError('The FluxcalFactor calibration has no filter keyword CFAMNAME in the header')


        if isinstance(data_or_filepath, str):
            # double check that this is actually a FluxcalFactor file that got read in
            # since if only a filepath was passed in, any file could have been read in
            if 'DATATYPE' not in self.ext_hdr:
                raise ValueError("File that was loaded was not a FluxcalFactor file.")
            if self.ext_hdr['DATATYPE'] != 'FluxcalFactor':
                raise ValueError("File that was loaded was not a FluxcalFactor file.")
        else:
            self.ext_hdr['DRPVERSN'] =  corgidrp.__version__
            self.ext_hdr['DRPCTIME'] =  time.Time.now().isot
            
        # make some attributes to be easier to use
        self.fluxcal_fac = self.data[0]
        self.fluxcal_err =  self.err[0]

        # if this is a new FluxcalFactors file, we need to bookkeep it in the header
        # b/c of logic in the super.__init__, we just need to check this to see if it is a new FluxcalFactors file
        if ext_hdr is not None:
            if input_dataset is None:
                if 'DRPNFILE' not in ext_hdr:
                    # error check. this is required in this case
                    raise ValueError("This appears to be a new FluxcalFactor. The dataset of input files needs to be passed \
                                     in to the input_dataset keyword to record history of this FluxcalFactor file.")
                else:
                    pass
            else:
                # log all the data that went into making this calibration file
                self._record_parent_filenames(input_dataset)
                # give it a default filename using the first input file as the base
                # strip off everything starting at .fits
                orig_input_filename = input_dataset[-1].filename.split(".fits")[0]
  
            self.ext_hdr['DATATYPE'] = 'FluxcalFactor' # corgidrp specific keyword for saving to disk
            # JM: moved the below to fluxcal.py since it varies depending on the method
            #self.ext_hdr['BUNIT'] = 'erg/(s * cm^2 * AA)/(photoelectron/s)'
            #self.err_hdr['BUNIT'] = 'erg/(s * cm^2 * AA)/(photoelectron/s)'
            # add to history
            self.ext_hdr['HISTORY'] = "Flux calibration file created"

            # Enforce data level = CAL
            self.ext_hdr['DATALVL']    = 'CAL'

            # use the start date for the filename by default
            self.filedir = "."
            # slight hack for old mocks not in the stardard filename format
            self.filename = "{0}_abf_cal.fits".format(orig_input_filename)
            self.filename = re.sub('_L[0-9].', '', self.filename)
            self.pri_hdr['FILENAME'] = self.filename

class FpamFsamCal(Image):
    """
    Class containing the FPAM to EXCAM and FSAM to EXCAM transformation matrices.
    CGI model was consistent with FFT/TVAC tests. Transformation matrices are
    a 2x2 array with real values. Model cases are fpam_to_excam_modelbased and
    fsam_to_excam_modelbased, see below.

    Args:
        data_or_filepath (dict or str): either a filepath string corresponding to an
                                        existing FpamFsamCal file saved to disk or an
                                        array with the FPAM and FSAM rotation matrices
        date_valid (astropy.time.Time): date after which these parameters are valid

    Attributes:
         fpam_to_excam_modelbased (array): default values for FPAM rotation matrices.
         fsam_to_excam_modelbased (array): default values for FSAM rotation matrices.
         default_trans (array): array collecting fpam_to_excam_modelbased and
           fsam_to_excam_modelbased.
    """
    # default transformation matrices (model is consistent with FFT/TVAC tests)
    # Signs +/- have been double checked against FFT/TVAC data
    fpam_to_excam_modelbased = np.array([[ 0.        ,  0.12285012],
       [-0.12285012, 0.        ]], dtype=float)
    # Signs -/- have been double checked against FFT/TVAC data
    fsam_to_excam_modelbased = np.array([[-0.        , -0.09509319],
       [-0.09509319, 0.        ]], dtype=float)
    default_trans = np.array([fpam_to_excam_modelbased, fsam_to_excam_modelbased])

    ###################
    ### Constructor ###
    ###################

    def __init__(self, data_or_filepath, date_valid=None):
        if date_valid is None:
            date_valid = time.Time.now()
        # if filepath passed in, just load in from disk as usual
        if isinstance(data_or_filepath, str):
            # run the image class contructor
            super().__init__(data_or_filepath)

            # double check that this is actually a FpamFsamCal file that got read in
            # since if only a filepath was passed in, any file could have been read in
            if 'DATATYPE' not in self.ext_hdr:
                raise ValueError('File that was loaded was not a FpamFsamCal file.')
            if self.ext_hdr['DATATYPE'] != 'FpamFsamCal':
                raise ValueError('File that was loaded was not a FpamFsamCal file.')
        else:
            if len(data_or_filepath) == 0:
                data_or_filepath = self.default_trans
            elif not isinstance(data_or_filepath, np.ndarray):
                raise ValueError('Input should either be an array or a filepath string.')
            if data_or_filepath.shape != (2,2,2):
                raise ValueError('FpamFsamCal must be a 2x2x2 array')
            prihdr = fits.Header()
            exthdr = fits.Header()
            exthdr['SCTSRT'] = date_valid.isot # use this for validity date
            exthdr['DRPVERSN'] =  corgidrp.__version__
            exthdr['DRPCTIME'] =  time.Time.now().isot

            # fill caldb required keywords with dummy data
            prihdr['OBSNUM'] = 0
            exthdr["EXPTIME"] = 0
            exthdr['OPMODE'] = ""
            exthdr['EMGAIN_C'] = 1.0
            exthdr['EXCAMT'] = 40.0

            self.pri_hdr = prihdr
            self.ext_hdr = exthdr
            self.data = data_or_filepath
            self.dq = self.data * 0
            self.err = self.data * 0

            self.err_hdr = fits.Header()
            self.dq_hdr = fits.Header()

            self.hdu_list = fits.HDUList()

        # if this is a new FpamFsamCal file, we need to bookkeep it in the
        # header b/c of logic in the super.__init__, we just need to check this
        # to see if it is a new FpamFsamCal file
        if isinstance(data_or_filepath, np.ndarray):
            # corgidrp specific keyword for saving to disk
            self.ext_hdr['DATATYPE'] = 'FpamFsamCal' 

            # add to history
            self.ext_hdr['HISTORY'] = 'FPAM/FSAM rotation matrices file created'

            # use the start date for the filename by default
            self.filedir = '.'
            self.filename = "FpamFsamCal_{0}.fits".format(self.ext_hdr['SCTSRT']).replace(':', '.') # compatible with Windows machines
            self.pri_hdr['FILENAME'] = self.filename


            # Enforce data level = CAL
            self.ext_hdr['DATALVL']    = 'CAL'

class CoreThroughputCalibration(Image):
    """
    Class containing a core throughput calibration file

    A CoreThroughput calibration file has two main data arrays:

    3-d cube of PSF images, e.g, a N1xN1xN array where N1= +/- 3l/D about
      PSF's centroid in EXCAM pixels. The N PSF images are the ones in the CT
      dataset.

    N sets of (x, y, CT measurements). The (x, y) are pixel coordinates of the
      PSF images in the CT dataset wrt EXCAM (0,0) pixel during core throughput
      observation.

    Args:
      data_or_filepath (array or str): either a filepath string corresponding
        to an existing CoreThroughputCalibration file saved to disk or an array
        with the elements of the core throughput calibration file.
      hdu_list (astropy.io.fits.HDUList): an astropy HDUList object that
        contains the elements of the core throughput calibration file.
    """

    ###################
    ### Constructor ###
    ###################

    def __init__(self, data_or_filepath, pri_hdr=None, ext_hdr=None, err=None,
        dq=None, err_hdr=None, dq_hdr=None, input_hdulist=None,
        input_dataset=None):
        # run the image class contructor
        super().__init__(data_or_filepath, pri_hdr=pri_hdr, ext_hdr=ext_hdr,
            err=err, dq=dq, err_hdr=err_hdr, dq_hdr=dq_hdr,
            input_hdulist=input_hdulist)

        # Verify the extension header corresponds to the PSF cube
        if self.ext_hdr['EXTNAME'] != 'PSFCUBE':
            raise ValueError('The input data does not seem to contain the PSF '
                'cube of measurements')

        # CT array measurements on EXCAM
        idx_hdu = 0
        if self.hdu_list[idx_hdu].name == 'CTEXCAM':
            self.ct_excam = self.hdu_list[idx_hdu].data
            self.ct_excam_hdr = self.hdu_list[idx_hdu].header
        else:
            raise ValueError('The HDU list does not seem to contain the CT '
                'array of measurements')
        # FPAM positions during CT observations
        idx_hdu = 1
        if self.hdu_list[idx_hdu].name == 'CTFPAM':
            self.ct_fpam = self.hdu_list[idx_hdu].data
            self.ct_fpam_hdr = self.hdu_list[idx_hdu].header
        else:
            raise ValueError('The HDU list does not seem to contain the FPAM '
                'value during core throughput observations')
        # FSAM positions during CT observations
        idx_hdu = 2
        if self.hdu_list[idx_hdu].name == 'CTFSAM':
            self.ct_fsam = self.hdu_list[idx_hdu].data
            self.ct_fsam_hdr = self.hdu_list[idx_hdu].header
        else:
            raise ValueError('The HDU list does not seem to contain the FPAM '
                'value during core throughput observations')

        # File format checks 
        # Check PSF basis is a 3D set
        if self.data.ndim != 3:
            raise ValueError('The PSF basis is an (N,N1,N1) array with N PSFs, '
                'each with N1 pixels x N1 pixels.')
        # Check CT array is a 3xN set
        if len(self.ct_excam) != 3:
            raise ValueError('The core throughput array of measurements is a '
                'Nx3 array.')
        # Check the CT map has the same number of elements as the PSF cube
        if self.ct_excam.shape[1] != self.data.shape[0]:
            raise ValueError('The core throughput map must have one PSF location '
                'and CT value for each PSF.')

        # Additional bookkeeping for a calibration file:
        # If this is a new calibration file, we need to bookkeep it in the header
        # b/c of logic in the super.__init__, we just need to check this to see if
        # it is a new CoreThroughputCalibration file
        if ext_hdr is not None:
            if input_dataset is None:
                # error check. this is required in this case
                raise ValueError('This appears to be a new Core Throughput calibration'
                                 'File. The dataset of input files needs'
                                 'to be passed in to the input_dataset keyword'
                                 'to record history of this calibration file.')
            # corgidrp specific keyword for saving to disk
            self.ext_hdr['DATATYPE'] = 'CoreThroughputCalibration'

            # log all the data that went into making this calibration file
            self._record_parent_filenames(input_dataset)

            # add to history if not present
            if not 'HISTORY' in self.ext_hdr:
                self.ext_hdr['HISTORY'] = ('Core Throughput calibration derived '
                    f'from a set of frames on {self.ext_hdr["DATETIME"]}')

            # Default convention: replace _l3_.fits from the filename of the
            # input dataset by _ctp_cal.fits
            self.filedir = '.'
            self.filename = re.sub('_l[0-9].', '_ctp_cal', input_dataset[-1].filename)
            self.pri_hdr['FILENAME'] = self.filename

            # Enforce data level = CAL
            self.ext_hdr['DATALVL']    = 'CAL'

        # double check that this is actually a NonLinearityCalibration file that got read in
        # since if only a filepath was passed in, any file could have been read in
        if 'DATATYPE' not in self.ext_hdr:
            raise ValueError("File that was loaded was not a CoreThroughputCalibration file.")
        if self.ext_hdr['DATATYPE'] != 'CoreThroughputCalibration':
            raise ValueError("File that was loaded was not a CoreThroughputCalibration file.")

    ###############
    ### Methods ###
    ###############

    def GetCTFPMPosition(self,
        corDataset,
        fpamfsamcal):
        """ Gets the FPM's center during a Core throughput observing sequence.

        The use of the delta FPAM/FSAM positions and the rotation matrices is
        based on the prescription provided on 1/14/25: "H/V values to EXCAM
        row/column pixels"

          delta_pam = np.array([[dh], [dv]]) # fill these in
          M = np.array([[ M00, M01], [M10, M11]], dtype=float32)
          delta_pix = M @ delta_pam
        
        Args:
          corDataset (corgidrp.data.Dataset): a dataset containing some
              coronagraphic observations.
          fpamfsamcal (corgidrp.data.FpamFsamCal): an instance of the
              FpamFsamCal class.

        Returns:
            Returns the FPM's center during a Core throughput observing sequence.
        """
        # Read FPM location during the coronagraphic observations
        cor_fpm_center = np.array([corDataset[0].ext_hdr['STARLOCX'],
            corDataset[0].ext_hdr['STARLOCY']])
        # Read FPAM and FSAM values during the coronagraphic observations
        cor_fpam = np.array([corDataset[0].ext_hdr['FPAM_H'],
            corDataset[0].ext_hdr['FPAM_V']])
        cor_fsam = np.array([corDataset[0].ext_hdr['FSAM_H'],
            corDataset[0].ext_hdr['FSAM_V']])
        # Compute delta FPAM and delta FSAM
        delta_fpam_um = self.ct_fpam - cor_fpam
        delta_fsam_um = self.ct_fsam - cor_fsam
        # Follow the array prescription from the doc string
        delta_fpam_um = np.array([delta_fpam_um]).transpose()
        delta_fsam_um = np.array([delta_fsam_um]).transpose()
        # Get the shift in EXCAM pixels for FPAM and FSAM
        delta_fpam_excam = (fpamfsamcal.data[0] @ delta_fpam_um).transpose()[0]
        delta_fsam_excam = (fpamfsamcal.data[1] @ delta_fsam_um).transpose()[0]
        # Return the FPAM and FSAM centers during the core throughput observations
        return cor_fpm_center + delta_fpam_excam, cor_fpm_center + delta_fsam_excam

    def InterpolateCT(self,
        x_cor,
        y_cor,
        corDataset,
        fpamfsamcal,
        logr=False):
        """ Interpolate CT value at a desired position of a coronagraphic
            observation.

        First implementation based on Max Millar-Blanchaer's suggestions
        https://collaboration.ipac.caltech.edu/display/romancoronagraph/Max%27s+Interpolation+idea

        Here we assume that the core throughput measurements with the star
        located along a series of radial spikes at various azimuths. 

        It throws an error if the radius of the new points is outside the range
        of the input radii. If the azimuth is greater than the maximum azimuth
        of the core throughput dataset, it will mod the azimuth to be within
        the range of the input azimuths.

        Assumes that the input core_thoughput is between 0 and 1.

        # TODO: review accuracy of the method with simulated data that are more
        # representative of future mission data, including error budget and 
        # expected azimuthal dependence on the CT.

        Args:
          x_cor (numpy.ndarray): Values of the first dimension of the
              target locations where the CT will be interpolated. Locations are
              EXCAM pixels measured with respect to the FPM's center.
          y_cor (numpy.ndarray): Values of the second dimension of the
              target locations where the CT will be interpolated. Locations are
              EXCAM pixels measured with respect to the FPM's center.
          corDataset (corgidrp.data.Dataset): a dataset containing some
              coronagraphic observations.
          fpamfsamcal (corgidrp.data.FpamFsamCal): an instance of the
              FpamFsamCal calibration class.
          logr (bool) (optional): If True, radii are mapped into their logarithmic
              values before constructing the interpolant.

        Returns:
          Returns interpolated value of the CT, first, and positions for valid
            locations as a numpy ndarray.
        """
        if isinstance(x_cor, np.ndarray) is False:
            if isinstance(x_cor, int) or isinstance(x_cor, float):
                x_cor = np.array([x_cor])
            elif isinstance(x_cor, list):
                x_cor = np.array(x_cor)
            else:
                raise ValueError('Target locations must be a scalar '
                    '(int or float), list of int or float values, or '
                    ' a numpy.ndarray')
        if isinstance(y_cor, np.ndarray) is False:
            if isinstance(y_cor, int) or isinstance(y_cor, float):
                y_cor = np.array([y_cor])
            elif isinstance(y_cor, list):
                y_cor = np.array(y_cor)
            else:
                raise ValueError('Target locations must be a scalar '
                    '(int or float), list of int or float values, or '
                    ' a numpy.ndarray')

        if len(x_cor) != len(y_cor):
            raise ValueError('Target locations must have the same number of '
                'elements')
  
        # Get FPM's center during CT observations
        fpam_ct_pix_out = self.GetCTFPMPosition(
                corDataset,
                fpamfsamcal)[0]
        # Get CT measurements relative to CT FPM's center
        x_grid = self.ct_excam[0,:] - fpam_ct_pix_out[0]
        y_grid = self.ct_excam[1,:] - fpam_ct_pix_out[1]
        core_throughput = self.ct_excam[2,:]
        # Algorithm
        radii = np.sqrt(x_grid**2 + y_grid**2)

        # We'll need to mod the input azimuth, so let's subtract the
        # minimum azimuth so we are relative to zero
        azimuths = np.arctan2(y_grid, x_grid)
        azimuth0 = azimuths.min()
        azimuths = azimuths - azimuth0
        # Now we can create a 2D array of the radii and azimuths
        
        # Calculate the new datapoint in the right radius and azimuth coordinates
        radius_cor = np.sqrt(x_cor**2 + y_cor**2)
       
        # Remove interpolation locations that are outside the radius range
        r_good = radius_cor >= radii.min()
        
        if len(x_cor[r_good]) == 0:
            raise ValueError('All target radii are less than the minimum '
                'radius in the core throughout data: {:.2f} EXCAM pixels'.format(radii.min()))
        radius_cor = radius_cor[r_good]
        # Update x_cor and y_cor
        x_cor = x_cor[r_good]
        y_cor = y_cor[r_good]
        r_good = radius_cor <= radii.max()
        if len(x_cor[r_good]) == 0:
            raise ValueError('All target radius are greater than the maximum '
                'radius in the core throughout data: {:.2f} EXCAM pixels'.format(radii.max()))
        radius_cor = radius_cor[r_good]
        # Update x_cor and y_cor
        x_cor = x_cor[r_good]
        y_cor = y_cor[r_good]

        # We'll need to mod the input azimuth, so let's subtract the minimum azimuth so we are relative to zero.
        azimuth_cor = np.arctan2(y_cor, x_cor) - azimuth0
       
        # MOD this azimuth so that we're in the right range: all angles will be
        # within [0, azimuths.max()), including negative values
        azimuth_cor = azimuth_cor % azimuths.max()
       
        if logr: 
            radii = np.log10(radii)
            radius_cor = np.log10(radius_cor)
       
        rad_az = np.c_[radii, azimuths]
        # Make the interpolator
        interpolator = LinearNDInterpolator(rad_az, core_throughput)
        # Now interpolate: 
        interpolated_values = interpolator(radius_cor, azimuth_cor)

        # Raise ValueError if CT < 0, CT> 1
        if np.any(interpolated_values < 0) or np.any(interpolated_values > 1): 
            raise ValueError('Some interpolated core throughput values are '
                f'out of bounds (0,1): ({interpolated_values.min():.2f}, '
                f'{interpolated_values.max():.2f})')

        # Edge case:
        # If a target location happens to be part of the CT dataset (i.e., the
        # interpolator) and its azimuth is equal to the maximum azimuth in the
        # CT dataset, the interpolated CT may sometimes be assigned to NaN, while
        # it should simply be the same inout CT value at the same location
        idx_az_max = np.argwhere(np.isnan(interpolated_values))
        for idx in idx_az_max:
            idx_x_arr = np.argwhere(x_cor[idx] == x_grid)
            idx_y_arr = np.argwhere(y_cor[idx] == y_grid)
            for idx_x in idx_x_arr:
                # If and only if the same index is in both, it's the same location
                if idx_x in idx_y_arr:
                    interpolated_values[idx_x] = core_throughput[idx_x]
            
        # Raise ValueError if all CT are NaN
        if np.all(np.isnan(interpolated_values)):
            raise ValueError('There are no valid target positions within the ' +
                'range of input PSF locations')

        # Extrapolation: Remove NaN values
        is_valid = np.where(np.isnan(interpolated_values) == False)[0]
        return np.array([interpolated_values[is_valid],
            x_cor[is_valid],
            y_cor[is_valid]])

    def GetPSF(self,
        x_cor,
        y_cor,
        corDataset,
        fpamfsamcal,
        method='nearest-polar'):
        """ Get a PSF at a given (x,y) location on HLC in a coronagraphic
        observation given a CT calibration file and the PAM transformation from
        encoder values to EXCAM pixels.

        First implementation: nearest PSF in a polar sense. See below.

        # TODO: Implement an interpolation method that takes into account other
        # PSF than the nearest one. Comply with any required precision from the
        # functions that will use the interpolated PSF. 

        Args:
          x_cor (numpy.ndarray): Values of the first dimension of the
              target locations where the CT will be interpolated. Locations are
              EXCAM pixels measured with respect to the FPM's center.
          y_cor (numpy.ndarray): Values of the second dimension of the
              target locations where the CT will be interpolated. Locations are
              EXCAM pixels measured with respect to the FPM's center.
          corDataset (corgidrp.data.Dataset): a dataset containing some
              coronagraphic observations.
          fpamfsamcal (corgidrp.data.FpamFsamCal): an instance of the
              FpamFsamCal class. That is, a FpamFsamCal calibration file.
          method (str): Interpolation method that will be used:
              'polar-nearest': Given an (x,y) position wrt FPM's center, the
               associated PSF is the one in the CT calibration dataset whose
               radial distance to the FPM's center is the closest to
               sqrt(x**2+y**2). If there is more than one CT PSF at the same
               radial distance, choose the one whose angular distance to the
               (x,y) location is the smallest.
              
        Returns:
          psf_interp_list (array): Array of interpolated PSFs for the valid
              target locations.
          x_interp_list (array): First dimension of the list of valid target positions. 
          y_interp_list (array): Second dimension of the list of valid target positions.
        """
        if isinstance(x_cor, np.ndarray) is False:
            if isinstance(x_cor, int) or isinstance(x_cor, float):
                x_cor = np.array([x_cor])
            elif isinstance(x_cor, list):
                x_cor = np.array(x_cor)
            else:
                raise ValueError('Target locations must be a scalar '
                    '(int or float), list of int or float values, or '
                    ' a numpy.ndarray')
        if isinstance(y_cor, np.ndarray) is False:
            if isinstance(y_cor, int) or isinstance(y_cor, float):
                y_cor = np.array([y_cor])
            elif isinstance(y_cor, list):
                y_cor = np.array(y_cor)
            else:
                raise ValueError('Target locations must be a scalar '
                    '(int or float), list of int or float values, or '
                    ' a numpy.ndarray')

        if len(x_cor) != len(y_cor):
            raise ValueError('Target locations must have the same number of '
                'elements')

        # We need to translate the PSF locations in the CT cal file to be with
        # respect to the FPM's center during CT observations:
        # Get FPM's center during CT observations
        fpam_ct_pix_out = self.GetCTFPMPosition(
                corDataset,
                fpamfsamcal)[0]
        # Get CT measurements relative to CT FPM's center
        x_grid = self.ct_excam[0,:] - fpam_ct_pix_out[0]
        y_grid = self.ct_excam[1,:] - fpam_ct_pix_out[1]
        # Algorithm:
        # Radial distances wrt FPM's center
        radii = np.sqrt(x_grid**2 + y_grid**2)
        # Azimuths
        azimuths = np.arctan2(y_grid, x_grid)

        # Radial distances of the target locations
        radius_cor = np.sqrt(x_cor**2 + y_cor**2)

        # Remove interpolation locations that are outside the radius range
        r_good = radius_cor >= radii.min()
        if len(x_cor[r_good]) == 0:
            raise ValueError('All target radius are less than the minimum '
                'radius in the core throughout data: {:.2f} EXCAM pixels'.format(radii.min()))
        radius_cor = radius_cor[r_good]
        # Update x_cor and y_cor
        x_cor = x_cor[r_good]
        y_cor = y_cor[r_good]
        r_good = radius_cor <= radii.max()
        if len(x_cor[r_good]) == 0:
            raise ValueError('All target radius are either less than the minimum'
                ' radius or greater than the maximum radius in the core throughout'
                ' data: {:.2f} EXCAM pixels'.format(radii.max()))
        radius_cor = radius_cor[r_good]
        # Update x_cor and y_cor
        x_cor = x_cor[r_good]
        y_cor = y_cor[r_good]
        r_cor = np.sqrt(x_cor**2 + y_cor**2)

        psf_interp_list = []
        x_interp_list = []
        y_interp_list = []
        if method.lower() == 'nearest-polar':
            for i_psf in range(len(x_cor)):
                # Agreeement for this nearest method is that radial distances are
                # binned at 1/10th of a pixel. This will be unnecessary as soon as
                # there's any other interpolation method than the 'nearest' one.
                # Find the nearest radial position in the CT file (argmin()
                # returns the first occurence only)
                diff_r_abs = np.round(10*np.abs(r_cor[i_psf] - radii)/10)
                idx_near = np.argwhere(diff_r_abs == diff_r_abs.min())
                # If there's more than one case, select that one with the
                # smallest angular distance
                if len(idx_near) > 1:
                    print("More than one PSF found with the same radial distance from the FPM's center")
                    # Difference in angle b/w target and grid
                    # We want to distinguish PSFs at different quadrants
                    az_grid = np.arctan2(y_grid[idx_near], x_grid[idx_near])
                    az_cor = np.arctan2(y_cor[i_psf], x_cor[i_psf])
                    # Flatten into a 1-D array
                    diff_az_abs = np.abs(az_cor - az_grid).transpose()[0]
                    # Azimuth binning consistent with the binning of the radial distance
                    bin_az_fac = 1/10/r_cor[i_psf]
                    diff_az_abs = bin_az_fac * np.round(diff_az_abs/bin_az_fac)
                    # Closest angular location to the target location within equal radius
                    idx_near_az = np.argwhere(diff_az_abs == diff_az_abs.min())
                    # If there are two locations (half angle), choose the average (agreement)
                    if len(idx_near_az) == 2: 
                        psf_interp = np.squeeze(self.data[idx_near[idx_near_az]]).mean(axis=0)
                    # Otherwise, this is the PSF
                    elif len(idx_near_az) == 1:
                        psf_interp = np.squeeze(self.data[idx_near[idx_near_az[0]]])
                    else:
                        raise ValueError(f'There are {len(idx_near_az):d} PSFs ',
                            'equally near the target PSF. This should not happen.')
                # Otherwise this is the interpolated PSF (nearest)
                elif len(idx_near) == 1:
                    psf_interp = np.squeeze(self.data[idx_near[0]])
                # This should not happen b/c there should always be a closest radius
                else:
                    raise Exception('No closest radial distance found. This should not happen.')

                # Add valid case
                psf_interp_list += [psf_interp]
                x_interp_list += [x_cor[i_psf]]
                y_interp_list += [y_cor[i_psf]]
        else:
            raise ValueError(f'Unidentified method for the interpolation: {method}')

        return np.array(psf_interp_list), np.array(x_interp_list), np.array(y_interp_list)

class CoreThroughputMap(Image):
    """ Class containing a corethroughput map.

    The corethroughput map consists of M sets of (x, y, CT estimated). The
      (x, y) are pixel coordinates wrt the FPM's center. More details about the
      corethroughput map array can be found in the class method create_ct_map().

    Args:
      data_or_filepath (array or str): either the filepath to the FITS file to
      read in OR the 2D image data. The FITS file or data must be from a
      coronagraphic observation because the FPM's center is needed during the
      creation of the corethroughput map.
    """

    ###################
    ### Constructor ###
    ###################

    def __init__(self, data_or_filepath, pri_hdr=None, ext_hdr=None, err=None, input_dataset=None):
        # run the image class constructor
        super().__init__(data_or_filepath, pri_hdr=pri_hdr, ext_hdr=ext_hdr, err=err)

        # Check it has the FPM's center information 
        if ('STARLOCX' not in self.ext_hdr) or ('STARLOCY' not in self.ext_hdr):
            raise ValueError('The input dataset does not contain the information'
                'about the FPM center')
        # Check data have the expected format (x,y,ct)
        if isinstance(data_or_filepath, str) is False:
            data_or_filepath.shape[0] == 3
            if data_or_filepath[2,:].max() > 1 or data_or_filepath[2,:].min() < 0:
                raise ValueError('Corethroughput map values should be within 0 and 1')

        # Additional bookkeeping for a calibration file:
        # If this is a new calibration file, we need to bookkeep it in the header
        # b/c of logic in the super.__init__, we just need to check this to see if
        # it is a new CoreThroughputMap file
        if ext_hdr is not None:
            if input_dataset is None:
                # error check. this is required in this case
                raise ValueError('This appears to be a new CoreThroughputMap '
                                 'file. The dataset of input files needs '
                                 'to be passed in to the input_dataset keyword '
                                 'to record history of this calibration file.')
            # corgidrp specific keyword for saving to disk
            self.ext_hdr['DATATYPE'] = 'CoreThroughputMap'

            # log all the data that went into making this calibration file
            self._record_parent_filenames(input_dataset)

            # add to history if not present
            if not 'HISTORY' in self.ext_hdr:
                self.ext_hdr['HISTORY'] = ('CoreThroughputMap derived '
                    f'from a set of frames on {self.ext_hdr["DATETIME"]}')

            # The corethroughput map is not a calibration product as of writing
            # this class. The filename does not follow the convention for
            # calibration files
            self.filedir = '.'
            self.filename = 'corethroughput_map.fits'
            self.pri_hdr['FILENAME'] = self.filename

            # Enforce data level = L3
            self.ext_hdr['DATALVL']    = 'L3'

        # Keep track of the coronagraphic files used to create the CT map
        if input_dataset is not None:
            self._record_parent_filenames(input_dataset)
        # double check that this is actually a NonLinearityCalibration file that got read in
        # since if only a filepath was passed in, any file could have been read in
        if 'DATATYPE' not in self.ext_hdr:
            raise ValueError("File that was loaded was not a CoreThroughputMap file.")
        if self.ext_hdr['DATATYPE'] != 'CoreThroughputMap':
            raise ValueError("File that was loaded was not a CoreThroughputMap file.")

class PyKLIPDataset(pyKLIP_Data):
    """
    A pyKLIP instrument class for Roman Coronagraph Instrument data.

    # TODO: Add more bandpasses, modes to self.wave_hlc
    #       Add wcs header info!

    Attrs:
        input: Input corgiDRP dataset.
        centers: Star center locations.
        filenums: file numbers.
        filenames: file names.
        PAs: position angles.
        wvs: wavelengths.
        wcs: WCS header information. Currently None.
        IWA: inner working angle.
        OWA: outer working angle.
        psflib: corgiDRP dataset containing reference PSF observations.
        output: PSF subtracted pyKLIP dataset

    """
    
    ####################
    ### Constructors ###
    ####################
    
    def __init__(self,
                 dataset,
                 psflib_dataset=None,
                 highpass=False):
        """
        Initialize the pyKLIP instrument class for space telescope data.
        # TODO: Determine inner working angle based on PAM positions
                    - Inner working angle based on Focal plane mask (starts with HLC) + color filter ('1F') for primary mode
                    - Outer working angle based on field stop? (should be R1C1 or R1C3 for primary mode)
        
        Args:
            dataset (corgidrp.data.Dataset):
                Dataset containing input science observations.
            psflib_dataset (corgidrp.data.Dataset, optional):
                Dataset containing input reference observations. The default is None.
            highpass (bool, optional):
                Toggle to do highpass filtering. Defaults fo False.
        """
        
        # Initialize pyKLIP Data class.
        super(PyKLIPDataset, self).__init__()

        # Set filter wavelengths
        self.wave_hlc = {'1F': 575e-9} # meters
            
        # Read science and reference files.
        self.readdata(dataset, psflib_dataset, highpass)
        
        pass
    
    ################################
    ### Instance Required Fields ###
    ################################
    
    @property
    def input(self):
        return self._input
    @input.setter
    def input(self, newval):
        self._input = newval
    
    @property
    def centers(self):
        return self._centers
    @centers.setter
    def centers(self, newval):
        self._centers = newval
    
    @property
    def filenums(self):
        return self._filenums
    @filenums.setter
    def filenums(self, newval):
        self._filenums = newval
    
    @property
    def filenames(self):
        return self._filenames
    @filenames.setter
    def filenames(self, newval):
        self._filenames = newval
    
    @property
    def PAs(self):
        return self._PAs
    @PAs.setter
    def PAs(self, newval):
        self._PAs = newval
    
    @property
    def wvs(self):
        return self._wvs
    @wvs.setter
    def wvs(self, newval):
        self._wvs = newval
    
    @property
    def wcs(self):
        return self._wcs
    @wcs.setter
    def wcs(self, newval):
        self._wcs = newval
    
    @property
    def IWA(self):
        return self._IWA
    @IWA.setter
    def IWA(self, newval):
        self._IWA = newval
    
    @property
    def OWA(self):
        return self._OWA
    @OWA.setter
    def OWA(self, newval):
        self._OWA = newval
    
    @property
    def psflib(self):
        return self._psflib
    @psflib.setter
    def psflib(self, newval):
        self._psflib = newval
    
    @property
    def output(self):
        return self._output
    @output.setter
    def output(self, newval):
        self._output = newval
    
    ###############
    ### Methods ###
    ###############
    
    def readdata(self,
                 dataset,
                 psflib_dataset,
                 highpass=False):
        """
        Read the input science observations.
        
        Args:
            dataset (corgidrp.data.Dataset):
                Dataset containing input science observations.
            psflib_dataset (corgidrp.data.Dataset, optional):
                Dataset containing input reference observations. The default is None.
            highpass (bool, optional):
                Toggle to do highpass filtering. Defaults fo False.
        """
        
        # Check input.
        if not isinstance(dataset, corgidrp.data.Dataset):
            raise UserWarning('Input dataset is not a corgidrp Dataset object.')
        if len(dataset) == 0:
            raise UserWarning('No science frames in the input dataset.')
        
        if not psflib_dataset is None:
            if not isinstance(psflib_dataset, corgidrp.data.Dataset):
                raise UserWarning('Input psflib_dataset is not a corgidrp Dataset object.')
        
        # Loop through frames.
        input_all = []
        centers_all = []  # pix
        filenames_all = []
        PAs_all = []  # deg
        wvs_all = []  # m
        wcs_all = []
        PIXSCALE = []  # arcsec

        psflib_data_all = []
        psflib_centers_all = []  # pix
        psflib_filenames_all = []

        # Iterate over frames in dataset

        for i, frame in enumerate(dataset):
            
            phead = frame.pri_hdr
            shead = frame.ext_hdr
                
            if 'TELESCOP' in phead:
                TELESCOP = phead['TELESCOP']
                if TELESCOP != "ROMAN":
                    raise UserWarning('Data is not from Roman Space Telescope Coronagraph Instrument. TELESCOP = {0}'.format(TELESCOP))
            INSTRUME = phead['INSTRUME']
            if INSTRUME != "CGI":
                raise UserWarning('Data is not from Roman Space Telescope Coronagraph Instrument. INSTRUME = {0}'.format(INSTRUME))
            
            CFAMNAME = shead['CFAMNAME']
            data = frame.data
            if data.ndim == 2:
                data = data[np.newaxis, :]
            if data.ndim != 3:
                raise UserWarning('Requires 2D/3D data cube')
            NINTS = data.shape[0]
            pix_scale = shead['PLTSCALE'] * 1000. # arcsec
            PIXSCALE += [pix_scale] 

            # Get centers.
            centers = np.array([shead['STARLOCX'], shead['STARLOCY']] * NINTS)

            # Get metadata.
            input_all += [data]
            centers_all += [centers]
            filenames_all += [os.path.split(frame.filename)[1] + '_INT%.0f' % (j + 1) for j in range(NINTS)]
            PAs_all += [phead['ROLL']] * NINTS

            # Get center wavelengths
            try:
                CWAVEL = self.wave_hlc[CFAMNAME]
            except:
                raise UserWarning(f'CFAM position {CFAMNAME} is not configured in corgidrp.data.PyKLIPDataset .')
            
            # Rounding error introduced here?
            wvs_all += [CWAVEL] * NINTS

            # pyklip will look for wcs.cd, so make sure that attribute exists
            wcs_obj = wcs.WCS(header=shead)

            if not hasattr(wcs_obj.wcs,'cd'):
                wcs_obj.wcs.cd = wcs_obj.wcs.pc * wcs_obj.wcs.cdelt
            
            for j in range(NINTS):
                wcs_all += [wcs_obj.deepcopy()]
                
        try:
            input_all = np.concatenate(input_all)
        except ValueError:
            raise UserWarning('Unable to concatenate images. Some science files do not have matching image shapes')
        centers_all = np.concatenate(centers_all).reshape(-1, 2)
        filenames_all = np.array(filenames_all)
        filenums_all = np.array(range(len(filenames_all)))
        PAs_all = np.array(PAs_all)
        wvs_all = np.array(wvs_all).astype(np.float32)
        wcs_all = np.array(wcs_all)
        PIXSCALE = np.unique(np.array(PIXSCALE))
        if len(PIXSCALE) != 1:
            raise UserWarning('Some science files do not have matching pixel scales')
        iwa_all = np.min(wvs_all) / 6.5 * 180. / np.pi * 3600. / PIXSCALE[0]  # pix
        owa_all = np.sum(np.array(input_all.shape[1:]) / 2.)  # pix

        # Recenter science images so that the star is at the center of the array.
        new_center = (np.array(data.shape[1:])-1)/ 2.
        new_center = new_center[::-1]
        for i, image in enumerate(input_all):
            recentered_image = pyklip.klip.align_and_scale(image, new_center=new_center, old_center=centers_all[i])
            input_all[i] = recentered_image
            centers_all[i] = new_center
        
        # Assign pyKLIP variables.
        self._input = input_all
        self._centers = centers_all
        self._filenames = filenames_all
        self._filenums = filenums_all
        self._PAs = PAs_all
        self._wvs = wvs_all
        self._wcs = wcs_all
        self._IWA = iwa_all
        self._OWA = owa_all

        # Prepare reference library
        if not psflib_dataset is None:
            psflib_data_all = []
            psflib_centers_all = []  # pix
            psflib_filenames_all = []

            for i, frame in enumerate(psflib_dataset):
                
                phead = frame.pri_hdr
                shead = frame.ext_hdr
                    
                data = frame.data
                if data.ndim == 2:
                    data = data[np.newaxis, :]
                if data.ndim != 3:
                    raise UserWarning('Requires 2D/3D data cube')
                NINTS = data.shape[0]
                pix_scale = shead['PLTSCALE'] * 1000. # arcsec
                PIXSCALE += [pix_scale] 

                # Get centers.
                centers = np.array([shead['STARLOCX'], shead['STARLOCY']] * NINTS)

                psflib_data_all += [data]
                psflib_centers_all += [centers]
                psflib_filenames_all += [os.path.split(frame.filename)[1] + '_INT%.0f' % (j + 1) for j in range(NINTS)]
            
            psflib_data_all = np.concatenate(psflib_data_all)
            if psflib_data_all.ndim != 3:
                raise UserWarning('Some reference files do not have matching image shapes')
            psflib_centers_all = np.concatenate(psflib_centers_all).reshape(-1, 2)
            psflib_filenames_all = np.array(psflib_filenames_all)
            
            # Recenter reference images.
            new_center = (np.array(data.shape[1:])-1)/ 2.
            new_center = new_center[::-1]
            for i, image in enumerate(psflib_data_all):
                recentered_image = pyklip.klip.align_and_scale(image, new_center=new_center, old_center=psflib_centers_all[i])
                psflib_data_all[i] = recentered_image
                psflib_centers_all[i] = new_center
            
            # Append science data.
            psflib_data_all = np.append(psflib_data_all, self._input, axis=0)
            psflib_centers_all = np.append(psflib_centers_all, self._centers, axis=0)
            psflib_filenames_all = np.append(psflib_filenames_all, self._filenames, axis=0)
            
            # Initialize PSF library.
            psflib = pyklip.rdi.PSFLibrary(psflib_data_all, new_center, psflib_filenames_all, compute_correlation=True, highpass=highpass)
            
            # Prepare PSF library.
            psflib.prepare_library(self)
            
            # Assign pyKLIP variables.
            self._psflib = psflib
        
        else:
            self._psflib = None
        
        pass
    
    def savedata(self,
                 filepath,
                 data,
                 klipparams=None,
                 filetype='',
                 zaxis=None,
                 more_keywords=None):
        """
        Function to save the data products that will be called internally by
        pyKLIP.
        
        Args:
            filepath (path): 
                Path of the output FITS file.
            data (3D-array): 
                KLIP-subtracted data of shape (nkl, ny, nx).
            klipparams (str, optional): 
                PyKLIP keyword arguments used for the KLIP subtraction. The default
                is None.
            filetype (str, optional): 
                Data type of the pyKLIP product. The default is ''.
            zaxis (list, optional): 
                List of KL modes used for the KLIP subtraction. The default is
                None.
            more_keywords (dict, optional): 
                Dictionary of additional header keywords to be written to the
                output FITS file. The default is None.
        """
        
        # Make FITS file.
        hdul = fits.HDUList()
        hdul.append(fits.PrimaryHDU(data))
        
        # Write all used files to header. Ignore duplicates.
        filenames = np.unique(self.filenames)
        Nfiles = np.size(filenames)
        hdul[0].header['DRPNFILE'] = (Nfiles, 'Num raw files used in pyKLIP')
        for i, filename in enumerate(filenames):
            if i < 1000:
                hdul[0].header['FILE_{0}'.format(i)] = filename + '.fits'
            else:
                print('WARNING: Too many files to be written to header, skipping')
                break
        
        # Write PSF subtraction parameters and pyKLIP version to header.
        try:
            pyklipver = pyklip.__version__
        except:
            pyklipver = 'unknown'
        hdul[0].header['PSFSUB'] = ('pyKLIP', 'PSF Subtraction Algo')
        hdul[0].header.add_history('Reduced with pyKLIP using commit {0}'.format(pyklipver))
        hdul[0].header['CREATOR'] = 'pyKLIP-{0}'.format(pyklipver)
        hdul[0].header['pyklipv'] = (pyklipver, 'pyKLIP version that was used')
        if klipparams is not None:
            hdul[0].header['PSFPARAM'] = (klipparams, 'KLIP parameters')
            hdul[0].header.add_history('pyKLIP reduction with parameters {0}'.format(klipparams))
        
        # Write z-axis units to header if necessary.
        if zaxis is not None:
            if 'KL Mode' in filetype:
                hdul[0].header['CTYPE3'] = 'KLMODES'
                for i, klmode in enumerate(zaxis):
                    hdul[0].header['KLMODE{0}'.format(i)] = (klmode, 'KL Mode of slice {0}'.format(i))

        # Write extra keywords to header if necessary.
        if more_keywords is not None:
            for hdr_key in more_keywords:
                hdul[0].header[hdr_key] = more_keywords[hdr_key]
        
        # Update image center.
        center = self.output_centers[0]
        hdul[0].header.update({'PSFCENTX': center[0], 'PSFCENTY': center[1]})
        hdul[0].header.update({'CRPIX1': center[0] + 1, 'CRPIX2': center[1] + 1})
        hdul[0].header.add_history('Image recentered to {0}'.format(str(center)))
        
        # Write FITS file.
        try:
            with warnings.catch_warnings():
                warnings.filterwarnings("ignore", category=VerifyWarning) # fits save card length truncated warning
                hdul.writeto(filepath, overwrite=True)
        except TypeError:
            with warnings.catch_warnings():
                warnings.filterwarnings("ignore", category=VerifyWarning) # fits save card length truncated warning
                hdul.writeto(filepath, clobber=True)
        hdul.close()
        
        pass
    
class NDFilterSweetSpotDataset(Image):
    """
    Class for an ND filter sweet spot dataset product.
    Typically stores an N×3 array of data:
      [OD, x_center, y_center] for each measurement.
    Args:
        data_or_filepath (str or np.array): Either the filepath to the FITS file 
            to read in OR the 2D array of ND filter sweet-spot data (N×3).
        pri_hdr (astropy.io.fits.Header): The primary header (required only if 
            raw 2D data is passed in).
        ext_hdr (astropy.io.fits.Header): The image extension header (required 
            only if raw 2D data is passed in).
        input_dataset (corgidrp.data.Dataset): The input dataset used to produce 
            this calibration file (optional). If this is a new product, you should 
            pass in the dataset so that the parent filenames can be recorded.
        err (np.array): Optional 3D error array for the data.
        dq (np.array): Optional 2D data-quality mask for the data.
        err_hdr (astropy.io.fits.Header): Optional error extension header.
    Attributes:
        od_values (np.array): Array of OD measurements (length N).
        x_values (np.array): Array of x-centroid positions (length N).
        y_values (np.array): Array of y-centroid positions (length N).
    """

    def __init__(
        self,
        data_or_filepath,
        pri_hdr=None,
        ext_hdr=None,
        input_dataset=None,
        err=None,
        dq=None,
        err_hdr=None
    ):
        # Run the standard Image constructor.
        super().__init__(
            data_or_filepath,
            pri_hdr=pri_hdr,
            ext_hdr=ext_hdr,
            err=err,
            dq=dq,
            err_hdr=err_hdr
        )

        # 1. Check data shape: expect N×3 array for the sweet-spot dataset.
        if self.data.ndim != 2 or self.data.shape[1] != 3:
            raise ValueError(
                "NDFilterSweetSpotDataset data must be a 2D array of shape (N, 3). "
                f"Received shape {self.data.shape}."
            )

        # 2. Parse the columns into convenient attributes.
        #    Column 0: OD, Column 1: x_center, Column 2: y_center.
        self.od_values = self.data[:, 0]
        self.x_values = self.data[:, 1]
        self.y_values = self.data[:, 2]

        # 3. If creating a new product (i.e. ext_hdr was passed in), record metadata.
        if ext_hdr is not None:
            if input_dataset is not None:
                self._record_parent_filenames(input_dataset)
                self.filename = re.sub('_l[0-9].', '_ndf_cal', input_dataset[-1].filename)
            # if no input_dataset is given, do we want to set the filename manually using 
            # header values?

            self.ext_hdr['DATATYPE'] = 'NDFilterSweetSpotDataset'
            self.ext_hdr['HISTORY'] = (
                f"NDFilterSweetSpotDataset created from {self.ext_hdr.get('DRPNFILE','?')} frames"
            )

            # Enforce data level = CAL
            self.ext_hdr['DATALVL']    = 'CAL'

        # 4. If reading from a file, verify that the header indicates the correct DATATYPE.
        if 'DATATYPE' not in self.ext_hdr or self.ext_hdr['DATATYPE'] != 'NDFilterSweetSpotDataset':
            raise ValueError("File that was loaded is not labeled as an NDFilterSweetSpotDataset file.")

    def interpolate_od(self, x, y, method="nearest"):
        """
        Interpolates the data to get the OD at the requested x/y location

        Args:
            x (float): x detector pixel location
            y (float): y detector pixel location
            method (str): only "nearest" supported currently
        
        Returns:
            float: the OD at the requested point
        """
        interpolator = LinearNDInterpolator(np.array([self.x_values, self.y_values]).T, self.od_values)

        return interpolator(x, y)

def format_ftimeutc(ftime_str):
    """
    Round the input FTIMEUTC time to the nearest 0.01 sec and reformat as:
    yyyymmddthhmmsss.

    Args:
        ftime_str (str): Time string in ISO format, e.g. "2025-04-15T03:05:10.21".

    Returns:
        formatted_time (str): Reformatted time string in yyyymmddthhmmsss format.
    """
    # Parse the input using fromisoformat, which can handle timezone offsets.
    try:
        ftime = datetime.fromisoformat(ftime_str)
    except ValueError as e:
        raise ValueError(f"Could not parse FTIMEUTC: {ftime_str}") from e

    # If the datetime is timezone aware, convert to UTC and remove tzinfo.
    if ftime.tzinfo is not None:
        ftime = ftime.astimezone(timezone.utc).replace(tzinfo=None)
    
    # Round to nearest 0.01 seconds (10,000 microseconds)
    rounding_interval = 10000
    rounded_microsec = int((ftime.microsecond + rounding_interval / 2) // rounding_interval * rounding_interval)
    
    # Handle rollover: if rounding reaches or exceeds 1,000,000 microseconds increment the second
    if rounded_microsec >= 1000000:
        ftime = ftime.replace(microsecond=0) + timedelta(seconds=1)
    else:
        ftime = ftime.replace(microsecond=rounded_microsec)
    
    # Format seconds with exactly 3 digits total
    # We want the seconds part to be exactly 3 digits
    # Format: sss where sss = seconds (00-59) + first digit of hundredths (0-9)
    # Example: 10.21 becomes 102, 5.05 becomes 505, 59.99 becomes 599
    sec_int = ftime.second
    hundredths = int(ftime.microsecond / 10000)  # (0-99)
    
    # Take only the first digit of hundredths (0-9)
    first_hundredth = hundredths // 10
    
    # Combine seconds and first hundredth: ss * 10 + h
    # This gives us a 3-digit number where the first 2 digits are seconds and last digit is tenths
    combined_seconds = sec_int * 10 + first_hundredth
    
    # Format as yyyymmddthhmmsss (17 characters total)
    # Use :03d to ensure exactly 3 digits with leading zeros if needed
    formatted_time = ftime.strftime("%Y%m%dt%H%M") + f"{combined_seconds:03d}"
    return formatted_time


datatypes = { "Image" : Image,
              "Dark" : Dark,
              "NonLinearityCalibration" : NonLinearityCalibration,
              "KGain" : KGain,
              "BadPixelMap" : BadPixelMap,
              "DetectorNoiseMaps": DetectorNoiseMaps,
              "FlatField" : FlatField,
              "DetectorParams" : DetectorParams,
              "AstrometricCalibration" : AstrometricCalibration,
              "TrapCalibration" : TrapCalibration,
              "FluxcalFactor" : FluxcalFactor,
              "FpamFsamCal" : FpamFsamCal,
              "CoreThroughputMap" : CoreThroughputMap,
              "CoreThroughputCalibration": CoreThroughputCalibration,
<<<<<<< HEAD
              "CoreThroughputMap": CoreThroughputMap,
=======
>>>>>>> b5d07744
              "NDFilterSweetSpotDataset": NDFilterSweetSpotDataset,
              "SpectroscopyCentroidPSF": SpectroscopyCentroidPSF,
              "DispersionModel": DispersionModel
              }

def autoload(filepath):
    """
    Loads the supplied FITS file filepath using the appropriate data class

    Should be used sparingly to avoid accidentally loading in data of the wrong type

    Args:
        filepath (str): path to FITS file

    Returns:
        corgidrp.data.* : an instance of one of the data classes specified here
    """

    with fits.open(filepath) as hdulist:
        # check the exthdr for datatype
        if 'DATATYPE' in hdulist[1].header:
            dtype = hdulist[1].header['DATATYPE']
        else:
            # datatype not specified. Check if it's 2D
            if len(hdulist[1].data.shape) == 2:
                # a standard image (possibly a science frame)
                dtype = "Image"
            else:
                errmsg = "Could not determine datatype for {0}. Data shape of {1} is not 2-D"
                raise ValueError(errmsg.format(filepath, dtype))

    # if we got here, we have a datatype
    data_class = datatypes[dtype]

    # use the class constructor to load in the data
    frame = data_class(filepath)

    return frame

def unpackbits_64uint(arr, axis):
    """
    Unpacking bits from a 64-bit unsigned integer array

    Args:
        arr (np.ndarray): the array to unpack
        axis (int): axis to unpack

    Returns:
        np.ndarray of bits
    """
    arr = arr.astype('>u8')
    n = arr.view('u1')
    return np.unpackbits(n, axis=axis, bitorder='big')

def packbits_64uint(arr, axis):
    """
    Packing bits into a 64-bit unsigned integer array

    Args:
        arr (np.ndarray): the array to pack 
        axis (int): axis to pack

    Returns:
        np.ndarray of 64-bit unsigned integers
    """
    return np.packbits(arr, axis=axis, bitorder='big').view('>u8')

def get_flag_to_bit_map():
    """
    Returns a dictionary mapping flag names to bit positions.
    
    Returns:
        dict: A dictionary with flag names as keys and bit positions (int) as values.
    """
    return {
        "bad_pixel_unspecified": 0,
        "data_replaced_by_filled_value": 1,
        "bad_pixel": 2,
        "hot_pixel": 3,
        "not_used": 4,
        "full_well_saturated_pixel": 5,
        "non_linear_pixel": 6,
        "pixel_affected_by_cosmic_ray": 7,
        "TBD": 8,
    }

def get_flag_to_value_map():
    """
    Returns a dictionary mapping flag names to their decimal flag values. Example usage is as follows:
    
    FLAG_TO_VALUE_MAP = get_flag_to_value_map()
    flag_value = FLAG_TO_VALUE_MAP["TBD"]  # Gives the decimal value corresponding to "TBD"

    Returns:
        dict: A dictionary with flag names as keys and decimal values (int) as values.
    """
    return {name: (1 << bit) for name, bit in get_flag_to_bit_map().items()}

def get_value_to_flag_map():
    """
    Returns a dictionary mapping flag decimal values to flag names. Example usage is as follows:
    
    FLAG_TO_BIT_MAP = get_flag_to_bit_map()
    bit_position = FLAG_TO_BIT_MAP["TBD"]  # Gives which index it should be in with the key. 
    
    Expected position of bit_position of the unpacked array = 63 - bit_position
    
    Returns:
        dict: A dictionary with decimal values (int) as keys and flag names as values.
    """
    return {value: name for name, value in get_flag_to_value_map().items()}

def get_bit_to_flag_map():
    """
    Returns a dictionary mapping bit positions to flag names. Example usage is as follows:

    BIT_TO_FLAG_MAP = get_bit_to_flag_map()
    flag_name_from_bit = BIT_TO_FLAG_MAP[8]  # Expected: "TBD"
    
    Returns:
        dict: A dictionary with bit positions (int) as keys and flag names as values.
    """
    return {bit: name for name, bit in get_flag_to_bit_map().items()}<|MERGE_RESOLUTION|>--- conflicted
+++ resolved
@@ -769,10 +769,6 @@
                 raise ValueError("Must pass `input_dataset` to create new SpectroscopyCentroidPSF.")
             
             self.ext_hdr["EXTNAME"] = "CENTROIDS"
-<<<<<<< HEAD
-
-=======
->>>>>>> b5d07744
             self.ext_hdr['DATATYPE'] = 'SpectroscopyCentroidPSF'
             self.ext_hdr['DATALVL'] = 'CAL'
             self._record_parent_filenames(input_dataset)
@@ -2846,10 +2842,6 @@
               "FpamFsamCal" : FpamFsamCal,
               "CoreThroughputMap" : CoreThroughputMap,
               "CoreThroughputCalibration": CoreThroughputCalibration,
-<<<<<<< HEAD
-              "CoreThroughputMap": CoreThroughputMap,
-=======
->>>>>>> b5d07744
               "NDFilterSweetSpotDataset": NDFilterSweetSpotDataset,
               "SpectroscopyCentroidPSF": SpectroscopyCentroidPSF,
               "DispersionModel": DispersionModel
