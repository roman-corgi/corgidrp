import os
import re
import warnings
import re
import numpy as np
import numpy.ma as ma
import astropy.io.fits as fits
import astropy.time as time
import pandas as pd
import pyklip
from pyklip.instruments.Instrument import Data as pyKLIP_Data
from pyklip.instruments.utils.wcsgen import generate_wcs
from scipy.interpolate import LinearNDInterpolator
from astropy import wcs
import copy
import corgidrp
from datetime import datetime, timedelta, timezone

class Dataset():
    """
    A sequence of data of the same kind. Can be indexed and looped over

    Args:
        frames_or_filepaths (list): list of either filepaths or data objects (e.g., Image class)

    Attributes:
        all_data (np.array): an array with all the data combined together. First dimension is always number of images
        frames (np.array): list of data objects (probably corgidrp.data.Image)
    """
    def __init__(self, frames_or_filepaths):
        """
        Args:
            frames_or_filepaths (list): list of either filepaths or data objects (e.g., Image class)
        """
        if len(frames_or_filepaths) == 0:
            raise ValueError("Empty list passed in")

        if isinstance(frames_or_filepaths[0], str):
            # list of filepaths
            # TODO: do some auto detection of the filetype, but for now assume it is an image file
            self.frames = []
            for filepath in frames_or_filepaths:
                self.frames.append(Image(filepath))
        else:
            # list of frames
            self.frames = frames_or_filepaths

        # turn lists into np.array for indexing behavior
        if isinstance(self.frames, list):
            self.frames = np.array(self.frames) # list of objects

        # create 3-D cube of all the data
        self.all_data = np.array([frame.data for frame in self.frames])
        self.all_err = np.array([frame.err for frame in self.frames])
        self.all_dq = np.array([frame.dq for frame in self.frames])
        # do a clever thing to point all the individual frames to the data in this cube
        # this way editing a single frame will also edit the entire datacube
        for i, frame in enumerate(self.frames):
            frame.data = self.all_data[i]
            frame.err = self.all_err[i]
            frame.dq = self.all_dq[i]

    def __iter__(self):
        return self.frames.__iter__()

    def __getitem__(self, indices):
        if isinstance(indices, int):
            # return a single element of the data
            return self.frames[indices]
        else:
            # return a subset of the dataset
            return Dataset(self.frames[indices])

    def __len__(self):
        return len(self.frames)

    def save(self, filedir=None, filenames=None):
        """
        Save each file of data in this dataset into directory

        Args:
            filedir (str): directory to save the files. Default: the existing filedir for each file
            filenames (list): a list of output filenames for each file. Default: unchanged filenames

        """
        # if filenames are not passed, use the default ones
        if filenames is None:
            filenames = []
            for frame in self.frames:
                filename = frame.filename
                filenames.append(frame.filename)

        for filename, frame in zip(filenames, self.frames):
            frame.save(filename=filename, filedir=filedir)

    def update_after_processing_step(self, history_entry, new_all_data=None, new_all_err = None, new_all_dq = None, header_entries = None):
        """
        Updates the dataset after going through a processing step

        Args:
            history_entry (str): a description of what processing was done. Mention reference files used.
            new_all_data (np.array): (optional) Array of new data. Needs to be the same shape as `all_data`
            new_all_err (np.array): (optional) Array of new err. Needs to be the same shape as `all_err` except of second dimension
            new_all_dq (np.array): (optional) Array of new dq. Needs to be the same shape as `all_dq`
            header_entries (dict): (optional) a dictionary {} of ext_hdr and err_hdr entries to add or update
        """
        # update data if necessary
        if new_all_data is not None:
            if new_all_data.shape != self.all_data.shape:
                raise ValueError("The shape of new_all_data is {0}, whereas we are expecting {1}".format(new_all_data.shape, self.all_data.shape))
            self.all_data[:] = new_all_data # specific operation overwrites the existing data rather than changing pointers
        if new_all_err is not None:
            if new_all_err.shape[-2:] != self.all_err.shape[-2:] or new_all_err.shape[0] != self.all_err.shape[0]:
                raise ValueError("The shape of new_all_err is {0}, whereas we are expecting {1}".format(new_all_err.shape, self.all_err.shape))
            self.all_err = new_all_err
            for i in range(len(self.frames)):
                self.frames[i].err = self.all_err[i]
        if new_all_dq is not None:
            if new_all_dq.shape != self.all_dq.shape:
                raise ValueError("The shape of new_all_dq is {0}, whereas we are expecting {1}".format(new_all_dq.shape, self.all_dq.shape))
            self.all_dq[:] = new_all_dq # specific operation overwrites the existing data rather than changing pointers

        # update history and header entries
        for img in self.frames:
            img.ext_hdr['HISTORY'] = history_entry
            if header_entries:
                for key, value in header_entries.items():
                    img.ext_hdr[key] = value
                    img.err_hdr[key] = value


    def copy(self, copy_data=True):
        """
        Make a copy of this dataset, including all data and headers.
        Data copying can be turned off if you only want to modify the headers
        Headers should always be copied as we should modify them any time we make new edits to the data

        Args:
            copy_data (bool): (optional) whether the data should be copied. Default is True

        Returns:
            corgidrp.data.Dataset: a copy of this dataset
        """
        # there's a smarter way to manage memory, but to keep the API simple, we will avoid it for now
        new_frames = [frame.copy(copy_data=copy_data) for frame in self.frames]
        new_dataset = Dataset(new_frames)

        return new_dataset

    def add_error_term(self, input_error, err_name):
        """
        Calls Image.add_error_term() for each frame.
        Updates Dataset.all_err.

        Args:
          input_error (np.array): per-frame or per-dataset error layer
          err_name (str): name of the uncertainty layer
        """
        if input_error.ndim == self.all_data.ndim:
            for i,frame in enumerate(self.frames):
                frame.add_error_term(input_error[i], err_name)

        elif input_error.ndim == self.all_data.ndim - 1:
            for frame in self.frames:
                frame.add_error_term(input_error, err_name)

        else:
            raise ValueError("input_error is not either a 2D or 3D array for 2D data, or a 3D or 4D array for 3D data.")

        # Preserve pointer links between Dataset.all_err and Image.err
        self.all_err = np.array([frame.err for frame in self.frames])
        for i, frame in enumerate(self.frames):
            frame.err = self.all_err[i]

    def rescale_error(self, input_error, err_name):
        """
        Calls Image.rescale_errors() for each frame.
        Updates Dataset.all_err

        Args:
          input_error (np.array): 2-d error layer or 3-d layer
          err_name (str): name of the uncertainty layer
        """
        if input_error.ndim == 3:
            for i,frame in enumerate(self.frames):
                frame.rescale_error(input_error[i], err_name)

        elif input_error.ndim ==2:
            for frame in self.frames:
                frame.rescale_error(input_error, err_name)

        else:
            raise ValueError("input_error is not either a 2D or 3D array.")

        # Preserve pointer links between Dataset.all_err and Image.err
        self.all_err = np.array([frame.err for frame in self.frames])
        for i, frame in enumerate(self.frames):
            frame.err = self.all_err[i]

    def split_dataset(self, prihdr_keywords=None, exthdr_keywords=None):
        """
        Splits up this dataset into multiple smaller datasets that have the same set of header keywords
        The code uses all keywords together to determine an unique group

        Args:
            prihdr_keywords (list of str): list of primary header keywords to split
            exthdr_keywords (list of str): list of 1st extension header keywords to split on

        Returns:
            list of datasets: list of sub datasets
            list of tuples: list of each set of unique header keywords. pri_hdr keywords occur before ext_hdr keywords
        """
        if prihdr_keywords is None and exthdr_keywords is None:
            raise ValueError("No prihdr or exthdr keywords passed in to split dataset")

        col_names = []
        col_vals = []
        if prihdr_keywords is not None:
            for key in prihdr_keywords:
                dataset_vals = [frame.pri_hdr[key] for frame in self.frames]

                col_names.append(key)
                col_vals.append(dataset_vals)

        if exthdr_keywords is not None:
            for key in exthdr_keywords:
                dataset_vals = [frame.ext_hdr[key] for frame in self.frames]

                col_names.append(key)
                col_vals.append(dataset_vals)

        all_data = np.array(col_vals).T

        # track all combinations
        df = pd.DataFrame(data=all_data, columns=col_names)

        grouped = df.groupby(col_names)

        unique_vals = list(grouped.indices.keys()) # each unique set of values
        split_datasets = []
        for combo in grouped.indices:
            dataset_indices = grouped.indices[combo]
            sub_dataset = self[dataset_indices]
            split_datasets.append(sub_dataset)

        return split_datasets, unique_vals

class Image():
    """
    Base class for 2-D image data. Data can be created by passing in the data/header explicitly, or
    by passing in a filepath to load a FITS file from disk

    Args:
        data_or_filepath (str or np.array): either the filepath to the FITS file to read in OR the 2D image data
        pri_hdr (astropy.io.fits.Header): the primary header (required only if raw 2D data is passed in)
        ext_hdr (astropy.io.fits.Header): the image extension header (required only if raw 2D data is passed in)
        err (np.array): 2-D/3-D uncertainty data
        dq (np.array): 2-D data quality, 0: good. Other values track different causes for bad pixels and other pixel-level effects in accordance with the DRP implementation document.x
        err_hdr (astropy.io.fits.Header): the error extension header
        dq_hdr (astropy.io.fits.Header): the data quality extension header
        hdu_list (astropy.io.fits.HDUList): an astropy HDUList object that contains any other extension types. 

    Attributes:
        data (np.array): 2-D data for this Image
        err (np.array): 2-D uncertainty
        dq (np.array): 2-D data quality
        pri_hdr (astropy.io.fits.Header): primary header
        ext_hdr (astropy.io.fits.Header): image extension header. Generally this header will be edited/added to
        err_hdr (astropy.io.fits.Header): the error extension header
        dq_hdr (astropy.io.fits.Header): the data quality extension header
        hdu_list (astropy.io.fits.HDUList): an astropy HDUList object that contains any other extension types.
        filename (str): the filename corresponding to this Image
        filedir (str): the file directory on disk where this image is to be/already saved.
        filepath (str): full path to the file on disk (if it exists)
    """
    def __init__(self, data_or_filepath, pri_hdr=None, ext_hdr=None, err = None, dq = None, err_hdr = None, dq_hdr = None, input_hdulist = None):
        if isinstance(data_or_filepath, str):
            # a filepath is passed in
            with fits.open(data_or_filepath, ignore_missing_simple=True) as hdulist:
                
                #Pop out the primary header
                self.pri_hdr = hdulist.pop(0).header
                #Pop out the image extension
                first_hdu = hdulist.pop(0)
                self.ext_hdr = first_hdu.header
                self.data = first_hdu.data

                #A list of extensions
                self.hdu_names = [hdu.name for hdu in hdulist]

                # we assume that if the err and dq array is given as parameter they supersede eventual err and dq extensions
                if err is not None:
                    if np.shape(self.data) != np.shape(err)[-self.data.ndim:]:
                        raise ValueError("The shape of err is {0} while we are expecting shape {1}".format(err.shape[-self.data.ndim:], self.data.shape))
                    #we want to have an extra dimension in the error array
                    if err.ndim == self.data.ndim+1:
                        self.err = err
                    else:
                        self.err = err.reshape((1,)+err.shape)
                elif "ERR" in self.hdu_names:
                    err_hdu = hdulist.pop("ERR")
                    self.err = err_hdu.data
                    self.err_hdr = err_hdu.header
                    if self.err.ndim == self.data.ndim:
                        self.err = self.err.reshape((1,)+self.err.shape)
                else:
                    self.err = np.zeros((1,)+self.data.shape)

                if dq is not None:
                    if np.shape(self.data) != np.shape(dq):
                        raise ValueError("The shape of dq is {0} while we are expecting shape {1}".format(dq.shape, self.data.shape))
                    self.dq = dq
                
                elif "DQ" in self.hdu_names:
                    dq_hdu = hdulist.pop("DQ")
                    self.dq = dq_hdu.data
                    self.dq_hdr = dq_hdu.header
                else:
                    self.dq = np.zeros(self.data.shape, dtype = int)


                if input_hdulist is not None:
                    this_hdu_list = [hdu.copy() for hdu in input_hdulist]
                else: 
                    #After the data, err and dqs are popped out, the rest of the hdulist is stored in hdu_list
                    this_hdu_list = [hdu.copy() for hdu in hdulist]
                self.hdu_list = fits.HDUList(this_hdu_list)
                

            # parse the filepath to store the filedir and filename
            filepath_args = data_or_filepath.split(os.path.sep)
            if len(filepath_args) == 1:
                # no directory info in filepath, so current working directory
                self.filedir = "."
                self.filename = filepath_args[0]
            else:
                self.filename = filepath_args[-1]
                self.filedir = os.path.sep.join(filepath_args[:-1])

        else:
            # data has been passed in directly
            # creation of a new file in DRP eyes
            if pri_hdr is None or ext_hdr is None:
                raise ValueError("Missing primary and/or extension headers, because you passed in raw data")
            self.pri_hdr = pri_hdr
            self.ext_hdr = ext_hdr
            self.data = data_or_filepath
            self.filedir = "."
            self.filename = ""

            # self.hdu_names = [hdu.name for hdu in self.hdu_list]

            if err is not None:
                if np.shape(self.data) != np.shape(err)[-self.data.ndim:]:
                    raise ValueError("The shape of err is {0} while we are expecting shape {1}".format(err.shape[-self.data.ndim:], self.data.shape))
                #we want to have a 3 dim error array
                if err.ndim == self.data.ndim + 1:
                    self.err = err
                else:
                    self.err = err.reshape((1,)+err.shape)
            else:
                self.err = np.zeros((1,)+self.data.shape)

            if dq is not None:
                if np.shape(self.data) != np.shape(dq):
                    raise ValueError("The shape of dq is {0} while we are expecting shape {1}".format(dq.shape, self.data.shape))
                self.dq = dq
            else:
                self.dq = np.zeros(self.data.shape, dtype = int)

            #The default hdu extensions
            self.hdu_names = ["ERR", "DQ"]

            #Take the input hdulist or make a blank one. 
            if input_hdulist is not None:
                this_hdu_list = [hdu.copy() for hdu in input_hdulist]
                self.hdu_list = fits.HDUList(this_hdu_list)
                #Keep track of the names 
                for hdu in input_hdulist:
                    self.hdu_names.append(hdu.name)
            else: 
                self.hdu_list = fits.HDUList()

            
            
            #A list of extensions
            

            # record when this file was created and with which version of the pipeline
            self.ext_hdr.set('DRPVERSN', corgidrp.__version__, "corgidrp version that produced this file")
            self.ext_hdr.set('DRPCTIME', time.Time.now().isot, "When this file was saved")

        
        # we assume that if the err_hdr and dq_hdr is given as parameter they supersede eventual existing err_hdr and dq_hdr
        if err_hdr is not None:
            self.err_hdr = err_hdr
        if dq_hdr is not None:
            self.dq_hdr = dq_hdr
        if not hasattr(self, 'err_hdr'):
            self.err_hdr = fits.Header()
        self.err_hdr["EXTNAME"] = "ERR"
        if not hasattr(self, 'dq_hdr'):
            self.dq_hdr = fits.Header()
        self.dq_hdr["EXTNAME"] = "DQ"

        # discard individual errors if we aren't tracking them but multiple error terms are passed in
        if not corgidrp.track_individual_errors and self.err.shape[0] > 1:
            num_errs = self.err.shape[0] - 1
            # delete keywords specifying the error of each individual slice
            for i in range(num_errs):
                del self.err_hdr['Layer_{0}'.format(i + 2)]
            self.err = self.err[:1] # only save the total err, preserve 3-D shape
        self.err_hdr['TRK_ERRS'] = corgidrp.track_individual_errors # specify whether we are tracing errors

        # the DRP needs to make sure certain keywords are set in its reduced products
        # check those here, and if not, set them. 
        # by default, assume desmear and CTI correction are not applied by default
        # and they can be toggled to true after their step functions are run
        if not 'DESMEAR' in self.ext_hdr:
            self.ext_hdr.set('DESMEAR', False, "Was desmear applied to this frame?")
        if not 'CTI_CORR' in self.ext_hdr:
            self.ext_hdr.set('CTI_CORR', False, "Was CTI correction applied to this frame?")
        if not 'IS_BAD' in self.ext_hdr:
            self.ext_hdr.set('IS_BAD', False, "Was this frame deemed bad?")

        # the DRP has touched this file so it's origin is now this DRP
        self.pri_hdr['ORIGIN'] = 'DRP'


    # create this field dynamically
    @property
    def filepath(self):
        return os.path.join(self.filedir, self.filename)


    def save(self, filedir=None, filename=None):
        """
        Save file to disk with user specified filepath

        Args:
            filedir (str): filedir to save to. Use self.filedir if not specified
            filename (str): filepath to save to. Use self.filename if not specified
        """
        if filename is not None:
            self.filename = filename
        if filedir is not None:
            self.filedir = filedir

        if len(self.filename) == 0:
            raise ValueError("Output filename is not defined. Please specify!")

        prihdu = fits.PrimaryHDU(header=self.pri_hdr)
        exthdu = fits.ImageHDU(data=self.data, header=self.ext_hdr)
        hdulist = fits.HDUList([prihdu, exthdu])

        errhdu = fits.ImageHDU(data=self.err, header = self.err_hdr)
        hdulist.append(errhdu)

        dqhdu = fits.ImageHDU(data=self.dq, header = self.dq_hdr)
        hdulist.append(dqhdu)

        for hdu in self.hdu_list:
            hdulist.append(hdu)

        hdulist.writeto(self.filepath, overwrite=True)
        hdulist.close()

    def _record_parent_filenames(self, input_dataset):
        """
        Record what input dataset was used to create this Image.
        This assumes many Images were used to make this single Image.
        Also tracks images that were used to make the images that make this image.
        Record is stored in the ext header.

        Args:
            input_dataset (corgidrp.data.Dataset): the input dataset that were combined together to make this image
        """

        parent_filenames = set()
        # go through filenames and also check each frames parents
        for img in input_dataset:
            parent_filenames.add(img.filename)
            # also check if this frame has parent frames. keep trakc of them too
            if 'DRPNFILE' in img.ext_hdr:
                for j in range(img.ext_hdr['DRPNFILE']):
                    parent_filenames.add(img.ext_hdr['FILE{0}'.format(j)])
        
        for i, filename in enumerate(parent_filenames):
            self.ext_hdr.set('FILE{0}'.format(i), filename, "File #{0} filename used to create this frame".format(i))
        self.ext_hdr.set('DRPNFILE', len(parent_filenames), "# of files used to create this processed frame")

    def copy(self, copy_data=True):
        """
        Make a copy of this image file. including data and headers.
        Data copying can be turned off if you only want to modify the headers
        Headers should always be copied as we should modify them any time we make new edits to the data

        Args:
            copy_data (bool): (optional) whether the data should be copied. Default is True

        Returns:
            corgidrp.data.Image: a copy of this Image
        """
        if copy_data:
            new_img = copy.deepcopy(self)
        else:
            new_img = copy.copy(self)
            # copy the hdu_list and hdu_names list, but not their pointers
            new_img.hdu_list = self.hdu_list.copy()
            new_img.hdu_names = copy.copy(self.hdu_names)

        # update DRP version tracking
        new_img.ext_hdr['DRPVERSN'] =  corgidrp.__version__
        new_img.ext_hdr['DRPCTIME'] =  time.Time.now().isot

        return new_img

    def get_masked_data(self):
        """
        Uses the dq array to generate a numpy masked array of the data

        Returns:
            numpy.ma.MaskedArray: the data masked
        """
        mask = self.dq>0
        return ma.masked_array(self.data, mask=mask)

    def add_error_term(self, input_error, err_name):
        """
        Add a layer of a specific additive uncertainty on the 3- or 4-dim error array extension
        and update the combined uncertainty in the first layer.
        Update the error header and assign the error name.

        Only tracks individual errors if the "track_individual_errors" setting is set to True
        in the configuration file

        Args:
          input_error (np.array): error layer with same shape as data
          err_name (str): name of the uncertainty layer
        """
        ndim = self.data.ndim
        if not (input_error.ndim==2 or input_error.ndim==3) or input_error.shape != self.data.shape:
            raise ValueError("we expect a 2-dimensional or 3-dimensional error layer with dimensions {0}".format(self.data.shape))

        #first layer is always the updated combined error
        if ndim == 2:
            self.err[0,:,:] = np.sqrt(self.err[0,:,:]**2 + input_error**2)
        elif ndim == 3:
            self.err[0,:,:,:] = np.sqrt(self.err[0,:,:,:]**2 + input_error**2)
        self.err_hdr["Layer_1"] = "combined_error"

        if corgidrp.track_individual_errors:
            #append new error as layer on 3D or 4D cube
            self.err=np.append(self.err, [input_error], axis=0)

            layer = str(self.err.shape[0])
            self.err_hdr["Layer_" + layer] = err_name

        # record history since 2-D error map doesn't track individual terms
        self.err_hdr['HISTORY'] = "Added error term: {0}".format(err_name)

    def rescale_error(self, input_error, err_name):
        """
        Add a layer of a specific additive uncertainty on the 3-dim error array extension
        and update the combined uncertainty in the first layer.
        Update the error header and assign the error name.

        Only tracks individual errors if the "track_individual_errors" setting is set to True
        in the configuration file

        Args:
          input_error (np.array): 2-d error layer
          err_name (str): name of the uncertainty layer
        """
        if input_error.ndim != 2 or input_error.shape != self.data.shape:
            raise ValueError("we expect a 2-dimensional error layer with dimensions {0}".format(self.data.shape))

        #first layer is always the updated combined error
        self.err = self.err*input_error
        self.err_hdr["Layer_1"] = "combined_error"

        # record history since 2-D error map doesn't track individual terms
        self.err_hdr['HISTORY'] = "Errors rescaled by: {0}".format(err_name)


    def get_hash(self):
        """
        Computes the hash of the data, err, and dq. Does not use the header information.

        Returns:
            str: the hash of the data, err, and dq
        """
        data_bytes = self.data.data.tobytes()
        err_bytes = self.err.data.tobytes()
        dq_bytes = self.dq.data.tobytes()

        total_bytes = data_bytes + err_bytes + dq_bytes

        return str(hash(total_bytes))

    def add_extension_hdu(self, name, data = None, header=None):
        """

        Create a new hdu extension and append it to the hdu_list

        Args:
            name (str): The name of the new extension
            data (array, optional): Some kind of data. Defaults to None.
            header (astropy.io.fits.Header, optional): _description_. Defaults to None.
        """
        new_hdu = fits.ImageHDU(data=data, header=header, name=name)

        if name in self.hdu_names:
            raise ValueError("Extension name already exists in HDU list")
        else: 
            self.hdu_names.append(name)
            self.hdu_list.append(new_hdu)

class Dark(Image):
    """
    Dark calibration frame for a given exposure time and EM gain.

     Args:
        data_or_filepath (str or np.array): either the filepath to the FITS file to read in OR the 2D image data
        pri_hdr (astropy.io.fits.Header): the primary header (required only if raw 2D data is passed in)
        ext_hdr (astropy.io.fits.Header): the image extension header (required only if raw 2D data is passed in)
        input_dataset (corgidrp.data.Dataset): the Image files combined together to make this dark (required only if raw 2D data is passed in and if raw data filenames not already archived in ext_hdr)
        err (np.array): the error array (required only if raw data is passed in)
        err_hdr (astropy.io.fits.Header): the error header (required only if raw data is passed in)
        dq (np.array): the DQ array (required only if raw data is passed in)
    """
    def __init__(self, data_or_filepath, pri_hdr=None, ext_hdr=None, input_dataset=None, err = None, dq = None, err_hdr = None):
       # run the image class contructor
        super().__init__(data_or_filepath, pri_hdr=pri_hdr, ext_hdr=ext_hdr, err=err, dq=dq, err_hdr=err_hdr)

        # if this is a new dark, we need to bookkeep it in the header
        # b/c of logic in the super.__init__, we just need to check this to see if it is a new dark
        if ext_hdr is not None:
            if input_dataset is None and 'DRPNFILE' not in ext_hdr.keys():
                # error check. this is required in this case
                raise ValueError("This appears to be a new dark. The dataset of input files needs to be passed in to the input_dataset keyword to record history of this dark.")
            self.ext_hdr['DATATYPE'] = 'Dark' # corgidrp specific keyword for saving to disk
            self.ext_hdr['BUNIT'] = 'detected electrons'
            # TO-DO: check PC_STAT and whether this will be in L2s
            if 'PC_STAT' not in ext_hdr:
                self.ext_hdr['PC_STAT'] = 'analog master dark'
            # log all the data that went into making this calibration file
            if 'DRPNFILE' not in ext_hdr.keys() and input_dataset is not None:
                self._record_parent_filenames(input_dataset)

            # add to history
            self.ext_hdr['HISTORY'] = "Dark with exptime = {0} s and commanded EM gain = {1} created from {2} frames".format(self.ext_hdr['EXPTIME'], self.ext_hdr['EMGAIN_C'], self.ext_hdr['DRPNFILE'])

            # give it a default filename using the first input file as the base
            # strip off everything starting at .fits
            if input_dataset is not None:
                orig_input_filename = input_dataset[-1].filename.split(".fits")[0]
                self.filename = "{0}_DRK_CAL.fits".format(orig_input_filename)
                self.filename = re.sub('_L[0-9].', '', self.filename)
                # DNM_CAL fed directly into DRK_CAL when doing build_synthesized_dark, so this will delete that string if it's there:
                self.filename = self.filename.replace("_DNM_CAL", "")

            # Enforce data level = CAL
            self.ext_hdr['DATALVL']    = 'CAL'
        
        if 'PC_STAT' not in self.ext_hdr:
            self.ext_hdr['PC_STAT'] = 'analog master dark'

        if err_hdr is not None:
            self.err_hdr['BUNIT'] = 'Detected Electrons'

        # double check that this is actually a dark file that got read in
        # since if only a filepath was passed in, any file could have been read in
        if 'DATATYPE' not in self.ext_hdr:
            raise ValueError("File that was loaded was not a Dark file.")
        if self.ext_hdr['DATATYPE'] != 'Dark':
            raise ValueError("File that was loaded was not a Dark file.")

class FlatField(Image):
    """
    Master flat generated from raster scan of uranus or Neptune.

     Args:
        data_or_filepath (str or np.array): either the filepath to the FITS file to read in OR the 2D image data
        pri_hdr (astropy.io.fits.Header): the primary header (required only if raw 2D data is passed in)
        ext_hdr (astropy.io.fits.Header): the image extension header (required only if raw 2D data is passed in)
        input_dataset (corgidrp.data.Dataset): the Image files combined together to make this flat file (required only if raw 2D data is passed in)
    """
    def __init__(self, data_or_filepath, pri_hdr=None, ext_hdr=None, input_dataset=None):
        # run the image class contructor
        super().__init__(data_or_filepath, pri_hdr=pri_hdr, ext_hdr=ext_hdr)

        # if this is a new master flat, we need to bookkeep it in the header
        # b/c of logic in the super.__init__, we just need to check this to see if it is a new masterflat
        if ext_hdr is not None:
            if input_dataset is None:
                # error check. this is required in this case
                raise ValueError("This appears to be a master flat. The dataset of input files needs to be passed in to the input_dataset keyword to record history of this flat")
            self.ext_hdr['DATATYPE'] = 'FlatField' # corgidrp specific keyword for saving to disk
            self.ext_hdr['BUNIT'] = "None" # flat field is dimentionless

            # log all the data that went into making this flat
            self._record_parent_filenames(input_dataset)

            # add to history
            self.ext_hdr['HISTORY'] = "Flat with exptime = {0} s created from {1} frames".format(self.ext_hdr['EXPTIME'], self.ext_hdr['DRPNFILE'])

            # give it a default filename using the last input file as the base
            self.filename = re.sub('_L[0-9].', '_FLT_CAL', input_dataset[-1].filename)

            # Enforce data level = CAL
            self.ext_hdr['DATALVL']    = 'CAL'

        # double check that this is actually a masterflat file that got read in
        # since if only a filepath was passed in, any file could have been read in
        if 'DATATYPE' not in self.ext_hdr:
            raise ValueError("File that was loaded was not a FlatField file.")
        if self.ext_hdr['DATATYPE'] != 'FlatField':
            raise ValueError("File that was loaded was not a FlatField file.")

class NonLinearityCalibration(Image):
    """
    Class for non-linearity calibration files. Although it's not strictly an image that you might look at, it is a 2D array of data

    The required format for calibration data is as follows:
     - Minimum 2x2
     - First value (top left) must be assigned to nan
     - Row headers (dn counts) must be monotonically increasing
     - Column headers (EM gains) must be monotonically increasing
     - Data columns (relative gain curves) must straddle 1
     - The first row will provide the the Gain axis values (accesssed via 
        gain_ax = non_lin_correction.data[0, 1:])
     - The first column will provide the "count" axis value (accessed via 
        count_ax = non_lin_correction.data[1:, 0])
     - The rest of the array will be the calibration data (accessed via 
     relgains = non_lin_correction.data[1:, 1:])

    For example:
    [
        [nan,  1,     10,    100,   1000 ], <- gain axis
        [1,    0.900, 0.950, 0.989, 1.000],
        [1000, 0.910, 0.960, 0.990, 1.010],
        [2000, 0.950, 1.000, 1.010, 1.050],
        [3000, 1.000, 1.001, 1.011, 1.060],
         ^
         count axis
    ],

    where the row headers [1, 1000, 2000, 3000] are dn counts, the column
    headers [1, 10, 100, 1000] are EM gains, and the first data column
    [0.900, 0.910, 0.950, 1.000] is the first of the four relative gain curves.

     Args:
        data_or_filepath (str or np.array): either the filepath to the FITS file 
        to read in OR the 2D calibration data. See above for the required format.
        pri_hdr (astropy.io.fits.Header): the primary header (required only if 
        raw 2D data is passed in)
        ext_hdr (astropy.io.fits.Header): the image extension header (required 
        only if raw 2D data is passed in)
        input_dataset (corgidrp.data.Dataset): the Image files combined 
        together to make this NonLinearityCalibration file (required only if 
        raw 2D data is passed in)
    """
    def __init__(self, data_or_filepath, pri_hdr=None, ext_hdr=None, 
                 input_dataset=None):

        # run the image class contructor
        super().__init__(data_or_filepath, pri_hdr=pri_hdr, ext_hdr=ext_hdr)

        # File format checks - Ported from II&T
        nonlin_raw = self.data
        if nonlin_raw.ndim < 2 or nonlin_raw.shape[0] < 2 or \
        nonlin_raw.shape[1] < 2:
            raise ValueError('The non-linearity calibration array must be at' 
                             'least 2x2 (room for x and y axes and one data' 
                             'point)')
        if not np.isnan(nonlin_raw[0, 0]):
            raise ValueError('The first value of the non-linearity calibration '
                             'array  (upper left) must be set to "nan"')


        # additional bookkeeping for a calibration file
        # if this is a new calibration file, we need to bookkeep it in the header
        # b/c of logic in the super.__init__, we just need to check this to see if 
        # it is a new NonLinearityCalibration file
        if ext_hdr is not None:
            if input_dataset is None:
                # error check. this is required in this case
                raise ValueError("This appears to be a new Non Linearity "
                                 "Correction. The dataset of input files needs" 
                                 "to be passed in to the input_dataset keyword" 
                                 "to record history of this calibration file.")
            # corgidrp specific keyword for saving to disk
            self.ext_hdr['DATATYPE'] = 'NonLinearityCalibration' 

            # log all the data that went into making this calibration file
            self._record_parent_filenames(input_dataset)

            # add to history
            self.ext_hdr['HISTORY'] = "Non Linearity Calibration file created"

            # Enforce data level = CAL
            self.ext_hdr['DATALVL'] = 'CAL'

            # Follow filename convention as of R3.0.2
            self.filedir = '.'
            self.filename = re.sub('_L[0-9].', '_NLN_CAL', input_dataset[-1].filename)

        # double check that this is actually a NonLinearityCalibration file that got read in
        # since if only a filepath was passed in, any file could have been read in
        if 'DATATYPE' not in self.ext_hdr:
            raise ValueError("File that was loaded was not a NonLinearityCalibration file.")
        if self.ext_hdr['DATATYPE'] != 'NonLinearityCalibration':
            raise ValueError("File that was loaded was not a NonLinearityCalibration file.")
        self.dq_hdr['COMMENT'] = 'DQ not meaningful for this calibration; just present for class consistency' 
        
class KGain(Image):
    """
    Class for KGain calibration file. Until further insights it is just one float value.

    Args:
        data_or_filepath (str or np.array): either the filepath to the FITS file to read in OR the calibration data. See above for the required format.
        ptc (np.array): 2 column array with the photon transfer curve
        pri_hdr (astropy.io.fits.Header): the primary header (required only if raw data is passed in)
        ext_hdr (astropy.io.fits.Header): the image extension header (required only if raw data is passed in)
        err_hdr (astropy.io.fits.Header): the err extension header (required only if raw data is passed in)
        ptc_hdr (astropy.io.fits.Header): the ptc extension header (required only if raw data is passed in)
        input_dataset (corgidrp.data.Dataset): the Image files combined together to make this KGain file (required only if raw 2D data is passed in)

    Attrs:
        value: the getter of the kgain value
        _kgain (float): the value of kgain
        error: the getter of the kgain error value
        _kgain_error (float): the value of kgain error
    """
    def __init__(self, data_or_filepath, err = None, ptc = None, pri_hdr=None, ext_hdr=None, err_hdr = None, ptc_hdr = None, input_dataset = None):
       # run the image class contructor
        super().__init__(data_or_filepath, err=err, pri_hdr=pri_hdr, ext_hdr=ext_hdr, err_hdr=err_hdr)

        # initialize these headers that have been recently added so that older calib files still contain this keyword when initialized and allow for tests that don't require 
        # these values to run smoothly; if these values are actually required for 
        # a particular process, the user would be alerted since these values below would result in an error as they aren't numerical
        if 'RN' not in self.ext_hdr:
            self.ext_hdr['RN'] = ''
        if 'RN_ERR' not in self.ext_hdr:
            self.ext_hdr['RN_ERR'] = ''
        # File format checks
        if self.data.shape != (1,1):
            raise ValueError('The KGain calibration data should be just one float value')

        self._kgain = self.data[0,0] 
        self._kgain_error = self.err[0,0]
        
        if isinstance(data_or_filepath, str):
            # a filepath is passed in
            with fits.open(data_or_filepath) as hdulist:
                self.ptc_hdr = hdulist[3].header
                # ptc data is in FITS extension
                self.ptc = hdulist[3].data
        
        else:
            if ptc is not None:
                self.ptc = ptc
            else:
               self.ptc = np.zeros([2,0])
            if ptc_hdr is not None:
                self.ptc_hdr = ptc_hdr
            else:
                self.ptc_hdr = fits.Header()
        
        self.ptc_hdr["EXTNAME"] = "PTC"
        # additional bookkeeping for a calibration file
        # if this is a new calibration file, we need to bookkeep it in the header
        # b/c of logic in the super.__init__, we just need to check this to see if it is a new KGain file
        if ext_hdr is not None:
            if input_dataset is None:
                if 'DRPNFILE' not in ext_hdr:
                    # error check. this is required in this case
                    raise ValueError("This appears to be a new kgain. The dataset of input files needs to be passed in to the input_dataset keyword to record history of this kgain.")
                else:
                    pass
            else:
                # log all the data that went into making this calibration file
                self._record_parent_filenames(input_dataset)
                # give it a default filename using the first input file as the base
                # strip off everything starting at .fits
                orig_input_filename = input_dataset[0].filename.split(".fits")[0]
                self.filename = "{0}_kgain.fits".format(orig_input_filename)

            self.ext_hdr['DATATYPE'] = 'KGain' # corgidrp specific keyword for saving to disk
            self.ext_hdr['BUNIT'] = 'Detected Electrons/DN'
            # add to history
            self.ext_hdr['HISTORY'] = "KGain Calibration file created"

            # Enforce data level = CAL
            self.ext_hdr['DATALVL']    = 'CAL'

        # double check that this is actually a KGain file that got read in
        # since if only a filepath was passed in, any file could have been read in
        if 'DATATYPE' not in self.ext_hdr:
            raise ValueError("File that was loaded was not a KGain Calibration file.")
        if self.ext_hdr['DATATYPE'] != 'KGain':
            raise ValueError("File that was loaded was not a KGain Calibration file.")

    @property
    def value(self):
        return self._kgain
    
    @property
    def error(self):
        return self._kgain_error

    def save(self, filedir=None, filename=None):
        """
        Save file to disk with user specified filepath

        Args:
            filedir (str): filedir to save to. Use self.filedir if not specified
            filename (str): filepath to save to. Use self.filename if not specified
        """
        if filename is not None:
            self.filename = filename
        if filedir is not None:
            self.filedir = filedir

        if len(self.filename) == 0:
            raise ValueError("Output filename is not defined. Please specify!")

        prihdu = fits.PrimaryHDU(header=self.pri_hdr)
        exthdu = fits.ImageHDU(data=self.data, header=self.ext_hdr)
        hdulist = fits.HDUList([prihdu, exthdu])

        errhdu = fits.ImageHDU(data=self.err, header = self.err_hdr)
        hdulist.append(errhdu)

        ptchdu = fits.ImageHDU(data=self.ptc, header = self.ptc_hdr)
        hdulist.append(ptchdu)

        hdulist.writeto(self.filepath, overwrite=True)
        hdulist.close()

class BadPixelMap(Image):
    """
    Class for bad pixel map. The bad pixel map indicates which pixels are hot
    pixels and thus unreliable. Note: These bad pixels are bad due to inherent
    nonidealities in the detector (applicable to any frame taken) and are
    separate from pixels marked per frame as contaminated by cosmic rays.

     Args:
        data_or_filepath (str or np.array): either the filepath to the FITS file to read in OR the 2D image data
        pri_hdr (astropy.io.fits.Header): the primary header (required only if raw 2D data is passed in)
        ext_hdr (astropy.io.fits.Header): the image extension header (required only if raw 2D data is passed in)
        input_dataset (corgidrp.data.Dataset): the Image files combined together to make this bad pixel map (required only if raw 2D data is passed in)
    """
    def __init__(self, data_or_filepath, pri_hdr=None, ext_hdr=None, input_dataset=None):
        # run the image class contructor
        super().__init__(data_or_filepath, pri_hdr=pri_hdr, ext_hdr=ext_hdr)

        # if this is a new bad pixel map, we need to bookkeep it in the header
        # b/c of logic in the super.__init__, we just need to check this to see if it is a new bad pixel map
        if ext_hdr is not None:
            if input_dataset is None and 'DRPNFILE' not in ext_hdr.keys():
                # error check. this is required in this case
                raise ValueError("This appears to be a new bad pixel map. The dataset of input files needs to be passed in to the input_dataset keyword to record history of this bad pixel map.")
            self.ext_hdr['DATATYPE'] = 'BadPixelMap'

            # log all the data that went into making this bad pixel map
            self._record_parent_filenames(input_dataset)

            # add to history
            self.ext_hdr['HISTORY'] = "Bad Pixel map created"

<<<<<<< HEAD
            self.filename = re.sub('_L[0-9].', '_BPM_CAL', input_dataset[-1].filename)
            # if no input_dataset is given, do we want to set the filename manually using 
            # header values?
=======
            # give it a default filename using the last input file as the base
            # filename could be from an data level or filename oculd be from a flat field
            base_filename = input_dataset[-1].filename
            if "_FLT_CAL" in base_filename:
                self.filename = base_filename.replace("_FLT_CAL", "_BPM_CAL")
            else:
                # not created from a flat
                self.filename = re.sub('_L[0-9].', '_BPM_CAL', input_dataset[-1].filename)
            
            # Enforce data level = CAL
            self.ext_hdr['DATALVL']    = 'CAL'
>>>>>>> fdbd1a00

        # double check that this is actually a bad pixel map that got read in
        # since if only a filepath was passed in, any file could have been read in
        if 'DATATYPE' not in self.ext_hdr:
            raise ValueError("File that was loaded was not a BadPixelMap file.")
        if self.ext_hdr['DATATYPE'] != 'BadPixelMap':
            raise ValueError("File that was loaded was not a BadPixelMap file.")
        self.dq_hdr['COMMENT'] = 'DQ not meaningful for this calibration; just present for class consistency' 
        self.err_hdr['COMMENT'] = 'err not meaningful for this calibration; just present for class consistency' 

class DetectorNoiseMaps(Image):
    """
    Class for DetectorNoiseMaps calibration file. The data is a 3-D stack of 3 frames, each of which is a full SCI frame of fitted
    values for a given noise type at a given temperature.  The 4th calibration product is bias offset, which is stored in the header.
    The 3 frames in the stack are in this order:
    index 0 for the fixed-pattern noise (FPN) map,
    index 1 for the clock-induced charge (CIC) map,
    index 2 for the dark current (DC) map.
    The input err should be a 4-D stack with first dimension of 1 and the next 3 corresponding to a 3-D stack with this order above.
    The input dq should be a 3-D stack corresponding to the order above.
    Args:
        data_or_filepath (str or np.array): either the filepath to the FITS file to read in OR the 3-D calibration data. See above for the required format.
        pri_hdr (astropy.io.fits.Header): the primary header (required only if data is passed in for data_or_filepath)
        ext_hdr (astropy.io.fits.Header): the image extension header (required only if data is passed in for data_or_filepath)
        input_dataset (corgidrp.data.Dataset): the input data combined together to make the noise maps (required only if data is passed in for data_or_filepath and if the filenames for the raw data used to make the calibration data are not already archived in ext_hdr)
        err (np.array): the error 3-D array (required only if data is passed in for data_or_filepath)
        dq (np.array): the 3-D DQ array (required only if data is passed in for data_or_filepath)
        err_hdr (astropy.io.fits.Header): the error header (required only if data is passed in for data_or_filepath)

    """
    def __init__(self, data_or_filepath, pri_hdr=None, ext_hdr=None, input_dataset=None, err = None, dq = None, err_hdr = None):
       # run the image class contructor
        super().__init__(data_or_filepath, pri_hdr=pri_hdr, ext_hdr=ext_hdr, err=err, dq=dq, err_hdr=err_hdr)

        # File format checks
        if self.data.ndim != 3 or self.data.shape[0] != 3:
            raise ValueError('The DetectorNoiseMaps calibration data should be a 3-D array with the first dimension size equal to 3.')
        if self.err.ndim != 4 or self.err.shape[0] != 1: # conforms to usual format the Image class expects, with 1 as the first element of the shape for err
            raise ValueError('The DetectorNoiseMaps err data should be a 4-D array with the first dimension size equal to 4.')
        if self.dq.ndim != 3 or self.dq.shape[0] != 3:
            raise ValueError('The DetectorNoiseMaps dq data should be a 3-D array with the first dimension size equal to 3.')

        # required inputs, whether or not ext_hdr is None
        if "B_O" not in self.ext_hdr.keys() or "B_O_ERR" not in self.ext_hdr.keys():
                raise ValueError('Calibrated bias offset and its error should be present in header.')

        # additional bookkeeping for a calibration file
        # if this is a new calibration file, we need to bookkeep it in the header
        # b/c of logic in the super.__init__, we just need to check this to see if it is a new calibration file
        if ext_hdr is not None:
            if input_dataset is None and 'DRPNFILE' not in ext_hdr.keys():
                # error check. this is required in this case
                raise ValueError("This appears to be a new DetectorNoiseMaps instance. The dataset of input files needs to be passed in to the input_dataset keyword to record the history of the files that made the calibration products.")

            self.ext_hdr['DATATYPE'] = 'DetectorNoiseMaps' # corgidrp specific keyword for saving to disk
            self.ext_hdr['BUNIT'] = 'Detected Electrons'
            # bias offset
            self.ext_hdr['B_0_UNIT'] = 'DN' # err unit is also in DN

            # log all the data that went into making this calibration file
            if 'DRPNFILE' not in ext_hdr.keys():
                self._record_parent_filenames(input_dataset)
            # add to history
            self.ext_hdr['HISTORY'] = "DetectorNoiseMaps calibration file created"

            # give it a default filename
            if input_dataset is not None:
                orig_input_filename = input_dataset.frames[-1].filename.split(".fits")[0]
            else:
                #running the calibration code gets the name right (based on last filename in input dataset); this is a standby
                orig_input_filename = self.ext_hdr['FILE0'].split(".fits")[0] 
            
            self.filename = "{0}_DNM_CAL.fits".format(orig_input_filename)
            self.filename = re.sub('_L[0-9].', '', self.filename)
            # Enforce data level = CAL
            self.ext_hdr['DATALVL']    = 'CAL'

        if err_hdr is not None:
            self.err_hdr['BUNIT'] = 'Detected Electrons'

        # double check that this is actually a DetectorNoiseMaps file that got read in
        # since if only a filepath was passed in, any file could have been read in
        if 'DATATYPE' not in self.ext_hdr:
            raise ValueError("File that was loaded was not a DetectorNoiseMaps Calibration file.")
        if self.ext_hdr['DATATYPE'] != 'DetectorNoiseMaps':
            raise ValueError("File that was loaded was not a DetectorNoiseMaps Calibration file.")

        #convenient attributes
        self.bias_offset = self.ext_hdr["B_O"]
        self.bias_offset_err = self.ext_hdr["B_O_ERR"]
        self.FPN_map = self.data[0]
        self.CIC_map = self.data[1]
        self.DC_map = self.data[2]
        self.FPN_err = self.err[0][0]
        self.CIC_err = self.err[0][1]
        self.DC_err = self.err[0][2]

class DetectorParams(Image):
    """
    Class containing detector parameters that may change over time. 

    To create a new instance of DetectorParams, you only need to pass in the values you would like to change from default values:
        new_valid_date = astropy.time.Time("2027-01-01")
        new_det_params = DetectorParams({'gmax' : 7500.0 }, date_valid=new_valid_date). 

    Args:
        data_or_filepath (dict or str): either a filepath string corresponding to an 
                                        existing DetectorParams file saved to disk or a
                                        dictionary of parameters to modify from default values
        date_valid (astropy.time.Time): date after which these parameters are valid

    Attributes:
        params (dict): the values for various detector parameters specified here
        default_values (dict): default values for detector parameters (fallback values)
        back_compat_mapping (dict): values to make test FITS files comply with new header standard
    """
    # default detector params
    default_values = {
        'KGAINPAR' : 8.7,
        'FWC_PP_E' : 90000.,
        'FWC_EM_E' : 100000.,
        'ROWREADT' : 223.5e-6,  # seconds
        'NEMGAIN': 604,         # number of EM gain register stages
        'TELRSTRT': -1,         # slice of rows that are used for telemetry
        'TELREND': None,        #goes to the end, in other words
        'CRHITRT': 5.0e+04,     # cosmic ray hit rate (hits/m**2/sec)
        'PIXAREA': 1.69e-10,    # pixel area (m**2/pixel)
        'GAINMAX': 8000.0,      # Maximum allowable EM gain
        'DELCNST': 1.0e-4,      # tolerance in exposure time calculator
        'OVERHEAD': 3,          # Overhead time, in seconds, for each collected frame.  Used to compute total wall-clock time for data collection
        'PCECNTMX': 0.1,        # Maximum allowed electrons/pixel/frame for photon counting
        'TFACTOR': 5,            # number of read noise standard deviations at which to set the photon-counting threshold
    }

    back_compat_mapping = {
        "KGAINPAR" : "KGAIN",
        "FWC_PP_E" : "FWC_PP",
        'FWC_EM_E' : 'FWC_EM',
        'ROWREADT' : "rowreadtime",
        "NEMGAIN" : "NEM",
        "TELRSTRT" : "telem_rows_start",
        "TELREND" : "telem_rows_end",
        "CRHITRT" : "X",
        "PIXAREA" : "A",
        "GAINMAX" : "GMAX",
        "DELCNST" : "delta_constr",
        "PCECNTMX" : "pc_ecount_max",
        "TFACTOR" : "T_FACTOR"
    }

    def __init__(self, data_or_filepath, date_valid=None):
        if date_valid is None:
            date_valid = time.Time.now()
        # if filepath passed in, just load in from disk as usual
        if isinstance(data_or_filepath, str):
            # run the image class contructor
            super().__init__(data_or_filepath)

            # double check that this is actually a DetectorParams file that got read in
            # since if only a filepath was passed in, any file could have been read in
            if 'DATATYPE' not in self.ext_hdr:
                raise ValueError("File that was loaded was not a DetectorParams file.")
            if self.ext_hdr['DATATYPE'] != 'DetectorParams':
                raise ValueError("File that was loaded was not a DetectorParams file.")
        else:
            if not isinstance(data_or_filepath, dict):
                raise ValueError("Input should either be a dictionary or a filepath string")
            pri_hdr = fits.Header()
            ext_hdr = fits.Header()
            ext_hdr['SCTSRT'] = date_valid.isot # use this for validity date
            ext_hdr['DRPVERSN'] =  corgidrp.__version__
            ext_hdr['DRPCTIME'] =  time.Time.now().isot

            # fill caldb required keywords with dummy data
            pri_hdr["OBSNUM"] = 000     
            ext_hdr["EXPTIME"] = 1
            ext_hdr['OPMODE'] = ""
            ext_hdr['EMGAIN_C'] = 1.0
            ext_hdr['EXCAMT'] = 40.0

            # Enforce data level = CAL?
            ext_hdr['DATALVL']    = 'CAL'

            # write default values to headers
            for key, value in self.default_values.items():
                ext_hdr[key] = value
            # overwrite default values
            for key, value in data_or_filepath.items():
                # to avoid VerifyWarning from fits
                ext_hdr[key] = value

            self.pri_hdr = pri_hdr
            self.ext_hdr = ext_hdr
            self.data = np.zeros([1,1])
            self.dq = np.zeros([1,1])
            self.err = np.zeros([1,1])

            self.err_hdr = fits.Header()
            self.dq_hdr = fits.Header()

            self.hdu_list = fits.HDUList()

        # make a dictionary that's easy to use
        self.params = {}
        # load back in all the values from the header
        for key in self.default_values:
            # if this key is not in the header, try the backwards compatability mapping
            new_key = key
            if key not in self.ext_hdr:
                key = self.back_compat_mapping[key]

            if len(key) > 8:
                # to avoid VerifyWarning from fits
                self.params[new_key] = self.ext_hdr['HIERARCH ' + key]
            else:
                self.params[new_key] = self.ext_hdr[key]



        # for backwards compatability:
        if "OBSID" in self.pri_hdr:
            self.pri_hdr['OBSNUM'] = self.pri_hdr['OBSID']
        if "CMDGAIN" in self.ext_hdr:
            self.ext_hdr["EMGAIN_C"] = self.ext_hdr['CMDGAIN']

        # if this is a new DetectorParams file, we need to bookkeep it in the header
        # b/c of logic in the super.__init__, we just need to check this to see if it is a new DetectorParams file
        if isinstance(data_or_filepath, dict):
            self.ext_hdr['DATATYPE'] = 'DetectorParams' # corgidrp specific keyword for saving to disk

            # add to history
            self.ext_hdr['HISTORY'] = "Detector Params file created"

            # use the start date for the filename by default
            self.filedir = "."
            self.filename = "DetectorParams_{0}.fits".format(self.ext_hdr['SCTSRT'])

    def get_hash(self):
        """
        Computes the hash of the detector param values

        Returns:
            str: the hash of the detector parameters
        """
        hashing_str = "" # make a string that we can actually hash
        for key in self.params:
            hashing_str += str(self.params[key])

        return str(hash(hashing_str))

class AstrometricCalibration(Image):
    """
    Class for astrometric calibration file. 
    
    Args:
        data_or_filepath (str or np.array): either the filepath to the FITS file to read in OR a single array of calibration measurements of the following lengths (boresight: length 2 (RA, DEC), 
        plate scale: length 2 (floats), north angle: length 1 (float), average offset: length 2 (floats) of average boresight offset in RA/DEC [deg],
        distortion coeffs: length dependent on order of polynomial fit but the last value should be an int describing the polynomial order). For a 
        3rd order distortion fit the input array should be length 37.
        pri_hdr (astropy.io.fits.Header): the primary header (required only if raw 2D data is passed in)
        ext_hdr (astropy.io.fits.Header): the image extension header (required only if raw 2D data is passed in)
        
    Attrs:
        boresight (np.array): the corrected RA/DEC [deg] position of the detector center
        platescale (float): the platescale value in [mas/pixel] along each axis
        northangle (float): the north angle value in [deg]
        avg_offset (np.array): the average offset [deg] from the detector center
        distortion_coeffs (np.array): the array of legendre polynomial coefficients that describe the distortion map, where the last value of the array is the order of polynomial used

    """
    def __init__(self, data_or_filepath, pri_hdr=None, ext_hdr=None, err=None, input_dataset=None):
        # run the image class constructor
        super().__init__(data_or_filepath, pri_hdr=pri_hdr, ext_hdr=ext_hdr, err=err)

        # File format checks
        if type(self.data) != np.ndarray:
            raise ValueError("The AstrometricCalibration data should be an array of calibration measurements")
        else:
            self.boresight = self.data[:2]
            self.platescale = self.data[2:4]
            self.northangle = self.data[4]
            self.avg_offset = self.data[5:7]
            self.distortion_coeffs = self.data[7:]
            
        # if this is a new astrometric calibration file, bookkeep it in the header
        # we need to check if it is new
        if ext_hdr is not None:
            if input_dataset is None:
                raise ValueError("This appears to be a new astrometric calibration file. The dataset of input files needs to be passed in to the input_dataset keyword to record its history.")
            self.ext_hdr['DATATYPE'] = 'AstrometricCalibration'

            # record all the data that went into making this calibration file
            self._record_parent_filenames(input_dataset)

            # add to history
            self.ext_hdr['HISTORY'] = "Astrometric Calibration file created"
            
            # give it a default filename using the first input file as the base
            # strip off everything starting at .fits
            orig_input_filename = input_dataset[-1].filename.split(".fits")[0]
            self.filename = "{0}_AST_CAL.fits".format(orig_input_filename)

            # Enforce data level = CAL
            self.ext_hdr['DATALVL']    = 'CAL'

        # check that this is actually an AstrometricCalibration file that was read in
        if 'DATATYPE' not in self.ext_hdr or self.ext_hdr['DATATYPE'] != 'AstrometricCalibration':
            raise ValueError("File that was loaded was not an AstrometricCalibration file.")    
        self.dq_hdr['COMMENT'] = 'DQ not meaningful for this calibration; just present for class consistency'     
    
class TrapCalibration(Image):
    """

    Class for data related to charge traps that cause charge transfer inefficiency. 
    The calibration is generated by trap-pumped data. 

    The format will be [n,10], where each entry will have: 
    [row, column, sub-electrode location, index numnber of trap at this pixel/electrode, 
    capture time constant, maximum amplitude of the dipole, energy level of hole, 
    cross section for holes, R^2 value of fit, release time constant]

     Args:
        data_or_filepath (str or np.array): either the filepath to the FITS file to read in OR the 2D image data
        pri_hdr (astropy.io.fits.Header): the primary header (required only if raw 2D data is passed in)
        ext_hdr (astropy.io.fits.Header): the image extension header (required only if raw 2D data is passed in)
        input_dataset (corgidrp.data.Dataset): the Image files combined together to make the trap calibration
    """
    def __init__(self,data_or_filepath, pri_hdr=None,ext_hdr=None, input_dataset=None):
        # run the image class constructor
        super().__init__(data_or_filepath,pri_hdr=pri_hdr, ext_hdr=ext_hdr)
        
        # if this is a new calibration, we need to bookkeep it in the header
        # b/c of logic in the super.__init__, we just need to check this to see if it is a new cal
        if ext_hdr is not None:
            if input_dataset is None:
                # error check. this is required in this case
                raise ValueError("This appears to be a new TrapCalibration. The dataset of input files needs to be "
                                 "passed in to the input_dataset keyword to record history of this TrapCalibration.")
            self.ext_hdr['DATATYPE'] = 'TrapCalibration' # corgidrp specific keyword for saving to disk

            # log all the data that went into making this dark
            self._record_parent_filenames(input_dataset)

            # add to history
            self.ext_hdr['HISTORY'] = "TrapCalibration created from {0} frames".format(self.ext_hdr['DRPNFILE'])

            # give it a default filename using the first input file as the base
            # strip off everything starting at .fits
            orig_input_filename = input_dataset[-1].filename.split(".fits")[0]
            self.filename = "{0}_TPU_CAL.fits".format(orig_input_filename)
            self.filename = re.sub('_L[0-9].', '', self.filename)

            # Enforce data level = CAL
            self.ext_hdr['DATALVL']    = 'CAL'

        # double check that this is actually a dark file that got read in
        # since if only a filepath was passed in, any file could have been read in
        if 'DATATYPE' not in self.ext_hdr or self.ext_hdr['DATATYPE'] != 'TrapCalibration':
            raise ValueError("File that was loaded was not a TrapCalibration file.")
        self.dq_hdr['COMMENT'] = 'DQ not meaningful for this calibration; just present for class consistency' 

class FluxcalFactor(Image):
    """
    Class containing the flux calibration factor (and corresponding error) for each band in unit erg/(s * cm^2 * AA)/photo-electrons/s. 

    To create a new instance of FluxcalFactor, you need to pass the value and error and the filter name in the ext_hdr:

    Args:
        data_or_filepath (dict or str): either a filepath string corresponding to an 
                                        existing FluxcalFactor file saved to disk or the data and error values of the
                                        flux cal factor of a certain filter defined in the header

    Attributes:
        filter (str): used filter name
        nd_filter (str): used neutral density filter or "No"
        fluxcal_fac (float): the value of the flux cal factor for the corresponding filter
        fluxcal_err (float): the error of the flux cal factor for the corresponding filter
    """
    def __init__(self, data_or_filepath, err = None, pri_hdr=None, ext_hdr=None, err_hdr = None, input_dataset = None):
       # run the image class contructor
        super().__init__(data_or_filepath, err=err, pri_hdr=pri_hdr, ext_hdr=ext_hdr, err_hdr=err_hdr)
        # if filepath passed in, just load in from disk as usual
        # File format checks
        if self.data.shape != (1,1):
            raise ValueError('The FluxcalFactor calibration data should be just one float value')
        
        #TBC
        self.nd_filter = "ND0" #no neutral density filter in beam
        if 'FPAMNAME' in self.ext_hdr:
            name = self.ext_hdr['FPAMNAME']
            if name.startswith("ND"):
                self.nd_filter = name
        elif 'FSAMNAME' in self.ext_hdr:
            name = self.ext_hdr['FSAMNAME']
            if name.startswith("ND"):
                self.nd_filter = name
        else:
            raise ValueError('The FluxcalFactor calibration has no keyword FPAMNAME or FSAMNAME in the header')
        
        if 'CFAMNAME' in self.ext_hdr:
            self.filter = self.ext_hdr['CFAMNAME']
        else:
            raise ValueError('The FluxcalFactor calibration has no filter keyword CFAMNAME in the header')


        if isinstance(data_or_filepath, str):
            # double check that this is actually a FluxcalFactor file that got read in
            # since if only a filepath was passed in, any file could have been read in
            if 'DATATYPE' not in self.ext_hdr:
                raise ValueError("File that was loaded was not a FluxcalFactor file.")
            if self.ext_hdr['DATATYPE'] != 'FluxcalFactor':
                raise ValueError("File that was loaded was not a FluxcalFactor file.")
        else:
            self.ext_hdr['DRPVERSN'] =  corgidrp.__version__
            self.ext_hdr['DRPCTIME'] =  time.Time.now().isot
            
        # make some attributes to be easier to use
        self.fluxcal_fac = self.data[0,0]
        self.fluxcal_err =  self.err[0,0,0]

        # if this is a new FluxcalFactors file, we need to bookkeep it in the header
        # b/c of logic in the super.__init__, we just need to check this to see if it is a new FluxcalFactors file
        if ext_hdr is not None:
            if input_dataset is None:
                if 'DRPNFILE' not in ext_hdr:
                    # error check. this is required in this case
                    raise ValueError("This appears to be a new FluxcalFactor. The dataset of input files needs to be passed \
                                     in to the input_dataset keyword to record history of this FluxcalFactor file.")
                else:
                    pass
            else:
                # log all the data that went into making this calibration file
                self._record_parent_filenames(input_dataset)
                # give it a default filename using the first input file as the base
                # strip off everything starting at .fits
                orig_input_filename = input_dataset[0].filename.split(".fits")[0]
  
            self.ext_hdr['DATATYPE'] = 'FluxcalFactor' # corgidrp specific keyword for saving to disk
            # JM: moved the below to fluxcal.py since it varies depending on the method
            #self.ext_hdr['BUNIT'] = 'erg/(s * cm^2 * AA)/(electron/s)'
            #self.err_hdr['BUNIT'] = 'erg/(s * cm^2 * AA)/(electron/s)'
            # add to history
            self.ext_hdr['HISTORY'] = "Flux calibration file created"

            # Enforce data level = CAL
            self.ext_hdr['DATALVL']    = 'CAL'

            # use the start date for the filename by default
            self.filedir = "."
            self.filename = "{0}_FluxcalFactor_{1}_{2}.fits".format(orig_input_filename, self.filter, self.nd_filter)

class FpamFsamCal(Image):
    """
    Class containing the FPAM to EXCAM and FSAM to EXCAM transformation matrices.
    CGI model was consistent with FFT/TVAC tests. Transformation matrices are
    a 2x2 array with real values. Model cases are fpam_to_excam_modelbased and
    fsam_to_excam_modelbased, see below.

    Args:
        data_or_filepath (dict or str): either a filepath string corresponding to an
                                        existing FpamFsamCal file saved to disk or an
                                        array with the FPAM and FSAM rotation matrices
        date_valid (astropy.time.Time): date after which these parameters are valid

    Attributes:
         fpam_to_excam_modelbased (array): default values for FPAM rotation matrices.
         fsam_to_excam_modelbased (array): default values for FSAM rotation matrices.
         default_trans (array): array collecting fpam_to_excam_modelbased and
           fsam_to_excam_modelbased.
    """
    # default transformation matrices (model is consistent with FFT/TVAC tests)
    # Signs +/- have been double checked against FFT/TVAC data
    fpam_to_excam_modelbased = np.array([[ 0.        ,  0.12285012],
       [-0.12285012, 0.        ]], dtype=float)
    # Signs -/- have been double checked against FFT/TVAC data
    fsam_to_excam_modelbased = np.array([[-0.        , -0.09509319],
       [-0.09509319, 0.        ]], dtype=float)
    default_trans = np.array([fpam_to_excam_modelbased, fsam_to_excam_modelbased])

    ###################
    ### Constructor ###
    ###################

    def __init__(self, data_or_filepath, date_valid=None):
        if date_valid is None:
            date_valid = time.Time.now()
        # if filepath passed in, just load in from disk as usual
        if isinstance(data_or_filepath, str):
            # run the image class contructor
            super().__init__(data_or_filepath)

            # double check that this is actually a FpamFsamCal file that got read in
            # since if only a filepath was passed in, any file could have been read in
            if 'DATATYPE' not in self.ext_hdr:
                raise ValueError('File that was loaded was not a FpamFsamCal file.')
            if self.ext_hdr['DATATYPE'] != 'FpamFsamCal':
                raise ValueError('File that was loaded was not a FpamFsamCal file.')
        else:
            if len(data_or_filepath) == 0:
                data_or_filepath = self.default_trans
            elif not isinstance(data_or_filepath, np.ndarray):
                raise ValueError('Input should either be an array or a filepath string.')
            if data_or_filepath.shape != (2,2,2):
                raise ValueError('FpamFsamCal must be a 2x2x2 array')
            prihdr = fits.Header()
            exthdr = fits.Header()
            exthdr['SCTSRT'] = date_valid.isot # use this for validity date
            exthdr['DRPVERSN'] =  corgidrp.__version__
            exthdr['DRPCTIME'] =  time.Time.now().isot

            # fill caldb required keywords with dummy data
            prihdr['OBSNUM'] = 0
            exthdr["EXPTIME"] = 0
            exthdr['OPMODE'] = ""
            exthdr['EMGAIN_C'] = 1.0
            exthdr['EXCAMT'] = 40.0

            self.pri_hdr = prihdr
            self.ext_hdr = exthdr
            self.data = data_or_filepath
            self.dq = self.data * 0
            self.err = self.data * 0

            self.err_hdr = fits.Header()
            self.dq_hdr = fits.Header()

            self.hdu_list = fits.HDUList()

        # if this is a new FpamFsamCal file, we need to bookkeep it in the
        # header b/c of logic in the super.__init__, we just need to check this
        # to see if it is a new FpamFsamCal file
        if isinstance(data_or_filepath, np.ndarray):
            # corgidrp specific keyword for saving to disk
            self.ext_hdr['DATATYPE'] = 'FpamFsamCal' 

            # add to history
            self.ext_hdr['HISTORY'] = 'FPAM/FSAM rotation matrices file created'

            # use the start date for the filename by default
            self.filedir = '.'
            self.filename = "FpamFsamCal_{0}.fits".format(self.ext_hdr['SCTSRT'])

            # Enforce data level = CAL
            self.ext_hdr['DATALVL']    = 'CAL'

class CoreThroughputCalibration(Image):
    """
    Class containing a core throughput calibration file

    A CoreThroughput calibration file has two main data arrays:

    3-d cube of PSF images, e.g, a N1xN1xN array where N1= +/- 3l/D about
      PSF's centroid in EXCAM pixels. The N PSF images are the ones in the CT
      dataset.

    N sets of (x, y, CT measurements). The (x, y) are pixel coordinates of the
      PSF images in the CT dataset wrt EXCAM (0,0) pixel during core throughput
      observation.

    Args:
      data_or_filepath (array or str): either a filepath string corresponding
        to an existing CoreThroughputCalibration file saved to disk or an array
        with the elements of the core throughput calibration file.
      hdu_list (astropy.io.fits.HDUList): an astropy HDUList object that
        contains the elements of the core throughput calibration file.
    """

    ###################
    ### Constructor ###
    ###################

    def __init__(self, data_or_filepath, pri_hdr=None, ext_hdr=None, err=None,
        dq=None, err_hdr=None, dq_hdr=None, input_hdulist=None,
        input_dataset=None):
        # run the image class contructor
        super().__init__(data_or_filepath, pri_hdr=pri_hdr, ext_hdr=ext_hdr,
            err=err, dq=dq, err_hdr=err_hdr, dq_hdr=dq_hdr,
            input_hdulist=input_hdulist)

        # Verify the extension header corresponds to the PSF cube
        if self.ext_hdr['EXTNAME'] != 'PSFCUBE':
            raise ValueError('The input data does not seem to contain the PSF '
                'cube of measurements')

        # CT array measurements on EXCAM
        idx_hdu = 0
        if self.hdu_list[idx_hdu].name == 'CTEXCAM':
            self.ct_excam = self.hdu_list[idx_hdu].data
            self.ct_excam_hdr = self.hdu_list[idx_hdu].header
        else:
            raise ValueError('The HDU list does not seem to contain the CT '
                'array of measurements')
        # FPAM positions during CT observations
        idx_hdu = 1
        if self.hdu_list[idx_hdu].name == 'CTFPAM':
            self.ct_fpam = self.hdu_list[idx_hdu].data
            self.ct_fpam_hdr = self.hdu_list[idx_hdu].header
        else:
            raise ValueError('The HDU list does not seem to contain the FPAM '
                'value during core throughput observations')
        # FSAM positions during CT observations
        idx_hdu = 2
        if self.hdu_list[idx_hdu].name == 'CTFSAM':
            self.ct_fsam = self.hdu_list[idx_hdu].data
            self.ct_fsam_hdr = self.hdu_list[idx_hdu].header
        else:
            raise ValueError('The HDU list does not seem to contain the FPAM '
                'value during core throughput observations')

        # File format checks 
        # Check PSF basis is a 3D set
        if self.data.ndim != 3:
            raise ValueError('The PSF basis is an (N,N1,N1) array with N PSFs, '
                'each with N1 pixels x N1 pixels.')
        # Check CT array is a 3xN set
        if len(self.ct_excam) != 3:
            raise ValueError('The core throughput array of measurements is a '
                'Nx3 array.')
        # Check the CT map has the same number of elements as the PSF cube
        if self.ct_excam.shape[1] != self.data.shape[0]:
            raise ValueError('The core throughput map must have one PSF location '
                'and CT value for each PSF.')

        # Additional bookkeeping for a calibration file:
        # If this is a new calibration file, we need to bookkeep it in the header
        # b/c of logic in the super.__init__, we just need to check this to see if
        # it is a new CoreThroughputCalibration file
        if ext_hdr is not None:
            if input_dataset is None:
                # error check. this is required in this case
                raise ValueError('This appears to be a new Core Throughput calibration'
                                 'File. The dataset of input files needs'
                                 'to be passed in to the input_dataset keyword'
                                 'to record history of this calibration file.')
            # corgidrp specific keyword for saving to disk
            self.ext_hdr['DATATYPE'] = 'CoreThroughputCalibration'

            # log all the data that went into making this calibration file
            self._record_parent_filenames(input_dataset)

            # add to history if not present
            if not 'HISTORY' in self.ext_hdr:
                self.ext_hdr['HISTORY'] = ('Core Throughput calibration derived '
                    f'from a set of frames on {self.ext_hdr["DATETIME"]}')

            # Default convention: replace _L3_.fits from the filename of the
            # input dataset by _CTP_CAL.fits
            self.filedir = '.'
            self.filename = re.sub('_L[0-9].', '_CTP_CAL', input_dataset[-1].filename)

            # Enforce data level = CAL
            self.ext_hdr['DATALVL']    = 'CAL'

        # double check that this is actually a NonLinearityCalibration file that got read in
        # since if only a filepath was passed in, any file could have been read in
        if 'DATATYPE' not in self.ext_hdr:
            raise ValueError("File that was loaded was not a CoreThroughputCalibration file.")
        if self.ext_hdr['DATATYPE'] != 'CoreThroughputCalibration':
            raise ValueError("File that was loaded was not a CoreThroughputCalibration file.")

    ###############
    ### Methods ###
    ###############

    def GetCTFPMPosition(self,
        corDataset,
        fpamfsamcal):
        """ Gets the FPM's center during a Core throughput observing sequence.

        The use of the delta FPAM/FSAM positions and the rotation matrices is
        based on the prescription provided on 1/14/25: "H/V values to EXCAM
        row/column pixels"

          delta_pam = np.array([[dh], [dv]]) # fill these in
          M = np.array([[ M00, M01], [M10, M11]], dtype=float32)
          delta_pix = M @ delta_pam
        
        Args:
          corDataset (corgidrp.data.Dataset): a dataset containing some
              coronagraphic observations.
          fpamfsamcal (corgidrp.data.FpamFsamCal): an instance of the
              FpamFsamCal class.

        Returns:
            Returns the FPM's center during a Core throughput observing sequence.
        """
        # Read FPM location during the coronagraphic observations
        cor_fpm_center = np.array([corDataset[0].ext_hdr['STARLOCX'],
            corDataset[0].ext_hdr['STARLOCY']])
        # Read FPAM and FSAM values during the coronagraphic observations
        cor_fpam = np.array([corDataset[0].ext_hdr['FPAM_H'],
            corDataset[0].ext_hdr['FPAM_V']])
        cor_fsam = np.array([corDataset[0].ext_hdr['FSAM_H'],
            corDataset[0].ext_hdr['FSAM_V']])
        # Compute delta FPAM and delta FSAM
        delta_fpam_um = self.ct_fpam - cor_fpam
        delta_fsam_um = self.ct_fsam - cor_fsam
        # Follow the array prescription from the doc string
        delta_fpam_um = np.array([delta_fpam_um]).transpose()
        delta_fsam_um = np.array([delta_fsam_um]).transpose()
        # Get the shift in EXCAM pixels for FPAM and FSAM
        delta_fpam_excam = (fpamfsamcal.data[0] @ delta_fpam_um).transpose()[0]
        delta_fsam_excam = (fpamfsamcal.data[1] @ delta_fsam_um).transpose()[0]
        # Return the FPAM and FSAM centers during the core throughput observations
        return cor_fpm_center + delta_fpam_excam, cor_fpm_center + delta_fsam_excam

    def InterpolateCT(self,
        x_cor,
        y_cor,
        corDataset,
        fpamfsamcal,
        logr=False):
        """ Interpolate CT value at a desired position of a coronagraphic
            observation.

        First implementation based on Max Millar-Blanchaer's suggestions
        https://collaboration.ipac.caltech.edu/display/romancoronagraph/Max%27s+Interpolation+idea

        Here we assume that the core throughput measurements with the star
        located along a series of radial spikes at various azimuths. 

        It throws an error if the radius of the new points is outside the range
        of the input radii. If the azimuth is greater than the maximum azimuth
        of the core throughput dataset, it will mod the azimuth to be within
        the range of the input azimuths.

        Assumes that the input core_thoughput is between 0 and 1.

        # TODO: review accuracy of the method with simulated data that are more
        # representative of future mission data, including error budget and 
        # expected azimuthal dependence on the CT.

        Args:
          x_cor (numpy.ndarray): Values of the first dimension of the
              target locations where the CT will be interpolated. Locations are
              EXCAM pixels measured with respect to the FPM's center.
          y_cor (numpy.ndarray): Values of the second dimension of the
              target locations where the CT will be interpolated. Locations are
              EXCAM pixels measured with respect to the FPM's center.
          corDataset (corgidrp.data.Dataset): a dataset containing some
              coronagraphic observations.
          fpamfsamcal (corgidrp.data.FpamFsamCal): an instance of the
              FpamFsamCal class. That is, a FpamFsamCal calibration file.
          logr (bool) (optional): If True, radii are mapped into their logarithmic
              values before constructing the interpolant.

        Returns:
          Returns interpolated value of the CT, first, and positions for valid
            locations as a numpy ndarray.
        """
        if isinstance(x_cor, np.ndarray) is False:
            if isinstance(x_cor, int) or isinstance(x_cor, float):
                x_cor = np.array([x_cor])
            elif isinstance(x_cor, list):
                x_cor = np.array(x_cor)
            else:
                raise ValueError('Target locations must be a scalar '
                    '(int or float), list of int or float values, or '
                    ' a numpy.ndarray')
        if isinstance(y_cor, np.ndarray) is False:
            if isinstance(y_cor, int) or isinstance(y_cor, float):
                y_cor = np.array([y_cor])
            elif isinstance(y_cor, list):
                y_cor = np.array(y_cor)
            else:
                raise ValueError('Target locations must be a scalar '
                    '(int or float), list of int or float values, or '
                    ' a numpy.ndarray')

        if len(x_cor) != len(y_cor):
            raise ValueError('Target locations must have the same number of '
                'elements')
  
        # Get FPM's center during CT observations
        fpam_ct_pix_out = self.GetCTFPMPosition(
                corDataset,
                fpamfsamcal)[0]
        # Get CT measurements relative to CT FPM's center
        x_grid = self.ct_excam[0,:] - fpam_ct_pix_out[0]
        y_grid = self.ct_excam[1,:] - fpam_ct_pix_out[1]
        core_throughput = self.ct_excam[2,:]
        # Algorithm
        radii = np.sqrt(x_grid**2 + y_grid**2)

        # We'll need to mod the input azimuth, so let's subtract the minimum azimuth so we are relative to zero. 
        azimuths = np.arctan2(y_grid, x_grid)
        azimuth0 = azimuths.min()
        azimuths = azimuths - azimuth0
        # Now we can create a 2D array of the radii and azimuths
        
        # Calculate the new datapoint in the right radius and azimuth coordinates
        radius_cor = np.sqrt(x_cor**2 + y_cor**2)
       
        # Remove interpolation locations that are outside the radius range
        r_good = radius_cor >= radii.min()
        if len(x_cor[r_good]) == 0:
            raise ValueError('All target radius are less than the minimum '
                'radius in the core throughout data: {:.2f} EXCAM pixels'.format(radii.min()))
        radius_cor = radius_cor[r_good]
        # Update x_cor and y_cor
        x_cor = x_cor[r_good]
        y_cor = y_cor[r_good]
        r_good = radius_cor <= radii.max()
        if len(x_cor[r_good]) == 0:
            raise ValueError('All target radius are greater than the maximum '
                'radius in the core throughout data: {:.2f} EXCAM pixels'.format(radii.max()))
        radius_cor = radius_cor[r_good]
        # Update x_cor and y_cor
        x_cor = x_cor[r_good]
        y_cor = y_cor[r_good]

        # We'll need to mod the input azimuth, so let's subtract the minimum azimuth so we are relative to zero.
        azimuth_cor = np.arctan2(y_cor, x_cor) - azimuth0
       
        # MOD this azimuth so that we're in the right range: all angles will be
        # within [0, azimuths.max()), including negative values
        azimuth_cor = azimuth_cor % azimuths.max()
       
        if logr: 
            radii = np.log10(radii)
            radius_cor = np.log10(radius_cor)
       
        rad_az = np.c_[radii, azimuths]
        # Make the interpolator
        interpolator = LinearNDInterpolator(rad_az, core_throughput)
        # Now interpolate: 
        interpolated_values = interpolator(radius_cor, azimuth_cor)

        # Raise ValueError if CT < 0, CT> 1
        if np.any(interpolated_values < 0) or np.any(interpolated_values > 1): 
            raise ValueError('Some interpolated core throughput values are '
                f'out of bounds (0,1): ({interpolated_values.min():.2f}, '
                f'{interpolated_values.max():.2f})')

        # Edge case:
        # If a target location happens to be part of the CT dataset (i.e., the
        # interpolator) and its azimuth is equal to the maximum azimuth in the
        # CT dataset, the interpolated CT may sometimes be assigned to NaN, while
        # it should simply be the same inout CT value at the same location
        idx_az_max = np.argwhere(np.isnan(interpolated_values))
        for idx in idx_az_max:
            idx_x_arr = np.argwhere(x_cor[idx] == x_grid)
            idx_y_arr = np.argwhere(y_cor[idx] == y_grid)
            for idx_x in idx_x_arr:
                # If and only if the same index is in both, it's the same location
                if idx_x in idx_y_arr:
                    interpolated_values[idx_x] = core_throughput[idx_x]
            
        # Raise ValueError if all CT are NaN
        if np.all(np.isnan(interpolated_values)):
            raise ValueError('There are no valid target positions within the ' +
                'range of input PSF locations')

        # Extrapolation: Remove NaN values
        is_valid = np.where(np.isnan(interpolated_values) == False)[0]
        return np.array([interpolated_values[is_valid],
            x_cor[is_valid],
            y_cor[is_valid]])

    def GetPSF(self,
        x_cor,
        y_cor,
        corDataset,
        fpamfsamcal,
        method='nearest-polar'):
        """ Get a PSF at a given (x,y) location on HLC in a coronagraphic
        observation given a CT calibration file and the PAM transformation from
        encoder values to EXCAM pixels.

        First implementation: nearest PSF in a polar sense. See below.

        # TODO: Implement an interpolation method that takes into account other
        # PSF than the nearest one. Comply with any required precision from the
        # functions that will use the interpolated PSF. 

        Args:
          x_cor (numpy.ndarray): Values of the first dimension of the
              target locations where the CT will be interpolated. Locations are
              EXCAM pixels measured with respect to the FPM's center.
          y_cor (numpy.ndarray): Values of the second dimension of the
              target locations where the CT will be interpolated. Locations are
              EXCAM pixels measured with respect to the FPM's center.
          corDataset (corgidrp.data.Dataset): a dataset containing some
              coronagraphic observations.
          fpamfsamcal (corgidrp.data.FpamFsamCal): an instance of the
              FpamFsamCal class. That is, a FpamFsamCal calibration file.
          method (str): Interpolation method that will be used:
              'polar-nearest': Given an (x,y) position wrt FPM's center, the
               associated PSF is the one in the CT calibration dataset whose
               radial distance to the FPM's center is the closest to
               sqrt(x**2+y**2). If there is more than one CT PSF at the same
               radial distance, choose the one whose angular distance to the
               (x,y) location is the smallest.
              
        Returns:
          psf_interp_list (array): Array of interpolated PSFs for the valid
              target locations.
          x_interp_list (array): First dimension of the list of valid target positions. 
          y_interp_list (array): Second dimension of the list of valid target positions.
        """
        if isinstance(x_cor, np.ndarray) is False:
            if isinstance(x_cor, int) or isinstance(x_cor, float):
                x_cor = np.array([x_cor])
            elif isinstance(x_cor, list):
                x_cor = np.array(x_cor)
            else:
                raise ValueError('Target locations must be a scalar '
                    '(int or float), list of int or float values, or '
                    ' a numpy.ndarray')
        if isinstance(y_cor, np.ndarray) is False:
            if isinstance(y_cor, int) or isinstance(y_cor, float):
                y_cor = np.array([y_cor])
            elif isinstance(y_cor, list):
                y_cor = np.array(y_cor)
            else:
                raise ValueError('Target locations must be a scalar '
                    '(int or float), list of int or float values, or '
                    ' a numpy.ndarray')

        if len(x_cor) != len(y_cor):
            raise ValueError('Target locations must have the same number of '
                'elements')

        # We need to translate the PSF locations in the CT cal file to be with
        # respect to the FPM's center during CT observations:
        # Get FPM's center during CT observations
        fpam_ct_pix_out = self.GetCTFPMPosition(
                corDataset,
                fpamfsamcal)[0]
        # Get CT measurements relative to CT FPM's center
        x_grid = self.ct_excam[0,:] - fpam_ct_pix_out[0]
        y_grid = self.ct_excam[1,:] - fpam_ct_pix_out[1]
        # Algorithm:
        # Radial distances wrt FPM's center
        radii = np.sqrt(x_grid**2 + y_grid**2)
        # Azimuths
        azimuths = np.arctan2(y_grid, x_grid)

        # Radial distances of the target locations
        radius_cor = np.sqrt(x_cor**2 + y_cor**2)

        # Remove interpolation locations that are outside the radius range
        r_good = radius_cor >= radii.min()
        if len(x_cor[r_good]) == 0:
            raise ValueError('All target radius are less than the minimum '
                'radius in the core throughout data: {:.2f} EXCAM pixels'.format(radii.min()))
        radius_cor = radius_cor[r_good]
        # Update x_cor and y_cor
        x_cor = x_cor[r_good]
        y_cor = y_cor[r_good]
        r_good = radius_cor <= radii.max()
        if len(x_cor[r_good]) == 0:
            raise ValueError('All target radius are either less than the minimum'
                ' radius or greater than the maximum radius in the core throughout'
                ' data: {:.2f} EXCAM pixels'.format(radii.max()))
        radius_cor = radius_cor[r_good]
        # Update x_cor and y_cor
        x_cor = x_cor[r_good]
        y_cor = y_cor[r_good]
        r_cor = np.sqrt(x_cor**2 + y_cor**2)

        psf_interp_list = []
        x_interp_list = []
        y_interp_list = []
        if method.lower() == 'nearest-polar':
            for i_psf in range(len(x_cor)):
                # Agreeement for this nearest method is that radial distances are
                # binned at 1/10th of a pixel. This will be unnecessary as soon as
                # there's any other interpolation method than the 'nearest' one.
                # Find the nearest radial position in the CT file (argmin()
                # returns the first occurence only)
                diff_r_abs = np.round(10*np.abs(r_cor[i_psf] - radii)/10)
                idx_near = np.argwhere(diff_r_abs == diff_r_abs.min())
                # If there's more than one case, select that one with the
                # smallest angular distance
                if len(idx_near) > 1:
                    print("More than one PSF found with the same radial distance from the FPM's center")
                    # Difference in angle b/w target and grid
                    # We want to distinguish PSFs at different quadrants
                    az_grid = np.arctan2(y_grid[idx_near], x_grid[idx_near])
                    az_cor = np.arctan2(y_cor[i_psf], x_cor[i_psf])
                    # Flatten into a 1-D array
                    diff_az_abs = np.abs(az_cor - az_grid).transpose()[0]
                    # Azimuth binning consistent with the binning of the radial distance
                    bin_az_fac = 1/10/r_cor[i_psf]
                    diff_az_abs = bin_az_fac * np.round(diff_az_abs/bin_az_fac)
                    # Closest angular location to the target location within equal radius
                    idx_near_az = np.argwhere(diff_az_abs == diff_az_abs.min())
                    # If there are two locations (half angle), choose the average (agreement)
                    if len(idx_near_az) == 2: 
                        psf_interp = np.squeeze(self.data[idx_near[idx_near_az]]).mean(axis=0)
                    # Otherwise, this is the PSF
                    elif len(idx_near_az) == 1:
                        psf_interp = np.squeeze(self.data[idx_near[idx_near_az[0]]])
                    else:
                        raise ValueError(f'There are {len(idx_near_az):d} PSFs ',
                            'equally near the target PSF. This should not happen.')
                # Otherwise this is the interpolated PSF (nearest)
                elif len(idx_near) == 1:
                    psf_interp = np.squeeze(self.data[idx_near[0]])
                # This should not happen b/c there should always be a closest radius
                else:
                    raise Exception('No closest radial distance found. This should not happen.')

                # Add valid case
                psf_interp_list += [psf_interp]
                x_interp_list += [x_cor[i_psf]]
                y_interp_list += [y_cor[i_psf]]
        else:
            raise ValueError(f'Unidentified method for the interpolation: {method}')

        return np.array(psf_interp_list), np.array(x_interp_list), np.array(y_interp_list)

class PyKLIPDataset(pyKLIP_Data):
    """
    A pyKLIP instrument class for Roman Coronagraph Instrument data.

    # TODO: Add more bandpasses, modes to self.wave_hlc
    #       Add wcs header info!

    Attrs:
        input: Input corgiDRP dataset.
        centers: Star center locations.
        filenums: file numbers.
        filenames: file names.
        PAs: position angles.
        wvs: wavelengths.
        wcs: WCS header information. Currently None.
        IWA: inner working angle.
        OWA: outer working angle.
        psflib: corgiDRP dataset containing reference PSF observations.
        output: PSF subtracted pyKLIP dataset

    """
    
    ####################
    ### Constructors ###
    ####################
    
    def __init__(self,
                 dataset,
                 psflib_dataset=None,
                 highpass=False):
        """
        Initialize the pyKLIP instrument class for space telescope data.
        # TODO: Determine inner working angle based on PAM positions
                    - Inner working angle based on Focal plane mask (starts with HLC) + color filter ('1F') for primary mode
                    - Outer working angle based on field stop? (should be R1C1 or R1C3 for primary mode)
        
        Args:
            dataset (corgidrp.data.Dataset):
                Dataset containing input science observations.
            psflib_dataset (corgidrp.data.Dataset, optional):
                Dataset containing input reference observations. The default is None.
            highpass (bool, optional):
                Toggle to do highpass filtering. Defaults fo False.
        """
        
        # Initialize pyKLIP Data class.
        super(PyKLIPDataset, self).__init__()

        # Set filter wavelengths
        self.wave_hlc = {'1F': 575e-9} # meters
            
        # Read science and reference files.
        self.readdata(dataset, psflib_dataset, highpass)
        
        pass
    
    ################################
    ### Instance Required Fields ###
    ################################
    
    @property
    def input(self):
        return self._input
    @input.setter
    def input(self, newval):
        self._input = newval
    
    @property
    def centers(self):
        return self._centers
    @centers.setter
    def centers(self, newval):
        self._centers = newval
    
    @property
    def filenums(self):
        return self._filenums
    @filenums.setter
    def filenums(self, newval):
        self._filenums = newval
    
    @property
    def filenames(self):
        return self._filenames
    @filenames.setter
    def filenames(self, newval):
        self._filenames = newval
    
    @property
    def PAs(self):
        return self._PAs
    @PAs.setter
    def PAs(self, newval):
        self._PAs = newval
    
    @property
    def wvs(self):
        return self._wvs
    @wvs.setter
    def wvs(self, newval):
        self._wvs = newval
    
    @property
    def wcs(self):
        return self._wcs
    @wcs.setter
    def wcs(self, newval):
        self._wcs = newval
    
    @property
    def IWA(self):
        return self._IWA
    @IWA.setter
    def IWA(self, newval):
        self._IWA = newval
    
    @property
    def OWA(self):
        return self._OWA
    @OWA.setter
    def OWA(self, newval):
        self._OWA = newval
    
    @property
    def psflib(self):
        return self._psflib
    @psflib.setter
    def psflib(self, newval):
        self._psflib = newval
    
    @property
    def output(self):
        return self._output
    @output.setter
    def output(self, newval):
        self._output = newval
    
    ###############
    ### Methods ###
    ###############
    
    def readdata(self,
                 dataset,
                 psflib_dataset,
                 highpass=False):
        """
        Read the input science observations.
        
        Args:
            dataset (corgidrp.data.Dataset):
                Dataset containing input science observations.
            psflib_dataset (corgidrp.data.Dataset, optional):
                Dataset containing input reference observations. The default is None.
            highpass (bool, optional):
                Toggle to do highpass filtering. Defaults fo False.
        """
        
        # Check input.
        if not isinstance(dataset, corgidrp.data.Dataset):
            raise UserWarning('Input dataset is not a corgidrp Dataset object.')
        if len(dataset) == 0:
            raise UserWarning('No science frames in the input dataset.')
        
        if not psflib_dataset is None:
            if not isinstance(psflib_dataset, corgidrp.data.Dataset):
                raise UserWarning('Input psflib_dataset is not a corgidrp Dataset object.')
        
        # Loop through frames.
        input_all = []
        centers_all = []  # pix
        filenames_all = []
        PAs_all = []  # deg
        wvs_all = []  # m
        wcs_all = []
        PIXSCALE = []  # arcsec

        psflib_data_all = []
        psflib_centers_all = []  # pix
        psflib_filenames_all = []

        # Iterate over frames in dataset

        for i, frame in enumerate(dataset):
            
            phead = frame.pri_hdr
            shead = frame.ext_hdr
                
            if 'TELESCOP' in phead:
                TELESCOP = phead['TELESCOP']
                if TELESCOP != "ROMAN":
                    raise UserWarning('Data is not from Roman Space Telescope Coronagraph Instrument. TELESCOP = {0}'.format(TELESCOP))
            INSTRUME = phead['INSTRUME']
            if INSTRUME != "CGI":
                raise UserWarning('Data is not from Roman Space Telescope Coronagraph Instrument. INSTRUME = {0}'.format(INSTRUME))
            
            CFAMNAME = shead['CFAMNAME']
            data = frame.data
            if data.ndim == 2:
                data = data[np.newaxis, :]
            if data.ndim != 3:
                raise UserWarning('Requires 2D/3D data cube')
            NINTS = data.shape[0]
            pix_scale = shead['PLTSCALE'] * 1000. # arcsec
            PIXSCALE += [pix_scale] 

            # Get centers.
            centers = np.array([shead['STARLOCX'], shead['STARLOCY']] * NINTS)

            # Get metadata.
            input_all += [data]
            centers_all += [centers]
            filenames_all += [os.path.split(frame.filename)[1] + '_INT%.0f' % (j + 1) for j in range(NINTS)]
            PAs_all += [phead['ROLL']] * NINTS

            # Get center wavelengths
            try:
                CWAVEL = self.wave_hlc[CFAMNAME]
            except:
                raise UserWarning(f'CFAM position {CFAMNAME} is not configured in corgidrp.data.PyKLIPDataset .')
            
            # Rounding error introduced here?
            wvs_all += [CWAVEL] * NINTS

            # pyklip will look for wcs.cd, so make sure that attribute exists
            wcs_obj = wcs.WCS(header=shead)

            if not hasattr(wcs_obj.wcs,'cd'):
                wcs_obj.wcs.cd = wcs_obj.wcs.pc * wcs_obj.wcs.cdelt
            
            for j in range(NINTS):
                wcs_all += [wcs_obj.deepcopy()]
                
        try:
            input_all = np.concatenate(input_all)
        except ValueError:
            raise UserWarning('Unable to concatenate images. Some science files do not have matching image shapes')
        centers_all = np.concatenate(centers_all).reshape(-1, 2)
        filenames_all = np.array(filenames_all)
        filenums_all = np.array(range(len(filenames_all)))
        PAs_all = np.array(PAs_all)
        wvs_all = np.array(wvs_all).astype(np.float32)
        wcs_all = np.array(wcs_all)
        PIXSCALE = np.unique(np.array(PIXSCALE))
        if len(PIXSCALE) != 1:
            raise UserWarning('Some science files do not have matching pixel scales')
        iwa_all = np.min(wvs_all) / 6.5 * 180. / np.pi * 3600. / PIXSCALE[0]  # pix
        owa_all = np.sum(np.array(input_all.shape[1:]) / 2.)  # pix

        # Recenter science images so that the star is at the center of the array.
        new_center = (np.array(data.shape[1:])-1)/ 2.
        new_center = new_center[::-1]
        for i, image in enumerate(input_all):
            recentered_image = pyklip.klip.align_and_scale(image, new_center=new_center, old_center=centers_all[i])
            input_all[i] = recentered_image
            centers_all[i] = new_center
        
        # Assign pyKLIP variables.
        self._input = input_all
        self._centers = centers_all
        self._filenames = filenames_all
        self._filenums = filenums_all
        self._PAs = PAs_all
        self._wvs = wvs_all
        self._wcs = wcs_all
        self._IWA = iwa_all
        self._OWA = owa_all

        # Prepare reference library
        if not psflib_dataset is None:
            psflib_data_all = []
            psflib_centers_all = []  # pix
            psflib_filenames_all = []

            for i, frame in enumerate(psflib_dataset):
                
                phead = frame.pri_hdr
                shead = frame.ext_hdr
                    
                data = frame.data
                if data.ndim == 2:
                    data = data[np.newaxis, :]
                if data.ndim != 3:
                    raise UserWarning('Requires 2D/3D data cube')
                NINTS = data.shape[0]
                pix_scale = shead['PLTSCALE'] * 1000. # arcsec
                PIXSCALE += [pix_scale] 

                # Get centers.
                centers = np.array([shead['STARLOCX'], shead['STARLOCY']] * NINTS)

                psflib_data_all += [data]
                psflib_centers_all += [centers]
                psflib_filenames_all += [os.path.split(frame.filename)[1] + '_INT%.0f' % (j + 1) for j in range(NINTS)]
            
            psflib_data_all = np.concatenate(psflib_data_all)
            if psflib_data_all.ndim != 3:
                raise UserWarning('Some reference files do not have matching image shapes')
            psflib_centers_all = np.concatenate(psflib_centers_all).reshape(-1, 2)
            psflib_filenames_all = np.array(psflib_filenames_all)
            
            # Recenter reference images.
            new_center = (np.array(data.shape[1:])-1)/ 2.
            new_center = new_center[::-1]
            for i, image in enumerate(psflib_data_all):
                recentered_image = pyklip.klip.align_and_scale(image, new_center=new_center, old_center=psflib_centers_all[i])
                psflib_data_all[i] = recentered_image
                psflib_centers_all[i] = new_center
            
            # Append science data.
            psflib_data_all = np.append(psflib_data_all, self._input, axis=0)
            psflib_centers_all = np.append(psflib_centers_all, self._centers, axis=0)
            psflib_filenames_all = np.append(psflib_filenames_all, self._filenames, axis=0)
            
            # Initialize PSF library.
            psflib = pyklip.rdi.PSFLibrary(psflib_data_all, new_center, psflib_filenames_all, compute_correlation=True, highpass=highpass)
            
            # Prepare PSF library.
            psflib.prepare_library(self)
            
            # Assign pyKLIP variables.
            self._psflib = psflib
        
        else:
            self._psflib = None
        
        pass
    
    def savedata(self,
                 filepath,
                 data,
                 klipparams=None,
                 filetype='',
                 zaxis=None,
                 more_keywords=None):
        """
        Function to save the data products that will be called internally by
        pyKLIP.
        
        Args:
            filepath (path): 
                Path of the output FITS file.
            data (3D-array): 
                KLIP-subtracted data of shape (nkl, ny, nx).
            klipparams (str, optional): 
                PyKLIP keyword arguments used for the KLIP subtraction. The default
                is None.
            filetype (str, optional): 
                Data type of the pyKLIP product. The default is ''.
            zaxis (list, optional): 
                List of KL modes used for the KLIP subtraction. The default is
                None.
            more_keywords (dict, optional): 
                Dictionary of additional header keywords to be written to the
                output FITS file. The default is None.
        """
        
        # Make FITS file.
        hdul = fits.HDUList()
        hdul.append(fits.PrimaryHDU(data))
        
        # Write all used files to header. Ignore duplicates.
        filenames = np.unique(self.filenames)
        Nfiles = np.size(filenames)
        hdul[0].header['DRPNFILE'] = (Nfiles, 'Num raw files used in pyKLIP')
        for i, filename in enumerate(filenames):
            if i < 1000:
                hdul[0].header['FILE_{0}'.format(i)] = filename + '.fits'
            else:
                print('WARNING: Too many files to be written to header, skipping')
                break
        
        # Write PSF subtraction parameters and pyKLIP version to header.
        try:
            pyklipver = pyklip.__version__
        except:
            pyklipver = 'unknown'
        hdul[0].header['PSFSUB'] = ('pyKLIP', 'PSF Subtraction Algo')
        hdul[0].header.add_history('Reduced with pyKLIP using commit {0}'.format(pyklipver))
        hdul[0].header['CREATOR'] = 'pyKLIP-{0}'.format(pyklipver)
        hdul[0].header['pyklipv'] = (pyklipver, 'pyKLIP version that was used')
        if klipparams is not None:
            hdul[0].header['PSFPARAM'] = (klipparams, 'KLIP parameters')
            hdul[0].header.add_history('pyKLIP reduction with parameters {0}'.format(klipparams))
        
        # Write z-axis units to header if necessary.
        if zaxis is not None:
            if 'KL Mode' in filetype:
                hdul[0].header['CTYPE3'] = 'KLMODES'
                for i, klmode in enumerate(zaxis):
                    hdul[0].header['KLMODE{0}'.format(i)] = (klmode, 'KL Mode of slice {0}'.format(i))

        # Write extra keywords to header if necessary.
        if more_keywords is not None:
            for hdr_key in more_keywords:
                hdul[0].header[hdr_key] = more_keywords[hdr_key]
        
        # Update image center.
        center = self.output_centers[0]
        hdul[0].header.update({'PSFCENTX': center[0], 'PSFCENTY': center[1]})
        hdul[0].header.update({'CRPIX1': center[0] + 1, 'CRPIX2': center[1] + 1})
        hdul[0].header.add_history('Image recentered to {0}'.format(str(center)))
        
        # Write FITS file.
        try:
            hdul.writeto(filepath, overwrite=True)
        except TypeError:
            hdul.writeto(filepath, clobber=True)
        hdul.close()
        
        pass
    
class NDFilterSweetSpotDataset(Image):
    """
    Class for an ND filter sweet spot dataset product.
    Typically stores an N×3 array of data:
      [OD, x_center, y_center] for each measurement.
    Args:
        data_or_filepath (str or np.array): Either the filepath to the FITS file 
            to read in OR the 2D array of ND filter sweet-spot data (N×3).
        pri_hdr (astropy.io.fits.Header): The primary header (required only if 
            raw 2D data is passed in).
        ext_hdr (astropy.io.fits.Header): The image extension header (required 
            only if raw 2D data is passed in).
        input_dataset (corgidrp.data.Dataset): The input dataset used to produce 
            this calibration file (optional). If this is a new product, you should 
            pass in the dataset so that the parent filenames can be recorded.
        err (np.array): Optional 3D error array for the data.
        dq (np.array): Optional 2D data-quality mask for the data.
        err_hdr (astropy.io.fits.Header): Optional error extension header.
    Attributes:
        od_values (np.array): Array of OD measurements (length N).
        x_values (np.array): Array of x-centroid positions (length N).
        y_values (np.array): Array of y-centroid positions (length N).
    """

    def __init__(
        self,
        data_or_filepath,
        pri_hdr=None,
        ext_hdr=None,
        input_dataset=None,
        err=None,
        dq=None,
        err_hdr=None
    ):
        # Run the standard Image constructor.
        super().__init__(
            data_or_filepath,
            pri_hdr=pri_hdr,
            ext_hdr=ext_hdr,
            err=err,
            dq=dq,
            err_hdr=err_hdr
        )

        # 1. Check data shape: expect N×3 array for the sweet-spot dataset.
        if self.data.ndim != 2 or self.data.shape[1] != 3:
            raise ValueError(
                "NDFilterSweetSpotDataset data must be a 2D array of shape (N, 3). "
                f"Received shape {self.data.shape}."
            )

        # 2. Parse the columns into convenient attributes.
        #    Column 0: OD, Column 1: x_center, Column 2: y_center.
        self.od_values = self.data[:, 0]
        self.x_values = self.data[:, 1]
        self.y_values = self.data[:, 2]

        # 3. If creating a new product (i.e. ext_hdr was passed in), record metadata.
        if ext_hdr is not None:
            if input_dataset is not None:
                self._record_parent_filenames(input_dataset)
                self.filename = re.sub('_L[0-9].', '_NDF_CAL', input_dataset[-1].filename)
            # if no input_dataset is given, do we want to set the filename manually using 
            # header values?

            self.ext_hdr['DATATYPE'] = 'NDFilterSweetSpotDataset'
            self.ext_hdr['HISTORY'] = (
                f"NDFilterSweetSpotDataset created from {self.ext_hdr.get('DRPNFILE','?')} frames"
            )

            # Enforce data level = CAL
            self.ext_hdr['DATALVL']    = 'CAL'

        # 4. If reading from a file, verify that the header indicates the correct DATATYPE.
        if 'DATATYPE' not in self.ext_hdr or self.ext_hdr['DATATYPE'] != 'NDFilterSweetSpotDataset':
            raise ValueError("File that was loaded is not labeled as an NDFilterSweetSpotDataset file.")

    def interpolate_od(self, x, y, method="nearest"):
        """
        Interpolates the data to get the OD at the requested x/y location

        Args:
            x (float): x detector pixel location
            y (float): y detector pixel location
            method (str): only "nearest" supported currently
        
        Returns:
            float: the OD at the requested point
        """
        interpolator = LinearNDInterpolator(np.array([self.x_values, self.y_values]).T, self.od_values)

        return interpolator(x, y)

def format_ftimeutc(ftime_str: str) -> str:
    """
    Round the input FTIMEUTC time to the nearest 0.1 sec and reformat as:
    yyyymmddThhmmsss, where the last three digits represent the two-digit seconds 
    and one digit for the tenths of a second.
    
    For example, an input of "2025-04-15T03:05:10.21" would return "20250415T0305102".

    Args:
        ftime_str (str): Time string in ISO format, e.g. "2025-04-15T03:05:10.21".

    Returns:
        formatted_time (str): Reformatted time string that complies with documentation
            guidelines.
    """
    # Parse the input using fromisoformat, which can handle timezone offsets.
    try:
        ftime = datetime.fromisoformat(ftime_str)
    except ValueError as e:
        raise ValueError(f"Could not parse FTIMEUTC: {ftime_str}") from e

    # If the datetime is timezone aware, convert to UTC and remove tzinfo.
    if ftime.tzinfo is not None:
        ftime = ftime.astimezone(timezone.utc).replace(tzinfo=None)
    
    # Define rounding interval: 0.1 sec = 100,000 microseconds.
    rounding_interval = 100000
    # Round the microseconds to the nearest 0.1 sec.
    rounded_microsec = int((ftime.microsecond + rounding_interval / 2) // rounding_interval * rounding_interval)
    
    # Handle rollover: if rounding reaches or exceeds 1,000,000 microseconds, increment the second.
    if rounded_microsec >= 1000000:
        ftime = ftime.replace(microsecond=0) + timedelta(seconds=1)
    else:
        ftime = ftime.replace(microsecond=rounded_microsec)
    
    # Extract seconds (two digits) and the tenths-of-second.
    sec_int = ftime.second
    tenth = int(ftime.microsecond / 100000)  # gives one digit (0-9)
    
    # Format as YYYYMMDDTHHMM then append seconds and tenth-of-second.
    formatted_time = ftime.strftime("%Y%m%dT%H%M") + f"{sec_int:02d}{tenth:d}"
    return formatted_time


datatypes = { "Image" : Image,
              "Dark" : Dark,
              "NonLinearityCalibration" : NonLinearityCalibration,
              "KGain" : KGain,
              "BadPixelMap" : BadPixelMap,
              "DetectorNoiseMaps": DetectorNoiseMaps,
              "FlatField" : FlatField,
              "DetectorParams" : DetectorParams,
              "AstrometricCalibration" : AstrometricCalibration,
              "TrapCalibration" : TrapCalibration,
              "FluxcalFactor" : FluxcalFactor,
              "FpamFsamCal" : FpamFsamCal,
              "CoreThroughputCalibration": CoreThroughputCalibration,
              "NDFilterSweetSpot": NDFilterSweetSpotDataset}

def autoload(filepath):
    """
    Loads the supplied FITS file filepath using the appropriate data class

    Should be used sparingly to avoid accidentally loading in data of the wrong type

    Args:
        filepath (str): path to FITS file

    Returns:
        corgidrp.data.* : an instance of one of the data classes specified here
    """

    with fits.open(filepath) as hdulist:
        # check the exthdr for datatype
        if 'DATATYPE' in hdulist[1].header:
            dtype = hdulist[1].header['DATATYPE']
        else:
            # datatype not specified. Check if it's 2D
            if len(hdulist[1].data.shape) == 2:
                # a standard image (possibly a science frame)
                dtype = "Image"
            else:
                errmsg = "Could not determine datatype for {0}. Data shape of {1} is not 2-D"
                raise ValueError(errmsg.format(filepath, dtype))

    # if we got here, we have a datatype
    data_class = datatypes[dtype]

    # use the class constructor to load in the data
    frame = data_class(filepath)

    return frame

def unpackbits_64uint(arr, axis):
    """
    Unpacking bits from a 64-bit unsigned integer array

    Args:
        arr (np.ndarray): the array to unpack
        axis (int): axis to unpack

    Returns:
        np.ndarray of bits
    """
    arr = arr.astype('>u8')
    n = arr.view('u1')
    return np.unpackbits(n, axis=axis, bitorder='big')

def packbits_64uint(arr, axis):
    """
    Packing bits into a 64-bit unsigned integer array

    Args:
        arr (np.ndarray): the array to pack 
        axis (int): axis to pack

    Returns:
        np.ndarray of 64-bit unsigned integers
    """
    return np.packbits(arr, axis=axis, bitorder='big').view('>u8')

def get_flag_to_bit_map():
    """
    Returns a dictionary mapping flag names to bit positions.
    
    Returns:
        dict: A dictionary with flag names as keys and bit positions (int) as values.
    """
    return {
        "bad_pixel_unspecified": 0,
        "data_replaced_by_filled_value": 1,
        "bad_pixel": 2,
        "hot_pixel": 3,
        "not_used": 4,
        "full_well_saturated_pixel": 5,
        "non_linear_pixel": 6,
        "pixel_affected_by_cosmic_ray": 7,
        "TBD": 8,
    }

def get_flag_to_value_map():
    """
    Returns a dictionary mapping flag names to their decimal flag values. Example usage is as follows:
    
    FLAG_TO_VALUE_MAP = get_flag_to_value_map()
    flag_value = FLAG_TO_VALUE_MAP["TBD"]  # Gives the decimal value corresponding to "TBD"

    Returns:
        dict: A dictionary with flag names as keys and decimal values (int) as values.
    """
    return {name: (1 << bit) for name, bit in get_flag_to_bit_map().items()}

def get_value_to_flag_map():
    """
    Returns a dictionary mapping flag decimal values to flag names. Example usage is as follows:
    
    FLAG_TO_BIT_MAP = get_flag_to_bit_map()
    bit_position = FLAG_TO_BIT_MAP["TBD"]  # Gives which index it should be in with the key. 
    
    Expected position of bit_position of the unpacked array = 63 - bit_position
    
    Returns:
        dict: A dictionary with decimal values (int) as keys and flag names as values.
    """
    return {value: name for name, value in get_flag_to_value_map().items()}

def get_bit_to_flag_map():
    """
    Returns a dictionary mapping bit positions to flag names. Example usage is as follows:

    BIT_TO_FLAG_MAP = get_bit_to_flag_map()
    flag_name_from_bit = BIT_TO_FLAG_MAP[8]  # Expected: "TBD"
    
    Returns:
        dict: A dictionary with bit positions (int) as keys and flag names as values.
    """
    return {bit: name for name, bit in get_flag_to_bit_map().items()}<|MERGE_RESOLUTION|>--- conflicted
+++ resolved
@@ -970,23 +970,13 @@
             # add to history
             self.ext_hdr['HISTORY'] = "Bad Pixel map created"
 
-<<<<<<< HEAD
             self.filename = re.sub('_L[0-9].', '_BPM_CAL', input_dataset[-1].filename)
+            
             # if no input_dataset is given, do we want to set the filename manually using 
-            # header values?
-=======
-            # give it a default filename using the last input file as the base
-            # filename could be from an data level or filename oculd be from a flat field
-            base_filename = input_dataset[-1].filename
-            if "_FLT_CAL" in base_filename:
-                self.filename = base_filename.replace("_FLT_CAL", "_BPM_CAL")
-            else:
-                # not created from a flat
-                self.filename = re.sub('_L[0-9].', '_BPM_CAL', input_dataset[-1].filename)
+            # header values?            
             
             # Enforce data level = CAL
             self.ext_hdr['DATALVL']    = 'CAL'
->>>>>>> fdbd1a00
 
         # double check that this is actually a bad pixel map that got read in
         # since if only a filepath was passed in, any file could have been read in
@@ -2484,6 +2474,7 @@
             # Enforce data level = CAL
             self.ext_hdr['DATALVL']    = 'CAL'
 
+
         # 4. If reading from a file, verify that the header indicates the correct DATATYPE.
         if 'DATATYPE' not in self.ext_hdr or self.ext_hdr['DATATYPE'] != 'NDFilterSweetSpotDataset':
             raise ValueError("File that was loaded is not labeled as an NDFilterSweetSpotDataset file.")
