--- conflicted
+++ resolved
@@ -844,8 +844,8 @@
             raise ValueError('The LineSpread calibration array must have a shape of (2,N)')
         
         #convenience attributes
-        self.wavlens = self.data[:, 0]
-        self.flux_profile = self.data[:, 1]
+        self.wavlens = self.data[0, :]
+        self.flux_profile = self.data[1, :]
         self.amplitude = self.gauss_par[0]
         self.mean_wave = self.gauss_par[1]
         self.fwhm = self.gauss_par[2]
@@ -877,7 +877,7 @@
             warnings.filterwarnings("ignore", category=VerifyWarning) # fits save card length truncated warning
             hdulist.writeto(self.filepath, overwrite=True)
         hdulist.close()
-        
+
 class DispersionModel(Image):
     """ 
     Class for dispersion model parameter data structure
@@ -2929,10 +2929,6 @@
               "FpamFsamCal" : FpamFsamCal,
               "CoreThroughputMap" : CoreThroughputMap,
               "CoreThroughputCalibration": CoreThroughputCalibration,
-<<<<<<< HEAD
-              "CoreThroughputMap": CoreThroughputMap,
-=======
->>>>>>> e28f6928
               "NDFilterSweetSpotDataset": NDFilterSweetSpotDataset,
               "SpectroscopyCentroidPSF": SpectroscopyCentroidPSF,
               "DispersionModel": DispersionModel,
