import os
import warnings
import re
import numpy as np
import numpy.ma as ma
import astropy.io.fits as fits
import astropy.time as time
import pandas as pd
import pyklip
from pyklip.instruments.Instrument import Data as pyKLIP_Data
from pyklip.instruments.utils.wcsgen import generate_wcs
from scipy.interpolate import LinearNDInterpolator
from astropy import wcs
import copy
import corgidrp

class Dataset():
    """
    A sequence of data of the same kind. Can be indexed and looped over

    Args:
        frames_or_filepaths (list): list of either filepaths or data objects (e.g., Image class)

    Attributes:
        all_data (np.array): an array with all the data combined together. First dimension is always number of images
        frames (np.array): list of data objects (probably corgidrp.data.Image)
    """
    def __init__(self, frames_or_filepaths):
        """
        Args:
            frames_or_filepaths (list): list of either filepaths or data objects (e.g., Image class)
        """
        if len(frames_or_filepaths) == 0:
            raise ValueError("Empty list passed in")

        if isinstance(frames_or_filepaths[0], str):
            # list of filepaths
            # TODO: do some auto detection of the filetype, but for now assume it is an image file
            self.frames = []
            for filepath in frames_or_filepaths:
                self.frames.append(Image(filepath))
        else:
            # list of frames
            self.frames = frames_or_filepaths

        # turn lists into np.array for indexing behavior
        if isinstance(self.frames, list):
            self.frames = np.array(self.frames) # list of objects

        # create 3-D cube of all the data
        self.all_data = np.array([frame.data for frame in self.frames])
        self.all_err = np.array([frame.err for frame in self.frames])
        self.all_dq = np.array([frame.dq for frame in self.frames])
        # do a clever thing to point all the individual frames to the data in this cube
        # this way editing a single frame will also edit the entire datacube
        for i, frame in enumerate(self.frames):
            frame.data = self.all_data[i]
            frame.err = self.all_err[i]
            frame.dq = self.all_dq[i]

    def __iter__(self):
        return self.frames.__iter__()

    def __getitem__(self, indices):
        if isinstance(indices, int):
            # return a single element of the data
            return self.frames[indices]
        else:
            # return a subset of the dataset
            return Dataset(self.frames[indices])

    def __len__(self):
        return len(self.frames)

    def save(self, filedir=None, filenames=None):
        """
        Save each file of data in this dataset into directory

        Args:
            filedir (str): directory to save the files. Default: the existing filedir for each file
            filenames (list): a list of output filenames for each file. Default: unchanged filenames

        """
        # if filenames are not passed, use the default ones
        if filenames is None:
            filenames = []
            for frame in self.frames:
                filename = frame.filename
                filenames.append(frame.filename)

        for filename, frame in zip(filenames, self.frames):
            frame.save(filename=filename, filedir=filedir)

    def update_after_processing_step(self, history_entry, new_all_data=None, new_all_err = None, new_all_dq = None, header_entries = None):
        """
        Updates the dataset after going through a processing step

        Args:
            history_entry (str): a description of what processing was done. Mention reference files used.
            new_all_data (np.array): (optional) Array of new data. Needs to be the same shape as `all_data`
            new_all_err (np.array): (optional) Array of new err. Needs to be the same shape as `all_err` except of second dimension
            new_all_dq (np.array): (optional) Array of new dq. Needs to be the same shape as `all_dq`
            header_entries (dict): (optional) a dictionary {} of ext_hdr and err_hdr entries to add or update
        """
        # update data if necessary
        if new_all_data is not None:
            if new_all_data.shape != self.all_data.shape:
                raise ValueError("The shape of new_all_data is {0}, whereas we are expecting {1}".format(new_all_data.shape, self.all_data.shape))
            self.all_data[:] = new_all_data # specific operation overwrites the existing data rather than changing pointers
        if new_all_err is not None:
            if new_all_err.shape[-2:] != self.all_err.shape[-2:] or new_all_err.shape[0] != self.all_err.shape[0]:
                raise ValueError("The shape of new_all_err is {0}, whereas we are expecting {1}".format(new_all_err.shape, self.all_err.shape))
            self.all_err = new_all_err
            for i in range(len(self.frames)):
                self.frames[i].err = self.all_err[i]
        if new_all_dq is not None:
            if new_all_dq.shape != self.all_dq.shape:
                raise ValueError("The shape of new_all_dq is {0}, whereas we are expecting {1}".format(new_all_dq.shape, self.all_dq.shape))
            self.all_dq[:] = new_all_dq # specific operation overwrites the existing data rather than changing pointers

        # update history and header entries
        for img in self.frames:
            img.ext_hdr['HISTORY'] = history_entry
            if header_entries:
                for key, value in header_entries.items():
                    img.ext_hdr[key] = value
                    img.err_hdr[key] = value


    def copy(self, copy_data=True):
        """
        Make a copy of this dataset, including all data and headers.
        Data copying can be turned off if you only want to modify the headers
        Headers should always be copied as we should modify them any time we make new edits to the data

        Args:
            copy_data (bool): (optional) whether the data should be copied. Default is True

        Returns:
            corgidrp.data.Dataset: a copy of this dataset
        """
        # there's a smarter way to manage memory, but to keep the API simple, we will avoid it for now
        new_frames = [frame.copy(copy_data=copy_data) for frame in self.frames]
        new_dataset = Dataset(new_frames)

        return new_dataset

    def add_error_term(self, input_error, err_name):
        """
        Calls Image.add_error_term() for each frame.
        Updates Dataset.all_err.

        Args:
          input_error (np.array): per-frame or per-dataset error layer
          err_name (str): name of the uncertainty layer
        """
        if input_error.ndim == self.all_data.ndim:
            for i,frame in enumerate(self.frames):
                frame.add_error_term(input_error[i], err_name)

        elif input_error.ndim == self.all_data.ndim - 1:
            for frame in self.frames:
                frame.add_error_term(input_error, err_name)

        else:
            raise ValueError("input_error is not either a 2D or 3D array for 2D data, or a 3D or 4D array for 3D data.")

        # Preserve pointer links between Dataset.all_err and Image.err
        self.all_err = np.array([frame.err for frame in self.frames])
        for i, frame in enumerate(self.frames):
            frame.err = self.all_err[i]

    def rescale_error(self, input_error, err_name):
        """
        Calls Image.rescale_errors() for each frame.
        Updates Dataset.all_err

        Args:
          input_error (np.array): 2-d error layer or 3-d layer
          err_name (str): name of the uncertainty layer
        """
        if input_error.ndim == 3:
            for i,frame in enumerate(self.frames):
                frame.rescale_error(input_error[i], err_name)

        elif input_error.ndim ==2:
            for frame in self.frames:
                frame.rescale_error(input_error, err_name)

        else:
            raise ValueError("input_error is not either a 2D or 3D array.")

        # Preserve pointer links between Dataset.all_err and Image.err
        self.all_err = np.array([frame.err for frame in self.frames])
        for i, frame in enumerate(self.frames):
            frame.err = self.all_err[i]

    def split_dataset(self, prihdr_keywords=None, exthdr_keywords=None):
        """
        Splits up this dataset into multiple smaller datasets that have the same set of header keywords
        The code uses all keywords together to determine an unique group

        Args:
            prihdr_keywords (list of str): list of primary header keywords to split
            exthdr_keywords (list of str): list of 1st extension header keywords to split on

        Returns:
            list of datasets: list of sub datasets
            list of tuples: list of each set of unique header keywords. pri_hdr keywords occur before ext_hdr keywords
        """
        if prihdr_keywords is None and exthdr_keywords is None:
            raise ValueError("No prihdr or exthdr keywords passed in to split dataset")

        col_names = []
        col_vals = []
        if prihdr_keywords is not None:
            for key in prihdr_keywords:
                dataset_vals = [frame.pri_hdr[key] for frame in self.frames]

                col_names.append(key)
                col_vals.append(dataset_vals)

        if exthdr_keywords is not None:
            for key in exthdr_keywords:
                dataset_vals = [frame.ext_hdr[key] for frame in self.frames]

                col_names.append(key)
                col_vals.append(dataset_vals)

        all_data = np.array(col_vals).T

        # track all combinations
        df = pd.DataFrame(data=all_data, columns=col_names)

        grouped = df.groupby(col_names)

        unique_vals = list(grouped.indices.keys()) # each unique set of values
        split_datasets = []
        for combo in grouped.indices:
            dataset_indices = grouped.indices[combo]
            sub_dataset = self[dataset_indices]
            split_datasets.append(sub_dataset)

        return split_datasets, unique_vals

class Image():
    """
    Base class for 2-D image data. Data can be created by passing in the data/header explicitly, or
    by passing in a filepath to load a FITS file from disk

    Args:
        data_or_filepath (str or np.array): either the filepath to the FITS file to read in OR the 2D image data
        pri_hdr (astropy.io.fits.Header): the primary header (required only if raw 2D data is passed in)
        ext_hdr (astropy.io.fits.Header): the image extension header (required only if raw 2D data is passed in)
        err (np.array): 2-D/3-D uncertainty data
        dq (np.array): 2-D data quality, 0: good. Other values track different causes for bad pixels and other pixel-level effects in accordance with the DRP implementation document.x
        err_hdr (astropy.io.fits.Header): the error extension header
        dq_hdr (astropy.io.fits.Header): the data quality extension header
        hdu_list (astropy.io.fits.HDUList): an astropy HDUList object that contains any other extension types. 

    Attributes:
        data (np.array): 2-D data for this Image
        err (np.array): 2-D uncertainty
        dq (np.array): 2-D data quality
        pri_hdr (astropy.io.fits.Header): primary header
        ext_hdr (astropy.io.fits.Header): image extension header. Generally this header will be edited/added to
        err_hdr (astropy.io.fits.Header): the error extension header
        dq_hdr (astropy.io.fits.Header): the data quality extension header
        hdu_list (astropy.io.fits.HDUList): an astropy HDUList object that contains any other extension types.
        filename (str): the filename corresponding to this Image
        filedir (str): the file directory on disk where this image is to be/already saved.
        filepath (str): full path to the file on disk (if it exists)
    """
    def __init__(self, data_or_filepath, pri_hdr=None, ext_hdr=None, err = None, dq = None, err_hdr = None, dq_hdr = None, input_hdulist = None):
        if isinstance(data_or_filepath, str):
            # a filepath is passed in
            with fits.open(data_or_filepath, ignore_missing_simple=True) as hdulist:
                
                #Pop out the primary header
                self.pri_hdr = hdulist.pop(0).header
                #Pop out the image extension
                first_hdu = hdulist.pop(0)
                self.ext_hdr = first_hdu.header
                self.data = first_hdu.data

                #A list of extensions
                self.hdu_names = [hdu.name for hdu in hdulist]

                # we assume that if the err and dq array is given as parameter they supersede eventual err and dq extensions
                if err is not None:
                    if np.shape(self.data) != np.shape(err)[-self.data.ndim:]:
                        raise ValueError("The shape of err is {0} while we are expecting shape {1}".format(err.shape[-self.data.ndim:], self.data.shape))
                    #we want to have an extra dimension in the error array
                    if err.ndim == self.data.ndim+1:
                        self.err = err
                    else:
                        self.err = err.reshape((1,)+err.shape)
                elif "ERR" in self.hdu_names:
                    err_hdu = hdulist.pop("ERR")
                    self.err = err_hdu.data
                    self.err_hdr = err_hdu.header
                    if self.err.ndim == self.data.ndim:
                        self.err = self.err.reshape((1,)+self.err.shape)
                else:
                    self.err = np.zeros((1,)+self.data.shape)

                if dq is not None:
                    if np.shape(self.data) != np.shape(dq):
                        raise ValueError("The shape of dq is {0} while we are expecting shape {1}".format(dq.shape, self.data.shape))
                    self.dq = dq
                
                elif "DQ" in self.hdu_names:
                    dq_hdu = hdulist.pop("DQ")
                    self.dq = dq_hdu.data
                    self.dq_hdr = dq_hdu.header
                else:
                    self.dq = np.zeros(self.data.shape, dtype = int)


                if input_hdulist is not None:
                    this_hdu_list = [hdu.copy() for hdu in input_hdulist]
                else: 
                    #After the data, err and dqs are popped out, the rest of the hdulist is stored in hdu_list
                    this_hdu_list = [hdu.copy() for hdu in hdulist]
                self.hdu_list = fits.HDUList(this_hdu_list)
                

            # parse the filepath to store the filedir and filename
            filepath_args = data_or_filepath.split(os.path.sep)
            if len(filepath_args) == 1:
                # no directory info in filepath, so current working directory
                self.filedir = "."
                self.filename = filepath_args[0]
            else:
                self.filename = filepath_args[-1]
                self.filedir = os.path.sep.join(filepath_args[:-1])

        else:
            # data has been passed in directly
            # creation of a new file in DRP eyes
            if pri_hdr is None or ext_hdr is None:
                raise ValueError("Missing primary and/or extension headers, because you passed in raw data")
            self.pri_hdr = pri_hdr
            self.ext_hdr = ext_hdr
            self.data = data_or_filepath
            self.filedir = "."
            self.filename = ""

            # self.hdu_names = [hdu.name for hdu in self.hdu_list]

            if err is not None:
                if np.shape(self.data) != np.shape(err)[-self.data.ndim:]:
                    raise ValueError("The shape of err is {0} while we are expecting shape {1}".format(err.shape[-self.data.ndim:], self.data.shape))
                #we want to have a 3 dim error array
                if err.ndim == self.data.ndim + 1:
                    self.err = err
                else:
                    self.err = err.reshape((1,)+err.shape)
            else:
                self.err = np.zeros((1,)+self.data.shape)

            if dq is not None:
                if np.shape(self.data) != np.shape(dq):
                    raise ValueError("The shape of dq is {0} while we are expecting shape {1}".format(dq.shape, self.data.shape))
                self.dq = dq
            else:
                self.dq = np.zeros(self.data.shape, dtype = int)

            #The default hdu extensions
            self.hdu_names = ["ERR", "DQ"]

            #Take the input hdulist or make a blank one. 
            if input_hdulist is not None:
                this_hdu_list = [hdu.copy() for hdu in input_hdulist]
                self.hdu_list = fits.HDUList(this_hdu_list)
                #Keep track of the names 
                for hdu in input_hdulist:
                    self.hdu_names.append(hdu.name)
            else: 
                self.hdu_list = fits.HDUList()

            
            
            #A list of extensions
            

            # record when this file was created and with which version of the pipeline
            self.ext_hdr.set('DRPVERSN', corgidrp.__version__, "corgidrp version that produced this file")
            self.ext_hdr.set('DRPCTIME', time.Time.now().isot, "When this file was saved")

        
        # we assume that if the err_hdr and dq_hdr is given as parameter they supersede eventual existing err_hdr and dq_hdr
        if err_hdr is not None:
            self.err_hdr = err_hdr
        if dq_hdr is not None:
            self.dq_hdr = dq_hdr
        if not hasattr(self, 'err_hdr'):
            self.err_hdr = fits.Header()
        self.err_hdr["EXTNAME"] = "ERR"
        if not hasattr(self, 'dq_hdr'):
            self.dq_hdr = fits.Header()
        self.dq_hdr["EXTNAME"] = "DQ"

        # discard individual errors if we aren't tracking them but multiple error terms are passed in
        if not corgidrp.track_individual_errors and self.err.shape[0] > 1:
            num_errs = self.err.shape[0] - 1
            # delete keywords specifying the error of each individual slice
            for i in range(num_errs):
                del self.err_hdr['Layer_{0}'.format(i + 2)]
            self.err = self.err[:1] # only save the total err, preserve 3-D shape
        self.err_hdr['TRK_ERRS'] = corgidrp.track_individual_errors # specify whether we are tracing errors

        # the DRP needs to make sure certain keywords are set in its reduced products
        # check those here, and if not, set them. 
        # by default, assume desmear and CTI correction are not applied by default
        # and they can be toggled to true after their step functions are run
        if not 'DESMEAR' in self.ext_hdr:
            self.ext_hdr.set('DESMEAR', False, "Was desmear applied to this frame?")
        if not 'CTI_CORR' in self.ext_hdr:
            self.ext_hdr.set('CTI_CORR', False, "Was CTI correction applied to this frame?")
        if not 'IS_BAD' in self.ext_hdr:
            self.ext_hdr.set('IS_BAD', False, "Was this frame deemed bad?")




    # create this field dynamically
    @property
    def filepath(self):
        return os.path.join(self.filedir, self.filename)


    def save(self, filedir=None, filename=None):
        """
        Save file to disk with user specified filepath

        Args:
            filedir (str): filedir to save to. Use self.filedir if not specified
            filename (str): filepath to save to. Use self.filename if not specified
        """
        if filename is not None:
            self.filename = filename
        if filedir is not None:
            self.filedir = filedir

        if len(self.filename) == 0:
            raise ValueError("Output filename is not defined. Please specify!")

        prihdu = fits.PrimaryHDU(header=self.pri_hdr)
        exthdu = fits.ImageHDU(data=self.data, header=self.ext_hdr)
        hdulist = fits.HDUList([prihdu, exthdu])

        errhdu = fits.ImageHDU(data=self.err, header = self.err_hdr)
        hdulist.append(errhdu)

        dqhdu = fits.ImageHDU(data=self.dq, header = self.dq_hdr)
        hdulist.append(dqhdu)

        for hdu in self.hdu_list:
            hdulist.append(hdu)

        hdulist.writeto(self.filepath, overwrite=True)
        hdulist.close()

    def _record_parent_filenames(self, input_dataset):
        """
        Record what input dataset was used to create this Image.
        This assumes many Images were used to make this single Image.
        Also tracks images that were used to make the images that make this image.
        Record is stored in the ext header.

        Args:
            input_dataset (corgidrp.data.Dataset): the input dataset that were combined together to make this image
        """

        parent_filenames = set()
        # go through filenames and also check each frames parents
        for img in input_dataset:
            parent_filenames.add(img.filename)
            # also check if this frame has parent frames. keep trakc of them too
            if 'DRPNFILE' in img.ext_hdr:
                for j in range(img.ext_hdr['DRPNFILE']):
                    parent_filenames.add(img.ext_hdr['FILE{0}'.format(j)])
        
        for i, filename in enumerate(parent_filenames):
            self.ext_hdr.set('FILE{0}'.format(i), filename, "File #{0} filename used to create this frame".format(i))
        self.ext_hdr.set('DRPNFILE', len(parent_filenames), "# of files used to create this processed frame")

    def copy(self, copy_data=True):
        """
        Make a copy of this image file. including data and headers.
        Data copying can be turned off if you only want to modify the headers
        Headers should always be copied as we should modify them any time we make new edits to the data

        Args:
            copy_data (bool): (optional) whether the data should be copied. Default is True

        Returns:
            corgidrp.data.Image: a copy of this Image
        """
        if copy_data:
            new_img = copy.deepcopy(self)
        else:
            new_img = copy.copy(self)
            # copy the hdu_list and hdu_names list, but not their pointers
            new_img.hdu_list = self.hdu_list.copy()
            new_img.hdu_names = copy.copy(self.hdu_names)

        # update DRP version tracking
        new_img.ext_hdr['DRPVERSN'] =  corgidrp.__version__
        new_img.ext_hdr['DRPCTIME'] =  time.Time.now().isot

        return new_img

    def get_masked_data(self):
        """
        Uses the dq array to generate a numpy masked array of the data

        Returns:
            numpy.ma.MaskedArray: the data masked
        """
        mask = self.dq>0
        return ma.masked_array(self.data, mask=mask)

    def add_error_term(self, input_error, err_name):
        """
        Add a layer of a specific additive uncertainty on the 3- or 4-dim error array extension
        and update the combined uncertainty in the first layer.
        Update the error header and assign the error name.

        Only tracks individual errors if the "track_individual_errors" setting is set to True
        in the configuration file

        Args:
          input_error (np.array): error layer with same shape as data
          err_name (str): name of the uncertainty layer
        """
        ndim = self.data.ndim
        if not (input_error.ndim==2 or input_error.ndim==3) or input_error.shape != self.data.shape:
            raise ValueError("we expect a 2-dimensional or 3-dimensional error layer with dimensions {0}".format(self.data.shape))

        #first layer is always the updated combined error
        if ndim == 2:
            self.err[0,:,:] = np.sqrt(self.err[0,:,:]**2 + input_error**2)
        elif ndim == 3:
            self.err[0,:,:,:] = np.sqrt(self.err[0,:,:,:]**2 + input_error**2)
        self.err_hdr["Layer_1"] = "combined_error"

        if corgidrp.track_individual_errors:
            #append new error as layer on 3D or 4D cube
            self.err=np.append(self.err, [input_error], axis=0)

            layer = str(self.err.shape[0])
            self.err_hdr["Layer_" + layer] = err_name

        # record history since 2-D error map doesn't track individual terms
        self.err_hdr['HISTORY'] = "Added error term: {0}".format(err_name)

    def rescale_error(self, input_error, err_name):
        """
        Add a layer of a specific additive uncertainty on the 3-dim error array extension
        and update the combined uncertainty in the first layer.
        Update the error header and assign the error name.

        Only tracks individual errors if the "track_individual_errors" setting is set to True
        in the configuration file

        Args:
          input_error (np.array): 2-d error layer
          err_name (str): name of the uncertainty layer
        """
        if input_error.ndim != 2 or input_error.shape != self.data.shape:
            raise ValueError("we expect a 2-dimensional error layer with dimensions {0}".format(self.data.shape))

        #first layer is always the updated combined error
        self.err = self.err*input_error
        self.err_hdr["Layer_1"] = "combined_error"

        # record history since 2-D error map doesn't track individual terms
        self.err_hdr['HISTORY'] = "Errors rescaled by: {0}".format(err_name)


    def get_hash(self):
        """
        Computes the hash of the data, err, and dq. Does not use the header information.

        Returns:
            str: the hash of the data, err, and dq
        """
        data_bytes = self.data.data.tobytes()
        err_bytes = self.err.data.tobytes()
        dq_bytes = self.dq.data.tobytes()

        total_bytes = data_bytes + err_bytes + dq_bytes

        return str(hash(total_bytes))

    def add_extension_hdu(self, name, data = None, header=None):
        """

        Create a new hdu extension and append it to the hdu_list

        Args:
            name (str): The name of the new extension
            data (array, optional): Some kind of data. Defaults to None.
            header (astropy.io.fits.Header, optional): _description_. Defaults to None.
        """
        new_hdu = fits.ImageHDU(data=data, header=header, name=name)

        if name in self.hdu_names:
            raise ValueError("Extension name already exists in HDU list")
        else: 
            self.hdu_names.append(name)
            self.hdu_list.append(new_hdu)

class Dark(Image):
    """
    Dark calibration frame for a given exposure time and EM gain.

     Args:
        data_or_filepath (str or np.array): either the filepath to the FITS file to read in OR the 2D image data
        pri_hdr (astropy.io.fits.Header): the primary header (required only if raw 2D data is passed in)
        ext_hdr (astropy.io.fits.Header): the image extension header (required only if raw 2D data is passed in)
        input_dataset (corgidrp.data.Dataset): the Image files combined together to make this dark (required only if raw 2D data is passed in and if raw data filenames not already archived in ext_hdr)
        err (np.array): the error array (required only if raw data is passed in)
        err_hdr (astropy.io.fits.Header): the error header (required only if raw data is passed in)
        dq (np.array): the DQ array (required only if raw data is passed in)
    """
    def __init__(self, data_or_filepath, pri_hdr=None, ext_hdr=None, input_dataset=None, err = None, dq = None, err_hdr = None):
       # run the image class contructor
        super().__init__(data_or_filepath, pri_hdr=pri_hdr, ext_hdr=ext_hdr, err=err, dq=dq, err_hdr=err_hdr)

        # if this is a new dark, we need to bookkeep it in the header
        # b/c of logic in the super.__init__, we just need to check this to see if it is a new dark
        if ext_hdr is not None:
            if input_dataset is None and 'DRPNFILE' not in ext_hdr.keys():
                # error check. this is required in this case
                raise ValueError("This appears to be a new dark. The dataset of input files needs to be passed in to the input_dataset keyword to record history of this dark.")
            self.ext_hdr['DATATYPE'] = 'Dark' # corgidrp specific keyword for saving to disk
            self.ext_hdr['BUNIT'] = 'detected electrons'
            # TO-DO: check PC_STAT and whether this will be in L2s
            if 'PC_STAT' not in ext_hdr:
                self.ext_hdr['PC_STAT'] = 'analog master dark'
            # log all the data that went into making this calibration file
            if 'DRPNFILE' not in ext_hdr.keys() and input_dataset is not None:
                self._record_parent_filenames(input_dataset)

            # add to history
            self.ext_hdr['HISTORY'] = "Dark with exptime = {0} s and commanded EM gain = {1} created from {2} frames".format(self.ext_hdr['EXPTIME'], self.ext_hdr['EMGAIN_C'], self.ext_hdr['DRPNFILE'])

            # give it a default filename using the first input file as the base
            # strip off everything starting at .fits
            if input_dataset is not None:
                if self.ext_hdr['PC_STAT'] != 'photon-counted master dark':
                    orig_input_filename = input_dataset[0].filename.split(".fits")[0]
                    self.filename = "{0}_dark.fits".format(orig_input_filename)
                else:
                    orig_input_filename = input_dataset[0].filename.split(".fits")[0]
                    self.filename = "{0}_pc_dark.fits".format(orig_input_filename)
        
        if 'PC_STAT' not in self.ext_hdr:
            self.ext_hdr['PC_STAT'] = 'analog master dark'

        if err_hdr is not None:
            self.err_hdr['BUNIT'] = 'Detected Electrons'

        # double check that this is actually a dark file that got read in
        # since if only a filepath was passed in, any file could have been read in
        if 'DATATYPE' not in self.ext_hdr:
            raise ValueError("File that was loaded was not a Dark file.")
        if self.ext_hdr['DATATYPE'] != 'Dark':
            raise ValueError("File that was loaded was not a Dark file.")

class FlatField(Image):
    """
    Master flat generated from raster scan of uranus or Neptune.

     Args:
        data_or_filepath (str or np.array): either the filepath to the FITS file to read in OR the 2D image data
        pri_hdr (astropy.io.fits.Header): the primary header (required only if raw 2D data is passed in)
        ext_hdr (astropy.io.fits.Header): the image extension header (required only if raw 2D data is passed in)
        input_dataset (corgidrp.data.Dataset): the Image files combined together to make this flat file (required only if raw 2D data is passed in)
    """
    def __init__(self, data_or_filepath, pri_hdr=None, ext_hdr=None, input_dataset=None):
        # run the image class contructor
        super().__init__(data_or_filepath, pri_hdr=pri_hdr, ext_hdr=ext_hdr)

        # if this is a new master flat, we need to bookkeep it in the header
        # b/c of logic in the super.__init__, we just need to check this to see if it is a new masterflat
        if ext_hdr is not None:
            if input_dataset is None:
                # error check. this is required in this case
                raise ValueError("This appears to be a master flat. The dataset of input files needs to be passed in to the input_dataset keyword to record history of this flat")
            self.ext_hdr['DATATYPE'] = 'FlatField' # corgidrp specific keyword for saving to disk

            # log all the data that went into making this flat
            self._record_parent_filenames(input_dataset)

            # add to history
            self.ext_hdr['HISTORY'] = "Flat with exptime = {0} s created from {1} frames".format(self.ext_hdr['EXPTIME'], self.ext_hdr['DRPNFILE'])

            # give it a default filename using the last input file as the base
            self.filename = re.sub('_L[0-9].', '_FLT_CAL', input_dataset[-1].filename)


        # double check that this is actually a masterflat file that got read in
        # since if only a filepath was passed in, any file could have been read in
        if 'DATATYPE' not in self.ext_hdr:
            raise ValueError("File that was loaded was not a FlatField file.")
        if self.ext_hdr['DATATYPE'] != 'FlatField':
            raise ValueError("File that was loaded was not a FlatField file.")

class NonLinearityCalibration(Image):
    """
    Class for non-linearity calibration files. Although it's not strictly an image that you might look at, it is a 2D array of data

    The required format for calibration data is as follows:
     - Minimum 2x2
     - First value (top left) must be assigned to nan
     - Row headers (dn counts) must be monotonically increasing
     - Column headers (EM gains) must be monotonically increasing
     - Data columns (relative gain curves) must straddle 1
     - The first row will provide the the Gain axis values (accesssed via 
        gain_ax = non_lin_correction.data[0, 1:])
     - The first column will provide the "count" axis value (accessed via 
        count_ax = non_lin_correction.data[1:, 0])
     - The rest of the array will be the calibration data (accessed via 
     relgains = non_lin_correction.data[1:, 1:])

    For example:
    [
        [nan,  1,     10,    100,   1000 ], <- gain axis
        [1,    0.900, 0.950, 0.989, 1.000],
        [1000, 0.910, 0.960, 0.990, 1.010],
        [2000, 0.950, 1.000, 1.010, 1.050],
        [3000, 1.000, 1.001, 1.011, 1.060],
         ^
         count axis
    ],

    where the row headers [1, 1000, 2000, 3000] are dn counts, the column
    headers [1, 10, 100, 1000] are EM gains, and the first data column
    [0.900, 0.910, 0.950, 1.000] is the first of the four relative gain curves.

     Args:
        data_or_filepath (str or np.array): either the filepath to the FITS file 
        to read in OR the 2D calibration data. See above for the required format.
        pri_hdr (astropy.io.fits.Header): the primary header (required only if 
        raw 2D data is passed in)
        ext_hdr (astropy.io.fits.Header): the image extension header (required 
        only if raw 2D data is passed in)
        input_dataset (corgidrp.data.Dataset): the Image files combined 
        together to make this NonLinearityCalibration file (required only if 
        raw 2D data is passed in)
    """
    def __init__(self, data_or_filepath, pri_hdr=None, ext_hdr=None, 
                 input_dataset=None):

        # run the image class contructor
        super().__init__(data_or_filepath, pri_hdr=pri_hdr, ext_hdr=ext_hdr)

        # File format checks - Ported from II&T
        nonlin_raw = self.data
        if nonlin_raw.ndim < 2 or nonlin_raw.shape[0] < 2 or \
        nonlin_raw.shape[1] < 2:
            raise ValueError('The non-linearity calibration array must be at' 
                             'least 2x2 (room for x and y axes and one data' 
                             'point)')
        if not np.isnan(nonlin_raw[0, 0]):
            raise ValueError('The first value of the non-linearity calibration '
                             'array  (upper left) must be set to "nan"')


        # additional bookkeeping for a calibration file
        # if this is a new calibration file, we need to bookkeep it in the header
        # b/c of logic in the super.__init__, we just need to check this to see if 
        # it is a new NonLinearityCalibration file
        if ext_hdr is not None:
            if input_dataset is None:
                # error check. this is required in this case
                raise ValueError("This appears to be a new Non Linearity "
                                 "Correction. The dataset of input files needs" 
                                 "to be passed in to the input_dataset keyword" 
                                 "to record history of this calibration file.")
            # corgidrp specific keyword for saving to disk
            self.ext_hdr['DATATYPE'] = 'NonLinearityCalibration' 

            # log all the data that went into making this calibration file
            self._record_parent_filenames(input_dataset)

            # add to history
            self.ext_hdr['HISTORY'] = "Non Linearity Calibration file created"

            # give it a default filename using the first input file as the base
            # strip off everything starting at .fits
            orig_input_filename = input_dataset[0].filename.split(".fits")[0]
            self.filename = "{0}_NonLinearityCalibration.fits".format(orig_input_filename)


        # double check that this is actually a NonLinearityCalibration file that got read in
        # since if only a filepath was passed in, any file could have been read in
        if 'DATATYPE' not in self.ext_hdr:
            raise ValueError("File that was loaded was not a NonLinearityCalibration file.")
        if self.ext_hdr['DATATYPE'] != 'NonLinearityCalibration':
            raise ValueError("File that was loaded was not a NonLinearityCalibration file.")
        self.dq_hdr['COMMENT'] = 'DQ not meaningful for this calibration; just present for class consistency' 
        
class KGain(Image):
    """
    Class for KGain calibration file. Until further insights it is just one float value.

    Args:
        data_or_filepath (str or np.array): either the filepath to the FITS file to read in OR the calibration data. See above for the required format.
        ptc (np.array): 2 column array with the photon transfer curve
        pri_hdr (astropy.io.fits.Header): the primary header (required only if raw data is passed in)
        ext_hdr (astropy.io.fits.Header): the image extension header (required only if raw data is passed in)
        err_hdr (astropy.io.fits.Header): the err extension header (required only if raw data is passed in)
        ptc_hdr (astropy.io.fits.Header): the ptc extension header (required only if raw data is passed in)
        input_dataset (corgidrp.data.Dataset): the Image files combined together to make this KGain file (required only if raw 2D data is passed in)

    Attrs:
        value: the getter of the kgain value
        _kgain (float): the value of kgain
        error: the getter of the kgain error value
        _kgain_error (float): the value of kgain error
    """
    def __init__(self, data_or_filepath, err = None, ptc = None, pri_hdr=None, ext_hdr=None, err_hdr = None, ptc_hdr = None, input_dataset = None):
       # run the image class contructor
        super().__init__(data_or_filepath, err=err, pri_hdr=pri_hdr, ext_hdr=ext_hdr, err_hdr=err_hdr)

        # initialize these headers that have been recently added so that older calib files still contain this keyword when initialized and allow for tests that don't require 
        # these values to run smoothly; if these values are actually required for 
        # a particular process, the user would be alerted since these values below would result in an error as they aren't numerical
        if 'RN' not in self.ext_hdr:
            self.ext_hdr['RN'] = ''
        if 'RN_ERR' not in self.ext_hdr:
            self.ext_hdr['RN_ERR'] = ''
        # File format checks
        if self.data.shape != (1,1):
            raise ValueError('The KGain calibration data should be just one float value')

        self._kgain = self.data[0,0] 
        self._kgain_error = self.err[0,0]
        
        if isinstance(data_or_filepath, str):
            # a filepath is passed in
            with fits.open(data_or_filepath) as hdulist:
                self.ptc_hdr = hdulist[3].header
                # ptc data is in FITS extension
                self.ptc = hdulist[3].data
        
        else:
            if ptc is not None:
                self.ptc = ptc
            else:
               self.ptc = np.zeros([2,0])
            if ptc_hdr is not None:
                self.ptc_hdr = ptc_hdr
            else:
                self.ptc_hdr = fits.Header()
        
        self.ptc_hdr["EXTNAME"] = "PTC"
        # additional bookkeeping for a calibration file
        # if this is a new calibration file, we need to bookkeep it in the header
        # b/c of logic in the super.__init__, we just need to check this to see if it is a new KGain file
        if ext_hdr is not None:
            if input_dataset is None:
                if 'DRPNFILE' not in ext_hdr:
                    # error check. this is required in this case
                    raise ValueError("This appears to be a new kgain. The dataset of input files needs to be passed in to the input_dataset keyword to record history of this kgain.")
                else:
                    pass
            else:
                # log all the data that went into making this calibration file
                self._record_parent_filenames(input_dataset)
                # give it a default filename using the first input file as the base
                # strip off everything starting at .fits
                orig_input_filename = input_dataset[0].filename.split(".fits")[0]
                self.filename = "{0}_kgain.fits".format(orig_input_filename)

            self.ext_hdr['DATATYPE'] = 'KGain' # corgidrp specific keyword for saving to disk
            self.ext_hdr['BUNIT'] = 'Detected Electrons/DN'
            # add to history
            self.ext_hdr['HISTORY'] = "KGain Calibration file created"

        # double check that this is actually a KGain file that got read in
        # since if only a filepath was passed in, any file could have been read in
        if 'DATATYPE' not in self.ext_hdr:
            raise ValueError("File that was loaded was not a KGain Calibration file.")
        if self.ext_hdr['DATATYPE'] != 'KGain':
            raise ValueError("File that was loaded was not a KGain Calibration file.")

    @property
    def value(self):
        return self._kgain
    
    @property
    def error(self):
        return self._kgain_error

    def save(self, filedir=None, filename=None):
        """
        Save file to disk with user specified filepath

        Args:
            filedir (str): filedir to save to. Use self.filedir if not specified
            filename (str): filepath to save to. Use self.filename if not specified
        """
        if filename is not None:
            self.filename = filename
        if filedir is not None:
            self.filedir = filedir

        if len(self.filename) == 0:
            raise ValueError("Output filename is not defined. Please specify!")

        prihdu = fits.PrimaryHDU(header=self.pri_hdr)
        exthdu = fits.ImageHDU(data=self.data, header=self.ext_hdr)
        hdulist = fits.HDUList([prihdu, exthdu])

        errhdu = fits.ImageHDU(data=self.err, header = self.err_hdr)
        hdulist.append(errhdu)

        ptchdu = fits.ImageHDU(data=self.ptc, header = self.ptc_hdr)
        hdulist.append(ptchdu)

        hdulist.writeto(self.filepath, overwrite=True)
        hdulist.close()

class BadPixelMap(Image):
    """
    Class for bad pixel map. The bad pixel map indicates which pixels are hot
    pixels and thus unreliable. Note: These bad pixels are bad due to inherent
    nonidealities in the detector (applicable to any frame taken) and are
    separate from pixels marked per frame as contaminated by cosmic rays.

     Args:
        data_or_filepath (str or np.array): either the filepath to the FITS file to read in OR the 2D image data
        pri_hdr (astropy.io.fits.Header): the primary header (required only if raw 2D data is passed in)
        ext_hdr (astropy.io.fits.Header): the image extension header (required only if raw 2D data is passed in)
        input_dataset (corgidrp.data.Dataset): the Image files combined together to make this bad pixel map (required only if raw 2D data is passed in)
    """
    def __init__(self, data_or_filepath, pri_hdr=None, ext_hdr=None, input_dataset=None):
        # run the image class contructor
        super().__init__(data_or_filepath, pri_hdr=pri_hdr, ext_hdr=ext_hdr)

        # if this is a new bad pixel map, we need to bookkeep it in the header
        # b/c of logic in the super.__init__, we just need to check this to see if it is a new bad pixel map
        if ext_hdr is not None:
            if input_dataset is None and 'DRPNFILE' not in ext_hdr.keys():
                # error check. this is required in this case
                raise ValueError("This appears to be a new bad pixel map. The dataset of input files needs to be passed in to the input_dataset keyword to record history of this bad pixel map.")
            self.ext_hdr['DATATYPE'] = 'BadPixelMap'

            # log all the data that went into making this bad pixel map
            self._record_parent_filenames(input_dataset)

            # add to history
            self.ext_hdr['HISTORY'] = "Bad Pixel map created"

            # give it a default filename using the last input file as the base
            # filename could be from an data level or filename oculd be from a flat field
            base_filename = input_dataset[-1].filename
            if "_FLT_CAL" in base_filename:
                self.filename = base_filename.replace("_FLT_CAL", "_BPM_CAL")
            else:
                # not created from a flat
                self.filename = re.sub('_L[0-9].', '_BPM_CAL', input_dataset[-1].filename)



        # double check that this is actually a bad pixel map that got read in
        # since if only a filepath was passed in, any file could have been read in
        if 'DATATYPE' not in self.ext_hdr:
            raise ValueError("File that was loaded was not a BadPixelMap file.")
        if self.ext_hdr['DATATYPE'] != 'BadPixelMap':
            raise ValueError("File that was loaded was not a BadPixelMap file.")
        self.dq_hdr['COMMENT'] = 'DQ not meaningful for this calibration; just present for class consistency' 
        self.err_hdr['COMMENT'] = 'err not meaningful for this calibration; just present for class consistency' 

class DetectorNoiseMaps(Image):
    """
    Class for DetectorNoiseMaps calibration file. The data is a 3-D stack of 3 frames, each of which is a full SCI frame of fitted
    values for a given noise type at a given temperature.  The 4th calibration product is bias offset, which is stored in the header.
    The 3 frames in the stack are in this order:
    index 0 for the fixed-pattern noise (FPN) map,
    index 1 for the clock-induced charge (CIC) map,
    index 2 for the dark current (DC) map.
    The input err should be a 4-D stack with first dimension of 1 and the next 3 corresponding to a 3-D stack with this order above.
    The input dq should be a 3-D stack corresponding to the order above.
    Args:
        data_or_filepath (str or np.array): either the filepath to the FITS file to read in OR the 3-D calibration data. See above for the required format.
        pri_hdr (astropy.io.fits.Header): the primary header (required only if data is passed in for data_or_filepath)
        ext_hdr (astropy.io.fits.Header): the image extension header (required only if data is passed in for data_or_filepath)
        input_dataset (corgidrp.data.Dataset): the input data combined together to make the noise maps (required only if data is passed in for data_or_filepath and if the filenames for the raw data used to make the calibration data are not already archived in ext_hdr)
        err (np.array): the error 3-D array (required only if data is passed in for data_or_filepath)
        dq (np.array): the 3-D DQ array (required only if data is passed in for data_or_filepath)
        err_hdr (astropy.io.fits.Header): the error header (required only if data is passed in for data_or_filepath)

    """
    def __init__(self, data_or_filepath, pri_hdr=None, ext_hdr=None, input_dataset=None, err = None, dq = None, err_hdr = None):
       # run the image class contructor
        super().__init__(data_or_filepath, pri_hdr=pri_hdr, ext_hdr=ext_hdr, err=err, dq=dq, err_hdr=err_hdr)

        # File format checks
        if self.data.ndim != 3 or self.data.shape[0] != 3:
            raise ValueError('The DetectorNoiseMaps calibration data should be a 3-D array with the first dimension size equal to 3.')
        if self.err.ndim != 4 or self.err.shape[0] != 1: # conforms to usual format the Image class expects, with 1 as the first element of the shape for err
            raise ValueError('The DetectorNoiseMaps err data should be a 4-D array with the first dimension size equal to 4.')
        if self.dq.ndim != 3 or self.dq.shape[0] != 3:
            raise ValueError('The DetectorNoiseMaps dq data should be a 3-D array with the first dimension size equal to 3.')

        # required inputs, whether or not ext_hdr is None
        if "B_O" not in self.ext_hdr.keys() or "B_O_ERR" not in self.ext_hdr.keys():
                raise ValueError('Calibrated bias offset and its error should be present in header.')

        # additional bookkeeping for a calibration file
        # if this is a new calibration file, we need to bookkeep it in the header
        # b/c of logic in the super.__init__, we just need to check this to see if it is a new calibration file
        if ext_hdr is not None:
            if input_dataset is None and 'DRPNFILE' not in ext_hdr.keys():
                # error check. this is required in this case
                raise ValueError("This appears to be a new DetectorNoiseMaps instance. The dataset of input files needs to be passed in to the input_dataset keyword to record the history of the files that made the calibration products.")

            self.ext_hdr['DATATYPE'] = 'DetectorNoiseMaps' # corgidrp specific keyword for saving to disk
            self.ext_hdr['BUNIT'] = 'Detected Electrons'
            # bias offset
            self.ext_hdr['B_0_UNIT'] = 'DN' # err unit is also in DN

            # log all the data that went into making this calibration file
            if 'DRPNFILE' not in ext_hdr.keys():
                self._record_parent_filenames(input_dataset)
            # add to history
            self.ext_hdr['HISTORY'] = "DetectorNoiseMaps calibration file created"

            # give it a default filename
            orig_input_filename = self.ext_hdr['FILE0'].split(".fits")[0]
            self.filename = "{0}_DetectorNoiseMaps.fits".format(orig_input_filename)

        if err_hdr is not None:
            self.err_hdr['BUNIT'] = 'Detected Electrons'

        # double check that this is actually a DetectorNoiseMaps file that got read in
        # since if only a filepath was passed in, any file could have been read in
        if 'DATATYPE' not in self.ext_hdr:
            raise ValueError("File that was loaded was not a DetectorNoiseMaps Calibration file.")
        if self.ext_hdr['DATATYPE'] != 'DetectorNoiseMaps':
            raise ValueError("File that was loaded was not a DetectorNoiseMaps Calibration file.")

        #convenient attributes
        self.bias_offset = self.ext_hdr["B_O"]
        self.bias_offset_err = self.ext_hdr["B_O_ERR"]
        self.FPN_map = self.data[0]
        self.CIC_map = self.data[1]
        self.DC_map = self.data[2]
        self.FPN_err = self.err[0][0]
        self.CIC_err = self.err[0][1]
        self.DC_err = self.err[0][2]

class DetectorParams(Image):
    """
    Class containing detector parameters that may change over time. 

    To create a new instance of DetectorParams, you only need to pass in the values you would like to change from default values:
        new_valid_date = astropy.time.Time("2027-01-01")
        new_det_params = DetectorParams({'gmax' : 7500.0 }, date_valid=new_valid_date). 

    Args:
        data_or_filepath (dict or str): either a filepath string corresponding to an 
                                        existing DetectorParams file saved to disk or a
                                        dictionary of parameters to modify from default values
        date_valid (astropy.time.Time): date after which these parameters are valid

    Attributes:
        params (dict): the values for various detector parameters specified here
        default_values (dict): default values for detector parameters (fallback values)
        back_compat_mapping (dict): values to make test FITS files comply with new header standard
    """
    # default detector params
    default_values = {
        'KGAINPAR' : 8.7,
        'FWC_PP_E' : 90000.,
        'FWC_EM_E' : 100000.,
        'ROWREADT' : 223.5e-6,  # seconds
        'NEMGAIN': 604,         # number of EM gain register stages
        'TELRSTRT': -1,         # slice of rows that are used for telemetry
        'TELREND': None,        #goes to the end, in other words
        'CRHITRT': 5.0e+04,     # cosmic ray hit rate (hits/m**2/sec)
        'PIXAREA': 1.69e-10,    # pixel area (m**2/pixel)
        'GAINMAX': 8000.0,      # Maximum allowable EM gain
        'DELCNST': 1.0e-4,      # tolerance in exposure time calculator
        'OVERHEAD': 3,          # Overhead time, in seconds, for each collected frame.  Used to compute total wall-clock time for data collection
        'PCECNTMX': 0.1,        # Maximum allowed electrons/pixel/frame for photon counting
        'TFACTOR': 5,            # number of read noise standard deviations at which to set the photon-counting threshold
    }

    back_compat_mapping = {
        "KGAINPAR" : "KGAIN",
        "FWC_PP_E" : "FWC_PP",
        'FWC_EM_E' : 'FWC_EM',
        'ROWREADT' : "rowreadtime",
        "NEMGAIN" : "NEM",
        "TELRSTRT" : "telem_rows_start",
        "TELREND" : "telem_rows_end",
        "CRHITRT" : "X",
        "PIXAREA" : "A",
        "GAINMAX" : "GMAX",
        "DELCNST" : "delta_constr",
        "PCECNTMX" : "pc_ecount_max",
        "TFACTOR" : "T_FACTOR"
    }

    def __init__(self, data_or_filepath, date_valid=None):
        if date_valid is None:
            date_valid = time.Time.now()
        # if filepath passed in, just load in from disk as usual
        if isinstance(data_or_filepath, str):
            # run the image class contructor
            super().__init__(data_or_filepath)

            # double check that this is actually a DetectorParams file that got read in
            # since if only a filepath was passed in, any file could have been read in
            if 'DATATYPE' not in self.ext_hdr:
                raise ValueError("File that was loaded was not a DetectorParams file.")
            if self.ext_hdr['DATATYPE'] != 'DetectorParams':
                raise ValueError("File that was loaded was not a DetectorParams file.")
        else:
            if not isinstance(data_or_filepath, dict):
                raise ValueError("Input should either be a dictionary or a filepath string")
            pri_hdr = fits.Header()
            ext_hdr = fits.Header()
            ext_hdr['SCTSRT'] = date_valid.isot # use this for validity date
            ext_hdr['DRPVERSN'] =  corgidrp.__version__
            ext_hdr['DRPCTIME'] =  time.Time.now().isot

            # fill caldb required keywords with dummy data
            pri_hdr["OBSNUM"] = 000     
            ext_hdr["EXPTIME"] = 1
            ext_hdr['OPMODE'] = ""
            ext_hdr['EMGAIN_C'] = 1.0
            ext_hdr['EXCAMT'] = 40.0

            # write default values to headers
            for key, value in self.default_values.items():
                ext_hdr[key] = value
            # overwrite default values
            for key, value in data_or_filepath.items():
                # to avoid VerifyWarning from fits
                ext_hdr[key] = value

            self.pri_hdr = pri_hdr
            self.ext_hdr = ext_hdr
            self.data = np.zeros([1,1])
            self.dq = np.zeros([1,1])
            self.err = np.zeros([1,1])

            self.err_hdr = fits.Header()
            self.dq_hdr = fits.Header()

            self.hdu_list = fits.HDUList()

        # make a dictionary that's easy to use
        self.params = {}
        # load back in all the values from the header
        for key in self.default_values:
            # if this key is not in the header, try the backwards compatability mapping
            new_key = key
            if key not in self.ext_hdr:
                key = self.back_compat_mapping[key]

            if len(key) > 8:
                # to avoid VerifyWarning from fits
                self.params[new_key] = self.ext_hdr['HIERARCH ' + key]
            else:
                self.params[new_key] = self.ext_hdr[key]



        # for backwards compatability:
        if "OBSID" in self.pri_hdr:
            self.pri_hdr['OBSNUM'] = self.pri_hdr['OBSID']
        if "CMDGAIN" in self.ext_hdr:
            self.ext_hdr["EMGAIN_C"] = self.ext_hdr['CMDGAIN']

        # if this is a new DetectorParams file, we need to bookkeep it in the header
        # b/c of logic in the super.__init__, we just need to check this to see if it is a new DetectorParams file
        if isinstance(data_or_filepath, dict):
            self.ext_hdr['DATATYPE'] = 'DetectorParams' # corgidrp specific keyword for saving to disk

            # add to history
            self.ext_hdr['HISTORY'] = "Detector Params file created"

            # use the start date for the filename by default
            self.filedir = "."
            self.filename = "DetectorParams_{0}.fits".format(self.ext_hdr['SCTSRT'])

    def get_hash(self):
        """
        Computes the hash of the detector param values

        Returns:
            str: the hash of the detector parameters
        """
        hashing_str = "" # make a string that we can actually hash
        for key in self.params:
            hashing_str += str(self.params[key])

        return str(hash(hashing_str))

class AstrometricCalibration(Image):
    """
    Class for astrometric calibration file. 
    
    Args:
        data_or_filepath (str or np.array): either the filepath to the FITS file to read in OR a single array of calibration measurements of the following lengths (boresight: length 2 (RA, DEC), 
        plate scale: length 1 (float), north angle: length 1 (float), distortion coeffs: length dependent on order of polynomial fit but the last value should be an int describing the polynomial order). For a 
        3rd order distortion fit the input array should be length 37.
        pri_hdr (astropy.io.fits.Header): the primary header (required only if raw 2D data is passed in)
        ext_hdr (astropy.io.fits.Header): the image extension header (required only if raw 2D data is passed in)
        
    Attrs:
        boresight (np.array): the [(RA, Dec)] of the center pixel in ([deg], [deg])
        platescale (float): the platescale value in [mas/pixel]
        northangle (float): the north angle value in [deg]
        distortion_coeffs (np.array): the array of legendre polynomial coefficients that describe the distortion map (if distortion map is not computed this is an array of nans), where the last value of the array is the order of polynomial used

    """
    def __init__(self, data_or_filepath, pri_hdr=None, ext_hdr=None, err=None, input_dataset=None):
        # run the image class constructor
        super().__init__(data_or_filepath, pri_hdr=pri_hdr, ext_hdr=ext_hdr, err=err)

        # File format checks
        if type(self.data) != np.ndarray:
            raise ValueError("The AstrometricCalibration data should be an array of calibration measurements")
        else:
            self.boresight = self.data[:2]
            self.platescale = self.data[2]
            self.northangle = self.data[3]
            self.distortion_coeffs = self.data[4:]
            
        # if this is a new astrometric calibration file, bookkeep it in the header
        # we need to check if it is new
        if ext_hdr is not None:
            if input_dataset is None:
                raise ValueError("This appears to be a new astrometric calibration file. The dataset of input files needs to be passed in to the input_dataset keyword to record its history.")
            self.ext_hdr['DATATYPE'] = 'AstrometricCalibration'

            # record all the data that went into making this calibration file
            self._record_parent_filenames(input_dataset)

            # add to history
            self.ext_hdr['HISTORY'] = "Astrometric Calibration file created"
            
            # give a default filename
            self.filename = "AstrometricCalibration.fits"

        # check that this is actually an AstrometricCalibration file that was read in
        if 'DATATYPE' not in self.ext_hdr or self.ext_hdr['DATATYPE'] != 'AstrometricCalibration':
            raise ValueError("File that was loaded was not an AstrometricCalibration file.")    
        self.dq_hdr['COMMENT'] = 'DQ not meaningful for this calibration; just present for class consistency'     
    
class TrapCalibration(Image):
    """

    Class for data related to charge traps that cause charge transfer inefficiency. 
    The calibration is generated by trap-pumped data. 

    The format will be [n,10], where each entry will have: 
    [row, column, sub-electrode location, index numnber of trap at this pixel/electrode, 
    capture time constant, maximum amplitude of the dipole, energy level of hole, 
    cross section for holes, R^2 value of fit, release time constant]

     Args:
        data_or_filepath (str or np.array): either the filepath to the FITS file to read in OR the 2D image data
        pri_hdr (astropy.io.fits.Header): the primary header (required only if raw 2D data is passed in)
        ext_hdr (astropy.io.fits.Header): the image extension header (required only if raw 2D data is passed in)
        input_dataset (corgidrp.data.Dataset): the Image files combined together to make the trap calibration
    """
    def __init__(self,data_or_filepath, pri_hdr=None,ext_hdr=None, input_dataset=None):
        # run the image class constructor
        super().__init__(data_or_filepath,pri_hdr=pri_hdr, ext_hdr=ext_hdr)
        
        # if this is a new calibration, we need to bookkeep it in the header
        # b/c of logic in the super.__init__, we just need to check this to see if it is a new cal
        if ext_hdr is not None:
            if input_dataset is None:
                # error check. this is required in this case
                raise ValueError("This appears to be a new TrapCalibration. The dataset of input files needs to be "
                                 "passed in to the input_dataset keyword to record history of this TrapCalibration.")
            self.ext_hdr['DATATYPE'] = 'TrapCalibration' # corgidrp specific keyword for saving to disk

            # log all the data that went into making this dark
            self._record_parent_filenames(input_dataset)

            # add to history
            self.ext_hdr['HISTORY'] = "TrapCalibration created from {0} frames".format(self.ext_hdr['DRPNFILE'])

            # give it a default filename using the first input file as the base
            # strip off everything starting at .fits
            orig_input_filename = input_dataset[0].filename.split(".fits")[0]
            self.filename = "{0}_trapcal.fits".format(orig_input_filename)


        # double check that this is actually a dark file that got read in
        # since if only a filepath was passed in, any file could have been read in
        if 'DATATYPE' not in self.ext_hdr or self.ext_hdr['DATATYPE'] != 'TrapCalibration':
            raise ValueError("File that was loaded was not a TrapCalibration file.")
        self.dq_hdr['COMMENT'] = 'DQ not meaningful for this calibration; just present for class consistency' 

class FluxcalFactor(Image):
    """
    Class containing the flux calibration factor (and corresponding error) for each band in unit erg/(s * cm^2 * AA)/photo-electrons/s. 

    To create a new instance of FluxcalFactor, you need to pass the value and error and the filter name in the ext_hdr:

    Args:
        data_or_filepath (dict or str): either a filepath string corresponding to an 
                                        existing FluxcalFactor file saved to disk or the data and error values of the
                                        flux cal factor of a certain filter defined in the header

    Attributes:
        filter (str): used filter name
        nd_filter (str): used neutral density filter or "No"
        fluxcal_fac (float): the value of the flux cal factor for the corresponding filter
        fluxcal_err (float): the error of the flux cal factor for the corresponding filter
    """
    def __init__(self, data_or_filepath, err = None, pri_hdr=None, ext_hdr=None, err_hdr = None, input_dataset = None):
       # run the image class contructor
        super().__init__(data_or_filepath, err=err, pri_hdr=pri_hdr, ext_hdr=ext_hdr, err_hdr=err_hdr)
        # if filepath passed in, just load in from disk as usual
        # File format checks
        if self.data.shape != (1,1):
            raise ValueError('The FluxcalFactor calibration data should be just one float value')
        
        #TBC
        self.nd_filter = "ND0" #no neutral density filter in beam
        if 'FPAMNAME' in self.ext_hdr:
            name = self.ext_hdr['FPAMNAME']
            if name.startswith("ND"):
                self.nd_filter = name
        elif 'FSAMNAME' in self.ext_hdr:
            name = self.ext_hdr['FSAMNAME']
            if name.startswith("ND"):
                self.nd_filter = name
        else:
            raise ValueError('The FluxcalFactor calibration has no keyword FPAMNAME or FSAMNAME in the header')
        
        if 'CFAMNAME' in self.ext_hdr:
            self.filter = self.ext_hdr['CFAMNAME']
        else:
            raise ValueError('The FluxcalFactor calibration has no filter keyword CFAMNAME in the header')


        if isinstance(data_or_filepath, str):
            # double check that this is actually a FluxcalFactor file that got read in
            # since if only a filepath was passed in, any file could have been read in
            if 'DATATYPE' not in self.ext_hdr:
                raise ValueError("File that was loaded was not a FluxcalFactor file.")
            if self.ext_hdr['DATATYPE'] != 'FluxcalFactor':
                raise ValueError("File that was loaded was not a FluxcalFactor file.")
        else:
            self.ext_hdr['DRPVERSN'] =  corgidrp.__version__
            self.ext_hdr['DRPCTIME'] =  time.Time.now().isot
            
        # make some attributes to be easier to use
        self.fluxcal_fac = self.data[0,0]
        self.fluxcal_err =  self.err[0,0,0]

        # if this is a new FluxcalFactors file, we need to bookkeep it in the header
        # b/c of logic in the super.__init__, we just need to check this to see if it is a new FluxcalFactors file
        if ext_hdr is not None:
            if input_dataset is None:
                if 'DRPNFILE' not in ext_hdr:
                    # error check. this is required in this case
                    raise ValueError("This appears to be a new FluxcalFactor. The dataset of input files needs to be passed \
                                     in to the input_dataset keyword to record history of this FluxcalFactor file.")
                else:
                    pass
            else:
                # log all the data that went into making this calibration file
                self._record_parent_filenames(input_dataset)
                # give it a default filename using the first input file as the base
                # strip off everything starting at .fits
                orig_input_filename = input_dataset[0].filename.split(".fits")[0]
  
            self.ext_hdr['DATATYPE'] = 'FluxcalFactor' # corgidrp specific keyword for saving to disk
            self.ext_hdr['BUNIT'] = 'erg/(s * cm^2 * AA)/(electron/s)'
            self.err_hdr['BUNIT'] = 'erg/(s * cm^2 * AA)/(electron/s)'
            # add to history
            self.ext_hdr['HISTORY'] = "Flux calibration file created"

            # use the start date for the filename by default
            self.filedir = "."
            self.filename = "{0}_FluxcalFactor_{1}_{2}.fits".format(orig_input_filename, self.filter, self.nd_filter)

class FpamFsamCal(Image):
    """
    Class containing the FPAM to EXCAM and FSAM to EXCAM transformation matrices.
    CGI model was consistent with FFT/TVAC tests. Transformation matrices are
    a 2x2 array with real values. Model cases are fpam_to_excam_modelbased and
    fsam_to_excam_modelbased, see below.

    Args:
        data_or_filepath (dict or str): either a filepath string corresponding to an
                                        existing FpamFsamCal file saved to disk or an
                                        array with the FPAM and FSAM rotation matrices
        date_valid (astropy.time.Time): date after which these parameters are valid

    Attributes:
         fpam_to_excam_modelbased (array): default values for FPAM rotation matrices.
         fsam_to_excam_modelbased (array): default values for FSAM rotation matrices.
         default_trans (array): array collecting fpam_to_excam_modelbased and
           fsam_to_excam_modelbased.
    """
    # default transformation matrices (model is consistent with FFT/TVAC tests)
    # Signs +/- have been double checked against FFT/TVAC data
    fpam_to_excam_modelbased = np.array([[ 0.        ,  0.12285012],
       [-0.12285012, 0.        ]], dtype=float)
    # Signs -/- have been double checked against FFT/TVAC data
    fsam_to_excam_modelbased = np.array([[-0.        , -0.09509319],
       [-0.09509319, 0.        ]], dtype=float)
    default_trans = np.array([fpam_to_excam_modelbased, fsam_to_excam_modelbased])

    ###################
    ### Constructor ###
    ###################

    def __init__(self, data_or_filepath, date_valid=None):
        if date_valid is None:
            date_valid = time.Time.now()
        # if filepath passed in, just load in from disk as usual
        if isinstance(data_or_filepath, str):
            # run the image class contructor
            super().__init__(data_or_filepath)

            # double check that this is actually a FpamFsamCal file that got read in
            # since if only a filepath was passed in, any file could have been read in
            if 'DATATYPE' not in self.ext_hdr:
                raise ValueError('File that was loaded was not a FpamFsamCal file.')
            if self.ext_hdr['DATATYPE'] != 'FpamFsamCal':
                raise ValueError('File that was loaded was not a FpamFsamCal file.')
        else:
            if len(data_or_filepath) == 0:
                data_or_filepath = self.default_trans
            elif not isinstance(data_or_filepath, np.ndarray):
                raise ValueError('Input should either be an array or a filepath string.')
            if data_or_filepath.shape != (2,2,2):
                raise ValueError('FpamFsamCal must be a 2x2x2 array')
            prihdr = fits.Header()
            exthdr = fits.Header()
            exthdr['SCTSRT'] = date_valid.isot # use this for validity date
            exthdr['DRPVERSN'] =  corgidrp.__version__
            exthdr['DRPCTIME'] =  time.Time.now().isot

            # fill caldb required keywords with dummy data
            prihdr['OBSNUM'] = 0
            exthdr["EXPTIME"] = 0
            exthdr['OPMODE'] = ""
            exthdr['EMGAIN_C'] = 1.0
            exthdr['EXCAMT'] = 40.0

            self.pri_hdr = prihdr
            self.ext_hdr = exthdr
            self.data = data_or_filepath
            self.dq = self.data * 0
            self.err = self.data * 0

            self.err_hdr = fits.Header()
            self.dq_hdr = fits.Header()

            self.hdu_list = fits.HDUList()

        # if this is a new FpamFsamCal file, we need to bookkeep it in the
        # header b/c of logic in the super.__init__, we just need to check this
        # to see if it is a new FpamFsamCal file
        if isinstance(data_or_filepath, np.ndarray):
            # corgidrp specific keyword for saving to disk
            self.ext_hdr['DATATYPE'] = 'FpamFsamCal' 

            # add to history
            self.ext_hdr['HISTORY'] = 'FPAM/FSAM rotation matrices file created'

            # use the start date for the filename by default
            self.filedir = '.'
            self.filename = "FpamFsamCal_{0}.fits".format(self.ext_hdr['SCTSRT'])

class CoreThroughputCalibration(Image):
    """
    Class containing a core throughput calibration file

    A CoreThroughput calibration file has two main data arrays:

    3-d cube of PSF images, e.g, a N1xN1xN array where N1= +/- 3l/D about
      PSF's centroid in EXCAM pixels. The N PSF images are the ones in the CT
      dataset.

    N sets of (x, y, CT measurements). The (x, y) are pixel coordinates of the
      PSF images in the CT dataset wrt EXCAM (0,0) pixel during core throughput
      observation.

    Args:
      data_or_filepath (array or str): either a filepath string corresponding
        to an existing CoreThroughputCalibration file saved to disk or an array
        with the elements of the core throughput calibration file.
      hdu_list (astropy.io.fits.HDUList): an astropy HDUList object that
        contains the elements of the core throughput calibration file.
    """

    ###################
    ### Constructor ###
    ###################

    def __init__(self, data_or_filepath, pri_hdr=None, ext_hdr=None, err=None,
        dq=None, err_hdr=None, dq_hdr=None, input_hdulist=None,
        input_dataset=None):
        # run the image class contructor
        super().__init__(data_or_filepath, pri_hdr=pri_hdr, ext_hdr=ext_hdr,
            err=err, dq=dq, err_hdr=err_hdr, dq_hdr=dq_hdr,
            input_hdulist=input_hdulist)

        # Verify the extension header corresponds to the PSF cube
        if self.ext_hdr['EXTNAME'] != 'PSFCUBE':
            raise ValueError('The input data does not seem to contain the PSF '
                'cube of measurements')

        # CT array measurements on EXCAM
        idx_hdu = 0
        if self.hdu_list[idx_hdu].name == 'CTEXCAM':
            self.ct_excam = self.hdu_list[idx_hdu].data
            self.ct_excam_hdr = self.hdu_list[idx_hdu].header
        else:
            raise ValueError('The HDU list does not seem to contain the CT '
                'array of measurements')
        # FPAM positions during CT observations
        idx_hdu = 1
        if self.hdu_list[idx_hdu].name == 'CTFPAM':
            self.ct_fpam = self.hdu_list[idx_hdu].data
            self.ct_fpam_hdr = self.hdu_list[idx_hdu].header
        else:
            raise ValueError('The HDU list does not seem to contain the FPAM '
                'value during core throughput observations')
        # FSAM positions during CT observations
        idx_hdu = 2
        if self.hdu_list[idx_hdu].name == 'CTFSAM':
            self.ct_fsam = self.hdu_list[idx_hdu].data
            self.ct_fsam_hdr = self.hdu_list[idx_hdu].header
        else:
            raise ValueError('The HDU list does not seem to contain the FPAM '
                'value during core throughput observations')

        # File format checks 
        # Check PSF basis is a 3D set
        if self.data.ndim != 3:
            raise ValueError('The PSF basis is an (N,N1,N1) array with N PSFs, '
                'each with N1 pixels x N1 pixels.')
        # Check CT array is a 3xN set
        if len(self.ct_excam) != 3:
            raise ValueError('The core throughput array of measurements is a '
                'Nx3 array.')
        # Check the CT map has the same number of elements as the PSF cube
        if self.ct_excam.shape[1] != self.data.shape[0]:
            raise ValueError('The core throughput map must have one PSF location '
                'and CT value for each PSF.')

        # Additional bookkeeping for a calibration file:
        # If this is a new calibration file, we need to bookkeep it in the header
        # b/c of logic in the super.__init__, we just need to check this to see if
        # it is a new CoreThroughputCalibration file
        if ext_hdr is not None:
            if input_dataset is None:
                # error check. this is required in this case
                raise ValueError('This appears to be a new Core Throughput calibration'
                                 'File. The dataset of input files needs'
                                 'to be passed in to the input_dataset keyword'
                                 'to record history of this calibration file.')
            # corgidrp specific keyword for saving to disk
            self.ext_hdr['DATATYPE'] = 'CoreThroughputCalibration'

            # log all the data that went into making this calibration file
            self._record_parent_filenames(input_dataset)

            # add to history if not present
            if not 'HISTORY' in self.ext_hdr:
                self.ext_hdr['HISTORY'] = ('Core Throughput calibration derived '
                    f'from a set of frames on {self.ext_hdr["DATETIME"]}')

            # Default convention: replace _L3_.fits from the filename of the
            # input dataset by _CTP_CAL.fits
            self.filedir = '.'
            self.filename = input_dataset[0].filename[:-8] + 'CTP_CAL.fits'

        # double check that this is actually a NonLinearityCalibration file that got read in
        # since if only a filepath was passed in, any file could have been read in
        if 'DATATYPE' not in self.ext_hdr:
            raise ValueError("File that was loaded was not a CoreThroughputCalibration file.")
        if self.ext_hdr['DATATYPE'] != 'CoreThroughputCalibration':
            raise ValueError("File that was loaded was not a CoreThroughputCalibration file.")

    ###############
    ### Methods ###
    ###############

    def GetCTFPMPosition(self,
        corDataset,
        fpamfsamcal):
        """ Gets the FPM's center during a Core throughput observing sequence.

        The use of the delta FPAM/FSAM positions and the rotation matrices is
        based on the prescription provided on 1/14/25: "H/V values to EXCAM
        row/column pixels"

          delta_pam = np.array([[dh], [dv]]) # fill these in
          M = np.array([[ M00, M01], [M10, M11]], dtype=float32)
          delta_pix = M @ delta_pam
        
        Args:
          corDataset (corgidrp.data.Dataset): a dataset containing some
              coronagraphic observations.
          fpamfsamcal (corgidrp.data.FpamFsamCal): an instance of the
              FpamFsamCal class.

        Returns:
            Returns the FPM's center during a Core throughput observing sequence.
        """
        # Read FPM location during the coronagraphic observations
        cor_fpm_center = np.array([corDataset[0].ext_hdr['STARLOCX'],
            corDataset[0].ext_hdr['STARLOCY']])
        # Read FPAM and FSAM values during the coronagraphic observations
        cor_fpam = np.array([corDataset[0].ext_hdr['FPAM_H'],
            corDataset[0].ext_hdr['FPAM_V']])
        cor_fsam = np.array([corDataset[0].ext_hdr['FSAM_H'],
            corDataset[0].ext_hdr['FSAM_V']])
        # Compute delta FPAM and delta FSAM
        delta_fpam_um = self.ct_fpam - cor_fpam
        delta_fsam_um = self.ct_fsam - cor_fsam
        # Follow the array prescription from the doc string
        delta_fpam_um = np.array([delta_fpam_um]).transpose()
        delta_fsam_um = np.array([delta_fsam_um]).transpose()
        # Get the shift in EXCAM pixels for FPAM and FSAM
        delta_fpam_excam = (fpamfsamcal.data[0] @ delta_fpam_um).transpose()[0]
        delta_fsam_excam = (fpamfsamcal.data[1] @ delta_fsam_um).transpose()[0]
        # Return the FPAM and FSAM centers during the core throughput observations
        return cor_fpm_center + delta_fpam_excam, cor_fpm_center + delta_fsam_excam

    def InterpolateCT(self,
        x_cor,
        y_cor,
        corDataset,
        fpamfsamcal,
        logr=False):
        """ Interpolate CT value at a desired position of a coronagraphic
            observation.

        First implementation based on Max Millar-Blanchaer's suggestions
        https://collaboration.ipac.caltech.edu/display/romancoronagraph/Max%27s+Interpolation+idea

        Here we assume that the core throughput measurements with the star
        located along a series of radial spikes at various azimuths. 

        It throws an error if the radius of the new points is outside the range
        of the input radii. If the azimuth is greater than the maximum azimuth
        of the core throughput dataset, it will mod the azimuth to be within
        the range of the input azimuths.

        Assumes that the input core_thoughput is between 0 and 1.

        # TODO: review accuracy of the method with simulated data that are more
        # representative of future mission data, including error budget and 
        # expected azimuthal dependence on the CT.

        Args:
          x_cor (numpy.ndarray): Values of the first dimension of the
              target locations where the CT will be interpolated. Locations are
              EXCAM pixels measured with respect to the FPM's center.
          y_cor (numpy.ndarray): Values of the second dimension of the
              target locations where the CT will be interpolated. Locations are
              EXCAM pixels measured with respect to the FPM's center.
          corDataset (corgidrp.data.Dataset): a dataset containing some
              coronagraphic observations.
          fpamfsamcal (corgidrp.data.FpamFsamCal): an instance of the
              FpamFsamCal class. That is, a FpamFsamCal calibration file.
          logr (bool) (optional): If True, radii are mapped into their logarithmic
              values before constructing the interpolant.

        Returns:
          Returns interpolated value of the CT, first, and positions for valid
            locations as a numpy ndarray.
        """
        if isinstance(x_cor, np.ndarray) is False:
            if isinstance(x_cor, int) or isinstance(x_cor, float):
                x_cor = np.array([x_cor])
            elif isinstance(x_cor, list):
                x_cor = np.array(x_cor)
            else:
                raise ValueError('Target locations must be a scalar '
                    '(int or float), list of int or float values, or '
                    ' a numpy.ndarray')
        if isinstance(y_cor, np.ndarray) is False:
            if isinstance(y_cor, int) or isinstance(y_cor, float):
                y_cor = np.array([y_cor])
            elif isinstance(y_cor, list):
                y_cor = np.array(y_cor)
            else:
                raise ValueError('Target locations must be a scalar '
                    '(int or float), list of int or float values, or '
                    ' a numpy.ndarray')

        if len(x_cor) != len(y_cor):
            raise ValueError('Target locations must have the same number of '
                'elements')
  
        # Get FPM's center during CT observations
        fpam_ct_pix_out = self.GetCTFPMPosition(
                corDataset,
                fpamfsamcal)[0]
        # Get CT measurements relative to CT FPM's center
        x_grid = self.ct_excam[0,:] - fpam_ct_pix_out[0]
        y_grid = self.ct_excam[1,:] - fpam_ct_pix_out[1]
        core_throughput = self.ct_excam[2,:]
        # Algorithm
        radii = np.sqrt(x_grid**2 + y_grid**2)

        # We'll need to mod the input azimuth, so let's subtract the minimum azimuth so we are relative to zero. 
        azimuths = np.arctan2(y_grid, x_grid)
        azimuth0 = azimuths.min()
        azimuths = azimuths - azimuth0
        # Now we can create a 2D array of the radii and azimuths
        
        # Calculate the new datapoint in the right radius and azimuth coordinates
        radius_cor = np.sqrt(x_cor**2 + y_cor**2)
       
        # Remove interpolation locations that are outside the radius range
        r_good = radius_cor >= radii.min()
        if len(x_cor[r_good]) == 0:
            raise ValueError('All target radius are less than the minimum '
                'radius in the core throughout data: {:.2f} EXCAM pixels'.format(radii.min()))
        radius_cor = radius_cor[r_good]
        # Update x_cor and y_cor
        x_cor = x_cor[r_good]
        y_cor = y_cor[r_good]
        r_good = radius_cor <= radii.max()
        if len(x_cor[r_good]) == 0:
            raise ValueError('All target radius are greater than the maximum '
                'radius in the core throughout data: {:.2f} EXCAM pixels'.format(radii.max()))
        radius_cor = radius_cor[r_good]
        # Update x_cor and y_cor
        x_cor = x_cor[r_good]
        y_cor = y_cor[r_good]

        # We'll need to mod the input azimuth, so let's subtract the minimum azimuth so we are relative to zero.
        azimuth_cor = np.arctan2(y_cor, x_cor) - azimuth0
       
        # MOD this azimuth so that we're in the right range: all angles will be
        # within [0, azimuths.max()), including negative values
        azimuth_cor = azimuth_cor % azimuths.max()
       
        if logr: 
            radii = np.log10(radii)
            radius_cor = np.log10(radius_cor)
       
        rad_az = np.c_[radii, azimuths]
        # Make the interpolator
        interpolator = LinearNDInterpolator(rad_az, core_throughput)
        # Now interpolate: 
        interpolated_values = interpolator(radius_cor, azimuth_cor)

        # Raise ValueError if CT < 0, CT> 1
        if np.any(interpolated_values < 0) or np.any(interpolated_values > 1): 
            raise ValueError('Some interpolated core throughput values are '
                f'out of bounds (0,1): ({interpolated_values.min():.2f}, '
                f'{interpolated_values.max():.2f})')

        # Edge case:
        # If a target location happens to be part of the CT dataset (i.e., the
        # interpolator) and its azimuth is equal to the maximum azimuth in the
        # CT dataset, the interpolated CT may sometimes be assigned to NaN, while
        # it should simply be the same inout CT value at the same location
        idx_az_max = np.argwhere(np.isnan(interpolated_values))
        for idx in idx_az_max:
            idx_x_arr = np.argwhere(x_cor[idx] == x_grid)
            idx_y_arr = np.argwhere(y_cor[idx] == y_grid)
            for idx_x in idx_x_arr:
                # If and only if the same index is in both, it's the same location
                if idx_x in idx_y_arr:
                    interpolated_values[idx_x] = core_throughput[idx_x]
            
        # Raise ValueError if all CT are NaN
        if np.all(np.isnan(interpolated_values)):
            raise ValueError('There are no valid target positions within the ' +
                'range of input PSF locations')

        # Extrapolation: Remove NaN values
        is_valid = np.where(np.isnan(interpolated_values) == False)[0]
        return np.array([interpolated_values[is_valid],
            x_cor[is_valid],
            y_cor[is_valid]])

class PyKLIPDataset(pyKLIP_Data):
    """
    A pyKLIP instrument class for Roman Coronagraph Instrument data.

    # TODO: Add more bandpasses, modes to self.wave_hlc
    #       Add wcs header info!

    Attrs:
        input: Input corgiDRP dataset.
        centers: Star center locations.
        filenums: file numbers.
        filenames: file names.
        PAs: position angles.
        wvs: wavelengths.
        wcs: WCS header information. Currently None.
        IWA: inner working angle.
        OWA: outer working angle.
        psflib: corgiDRP dataset containing reference PSF observations.
        output: PSF subtracted pyKLIP dataset

    """
    
    ####################
    ### Constructors ###
    ####################
    
    def __init__(self,
                 dataset,
                 psflib_dataset=None,
                 highpass=False):
        """
        Initialize the pyKLIP instrument class for space telescope data.
        # TODO: Determine inner working angle based on PAM positions
                    - Inner working angle based on Focal plane mask (starts with HLC) + color filter ('1F') for primary mode
                    - Outer working angle based on field stop? (should be R1C1 or R1C3 for primary mode)
        
        Args:
            dataset (corgidrp.data.Dataset):
                Dataset containing input science observations.
            psflib_dataset (corgidrp.data.Dataset, optional):
                Dataset containing input reference observations. The default is None.
            highpass (bool, optional):
                Toggle to do highpass filtering. Defaults fo False.
        """
        
        # Initialize pyKLIP Data class.
        super(PyKLIPDataset, self).__init__()

        # Set filter wavelengths
        self.wave_hlc = {'1F': 575e-9} # meters
            
        # Read science and reference files.
        self.readdata(dataset, psflib_dataset, highpass)
        
        pass
    
    ################################
    ### Instance Required Fields ###
    ################################
    
    @property
    def input(self):
        return self._input
    @input.setter
    def input(self, newval):
        self._input = newval
    
    @property
    def centers(self):
        return self._centers
    @centers.setter
    def centers(self, newval):
        self._centers = newval
    
    @property
    def filenums(self):
        return self._filenums
    @filenums.setter
    def filenums(self, newval):
        self._filenums = newval
    
    @property
    def filenames(self):
        return self._filenames
    @filenames.setter
    def filenames(self, newval):
        self._filenames = newval
    
    @property
    def PAs(self):
        return self._PAs
    @PAs.setter
    def PAs(self, newval):
        self._PAs = newval
    
    @property
    def wvs(self):
        return self._wvs
    @wvs.setter
    def wvs(self, newval):
        self._wvs = newval
    
    @property
    def wcs(self):
        return self._wcs
    @wcs.setter
    def wcs(self, newval):
        self._wcs = newval
    
    @property
    def IWA(self):
        return self._IWA
    @IWA.setter
    def IWA(self, newval):
        self._IWA = newval
    
    @property
    def OWA(self):
        return self._OWA
    @OWA.setter
    def OWA(self, newval):
        self._OWA = newval
    
    @property
    def psflib(self):
        return self._psflib
    @psflib.setter
    def psflib(self, newval):
        self._psflib = newval
    
    @property
    def output(self):
        return self._output
    @output.setter
    def output(self, newval):
        self._output = newval
    
    ###############
    ### Methods ###
    ###############
    
    def readdata(self,
                 dataset,
                 psflib_dataset,
                 highpass=False):
        """
        Read the input science observations.
        
        Args:
            dataset (corgidrp.data.Dataset):
                Dataset containing input science observations.
            psflib_dataset (corgidrp.data.Dataset, optional):
                Dataset containing input reference observations. The default is None.
            highpass (bool, optional):
                Toggle to do highpass filtering. Defaults fo False.
        """
        
        # Check input.
        if not isinstance(dataset, corgidrp.data.Dataset):
            raise UserWarning('Input dataset is not a corgidrp Dataset object.')
        if len(dataset) == 0:
            raise UserWarning('No science frames in the input dataset.')
        
        if not psflib_dataset is None:
            if not isinstance(psflib_dataset, corgidrp.data.Dataset):
                raise UserWarning('Input psflib_dataset is not a corgidrp Dataset object.')
        
        # Loop through frames.
        input_all = []
        centers_all = []  # pix
        filenames_all = []
        PAs_all = []  # deg
        wvs_all = []  # m
        wcs_all = []
        PIXSCALE = []  # arcsec

        psflib_data_all = []
        psflib_centers_all = []  # pix
        psflib_filenames_all = []

        # Iterate over frames in dataset

        for i, frame in enumerate(dataset):
            
            phead = frame.pri_hdr
            shead = frame.ext_hdr
                
<<<<<<< HEAD
            TELESCOP = phead['TELESCOP'] 
=======
            if 'TELESCOP' in phead:
                TELESCOP = phead['TELESCOP']
                if TELESCOP != "ROMAN":
                    raise UserWarning('Data is not from Roman Space Telescope Coronagraph Instrument. TELESCOP = {0}'.format(TELESCOP))
>>>>>>> 9670b4ac
            INSTRUME = phead['INSTRUME']
            if INSTRUME != "CGI":
                raise UserWarning('Data is not from Roman Space Telescope Coronagraph Instrument. INSTRUME = {0}'.format(INSTRUME))
            
            CFAMNAME = shead['CFAMNAME']
            data = frame.data
            if data.ndim == 2:
                data = data[np.newaxis, :]
            if data.ndim != 3:
                raise UserWarning('Requires 2D/3D data cube')
            NINTS = data.shape[0]
            pix_scale = shead['PLTSCALE'] * 1000. # arcsec
            PIXSCALE += [pix_scale] 

            # Get centers.
            centers = np.array([shead['STARLOCX'], shead['STARLOCY']] * NINTS)

            # Get metadata.
            input_all += [data]
            centers_all += [centers]
<<<<<<< HEAD
            filenames_all += [os.path.split(phead['FILENAME'])[1] + '_INT%.0f' % (j + 1) for j in range(NINTS)]
            PAs_all += [phead['ROLL']] * NINTS

            #if TELESCOP != "ROMAN" or INSTRUME != "CGI":
            #    raise UserWarning('Data is not from Roman Space Telescope Coronagraph Instrument.')
            
=======
            filenames_all += [os.path.split(frame.filename)[1] + '_INT%.0f' % (j + 1) for j in range(NINTS)]
            PAs_all += [phead['ROLL']] * NINTS

>>>>>>> 9670b4ac
            # Get center wavelengths
            try:
                CWAVEL = self.wave_hlc[CFAMNAME]
            except:
                print("in data", CFAMNAME)
                raise UserWarning(f'CFAM position {CFAMNAME} is not configured in corgidrp.data.PyKLIPDataset .')
            
            # Rounding error introduced here?
            wvs_all += [CWAVEL] * NINTS

            # pyklip will look for wcs.cd, so make sure that attribute exists
            wcs_obj = wcs.WCS(header=shead)

            if not hasattr(wcs_obj.wcs,'cd'):
                wcs_obj.wcs.cd = wcs_obj.wcs.pc * wcs_obj.wcs.cdelt
            
            for j in range(NINTS):
                wcs_all += [wcs_obj.deepcopy()]
                
        try:
            input_all = np.concatenate(input_all)
        except ValueError:
            raise UserWarning('Unable to concatenate images. Some science files do not have matching image shapes')
        centers_all = np.concatenate(centers_all).reshape(-1, 2)
        filenames_all = np.array(filenames_all)
        filenums_all = np.array(range(len(filenames_all)))
        PAs_all = np.array(PAs_all)
        wvs_all = np.array(wvs_all).astype(np.float32)
        wcs_all = np.array(wcs_all)
        PIXSCALE = np.unique(np.array(PIXSCALE))
        if len(PIXSCALE) != 1:
            raise UserWarning('Some science files do not have matching pixel scales')
        iwa_all = np.min(wvs_all) / 6.5 * 180. / np.pi * 3600. / PIXSCALE[0]  # pix
        owa_all = np.sum(np.array(input_all.shape[1:]) / 2.)  # pix

        # Recenter science images so that the star is at the center of the array.
        new_center = (np.array(data.shape[1:])-1)/ 2.
        new_center = new_center[::-1]
        for i, image in enumerate(input_all):
            recentered_image = pyklip.klip.align_and_scale(image, new_center=new_center, old_center=centers_all[i])
            input_all[i] = recentered_image
            centers_all[i] = new_center
        
        # Assign pyKLIP variables.
        self._input = input_all
        self._centers = centers_all
        self._filenames = filenames_all
        self._filenums = filenums_all
        self._PAs = PAs_all
        self._wvs = wvs_all
        self._wcs = wcs_all
        self._IWA = iwa_all
        self._OWA = owa_all

        # Prepare reference library
        if not psflib_dataset is None:
            psflib_data_all = []
            psflib_centers_all = []  # pix
            psflib_filenames_all = []

            for i, frame in enumerate(psflib_dataset):
                
                phead = frame.pri_hdr
                shead = frame.ext_hdr
                    
                data = frame.data
                if data.ndim == 2:
                    data = data[np.newaxis, :]
                if data.ndim != 3:
                    raise UserWarning('Requires 2D/3D data cube')
                NINTS = data.shape[0]
                pix_scale = shead['PLTSCALE'] * 1000. # arcsec
                PIXSCALE += [pix_scale] 

                # Get centers.
                centers = np.array([shead['STARLOCX'], shead['STARLOCY']] * NINTS)

                psflib_data_all += [data]
                psflib_centers_all += [centers]
                psflib_filenames_all += [os.path.split(frame.filename)[1] + '_INT%.0f' % (j + 1) for j in range(NINTS)]
            
            psflib_data_all = np.concatenate(psflib_data_all)
            if psflib_data_all.ndim != 3:
                raise UserWarning('Some reference files do not have matching image shapes')
            psflib_centers_all = np.concatenate(psflib_centers_all).reshape(-1, 2)
            psflib_filenames_all = np.array(psflib_filenames_all)
            
            # Recenter reference images.
            new_center = (np.array(data.shape[1:])-1)/ 2.
            new_center = new_center[::-1]
            for i, image in enumerate(psflib_data_all):
                recentered_image = pyklip.klip.align_and_scale(image, new_center=new_center, old_center=psflib_centers_all[i])
                psflib_data_all[i] = recentered_image
                psflib_centers_all[i] = new_center
            
            # Append science data.
            psflib_data_all = np.append(psflib_data_all, self._input, axis=0)
            psflib_centers_all = np.append(psflib_centers_all, self._centers, axis=0)
            psflib_filenames_all = np.append(psflib_filenames_all, self._filenames, axis=0)
            
            # Initialize PSF library.
            psflib = pyklip.rdi.PSFLibrary(psflib_data_all, new_center, psflib_filenames_all, compute_correlation=True, highpass=highpass)
            
            # Prepare PSF library.
            psflib.prepare_library(self)
            
            # Assign pyKLIP variables.
            self._psflib = psflib
        
        else:
            self._psflib = None
        
        pass
    
    def savedata(self,
                 filepath,
                 data,
                 klipparams=None,
                 filetype='',
                 zaxis=None,
                 more_keywords=None):
        """
        Function to save the data products that will be called internally by
        pyKLIP.
        
        Args:
            filepath (path): 
                Path of the output FITS file.
            data (3D-array): 
                KLIP-subtracted data of shape (nkl, ny, nx).
            klipparams (str, optional): 
                PyKLIP keyword arguments used for the KLIP subtraction. The default
                is None.
            filetype (str, optional): 
                Data type of the pyKLIP product. The default is ''.
            zaxis (list, optional): 
                List of KL modes used for the KLIP subtraction. The default is
                None.
            more_keywords (dict, optional): 
                Dictionary of additional header keywords to be written to the
                output FITS file. The default is None.
        """
        
        # Make FITS file.
        hdul = fits.HDUList()
        hdul.append(fits.PrimaryHDU(data))
        
        # Write all used files to header. Ignore duplicates.
        filenames = np.unique(self.filenames)
        Nfiles = np.size(filenames)
        hdul[0].header['DRPNFILE'] = (Nfiles, 'Num raw files used in pyKLIP')
        for i, filename in enumerate(filenames):
            if i < 1000:
                hdul[0].header['FILE_{0}'.format(i)] = filename + '.fits'
            else:
                print('WARNING: Too many files to be written to header, skipping')
                break
        
        # Write PSF subtraction parameters and pyKLIP version to header.
        try:
            pyklipver = pyklip.__version__
        except:
            pyklipver = 'unknown'
        hdul[0].header['PSFSUB'] = ('pyKLIP', 'PSF Subtraction Algo')
        hdul[0].header.add_history('Reduced with pyKLIP using commit {0}'.format(pyklipver))
        hdul[0].header['CREATOR'] = 'pyKLIP-{0}'.format(pyklipver)
        hdul[0].header['pyklipv'] = (pyklipver, 'pyKLIP version that was used')
        if klipparams is not None:
            hdul[0].header['PSFPARAM'] = (klipparams, 'KLIP parameters')
            hdul[0].header.add_history('pyKLIP reduction with parameters {0}'.format(klipparams))
        
        # Write z-axis units to header if necessary.
        if zaxis is not None:
            if 'KL Mode' in filetype:
                hdul[0].header['CTYPE3'] = 'KLMODES'
                for i, klmode in enumerate(zaxis):
                    hdul[0].header['KLMODE{0}'.format(i)] = (klmode, 'KL Mode of slice {0}'.format(i))

        # Write extra keywords to header if necessary.
        if more_keywords is not None:
            for hdr_key in more_keywords:
                hdul[0].header[hdr_key] = more_keywords[hdr_key]
        
        # Update image center.
        center = self.output_centers[0]
        hdul[0].header.update({'PSFCENTX': center[0], 'PSFCENTY': center[1]})
        hdul[0].header.update({'CRPIX1': center[0] + 1, 'CRPIX2': center[1] + 1})
        hdul[0].header.add_history('Image recentered to {0}'.format(str(center)))
        
        # Write FITS file.
        try:
            hdul.writeto(filepath, overwrite=True)
        except TypeError:
            hdul.writeto(filepath, clobber=True)
        hdul.close()
        
        pass
    
class NDFilterSweetSpotDataset(Image):
    """
    Class for an ND filter sweet spot dataset product.
    Typically stores an N×3 array of data:
      [OD, x_center, y_center] for each measurement.
    Args:
        data_or_filepath (str or np.array): Either the filepath to the FITS file 
            to read in OR the 2D array of ND filter sweet-spot data (N×3).
        pri_hdr (astropy.io.fits.Header): The primary header (required only if 
            raw 2D data is passed in).
        ext_hdr (astropy.io.fits.Header): The image extension header (required 
            only if raw 2D data is passed in).
        input_dataset (corgidrp.data.Dataset): The input dataset used to produce 
            this calibration file (optional). If this is a new product, you should 
            pass in the dataset so that the parent filenames can be recorded.
        err (np.array): Optional 3D error array for the data.
        dq (np.array): Optional 2D data-quality mask for the data.
        err_hdr (astropy.io.fits.Header): Optional error extension header.
    Attributes:
        od_values (np.array): Array of OD measurements (length N).
        x_values (np.array): Array of x-centroid positions (length N).
        y_values (np.array): Array of y-centroid positions (length N).
    """

    def __init__(
        self,
        data_or_filepath,
        pri_hdr=None,
        ext_hdr=None,
        input_dataset=None,
        err=None,
        dq=None,
        err_hdr=None
    ):
        # Run the standard Image constructor.
        super().__init__(
            data_or_filepath,
            pri_hdr=pri_hdr,
            ext_hdr=ext_hdr,
            err=err,
            dq=dq,
            err_hdr=err_hdr
        )

        # 1. Check data shape: expect N×3 array for the sweet-spot dataset.
        if self.data.ndim != 2 or self.data.shape[1] != 3:
            raise ValueError(
                "NDFilterSweetSpotDataset data must be a 2D array of shape (N, 3). "
                f"Received shape {self.data.shape}."
            )

        # 2. Parse the columns into convenient attributes.
        #    Column 0: OD, Column 1: x_center, Column 2: y_center.
        self.od_values = self.data[:, 0]
        self.x_values = self.data[:, 1]
        self.y_values = self.data[:, 2]

        # 3. If creating a new product (i.e. ext_hdr was passed in), record metadata.
        if ext_hdr is not None:
            if input_dataset is not None:
                self._record_parent_filenames(input_dataset)
            self.ext_hdr['DATATYPE'] = 'NDFilterSweetSpotDataset'
            self.ext_hdr['HISTORY'] = (
                f"NDFilterSweetSpotDataset created from {self.ext_hdr.get('DRPNFILE','?')} frames"
            )
            # Optionally, define a default filename.
            if input_dataset is not None and len(input_dataset) > 0:
                base_name = input_dataset[0].filename.split(".fits")[0]
                self.filename = f"{base_name}_ndfsweet.fits"
            else:
                self.filename = "NDFilterSweetSpotDataset.fits"

        # 4. If reading from a file, verify that the header indicates the correct DATATYPE.
        if 'DATATYPE' not in self.ext_hdr or self.ext_hdr['DATATYPE'] != 'NDFilterSweetSpotDataset':
            raise ValueError("File that was loaded is not labeled as an NDFilterSweetSpotDataset file.")


datatypes = { "Image" : Image,
              "Dark" : Dark,
              "NonLinearityCalibration" : NonLinearityCalibration,
              "KGain" : KGain,
              "BadPixelMap" : BadPixelMap,
              "DetectorNoiseMaps": DetectorNoiseMaps,
              "FlatField" : FlatField,
              "DetectorParams" : DetectorParams,
              "AstrometricCalibration" : AstrometricCalibration,
              "TrapCalibration" : TrapCalibration,
              "FluxcalFactor" : FluxcalFactor,
              "FpamFsamCal" : FpamFsamCal,
              "CoreThroughputCalibration": CoreThroughputCalibration,
              "NDFilterSweetSpot": NDFilterSweetSpotDataset}

def autoload(filepath):
    """
    Loads the supplied FITS file filepath using the appropriate data class

    Should be used sparingly to avoid accidentally loading in data of the wrong type

    Args:
        filepath (str): path to FITS file

    Returns:
        corgidrp.data.* : an instance of one of the data classes specified here
    """

    with fits.open(filepath) as hdulist:
        # check the exthdr for datatype
        if 'DATATYPE' in hdulist[1].header:
            dtype = hdulist[1].header['DATATYPE']
        else:
            # datatype not specified. Check if it's 2D
            if len(hdulist[1].data.shape) == 2:
                # a standard image (possibly a science frame)
                dtype = "Image"
            else:
                errmsg = "Could not determine datatype for {0}. Data shape of {1} is not 2-D"
                raise ValueError(errmsg.format(filepath, dtype))

    # if we got here, we have a datatype
    data_class = datatypes[dtype]

    # use the class constructor to load in the data
    frame = data_class(filepath)

    return frame

def unpackbits_64uint(arr, axis):
    """
    Unpacking bits from a 64-bit unsigned integer array

    Args:
        arr (np.ndarray): the array to unpack
        axis (int): axis to unpack

    Returns:
        np.ndarray of bits
    """
    arr = arr.astype('>u8')
    n = arr.view('u1')
    return np.unpackbits(n, axis=axis, bitorder='big')

def packbits_64uint(arr, axis):
    """
    Packing bits into a 64-bit unsigned integer array

    Args:
        arr (np.ndarray): the array to pack 
        axis (int): axis to pack

    Returns:
        np.ndarray of 64-bit unsigned integers
    """
    return np.packbits(arr, axis=axis, bitorder='big').view('>u8')

def get_flag_to_bit_map():
    """
    Returns a dictionary mapping flag names to bit positions.
    
    Returns:
        dict: A dictionary with flag names as keys and bit positions (int) as values.
    """
    return {
        "bad_pixel_unspecified": 0,
        "data_replaced_by_filled_value": 1,
        "bad_pixel": 2,
        "hot_pixel": 3,
        "not_used": 4,
        "full_well_saturated_pixel": 5,
        "non_linear_pixel": 6,
        "pixel_affected_by_cosmic_ray": 7,
        "TBD": 8,
    }

def get_flag_to_value_map():
    """
    Returns a dictionary mapping flag names to their decimal flag values. Example usage is as follows:
    
    FLAG_TO_VALUE_MAP = get_flag_to_value_map()
    flag_value = FLAG_TO_VALUE_MAP["TBD"]  # Gives the decimal value corresponding to "TBD"

    Returns:
        dict: A dictionary with flag names as keys and decimal values (int) as values.
    """
    return {name: (1 << bit) for name, bit in get_flag_to_bit_map().items()}

def get_value_to_flag_map():
    """
    Returns a dictionary mapping flag decimal values to flag names. Example usage is as follows:
    
    FLAG_TO_BIT_MAP = get_flag_to_bit_map()
    bit_position = FLAG_TO_BIT_MAP["TBD"]  # Gives which index it should be in with the key. 
    
    Expected position of bit_position of the unpacked array = 63 - bit_position
    
    Returns:
        dict: A dictionary with decimal values (int) as keys and flag names as values.
    """
    return {value: name for name, value in get_flag_to_value_map().items()}

def get_bit_to_flag_map():
    """
    Returns a dictionary mapping bit positions to flag names. Example usage is as follows:

    BIT_TO_FLAG_MAP = get_bit_to_flag_map()
    flag_name_from_bit = BIT_TO_FLAG_MAP[8]  # Expected: "TBD"
    
    Returns:
        dict: A dictionary with bit positions (int) as keys and flag names as values.
    """
    return {bit: name for name, bit in get_flag_to_bit_map().items()}<|MERGE_RESOLUTION|>--- conflicted
+++ resolved
@@ -1982,14 +1982,10 @@
             phead = frame.pri_hdr
             shead = frame.ext_hdr
                 
-<<<<<<< HEAD
-            TELESCOP = phead['TELESCOP'] 
-=======
             if 'TELESCOP' in phead:
                 TELESCOP = phead['TELESCOP']
                 if TELESCOP != "ROMAN":
                     raise UserWarning('Data is not from Roman Space Telescope Coronagraph Instrument. TELESCOP = {0}'.format(TELESCOP))
->>>>>>> 9670b4ac
             INSTRUME = phead['INSTRUME']
             if INSTRUME != "CGI":
                 raise UserWarning('Data is not from Roman Space Telescope Coronagraph Instrument. INSTRUME = {0}'.format(INSTRUME))
@@ -2010,18 +2006,9 @@
             # Get metadata.
             input_all += [data]
             centers_all += [centers]
-<<<<<<< HEAD
-            filenames_all += [os.path.split(phead['FILENAME'])[1] + '_INT%.0f' % (j + 1) for j in range(NINTS)]
-            PAs_all += [phead['ROLL']] * NINTS
-
-            #if TELESCOP != "ROMAN" or INSTRUME != "CGI":
-            #    raise UserWarning('Data is not from Roman Space Telescope Coronagraph Instrument.')
-            
-=======
             filenames_all += [os.path.split(frame.filename)[1] + '_INT%.0f' % (j + 1) for j in range(NINTS)]
             PAs_all += [phead['ROLL']] * NINTS
 
->>>>>>> 9670b4ac
             # Get center wavelengths
             try:
                 CWAVEL = self.wave_hlc[CFAMNAME]
