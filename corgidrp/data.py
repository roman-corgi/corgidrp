import os
import numpy as np
import numpy.ma as ma
import corgidrp
import astropy.io.fits as fits
import astropy.time as time

class Dataset():
    """
    A sequence of data of the same kind. Can be indexed and looped over

    Args:
        frames_or_filepaths (list): list of either filepaths or data objects (e.g., Image class)

    Attributes:
        all_data (np.array): an array with all the data combined together. First dimension is always number of images
        frames (np.array): list of data objects (probably corgidrp.data.Image)
    """
    def __init__(self, frames_or_filepaths):
        """
        Args:
            frames_or_filepaths (list): list of either filepaths or data objects (e.g., Image class)
        """
        if len(frames_or_filepaths) == 0:
            raise ValueError("Empty list passed in")

        if isinstance(frames_or_filepaths[0], str):
            # list of filepaths
            # TODO: do some auto detection of the filetype, but for now assume it is an image file
            self.frames = []
            for filepath in frames_or_filepaths:
                self.frames.append(Image(filepath))
        else:
            # list of frames
            self.frames = frames_or_filepaths

        # turn lists into np.array for indexing behavior
        if isinstance(self.frames, list):
            self.frames = np.array(self.frames) # list of objects

        # create 3-D cube of all the data
        self.all_data = np.array([frame.data for frame in self.frames])
        self.all_err = np.array([frame.err for frame in self.frames])
        self.all_dq = np.array([frame.dq for frame in self.frames])
        # do a clever thing to point all the individual frames to the data in this cube
        # this way editing a single frame will also edit the entire datacube
        for i, frame in enumerate(self.frames):
            frame.data = self.all_data[i]
            frame.err = self.all_err[i]
            frame.dq = self.all_dq[i]

    def __iter__(self):
        return self.frames.__iter__()

    def __getitem__(self, indices):
        if isinstance(indices, int):
            # return a single element of the data
            return self.frames[indices]
        else:
            # return a subset of the dataset
            return Dataset(self.frames[indices])

    def __len__(self):
        return len(self.frames)

    def save(self, filedir, filenames=None):
        """
        Save each file of data in this dataset into directory

        Args:
            filedir (str): directory to save the files
            filenames (list): a list of output filenames for each file

        """
        # if filenames are not passed, use the default ones
        if filenames is None:
            filenames = []
            for frame in self.frames:
                filename = frame.filename
                filenames.append(frame.filename)

        for filename, frame in zip(filenames, self.frames):
            frame.save(filename=filename, filedir=filedir)

    def update_after_processing_step(self, history_entry, new_all_data=None, new_all_err = None, new_all_dq = None, header_entries = None):
        """
        Updates the dataset after going through a processing step

        Args:
            history_entry (str): a description of what processing was done. Mention reference files used.
            new_all_data (np.array): (optional) Array of new data. Needs to be the same shape as `all_data`
            new_all_err (np.array): (optional) Array of new err. Needs to be the same shape as `all_err` except of second dimension
            new_all_dq (np.array): (optional) Array of new dq. Needs to be the same shape as `all_dq`
            header_entries (dict): (optional) a dictionary {} of ext_hdr and err_hdr entries to add or update
        """
        # update data if necessary
        if new_all_data is not None:
            if new_all_data.shape != self.all_data.shape:
                raise ValueError("The shape of new_all_data is {0}, whereas we are expecting {1}".format(new_all_data.shape, self.all_data.shape))
            self.all_data[:] = new_all_data # specific operation overwrites the existing data rather than changing pointers
        if new_all_err is not None:
            if new_all_err.shape[-2:] != self.all_err.shape[-2:] or new_all_err.shape[0] != self.all_err.shape[0]:
                raise ValueError("The shape of new_all_err is {0}, whereas we are expecting {1}".format(new_all_err.shape, self.all_err.shape))
            self.all_err = new_all_err
        if new_all_dq is not None:
            if new_all_dq.shape != self.all_dq.shape:
                raise ValueError("The shape of new_all_dq is {0}, whereas we are expecting {1}".format(new_all_dq.shape, self.all_dq.shape))
            self.all_dq[:] = new_all_dq # specific operation overwrites the existing data rather than changing pointers

        # update history and header entries
        for img in self.frames:
            img.ext_hdr['HISTORY'] = history_entry
            if header_entries:
                for key, value in header_entries.items():
                    img.ext_hdr[key] = value
                    img.err_hdr[key] = value
                    
 
    def copy(self, copy_data=True):
        """
        Make a copy of this dataset, including all data and headers.
        Data copying can be turned off if you only want to modify the headers
        Headers should always be copied as we should modify them any time we make new edits to the data

        Args:
            copy_data (bool): (optional) whether the data should be copied. Default is True

        Returns:
            corgidrp.data.Dataset: a copy of this dataset
        """
        # there's a smarter way to manage memory, but to keep the API simple, we will avoid it for now
        new_frames = [frame.copy(copy_data=copy_data) for frame in self.frames]
        new_dataset = Dataset(new_frames)

        return new_dataset
    
    def add_error_term(self, input_error, err_name):
        """
        Calls Image.add_error_term() for each frame.
        Updates Dataset.all_err.
        
        Args:
          input_error (np.array): 2-d or 3-d error layer
          err_name (str): name of the uncertainty layer  
        """
        if input_error.ndim == 3:
            for i,frame in enumerate(self.frames):
                frame.add_error_term(input_error[i], err_name)

        elif input_error.ndim ==2:
            for frame in self.frames:
                frame.add_error_term(input_error, err_name)

        else:
            raise ValueError("input_error is not either a 2D or 3D array.")
        
        # Preserve pointer links between Dataset.all_err and Image.err
        self.all_err = np.array([frame.err for frame in self.frames])   
        for i, frame in enumerate(self.frames):
            frame.err = self.all_err[i]
            
    def rescale_error(self, input_error, err_name):
        """
        Calls Image.rescale_errors() for each frame.
        Updates Dataset.all_err
        
        Args:
          input_error (np.array): 2-d error layer or 3-d layer
          err_name (str): name of the uncertainty layer
        """
        if input_error.ndim == 3:
            for i,frame in enumerate(self.frames):
                frame.rescale_error(input_error[i], err_name)

        elif input_error.ndim ==2:
            for frame in self.frames:
                frame.rescale_error(input_error, err_name)

        else:
            raise ValueError("input_error is not either a 2D or 3D array.")
        
        # Preserve pointer links between Dataset.all_err and Image.err
        self.all_err = np.array([frame.err for frame in self.frames])   
        for i, frame in enumerate(self.frames):
            frame.err = self.all_err[i]               

class Image():
    """
    Base class for 2-D image data. Data can be created by passing in the data/header explicitly, or
    by passing in a filepath to load a FITS file from disk

    Args:
        data_or_filepath (str or np.array): either the filepath to the FITS file to read in OR the 2D image data
        pri_hdr (astropy.io.fits.Header): the primary header (required only if raw 2D data is passed in)
        ext_hdr (astropy.io.fits.Header): the image extension header (required only if raw 2D data is passed in)
        err (np.array): 2-D/3-D uncertainty data
        dq (np.array): 2-D data quality, 0: good. Other values track different causes for bad pixels and other pixel-level effects in accordance with the DRP implementation document.
        bias (np.array): 1-D bias data
        err_hdr (astropy.io.fits.Header): the error extension header
        dq_hdr (astropy.io.fits.Header): the data quality extension header
        bias_hdr (astropy.io.fits.Header): the bias extension header

    Attributes:
        data (np.array): 2-D data for this Image
        err (np.array): 2-D uncertainty
        dq (np.array): 2-D data quality
        bias (np.array): 1-D bias data
        pri_hdr (astropy.io.fits.Header): primary header
        ext_hdr (astropy.io.fits.Header): image extension header. Generally this header will be edited/added to
        err_hdr (astropy.io.fits.Header): the error extension header
        dq_hdr (astropy.io.fits.Header): the data quality extension header
        bias_hdr (astropy.io.fits.Header): the bias extension header
        filename (str): the filename corresponding to this Image
        filedir (str): the file directory on disk where this image is to be/already saved.
        filepath (str): full path to the file on disk (if it exists)
    """
    def __init__(self, data_or_filepath, pri_hdr=None, ext_hdr=None, err = None, dq = None, bias=None, err_hdr = None, dq_hdr = None, bias_hdr=None):
        if isinstance(data_or_filepath, str):
            # a filepath is passed in
            with fits.open(data_or_filepath) as hdulist:
                self.pri_hdr = hdulist[0].header
                # image data is in FITS extension
                self.ext_hdr = hdulist[1].header
                self.data = hdulist[1].data

                # we assume that if the err and dq array is given as parameter they supersede eventual err and dq extensions
                if err is not None:
                    if np.shape(self.data) != np.shape(err)[-2:]:
                        raise ValueError("The shape of err is {0} while we are expecting shape {1}".format(err.shape[-2:], self.data.shape))
                    #we want to have a 3 dim error array
                    if err.ndim > 2:
                        self.err = err
                    else:
                        self.err = err.reshape((1,)+err.shape)
                # we assume that the ERR extension is index 2 of hdulist
                elif len(hdulist)>2:
                    self.err = hdulist[2].data
                    self.err_hdr = hdulist[2].header
                    if self.err.ndim == 2:
                        self.err = self.err.reshape((1,)+self.err.shape)
                else:
                    self.err = np.zeros((1,)+self.data.shape)
           
                if dq is not None:
                    if np.shape(self.data) != np.shape(dq):
                        raise ValueError("The shape of dq is {0} while we are expecting shape {1}".format(dq.shape, self.data.shape))
                    self.dq = dq
                # we assume that the DQ extension is index 3 of hdulist
                elif len(hdulist)>3:
                    self.dq = hdulist[3].data
                    self.dq_hdr = hdulist[3].header
                else:
                    self.dq = np.zeros(self.data.shape, dtype = int)

                if bias is not None:
                    if (np.shape(self.data)[0],) != np.shape(bias):
                        raise ValueError("The shape of bias is {0} while we are expecting shape {1}".format(bias.shape, self.data.shape))
                    self.bias = bias
                # we assume that the bias extension is index 4 of hdulist
                elif len(hdulist)>4:
                    self.bias = hdulist[4].data
                    self.bias_hdr = hdulist[4].header
                else:
                    self.bias = np.zeros(self.data.shape[0], dtype = np.float32)

            # parse the filepath to store the filedir and filename
            filepath_args = data_or_filepath.split(os.path.sep)
            if len(filepath_args) == 1:
                # no directory info in filepath, so current working directory
                self.filedir = "."
                self.filename = filepath_args[0]
            else:
                self.filename = filepath_args[-1]
                self.filedir = os.path.sep.join(filepath_args[:-1])

        else:
            # data has been passed in directly
            # creation of a new file in DRP eyes
            if pri_hdr is None or ext_hdr is None:
                raise ValueError("Missing primary and/or extension headers, because you passed in raw data")
            self.pri_hdr = pri_hdr
            self.ext_hdr = ext_hdr
            self.data = data_or_filepath
            self.filedir = "."
            self.filename = ""
            if err is not None:
                if np.shape(self.data) != np.shape(err)[-2:]:
                    raise ValueError("The shape of err is {0} while we are expecting shape {1}".format(err.shape[-2:], self.data.shape))
                #we want to have a 3 dim error array
                if err.ndim > 2:
                    self.err = err
                else:
                    self.err = err.reshape((1,)+err.shape)
            else:
                self.err = np.zeros((1,)+self.data.shape)

            if dq is not None:
                if np.shape(self.data) != np.shape(dq):
                    raise ValueError("The shape of dq is {0} while we are expecting shape {1}".format(dq.shape, self.data.shape))
                self.dq = dq
            else:
                self.dq = np.zeros(self.data.shape, dtype = int)

            if bias is not None:
                if (np.shape(self.data)[0],) != np.shape(bias):
                    raise ValueError("The shape of bias is {0} while we are expecting shape {1}".format(bias.shape, self.data.shape))
                self.bias = bias.astype(np.float32)
            else:
                self.bias = np.zeros(self.data.shape[0], dtype = np.float32)

            # record when this file was created and with which version of the pipeline
            self.ext_hdr.set('DRPVERSN', corgidrp.version, "corgidrp version that produced this file")
            self.ext_hdr.set('DRPCTIME', time.Time.now().isot, "When this file was saved")

        # we assume that if the err_hdr and dq_hdr is given as parameter they supersede eventual existing err_hdr and dq_hdr
        if err_hdr is not None:
            self.err_hdr = err_hdr
        if dq_hdr is not None:
            self.dq_hdr = dq_hdr
        if bias_hdr is not None:
            self.bias_hdr = bias_hdr
        if not hasattr(self, 'err_hdr'):
            self.err_hdr = fits.Header()
        self.err_hdr["EXTNAME"] = "ERR"
        if not hasattr(self, 'dq_hdr'):
            self.dq_hdr = fits.Header()
        self.dq_hdr["EXTNAME"] = "DQ"
        if not hasattr(self, 'bias_hdr'):
            self.bias_hdr = fits.Header()
        self.bias_hdr["EXTNAME"] = "BIAS"
        
        # discard individual errors if we aren't tracking them but multiple error terms are passed in
        if not corgidrp.track_individual_errors and self.err.shape[0] > 1:
            num_errs = self.err.shape[0] - 1
            # delete keywords specifying the error of each individual slice
            for i in range(num_errs):
                del self.err_hdr['Layer_{0}'.format(i + 2)]
            self.err = self.err[:1] # only save the total err, preserve 3-D shape
        self.err_hdr['TRK_ERRS'] = corgidrp.track_individual_errors # specify whether we are tracing errors



    # create this field dynamically
    @property
    def filepath(self):
        return os.path.join(self.filedir, self.filename)


    def save(self, filename=None, filedir=None):
        """
        Save file to disk with user specified filepath

        Args:
            filename (str): filepath to save to. Use self.filename if not specified
            filedir (str): filedir to save to. Use self.filedir if not specified
        """
        if filename is not None:
            self.filename = filename
        if filedir is not None:
            self.filedir = filedir

        if len(self.filename) == 0:
            raise ValueError("Output filename is not defined. Please specify!")

        prihdu = fits.PrimaryHDU(header=self.pri_hdr)
        exthdu = fits.ImageHDU(data=self.data, header=self.ext_hdr)
        hdulist = fits.HDUList([prihdu, exthdu])

        errhdu = fits.ImageHDU(data=self.err, header = self.err_hdr)
        hdulist.append(errhdu)

        dqhdu = fits.ImageHDU(data=self.dq, header = self.dq_hdr)
        hdulist.append(dqhdu)

        biashdu = fits.ImageHDU(data=self.bias, header = self.bias_hdr)
        hdulist.append(biashdu)

        hdulist.writeto(self.filepath, overwrite=True)
        hdulist.close()

    def _record_parent_filenames(self, input_dataset):
        """
        Record what input dataset was used to create this Image.
        This assumes many Images were used to make this single Image.
        Record is stored in the ext header.

        Args:
            input_dataset (corgidrp.data.Dataset): the input dataset that were combined together to make this image
        """
        self.ext_hdr.set('DRPNFILE', len(input_dataset), "# of files used to create this processed frame")
        for i, img in enumerate(input_dataset):
            self.ext_hdr.set('FILE{0}'.format(i), img.filename, "File #{0} filename used to create this frame".format(i))

    def copy(self, copy_data=True):
        """
        Make a copy of this image file. including data and headers.
        Data copying can be turned off if you only want to modify the headers
        Headers should always be copied as we should modify them any time we make new edits to the data

        Args:
            copy_data (bool): (optional) whether the data should be copied. Default is True

        Returns:
            corgidrp.data.Image: a copy of this Image
        """
        if copy_data:
            new_data = np.copy(self.data)
            new_err = np.copy(self.err)
            new_dq = np.copy(self.dq)
            new_bias = np.copy(self.bias)
        else:
            new_data = self.data # this is just pointer referencing
            new_err = self.err
            new_dq = self.dq
            new_bias = self.bias
        new_img = Image(new_data, pri_hdr=self.pri_hdr.copy(), ext_hdr=self.ext_hdr.copy(), err = new_err, dq = new_dq, bias=new_bias, 
                        err_hdr = self.err_hdr.copy(), dq_hdr = self.dq_hdr.copy(), bias_hdr = self.bias_hdr.copy())

        # annoying, but we got to manually update some parameters. Need to keep track of which ones to update
        new_img.filename = self.filename
        new_img.filedir = self.filedir

        # update DRP version tracking
        self.ext_hdr['DRPVERSN'] =  corgidrp.version
        self.ext_hdr['DRPCTIME'] =  time.Time.now().isot

        return new_img

    def get_masked_data(self):
        """
        Uses the dq array to generate a numpy masked array of the data

        Returns:
            numpy.ma.MaskedArray: the data masked
        """
        mask = self.dq>0
        return ma.masked_array(self.data, mask=mask)

    def add_error_term(self, input_error, err_name):
        """
        Add a layer of a specific additive uncertainty on the 3-dim error array extension
        and update the combined uncertainty in the first layer.
        Update the error header and assign the error name. 

        Only tracks individual errors if the "track_individual_errors" setting is set to True
        in the configuration file
        
        Args:
          input_error (np.array): 2-d error layer
          err_name (str): name of the uncertainty layer
        """
        if input_error.ndim != 2 or input_error.shape != self.data.shape:
            raise ValueError("we expect a 2-dimensional error layer with dimensions {0}".format(self.data.shape))
        
        #first layer is always the updated combined error
        self.err[0,:,:] = np.sqrt(self.err[0,:,:]**2 + input_error**2)
        self.err_hdr["Layer_1"] = "combined_error"

        if corgidrp.track_individual_errors:
            #append new error as layer on 3D cube
            self.err=np.append(self.err, [input_error], axis=0)

            layer = str(self.err.shape[0])
            self.err_hdr["Layer_" + layer] = err_name    
        
        # record history since 2-D error map doesn't track individual terms
        self.err_hdr['HISTORY'] = "Added error term: {0}".format(err_name)
    
    def rescale_error(self, input_error, err_name):
        """
        Add a layer of a specific additive uncertainty on the 3-dim error array extension
        and update the combined uncertainty in the first layer.
        Update the error header and assign the error name. 

        Only tracks individual errors if the "track_individual_errors" setting is set to True
        in the configuration file
        
        Args:
          input_error (np.array): 2-d error layer
          err_name (str): name of the uncertainty layer
        """
        if input_error.ndim != 2 or input_error.shape != self.data.shape:
            raise ValueError("we expect a 2-dimensional error layer with dimensions {0}".format(self.data.shape))
        
        #first layer is always the updated combined error
        self.err = self.err*input_error
        self.err_hdr["Layer_1"] = "combined_error"
  
        # record history since 2-D error map doesn't track individual terms
        self.err_hdr['HISTORY'] = "Errors rescaled by: {0}".format(err_name)    

    

    def get_hash(self):
        """
        Computes the hash of the data, err, and dq. Does not use the header information.

        Returns:
            str: the hash of the data, err, and dq
        """
        data_bytes = self.data.data.tobytes()
        err_bytes = self.err.data.tobytes()
        dq_bytes = self.dq.data.tobytes()

        total_bytes = data_bytes + err_bytes + dq_bytes

        return str(hash(total_bytes))


class Dark(Image):
    """
    Dark calibration frame for a given exposure time.

     Args:
        data_or_filepath (str or np.array): either the filepath to the FITS file to read in OR the 2D image data
        pri_hdr (astropy.io.fits.Header): the primary header (required only if raw 2D data is passed in)
        ext_hdr (astropy.io.fits.Header): the image extension header (required only if raw 2D data is passed in)
        input_dataset (corgidrp.data.Dataset): the Image files combined together to make this dark file (required only if raw 2D data is passed in)
    """
    def __init__(self, data_or_filepath, pri_hdr=None, ext_hdr=None, input_dataset=None):
        # run the image class contructor
        super().__init__(data_or_filepath, pri_hdr=pri_hdr, ext_hdr=ext_hdr)
        # additional bookkeeping for Dark

        # if this is a new dark, we need to bookkeep it in the header
        # b/c of logic in the super.__init__, we just need to check this to see if it is a new dark
        if ext_hdr is not None:
            if input_dataset is None:
                # error check. this is required in this case
                raise ValueError("This appears to be a new dark. The dataset of input files needs to be passed in to the input_dataset keyword to record history of this dark.")
            self.ext_hdr['DATATYPE'] = 'Dark' # corgidrp specific keyword for saving to disk

            # log all the data that went into making this dark
            self._record_parent_filenames(input_dataset)

            # add to history
            self.ext_hdr['HISTORY'] = "Dark with exptime = {0} s created from {1} frames".format(self.ext_hdr['EXPTIME'], self.ext_hdr['DRPNFILE'])

            # give it a default filename using the first input file as the base
            # strip off everything starting at .fits
            orig_input_filename = input_dataset[0].filename.split(".fits")[0]
            self.filename = "{0}_dark.fits".format(orig_input_filename)


        # double check that this is actually a dark file that got read in
        # since if only a filepath was passed in, any file could have been read in
        if 'DATATYPE' not in self.ext_hdr or self.ext_hdr['DATATYPE'] != 'Dark':
            raise ValueError("File that was loaded was not a Dark file.")

class FlatField(Image):
    """
    Master flat generated from raster scan of uranus or Neptune.

     Args:
        data_or_filepath (str or np.array): either the filepath to the FITS file to read in OR the 2D image data
        pri_hdr (astropy.io.fits.Header): the primary header (required only if raw 2D data is passed in)
        ext_hdr (astropy.io.fits.Header): the image extension header (required only if raw 2D data is passed in)
        input_dataset (corgidrp.data.Dataset): the Image files combined together to make this flat file (required only if raw 2D data is passed in)
    """
    def __init__(self, data_or_filepath, pri_hdr=None, ext_hdr=None, input_dataset=None):
        # run the image class contructor
        super().__init__(data_or_filepath, pri_hdr=pri_hdr, ext_hdr=ext_hdr)

        # if this is a new master flat, we need to bookkeep it in the header
        # b/c of logic in the super.__init__, we just need to check this to see if it is a new masterflat
        if ext_hdr is not None:
            if input_dataset is None:
                # error check. this is required in this case
                raise ValueError("This appears to be a master flat. The dataset of input files needs to be passed in to the input_dataset keyword to record history of this flat")
            self.ext_hdr['DATATYPE'] = 'FlatField' # corgidrp specific keyword for saving to disk

            # log all the data that went into making this flat
            self._record_parent_filenames(input_dataset)

            # add to history
            self.ext_hdr['HISTORY'] = "Flat with exptime = {0} s created from {1} frames".format(self.ext_hdr['EXPTIME'], self.ext_hdr['DRPNFILE'])

            # give it a default filename using the first input file as the base
            orig_input_filename = input_dataset[0].filename.split(".fits")[0]
            self.filename = "{0}_flatfield.fits".format(orig_input_filename)


        # double check that this is actually a masterflat file that got read in
        # since if only a filepath was passed in, any file could have been read in
        if 'DATATYPE' not in self.ext_hdr or self.ext_hdr['DATATYPE'] != 'FlatField':
            raise ValueError("File that was loaded was not a FlatField file.")


class NonLinearityCalibration(Image):
    """
    Class for non-linearity calibration files. Although it's not stricly an image that you might look at, it is a 2D array of data

    The required format for calibration data is as follows:
     - Minimum 2x2
     - First value (top left) must be assigned to nan
     - Row headers (dn counts) must be monotonically increasing
     - Column headers (EM gains) must be monotonically increasing
     - Data columns (relative gain curves) must straddle 1
     - The first row will provide the the Gain axis values (accesssed via gain_ax = non_lin_correction.data[0, 1:])
     - The first column will provide the "count" axis value (accessed via count_ax = non_lin_correction.data[1:, 0])
     - The rest of the array will be the calibration data (accessed via relgains = non_lin_correction.data[1:, 1:])

    For example:
    [
        [nan,  1,     10,    100,   1000 ], <- gain axis
        [1,    0.900, 0.950, 0.989, 1.000],
        [1000, 0.910, 0.960, 0.990, 1.010],
        [2000, 0.950, 1.000, 1.010, 1.050],
        [3000, 1.000, 1.001, 1.011, 1.060],
         ^
         count axis
    ],

    where the row headers [1, 1000, 2000, 3000] are dn counts, the column
    headers [1, 10, 100, 1000] are EM gains, and the first data column
    [0.900, 0.910, 0.950, 1.000] is the first of the four relative gain curves.

     Args:
        data_or_filepath (str or np.array): either the filepath to the FITS file to read in OR the 2D calibration data. See above for the required format.
        pri_hdr (astropy.io.fits.Header): the primary header (required only if raw 2D data is passed in)
        ext_hdr (astropy.io.fits.Header): the image extension header (required only if raw 2D data is passed in)
        input_dataset (corgidrp.data.Dataset): the Image files combined together to make this NonLinearityCalibration file (required only if raw 2D data is passed in)
    """
    def __init__(self, data_or_filepath, pri_hdr=None, ext_hdr=None, input_dataset=None):

        # run the image class contructor
        super().__init__(data_or_filepath, pri_hdr=pri_hdr, ext_hdr=ext_hdr)

        # File format checks - Ported from II&T
        nonlin_raw = self.data
        if nonlin_raw.ndim < 2 or nonlin_raw.shape[0] < 2 or \
        nonlin_raw.shape[1] < 2:
            raise ValueError('The non-linearity calibration array must be at least 2x2 (room for x '
                                'and y axes and one data point)')
        if not np.isnan(nonlin_raw[0, 0]):
            raise ValueError('The first value of the non-linearity calibration array  (upper left) must be set to '
                                '"nan"')


        # additional bookkeeping for a calibration file
        # if this is a new calibration file, we need to bookkeep it in the header
        # b/c of logic in the super.__init__, we just need to check this to see if it is a new NonLinearityCalibration file
        if ext_hdr is not None:
            if input_dataset is None:
                # error check. this is required in this case
                raise ValueError("This appears to be a new Non Linearity Correction. The dataset of input files needs to be passed in to the input_dataset keyword to record history of this calibration file.")
            self.ext_hdr['DATATYPE'] = 'NonLinearityCalibration' # corgidrp specific keyword for saving to disk

            # log all the data that went into making this calibration file
            self._record_parent_filenames(input_dataset)

            # add to history
            self.ext_hdr['HISTORY'] = "Non Linearity Calibration file created"

            # give it a default filename using the first input file as the base
            # strip off everything starting at .fits
            orig_input_filename = input_dataset[0].filename.split(".fits")[0]
            self.filename = "{0}_NonLinearityCalibration.fits".format(orig_input_filename)


        # double check that this is actually a NonLinearityCalibration file that got read in
        # since if only a filepath was passed in, any file could have been read in
        if 'DATATYPE' not in self.ext_hdr or self.ext_hdr['DATATYPE'] != 'NonLinearityCalibration':
            raise ValueError("File that was loaded was not a NonLinearityCalibration file.")

<<<<<<< HEAD
=======

>>>>>>> e4cd9a93
class KGain(Image):
    """
    Class for KGain calibration file. Until further insights it is just one float value.

    Args:
        data_or_filepath (str or np.array): either the filepath to the FITS file to read in OR the calibration data. See above for the required format.
        pri_hdr (astropy.io.fits.Header): the primary header (required only if raw data is passed in)
        ext_hdr (astropy.io.fits.Header): the image extension header (required only if raw data is passed in)
<<<<<<< HEAD
     
=======
        input_dataset (corgidrp.data.Dataset): the Image files combined together to make this KGain file (required only if raw 2D data is passed in)
    
>>>>>>> e4cd9a93
    Attrs:
        value: the getter of the kgain value
        _kgain (float): the value of kgain
    """
<<<<<<< HEAD
    def __init__(self, data_or_filepath, pri_hdr=None, ext_hdr=None):
       # run the image class contructor
        super().__init__(data_or_filepath, pri_hdr=pri_hdr, ext_hdr=ext_hdr)

        # File format checks
        if self.data.shape != (1,1):
            raise ValueError('The KGain calibration data should be just one float value')
=======
    def __init__(self, data_or_filepath, pri_hdr=None, ext_hdr=None, input_dataset = None):
>>>>>>> e4cd9a93
       # run the image class contructor
        super().__init__(data_or_filepath, pri_hdr=pri_hdr, ext_hdr=ext_hdr)

        # File format checks
        if self.data.shape != (1,1):
            raise ValueError('The KGain calibration data should be just one float value')

        self._kgain = self.data[0,0] 
<<<<<<< HEAD
=======
        
>>>>>>> e4cd9a93
        # additional bookkeeping for a calibration file
        # if this is a new calibration file, we need to bookkeep it in the header
        # b/c of logic in the super.__init__, we just need to check this to see if it is a new KGain file
        if ext_hdr is not None:
<<<<<<< HEAD
=======
            if input_dataset is None:
                if 'DRPNFILE' not in ext_hdr:
                    # error check. this is required in this case
                    raise ValueError("This appears to be a new kgain. The dataset of input files needs to be passed in to the input_dataset keyword to record history of this kgain.")
                else:
                    pass
            else:
                # log all the data that went into making this calibration file
                self._record_parent_filenames(input_dataset)
                # give it a default filename using the first input file as the base
                # strip off everything starting at .fits
                orig_input_filename = input_dataset[0].filename.split(".fits")[0]
                self.filename = "{0}_kgain.fits".format(orig_input_filename)
            
>>>>>>> e4cd9a93
            self.ext_hdr['DATATYPE'] = 'KGain' # corgidrp specific keyword for saving to disk
            self.ext_hdr['BUNIT'] = 'detected EM electrons/DN'
            # add to history
            self.ext_hdr['HISTORY'] = "KGain Calibration file created"

<<<<<<< HEAD
            # give it a default filename
            self.filename = "KGain.fits"


=======
>>>>>>> e4cd9a93
        # double check that this is actually a KGain file that got read in
        # since if only a filepath was passed in, any file could have been read in
        if 'DATATYPE' not in self.ext_hdr or self.ext_hdr['DATATYPE'] != 'KGain':
            raise ValueError("File that was loaded was not a KGain Calibration file.")

    @property
    def value(self):
        return self._kgain
 
    def copy(self, copy_data = True):
        """
        Make a copy of this KGain file. including data and headers.
        Data copying can be turned off if you only want to modify the headers
        Headers should always be copied as we should modify them any time we make new edits to the data

        Args:
            copy_data (bool): (optional) whether the data should be copied. Default is True

        Returns:
            corgidrp.data.KGain: a copy of this KGain
        """
        if copy_data:
            new_data = np.copy(self.data)
        else:
            new_data = self.data # this is just pointer referencing
<<<<<<< HEAD
=======
    
>>>>>>> e4cd9a93
        new_kg = KGain(new_data, pri_hdr=self.pri_hdr.copy(), ext_hdr=self.ext_hdr.copy())
        
        # annoying, but we got to manually update some parameters. Need to keep track of which ones to update
        new_kg.filename = self.filename
        new_kg.filedir = self.filedir

        # update DRP version tracking
        self.ext_hdr['DRPVERSN'] =  corgidrp.version
        self.ext_hdr['DRPCTIME'] =  time.Time.now().isot

        return new_kg

<<<<<<< HEAD
=======

>>>>>>> e4cd9a93
class BadPixelMap(Image):
    """
    Class for bad pixel map. The bad pixel map indicates which pixels are hot
    pixels and thus unreliable. Note: These bad pixels are bad due to inherent
    nonidealities in the detector (applicable to any frame taken) and are
    separate from pixels marked per frame as contaminated by cosmic rays.

     Args:
        data_or_filepath (str or np.array): either the filepath to the FITS file to read in OR the 2D image data
        pri_hdr (astropy.io.fits.Header): the primary header (required only if raw 2D data is passed in)
        ext_hdr (astropy.io.fits.Header): the image extension header (required only if raw 2D data is passed in)
        input_dataset (corgidrp.data.Dataset): the Image files combined together to make this bad pixel map (required only if raw 2D data is passed in)
    """
    def __init__(self, data_or_filepath, pri_hdr=None, ext_hdr=None, input_dataset=None):
        # run the image class contructor
        super().__init__(data_or_filepath, pri_hdr=pri_hdr, ext_hdr=ext_hdr)

        # if this is a new bad pixel map, we need to bookkeep it in the header
        # b/c of logic in the super.__init__, we just need to check this to see if it is a new bad pixel map
        if ext_hdr is not None:
            if input_dataset is None and 'DRPNFILE' not in ext_hdr.keys():
                # error check. this is required in this case
                raise ValueError("This appears to be a new bad pixel map. The dataset of input files needs to be passed in to the input_dataset keyword to record history of this bad pixel map.")
            self.ext_hdr['DATATYPE'] = 'BadPixelMap' # corgidrp specific keyword for saving to disk

            # log all the data that went into making this bad pixel map
            self._record_parent_filenames(input_dataset)

            # add to history
            self.ext_hdr['HISTORY'] = "Bad Pixel map created"

            # give it a default filename using the first input file as the base
            # strip off everything starting at .fits
            orig_input_filename = input_dataset[0].filename.split(".fits")[0]
            self.filename = "{0}_bad_pixel_map.fits".format(orig_input_filename)


        # double check that this is actually a bad pixel map that got read in
        # since if only a filepath was passed in, any file could have been read in
        if 'DATATYPE' not in self.ext_hdr or self.ext_hdr['DATATYPE'] != 'BadPixelMap':
            raise ValueError("File that was loaded was not a BadPixelMap file.")

    def copy(self, copy_data = True):
        """
        Make a copy of this BadPixelMap file. including data and headers.
        Data copying can be turned off if you only want to modify the headers
        Headers should always be copied as we should modify them any time we make new edits to the data

        Args:
            copy_data (bool): (optional) whether the data should be copied. Default is True

        Returns:
            corgidrp.data.BadPixelMap: a copy of this BadPixelMap
        """
        if copy_data:
            new_data = np.copy(self.data)
        else:
            new_data = self.data # this is just pointer referencing
        new_bp = BadPixelMap(new_data, pri_hdr=self.pri_hdr.copy(), ext_hdr=self.ext_hdr.copy())
        
        # we got to manually update some parameters. Need to keep track of which ones to update
        new_bp.filename = self.filename
        new_bp.filedir = self.filedir

        # update DRP version tracking
        self.ext_hdr['DRPVERSN'] =  corgidrp.version
        self.ext_hdr['DRPCTIME'] =  time.Time.now().isot

        return new_bp

class DetectorParams(Image):
    """
    Class containing detector parameters that may change over time

    Args:
        data_or_filepath (dict or str): either a filepath string or a dictionary of
                                        parameters to modify from default values
        date_valid (astropy.time.Time): date after which these parameters are valid

    Attributes:
        params (dict): the values for various detector parameters specified here
        default_values (dict): default values for detector parameters (fallback values)
    """
     # default detector params
    default_values = {
        'kgain' : 8.7,
        'fwc_pp' : 90000.,
        'fwc_em' : 100000.,
        'rowreadtime' : 223.5e-6 # seconds
    }

    def __init__(self, data_or_filepath, date_valid=None):

        # if filepaht passed in, just load in from disk as usual
        if isinstance(data_or_filepath, str):
            # run the image class contructor
            super().__init__(data_or_filepath)

            # double check that this is actually a bad pixel map that got read in
            # since if only a filepath was passed in, any file could have been read in
            if 'DATATYPE' not in self.ext_hdr or self.ext_hdr['DATATYPE'] != 'DetectorParams':
                raise ValueError("File that was loaded was not a DetectorParams file.")
        else:
            if not isinstance(data_or_filepath, dict):
                raise ValueError("Input should either be a dictionary or a filepath string")
            prihdr = fits.Header()
            exthdr = fits.Header()
            exthdr['SCTSRT'] = date_valid.isot # use this for validity date
            exthdr['DRPVERSN'] =  corgidrp.version
            exthdr['DRPCTIME'] =  time.Time.now().isot

            # fill caldb required keywords with dummy data
            prihdr['OBSID'] = 0
            exthdr["EXPTIME"] = 0
            exthdr['OPMODE'] = ""
            exthdr['CMDGAIN'] = 1.0
            exthdr['EXCAMT'] = 40.0

            # write default values to headers
            for key in self.default_values:
                exthdr[key] = self.default_values[key]
            # overwrite default values
            for key in data_or_filepath:
                exthdr[key] = data_or_filepath[key]

            self.pri_hdr = prihdr
            self.ext_hdr = exthdr
            self.data = np.zeros([1,1])
            self.dq = np.zeros([1,1])
            self.err = np.zeros([1,1])
            self.bias = np.zeros([1,1])

            self.err_hdr = fits.Header()
            self.dq_hdr = fits.Header()
            self.bias_hdr = fits.Header()

        # make a dictionary that's easy to use
        self.params = {}
        # load back in all the values from the header
        for key in self.default_values:
            self.params[key] = self.ext_hdr[key]
        

        # if this is a new bad pixel map, we need to bookkeep it in the header
        # b/c of logic in the super.__init__, we just need to check this to see if it is a new bad pixel map
        if isinstance(data_or_filepath, dict):
            self.ext_hdr['DATATYPE'] = 'DetectorParams' # corgidrp specific keyword for saving to disk

            # add to history
            self.ext_hdr['HISTORY'] = "Detector Params file created"

            # use the start date for the filename by default
            self.filename = "DetectorParams_{0}.fits".format(self.ext_hdr['SCTSRT'])

    def get_hash(self):
        """
        Computes the hash of the detector param values

        Returns:
            str: the hash of the detector parameters
        """
        hashing_str = "" # make a string that we can actually hash
        for key in self.params:
            hashing_str += str(self.params[key])
        
        return str(hash(hashing_str))


datatypes = { "Image" : Image,
              "Dark"  : Dark,
              "NonLinearityCalibration" : NonLinearityCalibration,
              "KGain" : KGain, 
              "BadPixelMap" : BadPixelMap,
              "FlatField" : FlatField,
              "DetectorParams" : DetectorParams }

def autoload(filepath):
    """
    Loads the supplied FITS file filepath using the appropriate data class

    Should be used sparingly to avoid accidentally loading in data of the wrong type

    Args:
        filepath (str): path to FITS file

    Returns:
        corgidrp.data.* : an instance of one of the data classes specified here
    """

    with fits.open(filepath) as hdulist:
        # check the exthdr for datatype
        if 'DATATYPE' in hdulist[1].header:
            dtype = hdulist[1].header['DATATYPE']
        else:
            # datatype not specified. Check if it's 2D
            if len(hdulist[1].data.shape) == 2:
                # a standard image (possibly a science frame)
                dtype = "Image"
            else:
                errmsg = "Could not determine datatype for {0}. Data shape of {1} is not 2-D"
                raise ValueError(errmsg.format(filepath, dtype))

    # if we got here, we have a datatype
    data_class = datatypes[dtype]

    # use the class constructor to load in the data
    frame = data_class(filepath)

    return frame<|MERGE_RESOLUTION|>--- conflicted
+++ resolved
@@ -663,10 +663,7 @@
         if 'DATATYPE' not in self.ext_hdr or self.ext_hdr['DATATYPE'] != 'NonLinearityCalibration':
             raise ValueError("File that was loaded was not a NonLinearityCalibration file.")
 
-<<<<<<< HEAD
-=======
-
->>>>>>> e4cd9a93
+
 class KGain(Image):
     """
     Class for KGain calibration file. Until further insights it is just one float value.
@@ -675,17 +672,12 @@
         data_or_filepath (str or np.array): either the filepath to the FITS file to read in OR the calibration data. See above for the required format.
         pri_hdr (astropy.io.fits.Header): the primary header (required only if raw data is passed in)
         ext_hdr (astropy.io.fits.Header): the image extension header (required only if raw data is passed in)
-<<<<<<< HEAD
-     
-=======
         input_dataset (corgidrp.data.Dataset): the Image files combined together to make this KGain file (required only if raw 2D data is passed in)
     
->>>>>>> e4cd9a93
     Attrs:
         value: the getter of the kgain value
         _kgain (float): the value of kgain
     """
-<<<<<<< HEAD
     def __init__(self, data_or_filepath, pri_hdr=None, ext_hdr=None):
        # run the image class contructor
         super().__init__(data_or_filepath, pri_hdr=pri_hdr, ext_hdr=ext_hdr)
@@ -693,27 +685,13 @@
         # File format checks
         if self.data.shape != (1,1):
             raise ValueError('The KGain calibration data should be just one float value')
-=======
-    def __init__(self, data_or_filepath, pri_hdr=None, ext_hdr=None, input_dataset = None):
->>>>>>> e4cd9a93
-       # run the image class contructor
-        super().__init__(data_or_filepath, pri_hdr=pri_hdr, ext_hdr=ext_hdr)
-
-        # File format checks
-        if self.data.shape != (1,1):
-            raise ValueError('The KGain calibration data should be just one float value')
 
         self._kgain = self.data[0,0] 
-<<<<<<< HEAD
-=======
-        
->>>>>>> e4cd9a93
+
         # additional bookkeeping for a calibration file
         # if this is a new calibration file, we need to bookkeep it in the header
         # b/c of logic in the super.__init__, we just need to check this to see if it is a new KGain file
         if ext_hdr is not None:
-<<<<<<< HEAD
-=======
             if input_dataset is None:
                 if 'DRPNFILE' not in ext_hdr:
                     # error check. this is required in this case
@@ -728,19 +706,11 @@
                 orig_input_filename = input_dataset[0].filename.split(".fits")[0]
                 self.filename = "{0}_kgain.fits".format(orig_input_filename)
             
->>>>>>> e4cd9a93
             self.ext_hdr['DATATYPE'] = 'KGain' # corgidrp specific keyword for saving to disk
             self.ext_hdr['BUNIT'] = 'detected EM electrons/DN'
             # add to history
             self.ext_hdr['HISTORY'] = "KGain Calibration file created"
 
-<<<<<<< HEAD
-            # give it a default filename
-            self.filename = "KGain.fits"
-
-
-=======
->>>>>>> e4cd9a93
         # double check that this is actually a KGain file that got read in
         # since if only a filepath was passed in, any file could have been read in
         if 'DATATYPE' not in self.ext_hdr or self.ext_hdr['DATATYPE'] != 'KGain':
@@ -766,10 +736,7 @@
             new_data = np.copy(self.data)
         else:
             new_data = self.data # this is just pointer referencing
-<<<<<<< HEAD
-=======
     
->>>>>>> e4cd9a93
         new_kg = KGain(new_data, pri_hdr=self.pri_hdr.copy(), ext_hdr=self.ext_hdr.copy())
         
         # annoying, but we got to manually update some parameters. Need to keep track of which ones to update
@@ -782,10 +749,6 @@
 
         return new_kg
 
-<<<<<<< HEAD
-=======
-
->>>>>>> e4cd9a93
 class BadPixelMap(Image):
     """
     Class for bad pixel map. The bad pixel map indicates which pixels are hot
