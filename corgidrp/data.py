--- conflicted
+++ resolved
@@ -1,25 +1,19 @@
 import os
-import re
-import warnings
 import re
 import numpy as np
 import numpy.ma as ma
 import astropy.io.fits as fits
 import astropy.time as time
 import pandas as pd
-<<<<<<< HEAD
 from astropy.table import Table
-=======
 import pyklip
 from pyklip.instruments.Instrument import Data as pyKLIP_Data
 from pyklip.instruments.utils.wcsgen import generate_wcs
 from scipy.interpolate import LinearNDInterpolator
 from astropy import wcs
 import copy
->>>>>>> c3dd62f6
 import corgidrp
 from datetime import datetime, timedelta, timezone
-
 
 class Dataset():
     """
@@ -725,7 +719,6 @@
         if self.ext_hdr['DATATYPE'] != 'FlatField':
             raise ValueError("File that was loaded was not a FlatField file.")
 
-<<<<<<< HEAD
 class SpectroscopyCentroidPSF(Image):
     """
     Calibration product that stores fitted PSF centroid (x, y) positions
@@ -863,9 +856,6 @@
         hdulist.writeto(self.filepath, overwrite=True)
         hdulist.close()
 
-       
-=======
->>>>>>> c3dd62f6
 class NonLinearityCalibration(Image):
     """
     Class for non-linearity calibration files. Although it's not strictly an image that you might look at, it is a 2D array of data
@@ -1127,6 +1117,7 @@
             
             # Enforce data level = CAL
             self.ext_hdr['DATALVL']    = 'CAL'
+
 
         # double check that this is actually a bad pixel map that got read in
         # since if only a filepath was passed in, any file could have been read in
@@ -1343,7 +1334,6 @@
                 self.params[new_key] = self.ext_hdr['HIERARCH ' + key]
             else:
                 self.params[new_key] = self.ext_hdr[key]
-
 
 
         # for backwards compatability:
@@ -2772,18 +2762,14 @@
               "FlatField" : FlatField,
               "DetectorParams" : DetectorParams,
               "AstrometricCalibration" : AstrometricCalibration,
-<<<<<<< HEAD
-              "TrapCalibration": TrapCalibration,
-              "SpectroscopyCentroidPSF": SpectroscopyCentroidPSF,
-              "DispersionModel": DispersionModel
-            }
-=======
               "TrapCalibration" : TrapCalibration,
               "FluxcalFactor" : FluxcalFactor,
               "FpamFsamCal" : FpamFsamCal,
               "CoreThroughputCalibration": CoreThroughputCalibration,
-              "NDFilterSweetSpotDataset": NDFilterSweetSpotDataset}
->>>>>>> c3dd62f6
+              "NDFilterSweetSpotDataset": NDFilterSweetSpotDataset,
+              "SpectroscopyCentroidPSF": SpectroscopyCentroidPSF,
+              "DispersionModel": DispersionModel
+              }
 
 def autoload(filepath):
     """
