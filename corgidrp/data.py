--- conflicted
+++ resolved
@@ -1737,12 +1737,8 @@
         # We'll need to mod the input azimuth, so let's subtract the minimum azimuth so we are relative to zero.
         azimuth_cor = np.arctan2(y_cor, x_cor) - azimuth0
        
-<<<<<<< HEAD
-        # MOD this azimuth so that we're in the right range. 
-=======
         # MOD this azimuth so that we're in the right range: all angles will be
         # within [0, azimuths.max()), including negative values
->>>>>>> 1222f29d
         azimuth_cor = azimuth_cor % azimuths.max()
        
         if logr: 
