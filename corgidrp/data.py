import os
import re
import numpy as np
import numpy.ma as ma
import astropy.io.fits as fits
import warnings
from astropy.io.fits.card import VerifyWarning
import astropy.time as time
import pandas as pd
from astropy.table import Table
import pyklip
from pyklip.instruments.Instrument import Data as pyKLIP_Data
from pyklip.instruments.utils.wcsgen import generate_wcs
from scipy.interpolate import LinearNDInterpolator
from astropy import wcs
import copy
import corgidrp
from datetime import datetime, timedelta, timezone

class Dataset():
    """
    A sequence of data of the same kind. Can be indexed and looped over

    Args:
        frames_or_filepaths (list): list of either filepaths or data objects (e.g., Image class)

    Attributes:
        all_data (np.array): an array with all the data combined together. First dimension is always number of images
        frames (np.array): list of data objects (probably corgidrp.data.Image)
    """
    def __init__(self, frames_or_filepaths):
        """
        Args:
            frames_or_filepaths (list): list of either filepaths or data objects (e.g., Image class)
        """
        if len(frames_or_filepaths) == 0:
            raise ValueError("Empty list passed in")

        if isinstance(frames_or_filepaths[0], str):
            # list of filepaths
            # TODO: do some auto detection of the filetype, but for now assume it is an image file
            self.frames = []
            for filepath in frames_or_filepaths:
                self.frames.append(Image(filepath))
        else:
            # list of frames
            self.frames = frames_or_filepaths

        # turn lists into np.array for indexing behavior
        if isinstance(self.frames, list):
            self.frames = np.array(self.frames) # list of objects

        # create 3-D cube of all the data
        self.all_data = np.array([frame.data for frame in self.frames])
        self.all_err = np.array([frame.err for frame in self.frames])
        self.all_dq = np.array([frame.dq for frame in self.frames])
        # do a clever thing to point all the individual frames to the data in this cube
        # this way editing a single frame will also edit the entire datacube
        for i, frame in enumerate(self.frames):
            frame.data = self.all_data[i]
            frame.err = self.all_err[i]
            frame.dq = self.all_dq[i]

    def __iter__(self):
        return self.frames.__iter__()

    def __getitem__(self, indices):
        if isinstance(indices, int):
            # return a single element of the data
            return self.frames[indices]
        else:
            # return a subset of the dataset
            return Dataset(self.frames[indices])

    def __len__(self):
        return len(self.frames)

    def save(self, filedir=None, filenames=None):
        """
        Save each file of data in this dataset into directory

        Args:
            filedir (str): directory to save the files. Default: the existing filedir for each file
            filenames (list): a list of output filenames for each file. Default: unchanged filenames

        """
        # if filenames are not passed, use the default ones
        if filenames is None:
            filenames = []
            for frame in self.frames:
                filename = frame.filename
                filenames.append(frame.filename)

        for filename, frame in zip(filenames, self.frames):
            frame.save(filename=filename, filedir=filedir)

    def update_after_processing_step(self, history_entry, new_all_data=None, new_all_err = None, new_all_dq = None, header_entries = None):
        """
        Updates the dataset after going through a processing step

        Args:
            history_entry (str): a description of what processing was done. Mention reference files used.
            new_all_data (np.array): (optional) Array of new data. Needs to be the same shape as `all_data`
            new_all_err (np.array): (optional) Array of new err. Needs to be the same shape as `all_err` except of second dimension
            new_all_dq (np.array): (optional) Array of new dq. Needs to be the same shape as `all_dq`
            header_entries (dict): (optional) a dictionary {} of ext_hdr and err_hdr entries to add or update
        """
        # update data if necessary
        if new_all_data is not None:
            if new_all_data.shape != self.all_data.shape:
                raise ValueError("The shape of new_all_data is {0}, whereas we are expecting {1}".format(new_all_data.shape, self.all_data.shape))
            self.all_data[:] = new_all_data # specific operation overwrites the existing data rather than changing pointers
        if new_all_err is not None:
            if new_all_err.shape[-2:] != self.all_err.shape[-2:] or new_all_err.shape[0] != self.all_err.shape[0]:
                raise ValueError("The shape of new_all_err is {0}, whereas we are expecting {1}".format(new_all_err.shape, self.all_err.shape))
            self.all_err = new_all_err
            for i in range(len(self.frames)):
                self.frames[i].err = self.all_err[i]
        if new_all_dq is not None:
            if new_all_dq.shape != self.all_dq.shape:
                raise ValueError("The shape of new_all_dq is {0}, whereas we are expecting {1}".format(new_all_dq.shape, self.all_dq.shape))
            self.all_dq[:] = new_all_dq # specific operation overwrites the existing data rather than changing pointers

        # update history and header entries
        for img in self.frames:
            img.ext_hdr['HISTORY'] = history_entry
            if header_entries:
                for key, value in header_entries.items():
                    img.ext_hdr[key] = value
                    img.err_hdr[key] = value


    def copy(self, copy_data=True):
        """
        Make a copy of this dataset, including all data and headers.
        Data copying can be turned off if you only want to modify the headers
        Headers should always be copied as we should modify them any time we make new edits to the data

        Args:
            copy_data (bool): (optional) whether the data should be copied. Default is True

        Returns:
            corgidrp.data.Dataset: a copy of this dataset
        """
        # there's a smarter way to manage memory, but to keep the API simple, we will avoid it for now
        new_frames = [frame.copy(copy_data=copy_data) for frame in self.frames]
        new_dataset = Dataset(new_frames)

        return new_dataset

    def add_error_term(self, input_error, err_name):
        """
        Calls Image.add_error_term() for each frame.
        Updates Dataset.all_err.

        Args:
          input_error (np.array): per-frame or per-dataset error layer
          err_name (str): name of the uncertainty layer
        """
        if input_error.ndim == self.all_data.ndim:
            for i,frame in enumerate(self.frames):
                frame.add_error_term(input_error[i], err_name)

        elif input_error.ndim == self.all_data.ndim - 1:
            for frame in self.frames:
                frame.add_error_term(input_error, err_name)

        else:
            raise ValueError("input_error is not either a 2D or 3D array for 2D data, or a 3D or 4D array for 3D data.")

        # Preserve pointer links between Dataset.all_err and Image.err
        self.all_err = np.array([frame.err for frame in self.frames])
        for i, frame in enumerate(self.frames):
            frame.err = self.all_err[i]

    def rescale_error(self, input_error, err_name):
        """
        Calls Image.rescale_errors() for each frame.
        Updates Dataset.all_err

        Args:
          input_error (np.array): 2-d error layer or 3-d layer
          err_name (str): name of the uncertainty layer
        """
        if input_error.ndim == 3:
            for i,frame in enumerate(self.frames):
                frame.rescale_error(input_error[i], err_name)

        elif input_error.ndim ==2:
            for frame in self.frames:
                frame.rescale_error(input_error, err_name)

        else:
            raise ValueError("input_error is not either a 2D or 3D array.")

        # Preserve pointer links between Dataset.all_err and Image.err
        self.all_err = np.array([frame.err for frame in self.frames])
        for i, frame in enumerate(self.frames):
            frame.err = self.all_err[i]

    def split_dataset(self, prihdr_keywords=None, exthdr_keywords=None):
        """
        Splits up this dataset into multiple smaller datasets that have the same set of header keywords
        The code uses all keywords together to determine an unique group

        Args:
            prihdr_keywords (list of str): list of primary header keywords to split
            exthdr_keywords (list of str): list of 1st extension header keywords to split on

        Returns:
            list of datasets: list of sub datasets
            list of tuples: list of each set of unique header keywords. pri_hdr keywords occur before ext_hdr keywords
        """
        if prihdr_keywords is None and exthdr_keywords is None:
            raise ValueError("No prihdr or exthdr keywords passed in to split dataset")

        col_names = []
        col_vals = []
        if prihdr_keywords is not None:
            for key in prihdr_keywords:
                dataset_vals = [frame.pri_hdr[key] for frame in self.frames]

                col_names.append(key)
                col_vals.append(dataset_vals)

        if exthdr_keywords is not None:
            for key in exthdr_keywords:
                dataset_vals = [frame.ext_hdr[key] for frame in self.frames]

                col_names.append(key)
                col_vals.append(dataset_vals)

        all_data = np.array(col_vals).T

        # track all combinations
        df = pd.DataFrame(data=all_data, columns=col_names)

        grouped = df.groupby(col_names)

        unique_vals = list(grouped.indices.keys()) # each unique set of values
        split_datasets = []
        for combo in grouped.indices:
            dataset_indices = grouped.indices[combo]
            sub_dataset = self[dataset_indices]
            split_datasets.append(sub_dataset)

        return split_datasets, unique_vals

class Image():
    """
    Base class for 2-D image data. Data can be created by passing in the data/header explicitly, or
    by passing in a filepath to load a FITS file from disk

    Args:
        data_or_filepath (str or np.array): either the filepath to the FITS file to read in OR the 2D image data
        pri_hdr (astropy.io.fits.Header): the primary header (required only if raw 2D data is passed in)
        ext_hdr (astropy.io.fits.Header): the image extension header (required only if raw 2D data is passed in)
        err (np.array): 2-D/3-D uncertainty data
        dq (np.array): 2-D data quality, 0: good. Other values track different causes for bad pixels and other pixel-level effects in accordance with the DRP implementation document.x
        err_hdr (astropy.io.fits.Header): the error extension header
        dq_hdr (astropy.io.fits.Header): the data quality extension header
        hdu_list (astropy.io.fits.HDUList): an astropy HDUList object that contains any other extension types. 

    Attributes:
        data (np.array): 2-D data for this Image
        err (np.array): 2-D uncertainty
        dq (np.array): 2-D data quality
        pri_hdr (astropy.io.fits.Header): primary header
        ext_hdr (astropy.io.fits.Header): image extension header. Generally this header will be edited/added to
        err_hdr (astropy.io.fits.Header): the error extension header
        dq_hdr (astropy.io.fits.Header): the data quality extension header
        hdu_list (astropy.io.fits.HDUList): an astropy HDUList object that contains any other extension types.
        filename (str): the filename corresponding to this Image
        filedir (str): the file directory on disk where this image is to be/already saved.
        filepath (str): full path to the file on disk (if it exists)
    """
    def __init__(self, data_or_filepath, pri_hdr=None, ext_hdr=None, err = None, dq = None, err_hdr = None, dq_hdr = None, input_hdulist = None):
        if isinstance(data_or_filepath, str):
            # a filepath is passed in
            with fits.open(data_or_filepath, ignore_missing_simple=True) as hdulist:
                
                #Pop out the primary header
                self.pri_hdr = hdulist.pop(0).header
                #Pop out the image extension
                first_hdu = hdulist.pop(0)
                self.ext_hdr = first_hdu.header
                self.data = first_hdu.data

                #A list of extensions
                self.hdu_names = [hdu.name for hdu in hdulist]

                # we assume that if the err and dq array is given as parameter they supersede eventual err and dq extensions
                if err is not None:
                    if isinstance(err, float):
                        if np.size(self.data) != 1:
                            raise ValueError("err can only be a float if data is a float value")
                        self.err = np.array([err])
                    elif np.shape(self.data) != np.shape(err)[-self.data.ndim:]:
                        raise ValueError("The shape of err is {0} while we are expecting shape {1}".format(err.shape[-self.data.ndim:], self.data.shape))
                    #we want to have an extra dimension in the error array
                    elif err.ndim == self.data.ndim+1:
                        self.err = err
                    else:
                        self.err = err.reshape((1,)+err.shape)
                elif "ERR" in self.hdu_names:
                    err_hdu = hdulist.pop("ERR")
                    self.err = err_hdu.data
                    self.err_hdr = err_hdu.header
                    if self.err.ndim != 1 and self.err.ndim == self.data.ndim:
                        self.err = self.err.reshape((1,)+self.err.shape)
                else:
                    self.err = np.zeros((1,)+self.data.shape)

                if dq is not None:
                    if np.shape(self.data) != np.shape(dq):
                        raise ValueError("The shape of dq is {0} while we are expecting shape {1}".format(dq.shape, self.data.shape))
                    self.dq = dq
                
                elif "DQ" in self.hdu_names:
                    dq_hdu = hdulist.pop("DQ")
                    self.dq = dq_hdu.data
                    self.dq_hdr = dq_hdu.header
                else:
                    self.dq = np.zeros(self.data.shape, dtype = int)


                if input_hdulist is not None:
                    this_hdu_list = [hdu.copy() for hdu in input_hdulist]
                else: 
                    #After the data, err and dqs are popped out, the rest of the hdulist is stored in hdu_list
                    this_hdu_list = [hdu.copy() for hdu in hdulist]
                self.hdu_list = fits.HDUList(this_hdu_list)
                

            # parse the filepath to store the filedir and filename
            filepath_args = data_or_filepath.split(os.path.sep)
            if len(filepath_args) == 1:
                # no directory info in filepath, so current working directory
                self.filedir = "."
                self.filename = filepath_args[0]
            else:
                self.filename = filepath_args[-1]
                self.filedir = os.path.sep.join(filepath_args[:-1])

        else:
            # data has been passed in directly
            # creation of a new file in DRP eyes
            if isinstance(data_or_filepath, float):
                self.data = np.array([data_or_filepath])
                if err is not None:
                    if isinstance(err, float):
                        self.err = np.array([err])
                    else:
                        raise ValueError("err value must be float")
                else:
                    self.err = np.array([0.])
            elif hasattr(data_or_filepath, "__len__"):
                self.data = data_or_filepath
                if err is not None:
                    if np.shape(self.data) != np.shape(err)[-self.data.ndim:]:
                        raise ValueError("The shape of err is {0} while we are expecting shape {1}".format(err.shape[-self.data.ndim:], self.data.shape))
                    #we want to have a 3 dim error array
                    if err.ndim == self.data.ndim + 1:
                        self.err = err
                    else:
                        self.err = err.reshape((1,)+err.shape)
                else:
                    self.err = np.zeros((1,)+self.data.shape)
            else:
                raise ValueError("input must be an array or float")
            
            if pri_hdr is None or ext_hdr is None:
                raise ValueError("Missing primary and/or extension headers, because you passed in raw data")
            self.pri_hdr = pri_hdr
            self.ext_hdr = ext_hdr
            self.filedir = "."
            self.filename = ""

            if dq is not None:
                if np.shape(self.data) != np.shape(dq):
                    raise ValueError("The shape of dq is {0} while we are expecting shape {1}".format(dq.shape, self.data.shape))
                self.dq = dq
            else:
                self.dq = np.zeros(self.data.shape, dtype = int)

            #The default hdu extensions
            self.hdu_names = ["ERR", "DQ"]

            #Take the input hdulist or make a blank one. 
            if input_hdulist is not None:
                this_hdu_list = [hdu.copy() for hdu in input_hdulist]
                self.hdu_list = fits.HDUList(this_hdu_list)
                #Keep track of the names 
                for hdu in input_hdulist:
                    self.hdu_names.append(hdu.name)
            else: 
                self.hdu_list = fits.HDUList()

            # record when this file was created and with which version of the pipeline
            self.ext_hdr.set('DRPVERSN', corgidrp.__version__, "corgidrp version that produced this file")
            self.ext_hdr.set('DRPCTIME', time.Time.now().isot, "When this file was saved")

        
        # we assume that if the err_hdr and dq_hdr is given as parameter they supersede eventual existing err_hdr and dq_hdr
        if err_hdr is not None:
            self.err_hdr = err_hdr
        if dq_hdr is not None:
            self.dq_hdr = dq_hdr
        if not hasattr(self, 'err_hdr'):
            self.err_hdr = fits.Header()
        self.err_hdr["EXTNAME"] = "ERR"
        if not hasattr(self, 'dq_hdr'):
            self.dq_hdr = fits.Header()
        self.dq_hdr["EXTNAME"] = "DQ"

        # discard individual errors if we aren't tracking them but multiple error terms are passed in
        if not corgidrp.track_individual_errors and self.err.shape[0] > 1:
            num_errs = self.err.shape[0] - 1
            # delete keywords specifying the error of each individual slice
            for i in range(num_errs):
                del self.err_hdr['Layer_{0}'.format(i + 2)]
            self.err = self.err[:1] # only save the total err, preserve 3-D shape
        self.err_hdr['TRK_ERRS'] = corgidrp.track_individual_errors # specify whether we are tracing errors

        # the DRP needs to make sure certain keywords are set in its reduced products
        # check those here, and if not, set them. 
        # by default, assume desmear and CTI correction are not applied by default
        # and they can be toggled to true after their step functions are run
        if not 'DESMEAR' in self.ext_hdr:
            self.ext_hdr.set('DESMEAR', False, "Was desmear applied to this frame?")
        if not 'CTI_CORR' in self.ext_hdr:
            self.ext_hdr.set('CTI_CORR', False, "Was CTI correction applied to this frame?")
        if not 'IS_BAD' in self.ext_hdr:
            self.ext_hdr.set('IS_BAD', False, "Was this frame deemed bad?")

        # the DRP has touched this file so it's origin is now this DRP
        self.pri_hdr['ORIGIN'] = 'DRP'


    # create this field dynamically
    @property
    def filepath(self):
        return os.path.join(self.filedir, self.filename)


    def save(self, filedir=None, filename=None):
        """
        Save file to disk with user specified filepath

        Args:
            filedir (str): filedir to save to. Use self.filedir if not specified
            filename (str): filepath to save to. Use self.filename if not specified
        """
        if filename is not None:
            self.filename = filename
        if filedir is not None:
            self.filedir = filedir

        if len(self.filename) == 0:
            raise ValueError("Output filename is not defined. Please specify!")

        prihdu = fits.PrimaryHDU(header=self.pri_hdr)
        exthdu = fits.ImageHDU(data=self.data, header=self.ext_hdr)
        hdulist = fits.HDUList([prihdu, exthdu])

        errhdu = fits.ImageHDU(data=self.err, header = self.err_hdr)
        hdulist.append(errhdu)

        dqhdu = fits.ImageHDU(data=self.dq, header = self.dq_hdr)
        hdulist.append(dqhdu)

        for hdu in self.hdu_list:
            hdulist.append(hdu)

        with warnings.catch_warnings():
            warnings.filterwarnings("ignore", category=VerifyWarning) # fits save card length truncated warning
            hdulist.writeto(self.filepath, overwrite=True)
        hdulist.close()

    def _record_parent_filenames(self, input_dataset):
        """
        Record what input dataset was used to create this Image.
        This assumes many Images were used to make this single Image.
        Also tracks images that were used to make the images that make this image.
        Record is stored in the ext header.

        Args:
            input_dataset (corgidrp.data.Dataset): the input dataset that were combined together to make this image
        """

        parent_filenames = set()
        # go through filenames and also check each frames parents
        for img in input_dataset:
            parent_filenames.add(img.filename)
            # also check if this frame has parent frames. keep trakc of them too
            if 'DRPNFILE' in img.ext_hdr:
                for j in range(img.ext_hdr['DRPNFILE']):
                    parent_filenames.add(img.ext_hdr['FILE{0}'.format(j)])
        
        for i, filename in enumerate(parent_filenames):
            self.ext_hdr.set('FILE{0}'.format(i), filename, "File #{0} filename used to create this frame".format(i))
        self.ext_hdr.set('DRPNFILE', len(parent_filenames), "# of files used to create this processed frame")

    def copy(self, copy_data=True):
        """
        Make a copy of this image file. including data and headers.
        Data copying can be turned off if you only want to modify the headers
        Headers should always be copied as we should modify them any time we make new edits to the data

        Args:
            copy_data (bool): (optional) whether the data should be copied. Default is True

        Returns:
            corgidrp.data.Image: a copy of this Image
        """
        if copy_data:
            new_img = copy.deepcopy(self)
        else:
            new_img = copy.copy(self)
            # copy the hdu_list and hdu_names list, but not their pointers
            new_img.hdu_list = self.hdu_list.copy()
            new_img.hdu_names = copy.copy(self.hdu_names)

        # update DRP version tracking
        new_img.ext_hdr['DRPVERSN'] =  corgidrp.__version__
        new_img.ext_hdr['DRPCTIME'] =  time.Time.now().isot

        return new_img

    def get_masked_data(self):
        """
        Uses the dq array to generate a numpy masked array of the data

        Returns:
            numpy.ma.MaskedArray: the data masked
        """
        mask = self.dq>0
        return ma.masked_array(self.data, mask=mask)

    def add_error_term(self, input_error, err_name):
        """
        Add a layer of a specific additive uncertainty on the 3- or 4-dim error array extension
        and update the combined uncertainty in the first layer.
        Update the error header and assign the error name.

        Only tracks individual errors if the "track_individual_errors" setting is set to True
        in the configuration file

        Args:
          input_error (np.array): error layer with same shape as data
          err_name (str): name of the uncertainty layer
        """
        ndim = self.data.ndim
        if not (input_error.ndim==2 or input_error.ndim==3) or input_error.shape != self.data.shape:
            raise ValueError("we expect a 2-dimensional or 3-dimensional error layer with dimensions {0}".format(self.data.shape))

        #first layer is always the updated combined error
        if ndim == 2:
            self.err[0,:,:] = np.sqrt(self.err[0,:,:]**2 + input_error**2)
        elif ndim == 3:
            self.err[0,:,:,:] = np.sqrt(self.err[0,:,:,:]**2 + input_error**2)
        self.err_hdr["Layer_1"] = "combined_error"

        if corgidrp.track_individual_errors:
            #append new error as layer on 3D or 4D cube
            self.err=np.append(self.err, [input_error], axis=0)

            layer = str(self.err.shape[0])
            self.err_hdr["Layer_" + layer] = err_name

        # record history since 2-D error map doesn't track individual terms
        self.err_hdr['HISTORY'] = "Added error term: {0}".format(err_name)

    def rescale_error(self, input_error, err_name):
        """
        Add a layer of a specific additive uncertainty on the 3-dim error array extension
        and update the combined uncertainty in the first layer.
        Update the error header and assign the error name.

        Only tracks individual errors if the "track_individual_errors" setting is set to True
        in the configuration file

        Args:
          input_error (np.array): 2-d error layer
          err_name (str): name of the uncertainty layer
        """
        if input_error.ndim != 2 or input_error.shape != self.data.shape:
            raise ValueError("we expect a 2-dimensional error layer with dimensions {0}".format(self.data.shape))

        #first layer is always the updated combined error
        with warnings.catch_warnings():
            warnings.filterwarnings("ignore", category=RuntimeWarning) # catch any invalid value encountered in multiply
            self.err = self.err*input_error
        self.err_hdr["Layer_1"] = "combined_error"

        # record history since 2-D error map doesn't track individual terms
        self.err_hdr['HISTORY'] = "Errors rescaled by: {0}".format(err_name)


    def get_hash(self):
        """
        Computes the hash of the data, err, and dq. Does not use the header information.

        Returns:
            str: the hash of the data, err, and dq
        """
        data_bytes = self.data.data.tobytes()
        err_bytes = self.err.data.tobytes()
        dq_bytes = self.dq.data.tobytes()

        total_bytes = data_bytes + err_bytes + dq_bytes

        return str(hash(total_bytes))

    def add_extension_hdu(self, name, data = None, header=None):
        """

        Create a new hdu extension and append it to the hdu_list

        Args:
            name (str): The name of the new extension
            data (array, optional): Some kind of data. Defaults to None.
            header (astropy.io.fits.Header, optional): _description_. Defaults to None.
        """
        new_hdu = fits.ImageHDU(data=data, header=header, name=name)

        if name in self.hdu_names:
            raise ValueError("Extension name already exists in HDU list")
        else: 
            self.hdu_names.append(name)
            self.hdu_list.append(new_hdu)

class Dark(Image):
    """
    Dark calibration frame for a given exposure time and EM gain.

     Args:
        data_or_filepath (str or np.array): either the filepath to the FITS file to read in OR the 2D image data
        pri_hdr (astropy.io.fits.Header): the primary header (required only if raw 2D data is passed in)
        ext_hdr (astropy.io.fits.Header): the image extension header (required only if raw 2D data is passed in)
        input_dataset (corgidrp.data.Dataset): the Image files combined together to make this dark (required only if raw 2D data is passed in and if raw data filenames not already archived in ext_hdr)
        err (np.array): the error array (required only if raw data is passed in)
        err_hdr (astropy.io.fits.Header): the error header (required only if raw data is passed in)
        dq (np.array): the DQ array (required only if raw data is passed in)
    """
    def __init__(self, data_or_filepath, pri_hdr=None, ext_hdr=None, input_dataset=None, err = None, dq = None, err_hdr = None):
       # run the image class contructor
        super().__init__(data_or_filepath, pri_hdr=pri_hdr, ext_hdr=ext_hdr, err=err, dq=dq, err_hdr=err_hdr)

        # if this is a new dark, we need to bookkeep it in the header
        # b/c of logic in the super.__init__, we just need to check this to see if it is a new dark
        if ext_hdr is not None:
            if input_dataset is None and 'DRPNFILE' not in ext_hdr.keys():
                # error check. this is required in this case
                raise ValueError("This appears to be a new dark. The dataset of input files needs to be passed in to the input_dataset keyword to record history of this dark.")
            self.ext_hdr['DATATYPE'] = 'Dark' # corgidrp specific keyword for saving to disk
            self.ext_hdr['BUNIT'] = 'detected electron'
            # TO-DO: check PC_STAT and whether this will be in L2s
            if 'PC_STAT' not in ext_hdr:
                self.ext_hdr['PC_STAT'] = 'analog master dark'
            # log all the data that went into making this calibration file
            if 'DRPNFILE' not in ext_hdr.keys() and input_dataset is not None:
                self._record_parent_filenames(input_dataset)

            # add to history
            self.ext_hdr['HISTORY'] = "Dark with exptime = {0} s and commanded EM gain = {1} created from {2} frames".format(self.ext_hdr['EXPTIME'], self.ext_hdr['EMGAIN_C'], self.ext_hdr['DRPNFILE'])

            # give it a default filename using the last input file as the base
            # strip off everything starting at .fits
            if input_dataset is not None:
                orig_input_filename = input_dataset[-1].filename.split(".fits")[0]
                self.filename = "{0}_DRK_CAL.fits".format(orig_input_filename)
                self.filename = re.sub('_L[0-9].', '', self.filename)
                # DNM_CAL fed directly into DRK_CAL when doing build_synthesized_dark, so this will delete that string if it's there:
                self.filename = self.filename.replace("_DNM_CAL", "")
            else:
                if self.filename == '':
                    self.filename = "DRK_CAL.fits" # we shouldn't normally be here, but we default to something just in case. 
                else:
                    self.filename = self.filename.replace("_DNM_CAL", "")
            # Enforce data level = CAL
            self.ext_hdr['DATALVL']    = 'CAL'
        
        if 'PC_STAT' not in self.ext_hdr:
            self.ext_hdr['PC_STAT'] = 'analog master dark'

        if err_hdr is not None:
            self.err_hdr['BUNIT'] = 'detected electron'

        # double check that this is actually a dark file that got read in
        # since if only a filepath was passed in, any file could have been read in
        if 'DATATYPE' not in self.ext_hdr:
            raise ValueError("File that was loaded was not a Dark file.")
        if self.ext_hdr['DATATYPE'] != 'Dark':
            raise ValueError("File that was loaded was not a Dark file.")

class FlatField(Image):
    """
    Master flat generated from raster scan of uranus or Neptune.

     Args:
        data_or_filepath (str or np.array): either the filepath to the FITS file to read in OR the 2D image data
        pri_hdr (astropy.io.fits.Header): the primary header (required only if raw 2D data is passed in)
        ext_hdr (astropy.io.fits.Header): the image extension header (required only if raw 2D data is passed in)
        input_dataset (corgidrp.data.Dataset): the Image files combined together to make this flat file (required only if raw 2D data is passed in)
    """
    def __init__(self, data_or_filepath, pri_hdr=None, ext_hdr=None, input_dataset=None):
        # run the image class contructor
        super().__init__(data_or_filepath, pri_hdr=pri_hdr, ext_hdr=ext_hdr)

        # if this is a new master flat, we need to bookkeep it in the header
        # b/c of logic in the super.__init__, we just need to check this to see if it is a new masterflat
        if ext_hdr is not None:
            if input_dataset is None:
                # error check. this is required in this case
                raise ValueError("This appears to be a master flat. The dataset of input files needs to be passed in to the input_dataset keyword to record history of this flat")
            self.ext_hdr['DATATYPE'] = 'FlatField' # corgidrp specific keyword for saving to disk
            self.ext_hdr['BUNIT'] = '' # flat field is dimensionless

            # log all the data that went into making this flat
            self._record_parent_filenames(input_dataset)

            # add to history
            self.ext_hdr['HISTORY'] = "Flat with exptime = {0} s created from {1} frames".format(self.ext_hdr['EXPTIME'], self.ext_hdr['DRPNFILE'])

            # give it a default filename using the last input file as the base
            self.filename = re.sub('_L[0-9].', '_FLT_CAL', input_dataset[-1].filename)

            # Enforce data level = CAL
            self.ext_hdr['DATALVL']    = 'CAL'

        # double check that this is actually a masterflat file that got read in
        # since if only a filepath was passed in, any file could have been read in
        if 'DATATYPE' not in self.ext_hdr:
            raise ValueError("File that was loaded was not a FlatField file.")
        if self.ext_hdr['DATATYPE'] != 'FlatField':
            raise ValueError("File that was loaded was not a FlatField file.")

class SpectroscopyCentroidPSF(Image):
    """
    Calibration product that stores fitted PSF centroid (x, y) positions
    for a grid of simulated PSFs.

    Args:
        data_or_filepath (str or np.ndarray): 2D array of (x, y) centroid positions 
                                              with shape (N, 2), where N is the number of PSFs.
        err (np.ndarray): 2D array of (x,y) errors of centroid positions with shape (N,2)
        pri_hdr (fits.Header): Primary header.
        ext_hdr (fits.Header): Extension header.
        err_hdr (fits.Header): error extension header
        input_dataset (Dataset): Dataset of raw PSF images used to generate this calibration.
    """
    def __init__(self, data_or_filepath, pri_hdr=None, ext_hdr=None, err_hdr = None, err = None, input_dataset=None):
        super().__init__(data_or_filepath, pri_hdr=pri_hdr, ext_hdr=ext_hdr, err_hdr = err_hdr, err = err)


        # if this is a new SpectroscopyCentroidPSF, we need to bookkeep it in the header
        # b/c of logic in the super.__init__, we just need to check this to see if it is a new SpectroscopyCentroidPSF 
        if ext_hdr is not None:
            if input_dataset is None:
                raise ValueError("Must pass `input_dataset` to create new PSFCentroidCalibration.")
            
            self.ext_hdr["EXTNAME"] = "CENTROIDS"

            self.ext_hdr['DATATYPE'] = 'PSFCentroidCalibration'
            self._record_parent_filenames(input_dataset)
            self.ext_hdr['HISTORY'] = "Stored PSF centroid calibration results."

            # Generate default output filename
            base = input_dataset[0].filename.split(".fits")[0]
            self.filename = f"{base}_psf_centroid.fits"
            if err is None:
                self.err = np.zeros(self.data.shape)
                self.err_hdr = fits.Header

        if 'DATATYPE' not in self.ext_hdr or self.ext_hdr['DATATYPE'] != 'PSFCentroidCalibration':
            raise ValueError("This file is not a valid PSFCentroidCalibration.")

        self.xfit = self.data[:, 0]
        self.yfit = self.data[:, 1]
        self.xfit_err = self.err[0][:, 0]
        self.yfit_err = self.err[0][:, 1]


class DispersionModel(Image):
    """ 
    Class for dispersion model parameter data structure

    Args:
        data_or_filepath (str or dict): either the filepath to the FITS file to read in OR the dictionary containing the dispersion data
        pri_hdr (fits.Header): Primary header.
        ext_hdr (fits.Header): Extension header.
        input_dataset (Dataset): Dataset of raw PSF images used to generate this calibration.
        
    Attributes:
        data (dict): table containing the dispersion data
        clocking_angle (float): Clocking angle of the dispersion axis, theta,
        oriented in the direction of increasing wavelength, measured in degrees
        counterclockwise from the positive x-axis on the EXCAM data array
        (direction of increasing column index).
        clocking_angle_uncertainty (float): Uncertainty of the dispersion axis
        clocking angle in degrees.
        pos_vs_wavlen_polycoeff (numpy.ndarray): Polynomial fit to the
        source displacement on EXCAM along the dispersion axis as a function of
        wavelength, relative to the source position at the band reference
        wavelength (lambda_c = 730.0 nm for Band 3) in units of millimeters.
        pos_vs_wavlen_cov (numpy.ndarray): Covariance matrix of the
        polynomial coefficients
        wavlen_vs_pos_polycoeff (numpy.ndarray): Polynomial fit to the
        wavelength as a function of displacement along the dispersion axis on
        EXCAM, relative to the source position at the Band 3 reference
        wavelength (x_c at lambda_c = 730.0 nm) in units of nanometers. 
        wavlen_vs_pos_cov (numpy.ndarray): Covariance matrix of the
        polynomial coefficients
        params_key (list): key names of the parameters
    """
    
    params_key = ['clocking_angle', 'clocking_angle_uncertainty', 'pos_vs_wavlen_polycoeff', 'pos_vs_wavlen_cov', 'wavlen_vs_pos_polycoeff', 'wavlen_vs_pos_cov']
    def __init__(self, data_or_filepath, pri_hdr=None, ext_hdr=None, input_dataset=None):
        if isinstance(data_or_filepath, str):
            # run the image class contructor
            super().__init__(data_or_filepath)
            # double check that this is actually a DispersionModel file that got read in
            # since if only a filepath was passed in, any file could have been read in
            if 'DATATYPE' not in self.ext_hdr:
                raise ValueError("File that was loaded was not a DispersionModel file.")
            if self.ext_hdr['DATATYPE'] != 'DispersionModel':
                raise ValueError("File that was loaded was not a DispersionModel file.")
        else:
            if not isinstance(data_or_filepath, dict):
                raise ValueError("Input should either be a dictionary or a filepath string")
            if pri_hdr == None:
                pri_hdr = fits.Header()
            if ext_hdr == None:
                ext_hdr = fits.Header()
            ext_hdr['DRPCTIME'] =  time.Time.now().isot
            ext_hdr['DRPVERSN'] =  corgidrp.__version__
            self.pri_hdr = pri_hdr
            self.ext_hdr = ext_hdr
            self.ext_hdr['DATATYPE'] = 'DispersionModel' # corgidrp specific keyword for saving to disk
            # add to history
            self.ext_hdr['HISTORY'] = "DispersionModel file created"
            
            #check that all parameters are available in the input dict
            for key in self.params_key:
                if key not in data_or_filepath:
                    raise ValueError("parameter {0} is missing in the data".format(key))
            data_list = Table(rows = [data_or_filepath])
            self.data = data_list
            # use the start date for the filename by default
            self.filedir = "."
            self.filename = "DispersionModel_{0}.fits".format(self.ext_hdr['DRPCTIME'])
        # initialization data passed in
        self.clocking_angle = self.data["clocking_angle"][0]
        self.clocking_angle_uncertainty = self.data["clocking_angle_uncertainty"][0]
        self.pos_vs_wavlen_polycoeff = np.array(self.data["pos_vs_wavlen_polycoeff"][0])
        self.pos_vs_wavlen_cov = np.array(self.data["pos_vs_wavlen_cov"][0])
        self.wavlen_vs_pos_polycoeff = np.array(self.data["wavlen_vs_pos_polycoeff"][0])
        self.wavlen_vs_pos_cov = np.array(self.data["wavlen_vs_pos_cov"][0])


    def save(self, filedir=None, filename=None):
        """
        Save file to disk with user specified filepath

        Args:
            filedir (str): filedir to save to. Use self.filedir if not specified
            filename (str): filepath to save to. Use self.filename if not specified
        """
        if filename is not None:
            self.filename = filename
        if filedir is not None:
            self.filedir = filedir

        if len(self.filename) == 0:
            raise ValueError("Output filename is not defined. Please specify!")

        prihdu = fits.PrimaryHDU(header=self.pri_hdr)
        exthdu = fits.BinTableHDU(data=self.data, header=self.ext_hdr)
        hdulist = fits.HDUList([prihdu, exthdu])

        hdulist.writeto(self.filepath, overwrite=True)
        hdulist.close()

class NonLinearityCalibration(Image):
    """
    Class for non-linearity calibration files. Although it's not strictly an image that you might look at, it is a 2D array of data

    The required format for calibration data is as follows:
     - Minimum 2x2
     - First value (top left) must be assigned to nan
     - Row headers (dn counts) must be monotonically increasing
     - Column headers (EM gains) must be monotonically increasing
     - Data columns (relative gain curves) must straddle 1
     - The first row will provide the the Gain axis values (accesssed via 
        gain_ax = non_lin_correction.data[0, 1:])
     - The first column will provide the "count" axis value (accessed via 
        count_ax = non_lin_correction.data[1:, 0])
     - The rest of the array will be the calibration data (accessed via 
     relgains = non_lin_correction.data[1:, 1:])

    For example:
    [
        [nan,  1,     10,    100,   1000 ], <- gain axis
        [1,    0.900, 0.950, 0.989, 1.000],
        [1000, 0.910, 0.960, 0.990, 1.010],
        [2000, 0.950, 1.000, 1.010, 1.050],
        [3000, 1.000, 1.001, 1.011, 1.060],
         ^
         count axis
    ],

    where the row headers [1, 1000, 2000, 3000] are dn counts, the column
    headers [1, 10, 100, 1000] are EM gains, and the first data column
    [0.900, 0.910, 0.950, 1.000] is the first of the four relative gain curves.

     Args:
        data_or_filepath (str or np.array): either the filepath to the FITS file 
        to read in OR the 2D calibration data. See above for the required format.
        pri_hdr (astropy.io.fits.Header): the primary header (required only if 
        raw 2D data is passed in)
        ext_hdr (astropy.io.fits.Header): the image extension header (required 
        only if raw 2D data is passed in)
        input_dataset (corgidrp.data.Dataset): the Image files combined 
        together to make this NonLinearityCalibration file (required only if 
        raw 2D data is passed in)
    """
    def __init__(self, data_or_filepath, pri_hdr=None, ext_hdr=None, 
                 input_dataset=None):

        # run the image class contructor
        super().__init__(data_or_filepath, pri_hdr=pri_hdr, ext_hdr=ext_hdr)

        # File format checks - Ported from II&T
        nonlin_raw = self.data
        if nonlin_raw.ndim < 2 or nonlin_raw.shape[0] < 2 or \
        nonlin_raw.shape[1] < 2:
            raise ValueError('The non-linearity calibration array must be at' 
                             'least 2x2 (room for x and y axes and one data' 
                             'point)')
        if not np.isnan(nonlin_raw[0, 0]):
            raise ValueError('The first value of the non-linearity calibration '
                             'array  (upper left) must be set to "nan"')


        # additional bookkeeping for a calibration file
        # if this is a new calibration file, we need to bookkeep it in the header
        # b/c of logic in the super.__init__, we just need to check this to see if 
        # it is a new NonLinearityCalibration file
        if ext_hdr is not None:
            if input_dataset is None:
                # error check. this is required in this case
                raise ValueError("This appears to be a new Non Linearity "
                                 "Correction. The dataset of input files needs" 
                                 "to be passed in to the input_dataset keyword" 
                                 "to record history of this calibration file.")
            # corgidrp specific keyword for saving to disk
            self.ext_hdr['DATATYPE'] = 'NonLinearityCalibration' 

            # log all the data that went into making this calibration file
            self._record_parent_filenames(input_dataset)

            # add to history
            self.ext_hdr['HISTORY'] = "Non Linearity Calibration file created"

            # Enforce data level = CAL
            self.ext_hdr['DATALVL'] = 'CAL'

            # Follow filename convention as of R3.0.2
            self.filedir = '.'
            self.filename = re.sub('_L[0-9].', '_NLN_CAL', input_dataset[-1].filename)

        # double check that this is actually a NonLinearityCalibration file that got read in
        # since if only a filepath was passed in, any file could have been read in
        if 'DATATYPE' not in self.ext_hdr:
            raise ValueError("File that was loaded was not a NonLinearityCalibration file.")
        if self.ext_hdr['DATATYPE'] != 'NonLinearityCalibration':
            raise ValueError("File that was loaded was not a NonLinearityCalibration file.")
        self.dq_hdr['COMMENT'] = 'DQ not meaningful for this calibration; just present for class consistency' 
        
class KGain(Image):
    """
    Class for KGain calibration file. Until further insights it is just one float value.

    Args:
        data_or_filepath (str or float): either the filepath to the FITS file to read in OR the calibration data. See above for the required format.
        err (float): uncertainty value of kgain factor
        ptc (np.array): 2 column array with the photon transfer curve
        pri_hdr (astropy.io.fits.Header): the primary header (required only if raw data is passed in)
        ext_hdr (astropy.io.fits.Header): the image extension header (required only if raw data is passed in)
        err_hdr (astropy.io.fits.Header): the err extension header (required only if raw data is passed in)
        ptc_hdr (astropy.io.fits.Header): the ptc extension header (required only if raw data is passed in)
        input_dataset (corgidrp.data.Dataset): the Image files combined together to make this KGain file (required only if raw 2D data is passed in)

    Attrs:
        value: the getter of the kgain value
        _kgain (float): the value of kgain
        error: the getter of the kgain error value
        _kgain_error (float): the value of kgain error
    """
    def __init__(self, data_or_filepath, err = None, ptc = None, pri_hdr=None, ext_hdr=None, err_hdr = None, ptc_hdr = None, input_dataset = None):
       # run the image class contructor
        super().__init__(data_or_filepath, err=err, pri_hdr=pri_hdr, ext_hdr=ext_hdr, err_hdr=err_hdr)

        # initialize these headers that have been recently added so that older calib files still contain this keyword when initialized and allow for tests that don't require 
        # these values to run smoothly; if these values are actually required for 
        # a particular process, the user would be alerted since these values below would result in an error as they aren't numerical
        if 'RN' not in self.ext_hdr:
            self.ext_hdr['RN'] = ''
        if 'RN_ERR' not in self.ext_hdr:
            self.ext_hdr['RN_ERR'] = ''
        # File format checks
        if self.data.shape != (1,):
            raise ValueError('The KGain calibration data should be just one float value')
        
        self._kgain = self.data[0] 
        self._kgain_error = self.err[0]
        
        if isinstance(data_or_filepath, str):
            # a filepath is passed in
            with fits.open(data_or_filepath) as hdulist:
                self.ptc_hdr = hdulist[3].header
                # ptc data is in FITS extension
                self.ptc = hdulist[3].data
        
        else:
            if ptc is not None:
                self.ptc = ptc
            else:
               self.ptc = np.zeros([2,0])
            if ptc_hdr is not None:
                self.ptc_hdr = ptc_hdr
            else:
                self.ptc_hdr = fits.Header()
        
        self.ptc_hdr["EXTNAME"] = "PTC"
        # additional bookkeeping for a calibration file
        # if this is a new calibration file, we need to bookkeep it in the header
        # b/c of logic in the super.__init__, we just need to check this to see if it is a new KGain file
        if ext_hdr is not None:
            if input_dataset is None:
                if 'DRPNFILE' not in ext_hdr:
                    # error check. this is required in this case
                    raise ValueError("This appears to be a new kgain. The dataset of input files needs to be passed in to the input_dataset keyword to record history of this kgain.")
                else:
                    pass
            else:
                # log all the data that went into making this calibration file
                self._record_parent_filenames(input_dataset)
                # give it a default filename using the last input file as the base
                self.filename = re.sub('_L[0-9].', '_KRN_CAL', input_dataset[-1].filename)

            self.ext_hdr['DATATYPE'] = 'KGain' # corgidrp specific keyword for saving to disk
            self.ext_hdr['BUNIT'] = 'detected EM electron/DN'
            # add to history
            self.ext_hdr['HISTORY'] = "KGain Calibration file created"

            # Enforce data level = CAL
            self.ext_hdr['DATALVL']    = 'CAL'
        
        if err_hdr is not None:
            self.err_hdr['BUNIT'] = 'detected EM electron/DN'
        # double check that this is actually a KGain file that got read in
        # since if only a filepath was passed in, any file could have been read in
        if 'DATATYPE' not in self.ext_hdr:
            raise ValueError("File that was loaded was not a KGain Calibration file.")
        if self.ext_hdr['DATATYPE'] != 'KGain':
            raise ValueError("File that was loaded was not a KGain Calibration file.")

    @property
    def value(self):
        return self._kgain
    
    @property
    def error(self):
        return self._kgain_error

    def save(self, filedir=None, filename=None):
        """
        Save file to disk with user specified filepath

        Args:
            filedir (str): filedir to save to. Use self.filedir if not specified
            filename (str): filepath to save to. Use self.filename if not specified
        """
        if filename is not None:
            self.filename = filename
        if filedir is not None:
            self.filedir = filedir

        if len(self.filename) == 0:
            raise ValueError("Output filename is not defined. Please specify!")

        prihdu = fits.PrimaryHDU(header=self.pri_hdr)
        exthdu = fits.ImageHDU(data=self.data, header=self.ext_hdr)
        hdulist = fits.HDUList([prihdu, exthdu])

        errhdu = fits.ImageHDU(data=self.err, header = self.err_hdr)
        hdulist.append(errhdu)

        ptchdu = fits.ImageHDU(data=self.ptc, header = self.ptc_hdr)
        hdulist.append(ptchdu)

        with warnings.catch_warnings():
            warnings.filterwarnings("ignore", category=VerifyWarning) # fits save card length truncated warning
            hdulist.writeto(self.filepath, overwrite=True)
        hdulist.close()

class BadPixelMap(Image):
    """
    Class for bad pixel map. The bad pixel map indicates which pixels are hot
    pixels and thus unreliable. Note: These bad pixels are bad due to inherent
    nonidealities in the detector (applicable to any frame taken) and are
    separate from pixels marked per frame as contaminated by cosmic rays.

     Args:
        data_or_filepath (str or np.array): either the filepath to the FITS file to read in OR the 2D image data
        pri_hdr (astropy.io.fits.Header): the primary header (required only if raw 2D data is passed in)
        ext_hdr (astropy.io.fits.Header): the image extension header (required only if raw 2D data is passed in)
        input_dataset (corgidrp.data.Dataset): the Image files combined together to make this bad pixel map (required only if raw 2D data is passed in)
    """
    def __init__(self, data_or_filepath, pri_hdr=None, ext_hdr=None, input_dataset=None):
        # run the image class contructor
        super().__init__(data_or_filepath, pri_hdr=pri_hdr, ext_hdr=ext_hdr)

        # if this is a new bad pixel map, we need to bookkeep it in the header
        # b/c of logic in the super.__init__, we just need to check this to see if it is a new bad pixel map
        if ext_hdr is not None:
            if input_dataset is None and 'DRPNFILE' not in ext_hdr.keys():
                # error check. this is required in this case
                raise ValueError("This appears to be a new bad pixel map. The dataset of input files needs to be passed in to the input_dataset keyword to record history of this bad pixel map.")
            self.ext_hdr['DATATYPE'] = 'BadPixelMap'

            # log all the data that went into making this bad pixel map
            self._record_parent_filenames(input_dataset)

            # add to history
            self.ext_hdr['HISTORY'] = "Bad Pixel map created"

            # check whether we're making the bpmap from a flat only, or from L1/2 files. 
            if "_FLT_CAL" in input_dataset[-1].filename:
                self.filename = input_dataset[-1].filename.replace("_FLT_CAL", "_BPM_CAL")
            else:
                self.filename = re.sub('_L[0-9].', '_BPM_CAL', input_dataset[-1].filename)
            
            # if no input_dataset is given, do we want to set the filename manually using 
            # header values?            
            
            # Enforce data level = CAL
            self.ext_hdr['DATALVL']    = 'CAL'


        # double check that this is actually a bad pixel map that got read in
        # since if only a filepath was passed in, any file could have been read in
        if 'DATATYPE' not in self.ext_hdr:
            raise ValueError("File that was loaded was not a BadPixelMap file.")
        if self.ext_hdr['DATATYPE'] != 'BadPixelMap':
            raise ValueError("File that was loaded was not a BadPixelMap file.")
        self.dq_hdr['COMMENT'] = 'DQ not meaningful for this calibration; just present for class consistency' 
        self.err_hdr['COMMENT'] = 'err not meaningful for this calibration; just present for class consistency' 

class DetectorNoiseMaps(Image):
    """
    Class for DetectorNoiseMaps calibration file. The data is a 3-D stack of 3 frames, each of which is a full SCI frame of fitted
    values for a given noise type at a given temperature.  The 4th calibration product is bias offset, which is stored in the header.
    The 3 frames in the stack are in this order:
    index 0 for the fixed-pattern noise (FPN) map,
    index 1 for the clock-induced charge (CIC) map,
    index 2 for the dark current (DC) map.
    The input err should be a 4-D stack with first dimension of 1 and the next 3 corresponding to a 3-D stack with this order above.
    The input dq should be a 3-D stack corresponding to the order above.
    Args:
        data_or_filepath (str or np.array): either the filepath to the FITS file to read in OR the 3-D calibration data. See above for the required format.
        pri_hdr (astropy.io.fits.Header): the primary header (required only if data is passed in for data_or_filepath)
        ext_hdr (astropy.io.fits.Header): the image extension header (required only if data is passed in for data_or_filepath)
        input_dataset (corgidrp.data.Dataset): the input data combined together to make the noise maps (required only if data is passed in for data_or_filepath and if the filenames for the raw data used to make the calibration data are not already archived in ext_hdr)
        err (np.array): the error 3-D array (required only if data is passed in for data_or_filepath)
        dq (np.array): the 3-D DQ array (required only if data is passed in for data_or_filepath)
        err_hdr (astropy.io.fits.Header): the error header (required only if data is passed in for data_or_filepath)

    """
    def __init__(self, data_or_filepath, pri_hdr=None, ext_hdr=None, input_dataset=None, err = None, dq = None, err_hdr = None):
       # run the image class contructor
        super().__init__(data_or_filepath, pri_hdr=pri_hdr, ext_hdr=ext_hdr, err=err, dq=dq, err_hdr=err_hdr)

        # File format checks
        if self.data.ndim != 3 or self.data.shape[0] != 3:
            raise ValueError('The DetectorNoiseMaps calibration data should be a 3-D array with the first dimension size equal to 3.')
        if self.err.ndim != 4 or self.err.shape[0] != 1: # conforms to usual format the Image class expects, with 1 as the first element of the shape for err
            raise ValueError('The DetectorNoiseMaps err data should be a 4-D array with the first dimension size equal to 4.')
        if self.dq.ndim != 3 or self.dq.shape[0] != 3:
            raise ValueError('The DetectorNoiseMaps dq data should be a 3-D array with the first dimension size equal to 3.')

        # required inputs, whether or not ext_hdr is None
        if "B_O" not in self.ext_hdr.keys() or "B_O_ERR" not in self.ext_hdr.keys():
                raise ValueError('Calibrated bias offset and its error should be present in header.')

        # additional bookkeeping for a calibration file
        # if this is a new calibration file, we need to bookkeep it in the header
        # b/c of logic in the super.__init__, we just need to check this to see if it is a new calibration file
        if ext_hdr is not None:
            if input_dataset is None and 'DRPNFILE' not in ext_hdr.keys():
                # error check. this is required in this case
                raise ValueError("This appears to be a new DetectorNoiseMaps instance. The dataset of input files needs to be passed in to the input_dataset keyword to record the history of the files that made the calibration products.")

            self.ext_hdr['DATATYPE'] = 'DetectorNoiseMaps' # corgidrp specific keyword for saving to disk
            self.ext_hdr['BUNIT'] = 'detected electron'
            # bias offset
            self.ext_hdr['B_O_UNIT'] = 'DN' # err unit is also in DN

            # log all the data that went into making this calibration file
            if 'DRPNFILE' not in ext_hdr.keys():
                self._record_parent_filenames(input_dataset)
            # add to history
            self.ext_hdr['HISTORY'] = "DetectorNoiseMaps calibration file created"

            # give it a default filename
            if input_dataset is not None:
                orig_input_filename = input_dataset.frames[-1].filename.split(".fits")[0]
            else:
                #running the calibration code gets the name right (based on last filename in input dataset); this is a standby
                orig_input_filename = self.ext_hdr['FILE0'].split(".fits")[0] 
            
            self.filename = "{0}_DNM_CAL.fits".format(orig_input_filename)
            self.filename = re.sub('_L[0-9].', '', self.filename)
            # Enforce data level = CAL
            self.ext_hdr['DATALVL']    = 'CAL'

        if err_hdr is not None:
            self.err_hdr['BUNIT'] = 'detected electron'

        # double check that this is actually a DetectorNoiseMaps file that got read in
        # since if only a filepath was passed in, any file could have been read in
        if 'DATATYPE' not in self.ext_hdr:
            raise ValueError("File that was loaded was not a DetectorNoiseMaps Calibration file.")
        if self.ext_hdr['DATATYPE'] != 'DetectorNoiseMaps':
            raise ValueError("File that was loaded was not a DetectorNoiseMaps Calibration file.")

        #convenient attributes
        self.bias_offset = self.ext_hdr["B_O"]
        self.bias_offset_err = self.ext_hdr["B_O_ERR"]
        self.FPN_map = self.data[0]
        self.CIC_map = self.data[1]
        self.DC_map = self.data[2]
        self.FPN_err = self.err[0][0]
        self.CIC_err = self.err[0][1]
        self.DC_err = self.err[0][2]

class DetectorParams(Image):
    """
    Class containing detector parameters that may change over time. 

    To create a new instance of DetectorParams, you only need to pass in the values you would like to change from default values:
        new_valid_date = astropy.time.Time("2027-01-01")
        new_det_params = DetectorParams({'gmax' : 7500.0 }, date_valid=new_valid_date). 

    Args:
        data_or_filepath (dict or str): either a filepath string corresponding to an 
                                        existing DetectorParams file saved to disk or a
                                        dictionary of parameters to modify from default values
        date_valid (astropy.time.Time): date after which these parameters are valid

    Attributes:
        params (dict): the values for various detector parameters specified here
        default_values (dict): default values for detector parameters (fallback values)
        back_compat_mapping (dict): values to make test FITS files comply with new header standard
    """
    # default detector params
    default_values = {
        'KGAINPAR' : 8.7,
        'FWC_PP_E' : 90000.,
        'FWC_EM_E' : 100000.,
        'ROWREADT' : 223.5e-6,  # seconds
        'NEMGAIN': 604,         # number of EM gain register stages
        'TELRSTRT': -1,         # slice of rows that are used for telemetry
        'TELREND': None,        #goes to the end, in other words
        'CRHITRT': 5.0e+04,     # cosmic ray hit rate (hits/m**2/sec)
        'PIXAREA': 1.69e-10,    # pixel area (m**2/pixel)
        'GAINMAX': 8000.0,      # Maximum allowable EM gain
        'DELCNST': 1.0e-4,      # tolerance in exposure time calculator
        'OVERHEAD': 3,          # Overhead time, in seconds, for each collected frame.  Used to compute total wall-clock time for data collection
        'PCECNTMX': 0.1,        # Maximum allowed electrons/pixel/frame for photon counting
        'TFACTOR': 5,            # number of read noise standard deviations at which to set the photon-counting threshold
    }

    back_compat_mapping = {
        "KGAINPAR" : "KGAIN",
        "FWC_PP_E" : "FWC_PP",
        'FWC_EM_E' : 'FWC_EM',
        'ROWREADT' : "rowreadtime",
        "NEMGAIN" : "NEM",
        "TELRSTRT" : "telem_rows_start",
        "TELREND" : "telem_rows_end",
        "CRHITRT" : "X",
        "PIXAREA" : "A",
        "GAINMAX" : "GMAX",
        "DELCNST" : "delta_constr",
        "PCECNTMX" : "pc_ecount_max",
        "TFACTOR" : "T_FACTOR"
    }

    def __init__(self, data_or_filepath, date_valid=None):
        if date_valid is None:
            date_valid = time.Time.now()
        # if filepath passed in, just load in from disk as usual
        if isinstance(data_or_filepath, str):
            # run the image class contructor
            super().__init__(data_or_filepath)

            # double check that this is actually a DetectorParams file that got read in
            # since if only a filepath was passed in, any file could have been read in
            if 'DATATYPE' not in self.ext_hdr:
                raise ValueError("File that was loaded was not a DetectorParams file.")
            if self.ext_hdr['DATATYPE'] != 'DetectorParams':
                raise ValueError("File that was loaded was not a DetectorParams file.")
        else:
            if not isinstance(data_or_filepath, dict):
                raise ValueError("Input should either be a dictionary or a filepath string")
            pri_hdr = fits.Header()
            ext_hdr = fits.Header()
            ext_hdr['SCTSRT'] = date_valid.isot # use this for validity date
            ext_hdr['DRPVERSN'] =  corgidrp.__version__
            ext_hdr['DRPCTIME'] =  time.Time.now().isot

            # fill caldb required keywords with dummy data
            pri_hdr["OBSNUM"] = 000     
            ext_hdr["EXPTIME"] = 1
            ext_hdr['OPMODE'] = ""
            ext_hdr['EMGAIN_C'] = 1.0
            ext_hdr['EXCAMT'] = 40.0

            # Enforce data level = CAL?
            ext_hdr['DATALVL']    = 'CAL'

            # write default values to headers
            for key, value in self.default_values.items():
                ext_hdr[key] = value
            # overwrite default values
            for key, value in data_or_filepath.items():
                # to avoid VerifyWarning from fits
                ext_hdr[key] = value

            self.pri_hdr = pri_hdr
            self.ext_hdr = ext_hdr
            self.data = np.zeros([1,1])
            self.dq = np.zeros([1,1])
            self.err = np.zeros([1,1])

            self.err_hdr = fits.Header()
            self.dq_hdr = fits.Header()

            self.hdu_list = fits.HDUList()

        # make a dictionary that's easy to use
        self.params = {}
        # load back in all the values from the header
        for key in self.default_values:
            # if this key is not in the header, try the backwards compatability mapping
            new_key = key
            if key not in self.ext_hdr:
                key = self.back_compat_mapping[key]

            if len(key) > 8:
                # to avoid VerifyWarning from fits
                self.params[new_key] = self.ext_hdr['HIERARCH ' + key]
            else:
                self.params[new_key] = self.ext_hdr[key]


        # for backwards compatability:
        if "OBSID" in self.pri_hdr:
            self.pri_hdr['OBSNUM'] = self.pri_hdr['OBSID']
        if "CMDGAIN" in self.ext_hdr:
            self.ext_hdr["EMGAIN_C"] = self.ext_hdr['CMDGAIN']

        # if this is a new DetectorParams file, we need to bookkeep it in the header
        # b/c of logic in the super.__init__, we just need to check this to see if it is a new DetectorParams file
        if isinstance(data_or_filepath, dict):
            self.ext_hdr['DATATYPE'] = 'DetectorParams' # corgidrp specific keyword for saving to disk

            # add to history
            self.ext_hdr['HISTORY'] = "Detector Params file created"

            # use the start date for the filename by default
            self.filedir = "."
            self.filename = "DetectorParams_{0}.fits".format(self.ext_hdr['SCTSRT'])

    def get_hash(self):
        """
        Computes the hash of the detector param values

        Returns:
            str: the hash of the detector parameters
        """
        hashing_str = "" # make a string that we can actually hash
        for key in self.params:
            hashing_str += str(self.params[key])

        return str(hash(hashing_str))
<<<<<<< HEAD

class WavelengthZeropoint(Image):
    """
    Class containing the wavelength zero point for spectroscopy observations per band. 

    Args:
        data_or_filepath (dict or str): either a filepath string corresponding to an 
                                        existing WavelengthZeropoint file saved to disk or a
                                        dictionary of parameters 

    Attributes:
        default_keys (list): list of the key names of the available parameters.
        params (dict): the dictionary for the wavelength zeropoint parameters specified here
        prism (str): used PRISM
        wavlen (float): wavelength of zero point
        x (float): x (column) coordinate of zero point on EXCAM array
        xerr (float): error of x value
        y (float): y (row) coordinate of zero point on EXCAM array
        yerr float): error of y value
        image_shape (tuple): size of the image
    """

    default_keys = ['prism', 'wavlen', 'x', 'xerr', 'y', 'yerr', 'shape0', 'shape1']
    def __init__(self, data_or_filepath):
        if isinstance(data_or_filepath, str):
            # run the image class contructor
            super().__init__(data_or_filepath)

            # double check that this is actually a WavelengthZeropoint file that got read in
            # since if only a filepath was passed in, any file could have been read in
            if 'DATATYPE' not in self.ext_hdr:
                raise ValueError("File that was loaded was not a WavelengthZeropoint file.")
            if self.ext_hdr['DATATYPE'] != 'WavelengthZeropoint':
                raise ValueError("File that was loaded was not a WavelengthZeropoint file.")
        else:
            if not isinstance(data_or_filepath, dict):
                raise ValueError("Input should either be a dictionary or a filepath string")
            pri_hdr = fits.Header()
            ext_hdr = fits.Header()
            ext_hdr['DRPVERSN'] =  corgidrp.__version__
            ext_hdr['DRPCTIME'] =  time.Time.now().isot

            # Enforce data level = CAL
            ext_hdr['DATALVL']    = 'CAL'

            self.pri_hdr = pri_hdr
            self.ext_hdr = ext_hdr
            self.data = np.zeros([1])
            self.err = np.zeros([1])
            self.dq = np.zeros([1])
            self.err_hdr = fits.Header()
            self.dq_hdr = fits.Header()
            self.hdu_list = fits.HDUList()
            
            for key, value in data_or_filepath.items():
                ext_hdr[key] = value
            
            # if this is a new WavelengthZeropoint file, we need to bookkeep it in the header
            # b/c of logic in the super.__init__, we just need to check this to see if it is a new WavelengthZeropoint file
            self.ext_hdr['DATATYPE'] = 'WavelengthZeropoint' # corgidrp specific keyword for saving to disk

            # add to history
            self.ext_hdr['HISTORY'] = "WavelengthZeropoint file created"

            # use the start date for the filename by default
            self.filedir = "."
            self.filename = "WavelengthZeropoint_{0}.fits".format(self.ext_hdr['DRPCTIME'])

        # save the dictionary and the attributes
        self.params = {}
        # load back in all the values from the header
        for key in self.default_keys:
            if key not in self.ext_hdr:
                raise ValueError("key {0} not found in header".format(key))

            self.params[key] = self.ext_hdr[key]
        
        #to have convenient access
        self.prism = self.params.get('prism')
        self.wavlen = self.params.get('wavlen')
        self.x = self.params.get('x')
        self.xerr = self.params.get('xerr')
        self.y = self.params.get('y')
        self.yerr = self.params.get('yerr')
        self.image_shape = (self.params.get('shape0'), self.params.get('shape1'))
            
            
class WaveCal(Image):
    """
    class for the wavelength calibration file
    Args:
        data_or_filepath (str or np.array):
          either a filepath string corresponding to an 
          existing WaveCal file saved to disk or a
          wavlen_map 2-D wavelength calibration map. Each image
          pixel value is a wavelength in units of nanometers, computed for the
          dispersion profile, zero-point position, coordinates, and image shape
          specified in the input wavelength zero-point object.
        err (np.array):
          wavlen_uncertainty (numpy.ndarray): 2-D array of wavelength calibration map
          uncertainty values in units of nanometers.
        pos_lookup_table (astropy.table.table.Table): Wavelength-to-position
          lookup table, computed for the dispersion profile, zero-point position,
          coordinates, and image shape specified in the input wavelength
          zero-point object. The table contains 5 columns: wavelength, x, x
          uncertainty, y, y uncertainty.
        pri_hdr (astropy.io.fits.Header): the primary header (required only if raw data is passed in)
        err_hdr (astropy.io.fits.Header): the err extension header (required only if raw data is passed in)
    """
    def __init__(self, data_or_filepath, err = None, pri_hdr=None, ext_hdr=None, err_hdr = None, pos_lookup = None):
        # run the image class constructor
        super().__init__(data_or_filepath, err = err, pri_hdr=pri_hdr, ext_hdr=ext_hdr, err_hdr = err_hdr)
        if isinstance(data_or_filepath, str):
            # double check that this is actually a WavelCal file that got read in
            # since if only a filepath was passed in, any file could have been read in
            if 'DATATYPE' not in self.ext_hdr:
                raise ValueError("File that was loaded was not a WaveCal file.")
            if self.ext_hdr['DATATYPE'] != 'WaveCal':
                raise ValueError("File that was loaded was not a WaveCal file.")
                        # a filepath is passed in
            with fits.open(data_or_filepath) as hdulist:
                # position lookup table is in FITS extension
                if len(hdulist) > 3 :
                    self.pos_lookup = hdulist[3].data
        else:
            self.ext_hdr['DRPVERSN'] =  corgidrp.__version__
            self.ext_hdr['DRPCTIME'] =  time.Time.now().isot
            # Enforce data level = CAL
            self.ext_hdr['DATALVL']    = 'CAL'
            
            # if this is a new WaveCal file, we need to bookkeep it in the header
            # b/c of logic in the super.__init__, we just need to check this to see if it is a new WaveCal file
            self.ext_hdr['DATATYPE'] = 'WaveCal' # corgidrp specific keyword for saving to disk
            self.ext_hdr['BUNIT'] = 'nm'
            self.ext_hdr['EXTNAME'] = 'WAVEMAP'
            # add to history
            self.ext_hdr['HISTORY'] = "WaveCal file created"
            self.err_hdr['BUNIT'] = 'nm'
        
            # use the start date for the filename by default
            self.filedir = "."
            self.filename = "WaveCal_{0}.fits".format(self.ext_hdr['DRPCTIME'])

            if pos_lookup is not None:
                if type(pos_lookup) != Table:
                    raise ValueError("pos_lookup parameter is not an astropy Table")
                self.pos_lookup = pos_lookup
                self.pos_hdr = fits.Header()
                self.pos_hdr['EXTNAME'] = 'POSLOOKUP'
    
    def save(self, filedir=None, filename=None):
        """
        Save file to disk with user specified filepath

        Args:
            filedir (str): filedir to save to. Use self.filedir if not specified
            filename (str): filepath to save to. Use self.filename if not specified
        """
        if filename is not None:
            self.filename = filename
        if filedir is not None:
            self.filedir = filedir

        if len(self.filename) == 0:
            raise ValueError("Output filename is not defined. Please specify!")
        
        prihdu = fits.PrimaryHDU(header=self.pri_hdr)
        exthdu = fits.ImageHDU(data=self.data, header=self.ext_hdr)
        hdulist = fits.HDUList([prihdu, exthdu])

        errhdu = fits.ImageHDU(data=self.err, header = self.err_hdr)
        hdulist.append(errhdu)
        
        if hasattr(self, 'pos_lookup'):
            poshdu = fits.BinTableHDU(data=self.pos_lookup, header = self.pos_hdr)
            hdulist.append(poshdu)

        with warnings.catch_warnings():
            warnings.filterwarnings("ignore", category=VerifyWarning) # fits save card length truncated warning
            hdulist.writeto(self.filepath, overwrite=True)
        hdulist.close()
=======
>>>>>>> d631a146
        
            
class AstrometricCalibration(Image):
    """
    Class for astrometric calibration file. 
    
    Args:
        data_or_filepath (str or np.array): either the filepath to the FITS file to read in OR a single array of calibration measurements of the following lengths (boresight: length 2 (RA, DEC), 
        plate scale: length 1 (float), north angle: length 1 (float), average offset: length 2 (floats) of average boresight offset in RA/DEC [deg],
        distortion coeffs: length dependent on order of polynomial fit but the last value should be an int describing the polynomial order). For a 
        3rd order distortion fit the input array should be length 37.
        pri_hdr (astropy.io.fits.Header): the primary header (required only if raw 2D data is passed in)
        ext_hdr (astropy.io.fits.Header): the image extension header (required only if raw 2D data is passed in)
        
    Attrs:
        boresight (np.array): the corrected RA/DEC [deg] position of the detector center
        platescale (float): the platescale value in [mas/pixel]
        northangle (float): the north angle value in [deg]
        avg_offset (np.array): the average offset [deg] from the detector center
        distortion_coeffs (np.array): the array of legendre polynomial coefficients that describe the distortion map, where the last value of the array is the order of polynomial used

    """
    def __init__(self, data_or_filepath, pri_hdr=None, ext_hdr=None, err=None, input_dataset=None):
        # run the image class constructor
        super().__init__(data_or_filepath, pri_hdr=pri_hdr, ext_hdr=ext_hdr, err=err)

        # File format checks
        if type(self.data) != np.ndarray:
            raise ValueError("The AstrometricCalibration data should be an array of calibration measurements")
        else:
            self.boresight = self.data[:2]
            self.platescale = self.data[2]
            self.northangle = self.data[3]
            self.avg_offset = self.data[4:6]
            self.distortion_coeffs = self.data[6:]
            
        # if this is a new astrometric calibration file, bookkeep it in the header
        # we need to check if it is new
        if ext_hdr is not None:
            if input_dataset is None:
                raise ValueError("This appears to be a new astrometric calibration file. The dataset of input files needs to be passed in to the input_dataset keyword to record its history.")
            self.ext_hdr['DATATYPE'] = 'AstrometricCalibration'

            # record all the data that went into making this calibration file
            self._record_parent_filenames(input_dataset)

            # add to history
            self.ext_hdr['HISTORY'] = "Astrometric Calibration file created"
            
            # give it a default filename using the first input file as the base
            # strip off everything starting at .fits
            orig_input_filename = input_dataset[-1].filename.split(".fits")[0]
            self.filename = "{0}_AST_CAL.fits".format(orig_input_filename)
            
            # Enforce data level = CAL
            self.ext_hdr['DATALVL']    = 'CAL'

        # check that this is actually an AstrometricCalibration file that was read in
        if 'DATATYPE' not in self.ext_hdr or self.ext_hdr['DATATYPE'] != 'AstrometricCalibration':
            raise ValueError("File that was loaded was not an AstrometricCalibration file.")    
        self.dq_hdr['COMMENT'] = 'DQ not meaningful for this calibration; just present for class consistency'     
    
class TrapCalibration(Image):
    """

    Class for data related to charge traps that cause charge transfer inefficiency. 
    The calibration is generated by trap-pumped data. 

    The format will be [n,10], where each entry will have: 
    [row, column, sub-electrode location, index numnber of trap at this pixel/electrode, 
    capture time constant, maximum amplitude of the dipole, energy level of hole, 
    cross section for holes, R^2 value of fit, release time constant]

     Args:
        data_or_filepath (str or np.array): either the filepath to the FITS file to read in OR the 2D image data
        pri_hdr (astropy.io.fits.Header): the primary header (required only if raw 2D data is passed in)
        ext_hdr (astropy.io.fits.Header): the image extension header (required only if raw 2D data is passed in)
        input_dataset (corgidrp.data.Dataset): the Image files combined together to make the trap calibration
    """
    def __init__(self,data_or_filepath, pri_hdr=None,ext_hdr=None, input_dataset=None):
        # run the image class constructor
        super().__init__(data_or_filepath,pri_hdr=pri_hdr, ext_hdr=ext_hdr)
        
        # if this is a new calibration, we need to bookkeep it in the header
        # b/c of logic in the super.__init__, we just need to check this to see if it is a new cal
        if ext_hdr is not None:
            if input_dataset is None:
                # error check. this is required in this case
                raise ValueError("This appears to be a new TrapCalibration. The dataset of input files needs to be "
                                 "passed in to the input_dataset keyword to record history of this TrapCalibration.")
            self.ext_hdr['DATATYPE'] = 'TrapCalibration' # corgidrp specific keyword for saving to disk

            # log all the data that went into making this dark
            self._record_parent_filenames(input_dataset)

            # add to history
            self.ext_hdr['HISTORY'] = "TrapCalibration created from {0} frames".format(self.ext_hdr['DRPNFILE'])

            # give it a default filename using the first input file as the base
            # strip off everything starting at .fits
            orig_input_filename = input_dataset[-1].filename.split(".fits")[0]
            self.filename = "{0}_TPU_CAL.fits".format(orig_input_filename)
            self.filename = re.sub('_L[0-9].', '', self.filename)

            # Enforce data level = CAL
            self.ext_hdr['DATALVL']    = 'CAL'

        # double check that this is actually a dark file that got read in
        # since if only a filepath was passed in, any file could have been read in
        if 'DATATYPE' not in self.ext_hdr or self.ext_hdr['DATATYPE'] != 'TrapCalibration':
            raise ValueError("File that was loaded was not a TrapCalibration file.")
        self.dq_hdr['COMMENT'] = 'DQ not meaningful for this calibration; just present for class consistency' 

class FluxcalFactor(Image):
    """
    Class containing the flux calibration factor (and corresponding error) for each band in unit erg/(s * cm^2 * AA)/photo-electrons/s. 

    To create a new instance of FluxcalFactor, you need to pass the value and error and the filter name in the ext_hdr:

    Args:
        data_or_filepath (str or float): either a filepath string corresponding to an 
                                        existing FluxcalFactor file saved to disk or the data and error float values of the
                                        flux cal factor of a certain filter defined in the header
        err (float): uncertainty value of fluxcal factor
        pri_hdr (astropy.io.fits.Header): the primary header (required only if raw data is passed in)
        ext_hdr (astropy.io.fits.Header): the image extension header (required only if raw data is passed in)
        err_hdr (astropy.io.fits.Header): the err extension header (required only if raw data is passed in)
        input_dataset (corgidrp.data.Dataset): the Image files combined together to make this FluxcalFactor file (required only if raw 2D data is passed in)
    
    Attributes:
        filter (str): used filter name
        nd_filter (str): used neutral density filter or "No"
        fluxcal_fac (float): the value of the flux cal factor for the corresponding filter
        fluxcal_err (float): the error of the flux cal factor for the corresponding filter
    """
    def __init__(self, data_or_filepath, err = None, pri_hdr=None, ext_hdr=None, err_hdr = None, input_dataset = None):
       # run the image class contructor
        super().__init__(data_or_filepath, err=err, pri_hdr=pri_hdr, ext_hdr=ext_hdr, err_hdr=err_hdr)
        # if filepath passed in, just load in from disk as usual
        # File format checks
        if self.data.shape != (1,):
            raise ValueError('The FluxcalFactor calibration data should be just one float value')
        
        #TBC
        self.nd_filter = "ND0" #no neutral density filter in beam
        if 'FPAMNAME' in self.ext_hdr:
            name = self.ext_hdr['FPAMNAME']
            if name.startswith("ND"):
                self.nd_filter = name
        elif 'FSAMNAME' in self.ext_hdr:
            name = self.ext_hdr['FSAMNAME']
            if name.startswith("ND"):
                self.nd_filter = name
        else:
            raise ValueError('The FluxcalFactor calibration has no keyword FPAMNAME or FSAMNAME in the header')
        
        if 'CFAMNAME' in self.ext_hdr:
            self.filter = self.ext_hdr['CFAMNAME']
        else:
            raise ValueError('The FluxcalFactor calibration has no filter keyword CFAMNAME in the header')


        if isinstance(data_or_filepath, str):
            # double check that this is actually a FluxcalFactor file that got read in
            # since if only a filepath was passed in, any file could have been read in
            if 'DATATYPE' not in self.ext_hdr:
                raise ValueError("File that was loaded was not a FluxcalFactor file.")
            if self.ext_hdr['DATATYPE'] != 'FluxcalFactor':
                raise ValueError("File that was loaded was not a FluxcalFactor file.")
        else:
            self.ext_hdr['DRPVERSN'] =  corgidrp.__version__
            self.ext_hdr['DRPCTIME'] =  time.Time.now().isot
            
        # make some attributes to be easier to use
        self.fluxcal_fac = self.data[0]
        self.fluxcal_err =  self.err[0]

        # if this is a new FluxcalFactors file, we need to bookkeep it in the header
        # b/c of logic in the super.__init__, we just need to check this to see if it is a new FluxcalFactors file
        if ext_hdr is not None:
            if input_dataset is None:
                if 'DRPNFILE' not in ext_hdr:
                    # error check. this is required in this case
                    raise ValueError("This appears to be a new FluxcalFactor. The dataset of input files needs to be passed \
                                     in to the input_dataset keyword to record history of this FluxcalFactor file.")
                else:
                    pass
            else:
                # log all the data that went into making this calibration file
                self._record_parent_filenames(input_dataset)
                # give it a default filename using the first input file as the base
                # strip off everything starting at .fits
                orig_input_filename = input_dataset[-1].filename.split(".fits")[0]
  
            self.ext_hdr['DATATYPE'] = 'FluxcalFactor' # corgidrp specific keyword for saving to disk
            # JM: moved the below to fluxcal.py since it varies depending on the method
            #self.ext_hdr['BUNIT'] = 'erg/(s * cm^2 * AA)/(photoelectron/s)'
            #self.err_hdr['BUNIT'] = 'erg/(s * cm^2 * AA)/(photoelectron/s)'
            # add to history
            self.ext_hdr['HISTORY'] = "Flux calibration file created"

            # Enforce data level = CAL
            self.ext_hdr['DATALVL']    = 'CAL'

            # use the start date for the filename by default
            self.filedir = "."
            # slight hack for old mocks not in the stardard filename format
            self.filename = "{0}_ABF_CAL.fits".format(orig_input_filename)
            self.filename = re.sub('_L[0-9].', '', self.filename)

class FpamFsamCal(Image):
    """
    Class containing the FPAM to EXCAM and FSAM to EXCAM transformation matrices.
    CGI model was consistent with FFT/TVAC tests. Transformation matrices are
    a 2x2 array with real values. Model cases are fpam_to_excam_modelbased and
    fsam_to_excam_modelbased, see below.

    Args:
        data_or_filepath (dict or str): either a filepath string corresponding to an
                                        existing FpamFsamCal file saved to disk or an
                                        array with the FPAM and FSAM rotation matrices
        date_valid (astropy.time.Time): date after which these parameters are valid

    Attributes:
         fpam_to_excam_modelbased (array): default values for FPAM rotation matrices.
         fsam_to_excam_modelbased (array): default values for FSAM rotation matrices.
         default_trans (array): array collecting fpam_to_excam_modelbased and
           fsam_to_excam_modelbased.
    """
    # default transformation matrices (model is consistent with FFT/TVAC tests)
    # Signs +/- have been double checked against FFT/TVAC data
    fpam_to_excam_modelbased = np.array([[ 0.        ,  0.12285012],
       [-0.12285012, 0.        ]], dtype=float)
    # Signs -/- have been double checked against FFT/TVAC data
    fsam_to_excam_modelbased = np.array([[-0.        , -0.09509319],
       [-0.09509319, 0.        ]], dtype=float)
    default_trans = np.array([fpam_to_excam_modelbased, fsam_to_excam_modelbased])

    ###################
    ### Constructor ###
    ###################

    def __init__(self, data_or_filepath, date_valid=None):
        if date_valid is None:
            date_valid = time.Time.now()
        # if filepath passed in, just load in from disk as usual
        if isinstance(data_or_filepath, str):
            # run the image class contructor
            super().__init__(data_or_filepath)

            # double check that this is actually a FpamFsamCal file that got read in
            # since if only a filepath was passed in, any file could have been read in
            if 'DATATYPE' not in self.ext_hdr:
                raise ValueError('File that was loaded was not a FpamFsamCal file.')
            if self.ext_hdr['DATATYPE'] != 'FpamFsamCal':
                raise ValueError('File that was loaded was not a FpamFsamCal file.')
        else:
            if len(data_or_filepath) == 0:
                data_or_filepath = self.default_trans
            elif not isinstance(data_or_filepath, np.ndarray):
                raise ValueError('Input should either be an array or a filepath string.')
            if data_or_filepath.shape != (2,2,2):
                raise ValueError('FpamFsamCal must be a 2x2x2 array')
            prihdr = fits.Header()
            exthdr = fits.Header()
            exthdr['SCTSRT'] = date_valid.isot # use this for validity date
            exthdr['DRPVERSN'] =  corgidrp.__version__
            exthdr['DRPCTIME'] =  time.Time.now().isot

            # fill caldb required keywords with dummy data
            prihdr['OBSNUM'] = 0
            exthdr["EXPTIME"] = 0
            exthdr['OPMODE'] = ""
            exthdr['EMGAIN_C'] = 1.0
            exthdr['EXCAMT'] = 40.0

            self.pri_hdr = prihdr
            self.ext_hdr = exthdr
            self.data = data_or_filepath
            self.dq = self.data * 0
            self.err = self.data * 0

            self.err_hdr = fits.Header()
            self.dq_hdr = fits.Header()

            self.hdu_list = fits.HDUList()

        # if this is a new FpamFsamCal file, we need to bookkeep it in the
        # header b/c of logic in the super.__init__, we just need to check this
        # to see if it is a new FpamFsamCal file
        if isinstance(data_or_filepath, np.ndarray):
            # corgidrp specific keyword for saving to disk
            self.ext_hdr['DATATYPE'] = 'FpamFsamCal' 

            # add to history
            self.ext_hdr['HISTORY'] = 'FPAM/FSAM rotation matrices file created'

            # use the start date for the filename by default
            self.filedir = '.'
            self.filename = "FpamFsamCal_{0}.fits".format(self.ext_hdr['SCTSRT'])

            # Enforce data level = CAL
            self.ext_hdr['DATALVL']    = 'CAL'

class CoreThroughputCalibration(Image):
    """
    Class containing a core throughput calibration file

    A CoreThroughput calibration file has two main data arrays:

    3-d cube of PSF images, e.g, a N1xN1xN array where N1= +/- 3l/D about
      PSF's centroid in EXCAM pixels. The N PSF images are the ones in the CT
      dataset.

    N sets of (x, y, CT measurements). The (x, y) are pixel coordinates of the
      PSF images in the CT dataset wrt EXCAM (0,0) pixel during core throughput
      observation.

    Args:
      data_or_filepath (array or str): either a filepath string corresponding
        to an existing CoreThroughputCalibration file saved to disk or an array
        with the elements of the core throughput calibration file.
      hdu_list (astropy.io.fits.HDUList): an astropy HDUList object that
        contains the elements of the core throughput calibration file.
    """

    ###################
    ### Constructor ###
    ###################

    def __init__(self, data_or_filepath, pri_hdr=None, ext_hdr=None, err=None,
        dq=None, err_hdr=None, dq_hdr=None, input_hdulist=None,
        input_dataset=None):
        # run the image class contructor
        super().__init__(data_or_filepath, pri_hdr=pri_hdr, ext_hdr=ext_hdr,
            err=err, dq=dq, err_hdr=err_hdr, dq_hdr=dq_hdr,
            input_hdulist=input_hdulist)

        # Verify the extension header corresponds to the PSF cube
        if self.ext_hdr['EXTNAME'] != 'PSFCUBE':
            raise ValueError('The input data does not seem to contain the PSF '
                'cube of measurements')

        # CT array measurements on EXCAM
        idx_hdu = 0
        if self.hdu_list[idx_hdu].name == 'CTEXCAM':
            self.ct_excam = self.hdu_list[idx_hdu].data
            self.ct_excam_hdr = self.hdu_list[idx_hdu].header
        else:
            raise ValueError('The HDU list does not seem to contain the CT '
                'array of measurements')
        # FPAM positions during CT observations
        idx_hdu = 1
        if self.hdu_list[idx_hdu].name == 'CTFPAM':
            self.ct_fpam = self.hdu_list[idx_hdu].data
            self.ct_fpam_hdr = self.hdu_list[idx_hdu].header
        else:
            raise ValueError('The HDU list does not seem to contain the FPAM '
                'value during core throughput observations')
        # FSAM positions during CT observations
        idx_hdu = 2
        if self.hdu_list[idx_hdu].name == 'CTFSAM':
            self.ct_fsam = self.hdu_list[idx_hdu].data
            self.ct_fsam_hdr = self.hdu_list[idx_hdu].header
        else:
            raise ValueError('The HDU list does not seem to contain the FPAM '
                'value during core throughput observations')

        # File format checks 
        # Check PSF basis is a 3D set
        if self.data.ndim != 3:
            raise ValueError('The PSF basis is an (N,N1,N1) array with N PSFs, '
                'each with N1 pixels x N1 pixels.')
        # Check CT array is a 3xN set
        if len(self.ct_excam) != 3:
            raise ValueError('The core throughput array of measurements is a '
                'Nx3 array.')
        # Check the CT map has the same number of elements as the PSF cube
        if self.ct_excam.shape[1] != self.data.shape[0]:
            raise ValueError('The core throughput map must have one PSF location '
                'and CT value for each PSF.')

        # Additional bookkeeping for a calibration file:
        # If this is a new calibration file, we need to bookkeep it in the header
        # b/c of logic in the super.__init__, we just need to check this to see if
        # it is a new CoreThroughputCalibration file
        if ext_hdr is not None:
            if input_dataset is None:
                # error check. this is required in this case
                raise ValueError('This appears to be a new Core Throughput calibration'
                                 'File. The dataset of input files needs'
                                 'to be passed in to the input_dataset keyword'
                                 'to record history of this calibration file.')
            # corgidrp specific keyword for saving to disk
            self.ext_hdr['DATATYPE'] = 'CoreThroughputCalibration'

            # log all the data that went into making this calibration file
            self._record_parent_filenames(input_dataset)

            # add to history if not present
            if not 'HISTORY' in self.ext_hdr:
                self.ext_hdr['HISTORY'] = ('Core Throughput calibration derived '
                    f'from a set of frames on {self.ext_hdr["DATETIME"]}')

            # Default convention: replace _L3_.fits from the filename of the
            # input dataset by _CTP_CAL.fits
            self.filedir = '.'
            self.filename = re.sub('_L[0-9].', '_CTP_CAL', input_dataset[-1].filename)

            # Enforce data level = CAL
            self.ext_hdr['DATALVL']    = 'CAL'

        # double check that this is actually a NonLinearityCalibration file that got read in
        # since if only a filepath was passed in, any file could have been read in
        if 'DATATYPE' not in self.ext_hdr:
            raise ValueError("File that was loaded was not a CoreThroughputCalibration file.")
        if self.ext_hdr['DATATYPE'] != 'CoreThroughputCalibration':
            raise ValueError("File that was loaded was not a CoreThroughputCalibration file.")

    ###############
    ### Methods ###
    ###############

    def GetCTFPMPosition(self,
        corDataset,
        fpamfsamcal):
        """ Gets the FPM's center during a Core throughput observing sequence.

        The use of the delta FPAM/FSAM positions and the rotation matrices is
        based on the prescription provided on 1/14/25: "H/V values to EXCAM
        row/column pixels"

          delta_pam = np.array([[dh], [dv]]) # fill these in
          M = np.array([[ M00, M01], [M10, M11]], dtype=float32)
          delta_pix = M @ delta_pam
        
        Args:
          corDataset (corgidrp.data.Dataset): a dataset containing some
              coronagraphic observations.
          fpamfsamcal (corgidrp.data.FpamFsamCal): an instance of the
              FpamFsamCal class.

        Returns:
            Returns the FPM's center during a Core throughput observing sequence.
        """
        # Read FPM location during the coronagraphic observations
        cor_fpm_center = np.array([corDataset[0].ext_hdr['STARLOCX'],
            corDataset[0].ext_hdr['STARLOCY']])
        # Read FPAM and FSAM values during the coronagraphic observations
        cor_fpam = np.array([corDataset[0].ext_hdr['FPAM_H'],
            corDataset[0].ext_hdr['FPAM_V']])
        cor_fsam = np.array([corDataset[0].ext_hdr['FSAM_H'],
            corDataset[0].ext_hdr['FSAM_V']])
        # Compute delta FPAM and delta FSAM
        delta_fpam_um = self.ct_fpam - cor_fpam
        delta_fsam_um = self.ct_fsam - cor_fsam
        # Follow the array prescription from the doc string
        delta_fpam_um = np.array([delta_fpam_um]).transpose()
        delta_fsam_um = np.array([delta_fsam_um]).transpose()
        # Get the shift in EXCAM pixels for FPAM and FSAM
        delta_fpam_excam = (fpamfsamcal.data[0] @ delta_fpam_um).transpose()[0]
        delta_fsam_excam = (fpamfsamcal.data[1] @ delta_fsam_um).transpose()[0]
        # Return the FPAM and FSAM centers during the core throughput observations
        return cor_fpm_center + delta_fpam_excam, cor_fpm_center + delta_fsam_excam

    def InterpolateCT(self,
        x_cor,
        y_cor,
        corDataset,
        fpamfsamcal,
        logr=False):
        """ Interpolate CT value at a desired position of a coronagraphic
            observation.

        First implementation based on Max Millar-Blanchaer's suggestions
        https://collaboration.ipac.caltech.edu/display/romancoronagraph/Max%27s+Interpolation+idea

        Here we assume that the core throughput measurements with the star
        located along a series of radial spikes at various azimuths. 

        It throws an error if the radius of the new points is outside the range
        of the input radii. If the azimuth is greater than the maximum azimuth
        of the core throughput dataset, it will mod the azimuth to be within
        the range of the input azimuths.

        Assumes that the input core_thoughput is between 0 and 1.

        # TODO: review accuracy of the method with simulated data that are more
        # representative of future mission data, including error budget and 
        # expected azimuthal dependence on the CT.

        Args:
          x_cor (numpy.ndarray): Values of the first dimension of the
              target locations where the CT will be interpolated. Locations are
              EXCAM pixels measured with respect to the FPM's center.
          y_cor (numpy.ndarray): Values of the second dimension of the
              target locations where the CT will be interpolated. Locations are
              EXCAM pixels measured with respect to the FPM's center.
          corDataset (corgidrp.data.Dataset): a dataset containing some
              coronagraphic observations.
          fpamfsamcal (corgidrp.data.FpamFsamCal): an instance of the
              FpamFsamCal class. That is, a FpamFsamCal calibration file.
          logr (bool) (optional): If True, radii are mapped into their logarithmic
              values before constructing the interpolant.

        Returns:
          Returns interpolated value of the CT, first, and positions for valid
            locations as a numpy ndarray.
        """
        if isinstance(x_cor, np.ndarray) is False:
            if isinstance(x_cor, int) or isinstance(x_cor, float):
                x_cor = np.array([x_cor])
            elif isinstance(x_cor, list):
                x_cor = np.array(x_cor)
            else:
                raise ValueError('Target locations must be a scalar '
                    '(int or float), list of int or float values, or '
                    ' a numpy.ndarray')
        if isinstance(y_cor, np.ndarray) is False:
            if isinstance(y_cor, int) or isinstance(y_cor, float):
                y_cor = np.array([y_cor])
            elif isinstance(y_cor, list):
                y_cor = np.array(y_cor)
            else:
                raise ValueError('Target locations must be a scalar '
                    '(int or float), list of int or float values, or '
                    ' a numpy.ndarray')

        if len(x_cor) != len(y_cor):
            raise ValueError('Target locations must have the same number of '
                'elements')
  
        # Get FPM's center during CT observations
        fpam_ct_pix_out = self.GetCTFPMPosition(
                corDataset,
                fpamfsamcal)[0]
        # Get CT measurements relative to CT FPM's center
        x_grid = self.ct_excam[0,:] - fpam_ct_pix_out[0]
        y_grid = self.ct_excam[1,:] - fpam_ct_pix_out[1]
        core_throughput = self.ct_excam[2,:]
        # Algorithm
        radii = np.sqrt(x_grid**2 + y_grid**2)

        # We'll need to mod the input azimuth, so let's subtract the
        # minimum azimuth so we are relative to zero
        azimuths = np.arctan2(y_grid, x_grid)
        azimuth0 = azimuths.min()
        azimuths = azimuths - azimuth0
        # Now we can create a 2D array of the radii and azimuths
        
        # Calculate the new datapoint in the right radius and azimuth coordinates
        radius_cor = np.sqrt(x_cor**2 + y_cor**2)
       
        # Remove interpolation locations that are outside the radius range
        r_good = radius_cor >= radii.min()
        
        if len(x_cor[r_good]) == 0:
            raise ValueError('All target radius are less than the minimum '
                'radius in the core throughout data: {:.2f} EXCAM pixels'.format(radii.min()))
        radius_cor = radius_cor[r_good]
        # Update x_cor and y_cor
        x_cor = x_cor[r_good]
        y_cor = y_cor[r_good]
        r_good = radius_cor <= radii.max()
        if len(x_cor[r_good]) == 0:
            raise ValueError('All target radius are greater than the maximum '
                'radius in the core throughout data: {:.2f} EXCAM pixels'.format(radii.max()))
        radius_cor = radius_cor[r_good]
        # Update x_cor and y_cor
        x_cor = x_cor[r_good]
        y_cor = y_cor[r_good]

        # We'll need to mod the input azimuth, so let's subtract the minimum azimuth so we are relative to zero.
        azimuth_cor = np.arctan2(y_cor, x_cor) - azimuth0
       
        # MOD this azimuth so that we're in the right range: all angles will be
        # within [0, azimuths.max()), including negative values
        azimuth_cor = azimuth_cor % azimuths.max()
       
        if logr: 
            radii = np.log10(radii)
            radius_cor = np.log10(radius_cor)
       
        rad_az = np.c_[radii, azimuths]
        # Make the interpolator
        interpolator = LinearNDInterpolator(rad_az, core_throughput)
        # Now interpolate: 
        interpolated_values = interpolator(radius_cor, azimuth_cor)

        # Raise ValueError if CT < 0, CT> 1
        if np.any(interpolated_values < 0) or np.any(interpolated_values > 1): 
            raise ValueError('Some interpolated core throughput values are '
                f'out of bounds (0,1): ({interpolated_values.min():.2f}, '
                f'{interpolated_values.max():.2f})')

        # Edge case:
        # If a target location happens to be part of the CT dataset (i.e., the
        # interpolator) and its azimuth is equal to the maximum azimuth in the
        # CT dataset, the interpolated CT may sometimes be assigned to NaN, while
        # it should simply be the same inout CT value at the same location
        idx_az_max = np.argwhere(np.isnan(interpolated_values))
        for idx in idx_az_max:
            idx_x_arr = np.argwhere(x_cor[idx] == x_grid)
            idx_y_arr = np.argwhere(y_cor[idx] == y_grid)
            for idx_x in idx_x_arr:
                # If and only if the same index is in both, it's the same location
                if idx_x in idx_y_arr:
                    interpolated_values[idx_x] = core_throughput[idx_x]
            
        # Raise ValueError if all CT are NaN
        if np.all(np.isnan(interpolated_values)):
            raise ValueError('There are no valid target positions within the ' +
                'range of input PSF locations')

        # Extrapolation: Remove NaN values
        is_valid = np.where(np.isnan(interpolated_values) == False)[0]
        return np.array([interpolated_values[is_valid],
            x_cor[is_valid],
            y_cor[is_valid]])

    def GetPSF(self,
        x_cor,
        y_cor,
        corDataset,
        fpamfsamcal,
        method='nearest-polar'):
        """ Get a PSF at a given (x,y) location on HLC in a coronagraphic
        observation given a CT calibration file and the PAM transformation from
        encoder values to EXCAM pixels.

        First implementation: nearest PSF in a polar sense. See below.

        # TODO: Implement an interpolation method that takes into account other
        # PSF than the nearest one. Comply with any required precision from the
        # functions that will use the interpolated PSF. 

        Args:
          x_cor (numpy.ndarray): Values of the first dimension of the
              target locations where the CT will be interpolated. Locations are
              EXCAM pixels measured with respect to the FPM's center.
          y_cor (numpy.ndarray): Values of the second dimension of the
              target locations where the CT will be interpolated. Locations are
              EXCAM pixels measured with respect to the FPM's center.
          corDataset (corgidrp.data.Dataset): a dataset containing some
              coronagraphic observations.
          fpamfsamcal (corgidrp.data.FpamFsamCal): an instance of the
              FpamFsamCal class. That is, a FpamFsamCal calibration file.
          method (str): Interpolation method that will be used:
              'polar-nearest': Given an (x,y) position wrt FPM's center, the
               associated PSF is the one in the CT calibration dataset whose
               radial distance to the FPM's center is the closest to
               sqrt(x**2+y**2). If there is more than one CT PSF at the same
               radial distance, choose the one whose angular distance to the
               (x,y) location is the smallest.
              
        Returns:
          psf_interp_list (array): Array of interpolated PSFs for the valid
              target locations.
          x_interp_list (array): First dimension of the list of valid target positions. 
          y_interp_list (array): Second dimension of the list of valid target positions.
        """
        if isinstance(x_cor, np.ndarray) is False:
            if isinstance(x_cor, int) or isinstance(x_cor, float):
                x_cor = np.array([x_cor])
            elif isinstance(x_cor, list):
                x_cor = np.array(x_cor)
            else:
                raise ValueError('Target locations must be a scalar '
                    '(int or float), list of int or float values, or '
                    ' a numpy.ndarray')
        if isinstance(y_cor, np.ndarray) is False:
            if isinstance(y_cor, int) or isinstance(y_cor, float):
                y_cor = np.array([y_cor])
            elif isinstance(y_cor, list):
                y_cor = np.array(y_cor)
            else:
                raise ValueError('Target locations must be a scalar '
                    '(int or float), list of int or float values, or '
                    ' a numpy.ndarray')

        if len(x_cor) != len(y_cor):
            raise ValueError('Target locations must have the same number of '
                'elements')

        # We need to translate the PSF locations in the CT cal file to be with
        # respect to the FPM's center during CT observations:
        # Get FPM's center during CT observations
        fpam_ct_pix_out = self.GetCTFPMPosition(
                corDataset,
                fpamfsamcal)[0]
        # Get CT measurements relative to CT FPM's center
        x_grid = self.ct_excam[0,:] - fpam_ct_pix_out[0]
        y_grid = self.ct_excam[1,:] - fpam_ct_pix_out[1]
        # Algorithm:
        # Radial distances wrt FPM's center
        radii = np.sqrt(x_grid**2 + y_grid**2)
        # Azimuths
        azimuths = np.arctan2(y_grid, x_grid)

        # Radial distances of the target locations
        radius_cor = np.sqrt(x_cor**2 + y_cor**2)

        # Remove interpolation locations that are outside the radius range
        r_good = radius_cor >= radii.min()
        if len(x_cor[r_good]) == 0:
            raise ValueError('All target radius are less than the minimum '
                'radius in the core throughout data: {:.2f} EXCAM pixels'.format(radii.min()))
        radius_cor = radius_cor[r_good]
        # Update x_cor and y_cor
        x_cor = x_cor[r_good]
        y_cor = y_cor[r_good]
        r_good = radius_cor <= radii.max()
        if len(x_cor[r_good]) == 0:
            raise ValueError('All target radius are either less than the minimum'
                ' radius or greater than the maximum radius in the core throughout'
                ' data: {:.2f} EXCAM pixels'.format(radii.max()))
        radius_cor = radius_cor[r_good]
        # Update x_cor and y_cor
        x_cor = x_cor[r_good]
        y_cor = y_cor[r_good]
        r_cor = np.sqrt(x_cor**2 + y_cor**2)

        psf_interp_list = []
        x_interp_list = []
        y_interp_list = []
        if method.lower() == 'nearest-polar':
            for i_psf in range(len(x_cor)):
                # Agreeement for this nearest method is that radial distances are
                # binned at 1/10th of a pixel. This will be unnecessary as soon as
                # there's any other interpolation method than the 'nearest' one.
                # Find the nearest radial position in the CT file (argmin()
                # returns the first occurence only)
                diff_r_abs = np.round(10*np.abs(r_cor[i_psf] - radii)/10)
                idx_near = np.argwhere(diff_r_abs == diff_r_abs.min())
                # If there's more than one case, select that one with the
                # smallest angular distance
                if len(idx_near) > 1:
                    print("More than one PSF found with the same radial distance from the FPM's center")
                    # Difference in angle b/w target and grid
                    # We want to distinguish PSFs at different quadrants
                    az_grid = np.arctan2(y_grid[idx_near], x_grid[idx_near])
                    az_cor = np.arctan2(y_cor[i_psf], x_cor[i_psf])
                    # Flatten into a 1-D array
                    diff_az_abs = np.abs(az_cor - az_grid).transpose()[0]
                    # Azimuth binning consistent with the binning of the radial distance
                    bin_az_fac = 1/10/r_cor[i_psf]
                    diff_az_abs = bin_az_fac * np.round(diff_az_abs/bin_az_fac)
                    # Closest angular location to the target location within equal radius
                    idx_near_az = np.argwhere(diff_az_abs == diff_az_abs.min())
                    # If there are two locations (half angle), choose the average (agreement)
                    if len(idx_near_az) == 2: 
                        psf_interp = np.squeeze(self.data[idx_near[idx_near_az]]).mean(axis=0)
                    # Otherwise, this is the PSF
                    elif len(idx_near_az) == 1:
                        psf_interp = np.squeeze(self.data[idx_near[idx_near_az[0]]])
                    else:
                        raise ValueError(f'There are {len(idx_near_az):d} PSFs ',
                            'equally near the target PSF. This should not happen.')
                # Otherwise this is the interpolated PSF (nearest)
                elif len(idx_near) == 1:
                    psf_interp = np.squeeze(self.data[idx_near[0]])
                # This should not happen b/c there should always be a closest radius
                else:
                    raise Exception('No closest radial distance found. This should not happen.')

                # Add valid case
                psf_interp_list += [psf_interp]
                x_interp_list += [x_cor[i_psf]]
                y_interp_list += [y_cor[i_psf]]
        else:
            raise ValueError(f'Unidentified method for the interpolation: {method}')

        return np.array(psf_interp_list), np.array(x_interp_list), np.array(y_interp_list)

class CoreThroughputMap(Image):
    """ Class containing a corethroughput map.

    The corethroughput map consists of M sets of (x, y, CT estimated). The
      (x, y) are pixel coordinates wrt the FPM's center. More details about the
      corethroughput map array can be found in the class method create_ct_map().

    Args:
      data_or_filepath (array or str): either the filepath to the FITS file to
      read in OR the 2D image data. The FITS file or data must be from a
      coronagraphic observation because the FPM's center is needed during the
      creation of the corethroughput map.
    """

    ###################
    ### Constructor ###
    ###################

    def __init__(self, data_or_filepath, pri_hdr=None, ext_hdr=None, err=None, input_dataset=None):
        # run the image class constructor
        super().__init__(data_or_filepath, pri_hdr=pri_hdr, ext_hdr=ext_hdr, err=err)

        # Check it has the FPM's center information 
        if ('STARLOCX' not in self.ext_hdr) or ('STARLOCY' not in self.ext_hdr):
            raise ValueError('The input dataset does not contain the information'
                'about the FPM center')
        # Check data have the expected format (x,y,ct)
        if isinstance(data_or_filepath, str) is False:
            data_or_filepath.shape[0] == 3
            if data_or_filepath[2,:].max() > 1 or data_or_filepath[2,:].min() < 0:
                raise ValueError('Corethroughput map values should be within 0 and 1')

        # Additional bookkeeping for a calibration file:
        # If this is a new calibration file, we need to bookkeep it in the header
        # b/c of logic in the super.__init__, we just need to check this to see if
        # it is a new CoreThroughputMap file
        if ext_hdr is not None:
            if input_dataset is None:
                # error check. this is required in this case
                raise ValueError('This appears to be a new CoreThroughputMap '
                                 'file. The dataset of input files needs '
                                 'to be passed in to the input_dataset keyword '
                                 'to record history of this calibration file.')
            # corgidrp specific keyword for saving to disk
            self.ext_hdr['DATATYPE'] = 'CoreThroughputMap'

            # log all the data that went into making this calibration file
            self._record_parent_filenames(input_dataset)

            # add to history if not present
            if not 'HISTORY' in self.ext_hdr:
                self.ext_hdr['HISTORY'] = ('CoreThroughputMap derived '
                    f'from a set of frames on {self.ext_hdr["DATETIME"]}')

            # The corethroughput map is not a calibration product as of writing
            # this class. The filename does not follow the convention for
            # calibration files
            self.filedir = '.'
            self.filename = 'corethroughput_map.fits'

            # Enforce data level = L3
            self.ext_hdr['DATALVL']    = 'L3'

        # Keep track of the coronagraphic files used to create the CT map
        if input_dataset is not None:
            self._record_parent_filenames(input_dataset)
        # double check that this is actually a NonLinearityCalibration file that got read in
        # since if only a filepath was passed in, any file could have been read in
        if 'DATATYPE' not in self.ext_hdr:
            raise ValueError("File that was loaded was not a CoreThroughputMap file.")
        if self.ext_hdr['DATATYPE'] != 'CoreThroughputMap':
            raise ValueError("File that was loaded was not a CoreThroughputMap file.")

class PyKLIPDataset(pyKLIP_Data):
    """
    A pyKLIP instrument class for Roman Coronagraph Instrument data.

    # TODO: Add more bandpasses, modes to self.wave_hlc
    #       Add wcs header info!

    Attrs:
        input: Input corgiDRP dataset.
        centers: Star center locations.
        filenums: file numbers.
        filenames: file names.
        PAs: position angles.
        wvs: wavelengths.
        wcs: WCS header information. Currently None.
        IWA: inner working angle.
        OWA: outer working angle.
        psflib: corgiDRP dataset containing reference PSF observations.
        output: PSF subtracted pyKLIP dataset

    """
    
    ####################
    ### Constructors ###
    ####################
    
    def __init__(self,
                 dataset,
                 psflib_dataset=None,
                 highpass=False):
        """
        Initialize the pyKLIP instrument class for space telescope data.
        # TODO: Determine inner working angle based on PAM positions
                    - Inner working angle based on Focal plane mask (starts with HLC) + color filter ('1F') for primary mode
                    - Outer working angle based on field stop? (should be R1C1 or R1C3 for primary mode)
        
        Args:
            dataset (corgidrp.data.Dataset):
                Dataset containing input science observations.
            psflib_dataset (corgidrp.data.Dataset, optional):
                Dataset containing input reference observations. The default is None.
            highpass (bool, optional):
                Toggle to do highpass filtering. Defaults fo False.
        """
        
        # Initialize pyKLIP Data class.
        super(PyKLIPDataset, self).__init__()

        # Set filter wavelengths
        self.wave_hlc = {'1F': 575e-9} # meters
            
        # Read science and reference files.
        self.readdata(dataset, psflib_dataset, highpass)
        
        pass
    
    ################################
    ### Instance Required Fields ###
    ################################
    
    @property
    def input(self):
        return self._input
    @input.setter
    def input(self, newval):
        self._input = newval
    
    @property
    def centers(self):
        return self._centers
    @centers.setter
    def centers(self, newval):
        self._centers = newval
    
    @property
    def filenums(self):
        return self._filenums
    @filenums.setter
    def filenums(self, newval):
        self._filenums = newval
    
    @property
    def filenames(self):
        return self._filenames
    @filenames.setter
    def filenames(self, newval):
        self._filenames = newval
    
    @property
    def PAs(self):
        return self._PAs
    @PAs.setter
    def PAs(self, newval):
        self._PAs = newval
    
    @property
    def wvs(self):
        return self._wvs
    @wvs.setter
    def wvs(self, newval):
        self._wvs = newval
    
    @property
    def wcs(self):
        return self._wcs
    @wcs.setter
    def wcs(self, newval):
        self._wcs = newval
    
    @property
    def IWA(self):
        return self._IWA
    @IWA.setter
    def IWA(self, newval):
        self._IWA = newval
    
    @property
    def OWA(self):
        return self._OWA
    @OWA.setter
    def OWA(self, newval):
        self._OWA = newval
    
    @property
    def psflib(self):
        return self._psflib
    @psflib.setter
    def psflib(self, newval):
        self._psflib = newval
    
    @property
    def output(self):
        return self._output
    @output.setter
    def output(self, newval):
        self._output = newval
    
    ###############
    ### Methods ###
    ###############
    
    def readdata(self,
                 dataset,
                 psflib_dataset,
                 highpass=False):
        """
        Read the input science observations.
        
        Args:
            dataset (corgidrp.data.Dataset):
                Dataset containing input science observations.
            psflib_dataset (corgidrp.data.Dataset, optional):
                Dataset containing input reference observations. The default is None.
            highpass (bool, optional):
                Toggle to do highpass filtering. Defaults fo False.
        """
        
        # Check input.
        if not isinstance(dataset, corgidrp.data.Dataset):
            raise UserWarning('Input dataset is not a corgidrp Dataset object.')
        if len(dataset) == 0:
            raise UserWarning('No science frames in the input dataset.')
        
        if not psflib_dataset is None:
            if not isinstance(psflib_dataset, corgidrp.data.Dataset):
                raise UserWarning('Input psflib_dataset is not a corgidrp Dataset object.')
        
        # Loop through frames.
        input_all = []
        centers_all = []  # pix
        filenames_all = []
        PAs_all = []  # deg
        wvs_all = []  # m
        wcs_all = []
        PIXSCALE = []  # arcsec

        psflib_data_all = []
        psflib_centers_all = []  # pix
        psflib_filenames_all = []

        # Iterate over frames in dataset

        for i, frame in enumerate(dataset):
            
            phead = frame.pri_hdr
            shead = frame.ext_hdr
                
            if 'TELESCOP' in phead:
                TELESCOP = phead['TELESCOP']
                if TELESCOP != "ROMAN":
                    raise UserWarning('Data is not from Roman Space Telescope Coronagraph Instrument. TELESCOP = {0}'.format(TELESCOP))
            INSTRUME = phead['INSTRUME']
            if INSTRUME != "CGI":
                raise UserWarning('Data is not from Roman Space Telescope Coronagraph Instrument. INSTRUME = {0}'.format(INSTRUME))
            
            CFAMNAME = shead['CFAMNAME']
            data = frame.data
            if data.ndim == 2:
                data = data[np.newaxis, :]
            if data.ndim != 3:
                raise UserWarning('Requires 2D/3D data cube')
            NINTS = data.shape[0]
            pix_scale = shead['PLTSCALE'] * 1000. # arcsec
            PIXSCALE += [pix_scale] 

            # Get centers.
            centers = np.array([shead['STARLOCX'], shead['STARLOCY']] * NINTS)

            # Get metadata.
            input_all += [data]
            centers_all += [centers]
            filenames_all += [os.path.split(frame.filename)[1] + '_INT%.0f' % (j + 1) for j in range(NINTS)]
            PAs_all += [phead['ROLL']] * NINTS

            # Get center wavelengths
            try:
                CWAVEL = self.wave_hlc[CFAMNAME]
            except:
                raise UserWarning(f'CFAM position {CFAMNAME} is not configured in corgidrp.data.PyKLIPDataset .')
            
            # Rounding error introduced here?
            wvs_all += [CWAVEL] * NINTS

            # pyklip will look for wcs.cd, so make sure that attribute exists
            wcs_obj = wcs.WCS(header=shead)

            if not hasattr(wcs_obj.wcs,'cd'):
                wcs_obj.wcs.cd = wcs_obj.wcs.pc * wcs_obj.wcs.cdelt
            
            for j in range(NINTS):
                wcs_all += [wcs_obj.deepcopy()]
                
        try:
            input_all = np.concatenate(input_all)
        except ValueError:
            raise UserWarning('Unable to concatenate images. Some science files do not have matching image shapes')
        centers_all = np.concatenate(centers_all).reshape(-1, 2)
        filenames_all = np.array(filenames_all)
        filenums_all = np.array(range(len(filenames_all)))
        PAs_all = np.array(PAs_all)
        wvs_all = np.array(wvs_all).astype(np.float32)
        wcs_all = np.array(wcs_all)
        PIXSCALE = np.unique(np.array(PIXSCALE))
        if len(PIXSCALE) != 1:
            raise UserWarning('Some science files do not have matching pixel scales')
        iwa_all = np.min(wvs_all) / 6.5 * 180. / np.pi * 3600. / PIXSCALE[0]  # pix
        owa_all = np.sum(np.array(input_all.shape[1:]) / 2.)  # pix

        # Recenter science images so that the star is at the center of the array.
        new_center = (np.array(data.shape[1:])-1)/ 2.
        new_center = new_center[::-1]
        for i, image in enumerate(input_all):
            recentered_image = pyklip.klip.align_and_scale(image, new_center=new_center, old_center=centers_all[i])
            input_all[i] = recentered_image
            centers_all[i] = new_center
        
        # Assign pyKLIP variables.
        self._input = input_all
        self._centers = centers_all
        self._filenames = filenames_all
        self._filenums = filenums_all
        self._PAs = PAs_all
        self._wvs = wvs_all
        self._wcs = wcs_all
        self._IWA = iwa_all
        self._OWA = owa_all

        # Prepare reference library
        if not psflib_dataset is None:
            psflib_data_all = []
            psflib_centers_all = []  # pix
            psflib_filenames_all = []

            for i, frame in enumerate(psflib_dataset):
                
                phead = frame.pri_hdr
                shead = frame.ext_hdr
                    
                data = frame.data
                if data.ndim == 2:
                    data = data[np.newaxis, :]
                if data.ndim != 3:
                    raise UserWarning('Requires 2D/3D data cube')
                NINTS = data.shape[0]
                pix_scale = shead['PLTSCALE'] * 1000. # arcsec
                PIXSCALE += [pix_scale] 

                # Get centers.
                centers = np.array([shead['STARLOCX'], shead['STARLOCY']] * NINTS)

                psflib_data_all += [data]
                psflib_centers_all += [centers]
                psflib_filenames_all += [os.path.split(frame.filename)[1] + '_INT%.0f' % (j + 1) for j in range(NINTS)]
            
            psflib_data_all = np.concatenate(psflib_data_all)
            if psflib_data_all.ndim != 3:
                raise UserWarning('Some reference files do not have matching image shapes')
            psflib_centers_all = np.concatenate(psflib_centers_all).reshape(-1, 2)
            psflib_filenames_all = np.array(psflib_filenames_all)
            
            # Recenter reference images.
            new_center = (np.array(data.shape[1:])-1)/ 2.
            new_center = new_center[::-1]
            for i, image in enumerate(psflib_data_all):
                recentered_image = pyklip.klip.align_and_scale(image, new_center=new_center, old_center=psflib_centers_all[i])
                psflib_data_all[i] = recentered_image
                psflib_centers_all[i] = new_center
            
            # Append science data.
            psflib_data_all = np.append(psflib_data_all, self._input, axis=0)
            psflib_centers_all = np.append(psflib_centers_all, self._centers, axis=0)
            psflib_filenames_all = np.append(psflib_filenames_all, self._filenames, axis=0)
            
            # Initialize PSF library.
            psflib = pyklip.rdi.PSFLibrary(psflib_data_all, new_center, psflib_filenames_all, compute_correlation=True, highpass=highpass)
            
            # Prepare PSF library.
            psflib.prepare_library(self)
            
            # Assign pyKLIP variables.
            self._psflib = psflib
        
        else:
            self._psflib = None
        
        pass
    
    def savedata(self,
                 filepath,
                 data,
                 klipparams=None,
                 filetype='',
                 zaxis=None,
                 more_keywords=None):
        """
        Function to save the data products that will be called internally by
        pyKLIP.
        
        Args:
            filepath (path): 
                Path of the output FITS file.
            data (3D-array): 
                KLIP-subtracted data of shape (nkl, ny, nx).
            klipparams (str, optional): 
                PyKLIP keyword arguments used for the KLIP subtraction. The default
                is None.
            filetype (str, optional): 
                Data type of the pyKLIP product. The default is ''.
            zaxis (list, optional): 
                List of KL modes used for the KLIP subtraction. The default is
                None.
            more_keywords (dict, optional): 
                Dictionary of additional header keywords to be written to the
                output FITS file. The default is None.
        """
        
        # Make FITS file.
        hdul = fits.HDUList()
        hdul.append(fits.PrimaryHDU(data))
        
        # Write all used files to header. Ignore duplicates.
        filenames = np.unique(self.filenames)
        Nfiles = np.size(filenames)
        hdul[0].header['DRPNFILE'] = (Nfiles, 'Num raw files used in pyKLIP')
        for i, filename in enumerate(filenames):
            if i < 1000:
                hdul[0].header['FILE_{0}'.format(i)] = filename + '.fits'
            else:
                print('WARNING: Too many files to be written to header, skipping')
                break
        
        # Write PSF subtraction parameters and pyKLIP version to header.
        try:
            pyklipver = pyklip.__version__
        except:
            pyklipver = 'unknown'
        hdul[0].header['PSFSUB'] = ('pyKLIP', 'PSF Subtraction Algo')
        hdul[0].header.add_history('Reduced with pyKLIP using commit {0}'.format(pyklipver))
        hdul[0].header['CREATOR'] = 'pyKLIP-{0}'.format(pyklipver)
        hdul[0].header['pyklipv'] = (pyklipver, 'pyKLIP version that was used')
        if klipparams is not None:
            hdul[0].header['PSFPARAM'] = (klipparams, 'KLIP parameters')
            hdul[0].header.add_history('pyKLIP reduction with parameters {0}'.format(klipparams))
        
        # Write z-axis units to header if necessary.
        if zaxis is not None:
            if 'KL Mode' in filetype:
                hdul[0].header['CTYPE3'] = 'KLMODES'
                for i, klmode in enumerate(zaxis):
                    hdul[0].header['KLMODE{0}'.format(i)] = (klmode, 'KL Mode of slice {0}'.format(i))

        # Write extra keywords to header if necessary.
        if more_keywords is not None:
            for hdr_key in more_keywords:
                hdul[0].header[hdr_key] = more_keywords[hdr_key]
        
        # Update image center.
        center = self.output_centers[0]
        hdul[0].header.update({'PSFCENTX': center[0], 'PSFCENTY': center[1]})
        hdul[0].header.update({'CRPIX1': center[0] + 1, 'CRPIX2': center[1] + 1})
        hdul[0].header.add_history('Image recentered to {0}'.format(str(center)))
        
        # Write FITS file.
        try:
            with warnings.catch_warnings():
                warnings.filterwarnings("ignore", category=VerifyWarning) # fits save card length truncated warning
                hdul.writeto(filepath, overwrite=True)
        except TypeError:
            with warnings.catch_warnings():
                warnings.filterwarnings("ignore", category=VerifyWarning) # fits save card length truncated warning
                hdul.writeto(filepath, clobber=True)
        hdul.close()
        
        pass
    
class NDFilterSweetSpotDataset(Image):
    """
    Class for an ND filter sweet spot dataset product.
    Typically stores an N×3 array of data:
      [OD, x_center, y_center] for each measurement.
    Args:
        data_or_filepath (str or np.array): Either the filepath to the FITS file 
            to read in OR the 2D array of ND filter sweet-spot data (N×3).
        pri_hdr (astropy.io.fits.Header): The primary header (required only if 
            raw 2D data is passed in).
        ext_hdr (astropy.io.fits.Header): The image extension header (required 
            only if raw 2D data is passed in).
        input_dataset (corgidrp.data.Dataset): The input dataset used to produce 
            this calibration file (optional). If this is a new product, you should 
            pass in the dataset so that the parent filenames can be recorded.
        err (np.array): Optional 3D error array for the data.
        dq (np.array): Optional 2D data-quality mask for the data.
        err_hdr (astropy.io.fits.Header): Optional error extension header.
    Attributes:
        od_values (np.array): Array of OD measurements (length N).
        x_values (np.array): Array of x-centroid positions (length N).
        y_values (np.array): Array of y-centroid positions (length N).
    """

    def __init__(
        self,
        data_or_filepath,
        pri_hdr=None,
        ext_hdr=None,
        input_dataset=None,
        err=None,
        dq=None,
        err_hdr=None
    ):
        # Run the standard Image constructor.
        super().__init__(
            data_or_filepath,
            pri_hdr=pri_hdr,
            ext_hdr=ext_hdr,
            err=err,
            dq=dq,
            err_hdr=err_hdr
        )

        # 1. Check data shape: expect N×3 array for the sweet-spot dataset.
        if self.data.ndim != 2 or self.data.shape[1] != 3:
            raise ValueError(
                "NDFilterSweetSpotDataset data must be a 2D array of shape (N, 3). "
                f"Received shape {self.data.shape}."
            )

        # 2. Parse the columns into convenient attributes.
        #    Column 0: OD, Column 1: x_center, Column 2: y_center.
        self.od_values = self.data[:, 0]
        self.x_values = self.data[:, 1]
        self.y_values = self.data[:, 2]

        # 3. If creating a new product (i.e. ext_hdr was passed in), record metadata.
        if ext_hdr is not None:
            if input_dataset is not None:
                self._record_parent_filenames(input_dataset)
                self.filename = re.sub('_L[0-9].', '_NDF_CAL', input_dataset[-1].filename)
            # if no input_dataset is given, do we want to set the filename manually using 
            # header values?

            self.ext_hdr['DATATYPE'] = 'NDFilterSweetSpotDataset'
            self.ext_hdr['HISTORY'] = (
                f"NDFilterSweetSpotDataset created from {self.ext_hdr.get('DRPNFILE','?')} frames"
            )

            # Enforce data level = CAL
            self.ext_hdr['DATALVL']    = 'CAL'

        # 4. If reading from a file, verify that the header indicates the correct DATATYPE.
        if 'DATATYPE' not in self.ext_hdr or self.ext_hdr['DATATYPE'] != 'NDFilterSweetSpotDataset':
            raise ValueError("File that was loaded is not labeled as an NDFilterSweetSpotDataset file.")

    def interpolate_od(self, x, y, method="nearest"):
        """
        Interpolates the data to get the OD at the requested x/y location

        Args:
            x (float): x detector pixel location
            y (float): y detector pixel location
            method (str): only "nearest" supported currently
        
        Returns:
            float: the OD at the requested point
        """
        interpolator = LinearNDInterpolator(np.array([self.x_values, self.y_values]).T, self.od_values)

        return interpolator(x, y)

def format_ftimeutc(ftime_str):
    """
    Round the input FTIMEUTC time to the nearest 0.01 sec and reformat as:
    yyyymmddThhmmssss.

    Args:
        ftime_str (str): Time string in ISO format, e.g. "2025-04-15T03:05:10.21".

    Returns:
        formatted_time (str): Reformatted time string that complies with documentation
            guidelines.
    """
    # Parse the input using fromisoformat, which can handle timezone offsets.
    try:
        ftime = datetime.fromisoformat(ftime_str)
    except ValueError as e:
        raise ValueError(f"Could not parse FTIMEUTC: {ftime_str}") from e

    # If the datetime is timezone aware, convert to UTC and remove tzinfo.
    if ftime.tzinfo is not None:
        ftime = ftime.astimezone(timezone.utc).replace(tzinfo=None)
    
    # Define rounding interval: 0.01 sec = 10,000 microseconds.
    rounding_interval = 10000
    # Round the microseconds to the nearest 0.1 sec.
    rounded_microsec = int((ftime.microsecond + rounding_interval / 2) // rounding_interval * rounding_interval)
    
    # Handle rollover: if rounding reaches or exceeds 1,000,000 microseconds increment the second
    if rounded_microsec >= 1000000:
        ftime = ftime.replace(microsecond=0) + timedelta(seconds=1)
    else:
        ftime = ftime.replace(microsecond=rounded_microsec)
    
    # Extract seconds (two digits) and the hundredths of seconds
    sec_int = ftime.second
    tenth = int(ftime.microsecond / 10000)  # (0-99)
    
    # Format as YYYYMMDDTHHMM then append seconds and hundredths of seconds
    formatted_time = ftime.strftime("%Y%m%dT%H%M") + f"{sec_int:02d}{tenth:d}"
    return formatted_time


datatypes = { "Image" : Image,
              "Dark" : Dark,
              "NonLinearityCalibration" : NonLinearityCalibration,
              "KGain" : KGain,
              "BadPixelMap" : BadPixelMap,
              "DetectorNoiseMaps": DetectorNoiseMaps,
              "FlatField" : FlatField,
              "DetectorParams" : DetectorParams,
              "AstrometricCalibration" : AstrometricCalibration,
              "TrapCalibration" : TrapCalibration,
              "FluxcalFactor" : FluxcalFactor,
              "FpamFsamCal" : FpamFsamCal,
              "CoreThroughputCalibration": CoreThroughputCalibration,
              "NDFilterSweetSpotDataset": NDFilterSweetSpotDataset,
              "SpectroscopyCentroidPSF": SpectroscopyCentroidPSF,
              "DispersionModel": DispersionModel
              }

def autoload(filepath):
    """
    Loads the supplied FITS file filepath using the appropriate data class

    Should be used sparingly to avoid accidentally loading in data of the wrong type

    Args:
        filepath (str): path to FITS file

    Returns:
        corgidrp.data.* : an instance of one of the data classes specified here
    """

    with fits.open(filepath) as hdulist:
        # check the exthdr for datatype
        if 'DATATYPE' in hdulist[1].header:
            dtype = hdulist[1].header['DATATYPE']
        else:
            # datatype not specified. Check if it's 2D
            if len(hdulist[1].data.shape) == 2:
                # a standard image (possibly a science frame)
                dtype = "Image"
            else:
                errmsg = "Could not determine datatype for {0}. Data shape of {1} is not 2-D"
                raise ValueError(errmsg.format(filepath, dtype))

    # if we got here, we have a datatype
    data_class = datatypes[dtype]

    # use the class constructor to load in the data
    frame = data_class(filepath)

    return frame

def unpackbits_64uint(arr, axis):
    """
    Unpacking bits from a 64-bit unsigned integer array

    Args:
        arr (np.ndarray): the array to unpack
        axis (int): axis to unpack

    Returns:
        np.ndarray of bits
    """
    arr = arr.astype('>u8')
    n = arr.view('u1')
    return np.unpackbits(n, axis=axis, bitorder='big')

def packbits_64uint(arr, axis):
    """
    Packing bits into a 64-bit unsigned integer array

    Args:
        arr (np.ndarray): the array to pack 
        axis (int): axis to pack

    Returns:
        np.ndarray of 64-bit unsigned integers
    """
    return np.packbits(arr, axis=axis, bitorder='big').view('>u8')

def get_flag_to_bit_map():
    """
    Returns a dictionary mapping flag names to bit positions.
    
    Returns:
        dict: A dictionary with flag names as keys and bit positions (int) as values.
    """
    return {
        "bad_pixel_unspecified": 0,
        "data_replaced_by_filled_value": 1,
        "bad_pixel": 2,
        "hot_pixel": 3,
        "not_used": 4,
        "full_well_saturated_pixel": 5,
        "non_linear_pixel": 6,
        "pixel_affected_by_cosmic_ray": 7,
        "TBD": 8,
    }

def get_flag_to_value_map():
    """
    Returns a dictionary mapping flag names to their decimal flag values. Example usage is as follows:
    
    FLAG_TO_VALUE_MAP = get_flag_to_value_map()
    flag_value = FLAG_TO_VALUE_MAP["TBD"]  # Gives the decimal value corresponding to "TBD"

    Returns:
        dict: A dictionary with flag names as keys and decimal values (int) as values.
    """
    return {name: (1 << bit) for name, bit in get_flag_to_bit_map().items()}

def get_value_to_flag_map():
    """
    Returns a dictionary mapping flag decimal values to flag names. Example usage is as follows:
    
    FLAG_TO_BIT_MAP = get_flag_to_bit_map()
    bit_position = FLAG_TO_BIT_MAP["TBD"]  # Gives which index it should be in with the key. 
    
    Expected position of bit_position of the unpacked array = 63 - bit_position
    
    Returns:
        dict: A dictionary with decimal values (int) as keys and flag names as values.
    """
    return {value: name for name, value in get_flag_to_value_map().items()}

def get_bit_to_flag_map():
    """
    Returns a dictionary mapping bit positions to flag names. Example usage is as follows:

    BIT_TO_FLAG_MAP = get_bit_to_flag_map()
    flag_name_from_bit = BIT_TO_FLAG_MAP[8]  # Expected: "TBD"
    
    Returns:
        dict: A dictionary with bit positions (int) as keys and flag names as values.
    """
    return {bit: name for name, bit in get_flag_to_bit_map().items()}<|MERGE_RESOLUTION|>--- conflicted
+++ resolved
@@ -1397,191 +1397,6 @@
             hashing_str += str(self.params[key])
 
         return str(hash(hashing_str))
-<<<<<<< HEAD
-
-class WavelengthZeropoint(Image):
-    """
-    Class containing the wavelength zero point for spectroscopy observations per band. 
-
-    Args:
-        data_or_filepath (dict or str): either a filepath string corresponding to an 
-                                        existing WavelengthZeropoint file saved to disk or a
-                                        dictionary of parameters 
-
-    Attributes:
-        default_keys (list): list of the key names of the available parameters.
-        params (dict): the dictionary for the wavelength zeropoint parameters specified here
-        prism (str): used PRISM
-        wavlen (float): wavelength of zero point
-        x (float): x (column) coordinate of zero point on EXCAM array
-        xerr (float): error of x value
-        y (float): y (row) coordinate of zero point on EXCAM array
-        yerr float): error of y value
-        image_shape (tuple): size of the image
-    """
-
-    default_keys = ['prism', 'wavlen', 'x', 'xerr', 'y', 'yerr', 'shape0', 'shape1']
-    def __init__(self, data_or_filepath):
-        if isinstance(data_or_filepath, str):
-            # run the image class contructor
-            super().__init__(data_or_filepath)
-
-            # double check that this is actually a WavelengthZeropoint file that got read in
-            # since if only a filepath was passed in, any file could have been read in
-            if 'DATATYPE' not in self.ext_hdr:
-                raise ValueError("File that was loaded was not a WavelengthZeropoint file.")
-            if self.ext_hdr['DATATYPE'] != 'WavelengthZeropoint':
-                raise ValueError("File that was loaded was not a WavelengthZeropoint file.")
-        else:
-            if not isinstance(data_or_filepath, dict):
-                raise ValueError("Input should either be a dictionary or a filepath string")
-            pri_hdr = fits.Header()
-            ext_hdr = fits.Header()
-            ext_hdr['DRPVERSN'] =  corgidrp.__version__
-            ext_hdr['DRPCTIME'] =  time.Time.now().isot
-
-            # Enforce data level = CAL
-            ext_hdr['DATALVL']    = 'CAL'
-
-            self.pri_hdr = pri_hdr
-            self.ext_hdr = ext_hdr
-            self.data = np.zeros([1])
-            self.err = np.zeros([1])
-            self.dq = np.zeros([1])
-            self.err_hdr = fits.Header()
-            self.dq_hdr = fits.Header()
-            self.hdu_list = fits.HDUList()
-            
-            for key, value in data_or_filepath.items():
-                ext_hdr[key] = value
-            
-            # if this is a new WavelengthZeropoint file, we need to bookkeep it in the header
-            # b/c of logic in the super.__init__, we just need to check this to see if it is a new WavelengthZeropoint file
-            self.ext_hdr['DATATYPE'] = 'WavelengthZeropoint' # corgidrp specific keyword for saving to disk
-
-            # add to history
-            self.ext_hdr['HISTORY'] = "WavelengthZeropoint file created"
-
-            # use the start date for the filename by default
-            self.filedir = "."
-            self.filename = "WavelengthZeropoint_{0}.fits".format(self.ext_hdr['DRPCTIME'])
-
-        # save the dictionary and the attributes
-        self.params = {}
-        # load back in all the values from the header
-        for key in self.default_keys:
-            if key not in self.ext_hdr:
-                raise ValueError("key {0} not found in header".format(key))
-
-            self.params[key] = self.ext_hdr[key]
-        
-        #to have convenient access
-        self.prism = self.params.get('prism')
-        self.wavlen = self.params.get('wavlen')
-        self.x = self.params.get('x')
-        self.xerr = self.params.get('xerr')
-        self.y = self.params.get('y')
-        self.yerr = self.params.get('yerr')
-        self.image_shape = (self.params.get('shape0'), self.params.get('shape1'))
-            
-            
-class WaveCal(Image):
-    """
-    class for the wavelength calibration file
-    Args:
-        data_or_filepath (str or np.array):
-          either a filepath string corresponding to an 
-          existing WaveCal file saved to disk or a
-          wavlen_map 2-D wavelength calibration map. Each image
-          pixel value is a wavelength in units of nanometers, computed for the
-          dispersion profile, zero-point position, coordinates, and image shape
-          specified in the input wavelength zero-point object.
-        err (np.array):
-          wavlen_uncertainty (numpy.ndarray): 2-D array of wavelength calibration map
-          uncertainty values in units of nanometers.
-        pos_lookup_table (astropy.table.table.Table): Wavelength-to-position
-          lookup table, computed for the dispersion profile, zero-point position,
-          coordinates, and image shape specified in the input wavelength
-          zero-point object. The table contains 5 columns: wavelength, x, x
-          uncertainty, y, y uncertainty.
-        pri_hdr (astropy.io.fits.Header): the primary header (required only if raw data is passed in)
-        err_hdr (astropy.io.fits.Header): the err extension header (required only if raw data is passed in)
-    """
-    def __init__(self, data_or_filepath, err = None, pri_hdr=None, ext_hdr=None, err_hdr = None, pos_lookup = None):
-        # run the image class constructor
-        super().__init__(data_or_filepath, err = err, pri_hdr=pri_hdr, ext_hdr=ext_hdr, err_hdr = err_hdr)
-        if isinstance(data_or_filepath, str):
-            # double check that this is actually a WavelCal file that got read in
-            # since if only a filepath was passed in, any file could have been read in
-            if 'DATATYPE' not in self.ext_hdr:
-                raise ValueError("File that was loaded was not a WaveCal file.")
-            if self.ext_hdr['DATATYPE'] != 'WaveCal':
-                raise ValueError("File that was loaded was not a WaveCal file.")
-                        # a filepath is passed in
-            with fits.open(data_or_filepath) as hdulist:
-                # position lookup table is in FITS extension
-                if len(hdulist) > 3 :
-                    self.pos_lookup = hdulist[3].data
-        else:
-            self.ext_hdr['DRPVERSN'] =  corgidrp.__version__
-            self.ext_hdr['DRPCTIME'] =  time.Time.now().isot
-            # Enforce data level = CAL
-            self.ext_hdr['DATALVL']    = 'CAL'
-            
-            # if this is a new WaveCal file, we need to bookkeep it in the header
-            # b/c of logic in the super.__init__, we just need to check this to see if it is a new WaveCal file
-            self.ext_hdr['DATATYPE'] = 'WaveCal' # corgidrp specific keyword for saving to disk
-            self.ext_hdr['BUNIT'] = 'nm'
-            self.ext_hdr['EXTNAME'] = 'WAVEMAP'
-            # add to history
-            self.ext_hdr['HISTORY'] = "WaveCal file created"
-            self.err_hdr['BUNIT'] = 'nm'
-        
-            # use the start date for the filename by default
-            self.filedir = "."
-            self.filename = "WaveCal_{0}.fits".format(self.ext_hdr['DRPCTIME'])
-
-            if pos_lookup is not None:
-                if type(pos_lookup) != Table:
-                    raise ValueError("pos_lookup parameter is not an astropy Table")
-                self.pos_lookup = pos_lookup
-                self.pos_hdr = fits.Header()
-                self.pos_hdr['EXTNAME'] = 'POSLOOKUP'
-    
-    def save(self, filedir=None, filename=None):
-        """
-        Save file to disk with user specified filepath
-
-        Args:
-            filedir (str): filedir to save to. Use self.filedir if not specified
-            filename (str): filepath to save to. Use self.filename if not specified
-        """
-        if filename is not None:
-            self.filename = filename
-        if filedir is not None:
-            self.filedir = filedir
-
-        if len(self.filename) == 0:
-            raise ValueError("Output filename is not defined. Please specify!")
-        
-        prihdu = fits.PrimaryHDU(header=self.pri_hdr)
-        exthdu = fits.ImageHDU(data=self.data, header=self.ext_hdr)
-        hdulist = fits.HDUList([prihdu, exthdu])
-
-        errhdu = fits.ImageHDU(data=self.err, header = self.err_hdr)
-        hdulist.append(errhdu)
-        
-        if hasattr(self, 'pos_lookup'):
-            poshdu = fits.BinTableHDU(data=self.pos_lookup, header = self.pos_hdr)
-            hdulist.append(poshdu)
-
-        with warnings.catch_warnings():
-            warnings.filterwarnings("ignore", category=VerifyWarning) # fits save card length truncated warning
-            hdulist.writeto(self.filepath, overwrite=True)
-        hdulist.close()
-=======
->>>>>>> d631a146
-        
             
 class AstrometricCalibration(Image):
     """
