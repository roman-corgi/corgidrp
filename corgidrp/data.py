--- conflicted
+++ resolved
@@ -293,14 +293,10 @@
         if not hasattr(self, 'dq_hdr'):
             self.dq_hdr = fits.Header()
         self.dq_hdr["EXTNAME"] = "DQ"
-<<<<<<< HEAD
-
-=======
         if not hasattr(self, 'bias_hdr'):
             self.bias_hdr = fits.Header()
         self.bias_hdr["EXTNAME"] = "BIAS"
         
->>>>>>> 7cbb6a38
         # discard individual errors if we aren't tracking them but multiple error terms are passed in
         if not corgidrp.track_individual_errors and self.err.shape[0] > 1:
             num_errs = self.err.shape[0] - 1
@@ -308,12 +304,9 @@
             for i in range(num_errs):
                 del self.err_hdr['Layer_{0}'.format(i + 2)]
             self.err = self.err[:1] # only save the total err, preserve 3-D shape
-<<<<<<< HEAD
-=======
         self.err_hdr['TRK_ERRS'] = corgidrp.track_individual_errors # specify whether we are tracing errors
 
 
->>>>>>> 7cbb6a38
 
     # create this field dynamically
     @property
@@ -416,12 +409,6 @@
         Add a layer of a specific additive uncertainty on the 3-dim error array extension
         and update the combined uncertainty in the first layer.
         Update the error header and assign the error name. 
-<<<<<<< HEAD
-
-        Only tracks individual errors if the "track_individual_errors" setting is set to True
-        in the configuration file
-=======
->>>>>>> 7cbb6a38
 
         Only tracks individual errors if the "track_individual_errors" setting is set to True
         in the configuration file
