--- conflicted
+++ resolved
@@ -1371,7 +1371,6 @@
             self.filedir = "."
             self.filename = "{0}_FluxcalFactor_{1}_{2}.fits".format(orig_input_filename, self.filter, self.nd_filter)
 
-<<<<<<< HEAD
 class FpamFsamCal(Image):
     """
     Class containing the FPAM to EXCAM and FSAM to EXCAM transformation matrices.
@@ -1564,7 +1563,6 @@
             CorDataset[0].ext_hdr['MASKLOCY']]
         breakpoint()
     
-=======
 class PyKLIPDataset(pyKLIP_Data):
     """
     A pyKLIP instrument class for Roman Coronagraph Instrument data.
@@ -2049,7 +2047,6 @@
         if 'DATATYPE' not in self.ext_hdr or self.ext_hdr['DATATYPE'] != 'NDFilterSweetSpotDataset':
             raise ValueError("File that was loaded is not labeled as an NDFilterSweetSpotDataset file.")
 
->>>>>>> 9b238d21
 
 datatypes = { "Image" : Image,
                "Dark" : Dark,
@@ -2060,16 +2057,11 @@
               "FlatField" : FlatField,
               "DetectorParams" : DetectorParams,
               "AstrometricCalibration" : AstrometricCalibration,
-<<<<<<< HEAD
               "TrapCalibration" : TrapCalibration,
               "FluxcalFactor" : FluxcalFactor,
               "FpamFsamCal" : FpamFsamCal,
-              "CoreThroughputCalibration": CoreThroughputCalibration}
-=======
-              "TrapCalibration": TrapCalibration,
-              "FluxcalFactor": FluxcalFactor,
+              "CoreThroughputCalibration": CoreThroughputCalibration,
               "NDFilterSweetSpot": NDFilterSweetSpotDataset}
->>>>>>> 9b238d21
 
 def autoload(filepath):
     """
