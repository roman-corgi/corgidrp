import os
import warnings
import numpy as np
import numpy.ma as ma
import astropy.io.fits as fits
import astropy.time as time
import pandas as pd
import pyklip
from pyklip.instruments.Instrument import Data as pyKLIP_Data
from pyklip.instruments.utils.wcsgen import generate_wcs
from scipy.interpolate import LinearNDInterpolator
from astropy import wcs
import copy
import corgidrp

class Dataset():
    """
    A sequence of data of the same kind. Can be indexed and looped over

    Args:
        frames_or_filepaths (list): list of either filepaths or data objects (e.g., Image class)

    Attributes:
        all_data (np.array): an array with all the data combined together. First dimension is always number of images
        frames (np.array): list of data objects (probably corgidrp.data.Image)
    """
    def __init__(self, frames_or_filepaths):
        """
        Args:
            frames_or_filepaths (list): list of either filepaths or data objects (e.g., Image class)
        """
        if len(frames_or_filepaths) == 0:
            raise ValueError("Empty list passed in")

        if isinstance(frames_or_filepaths[0], str):
            # list of filepaths
            # TODO: do some auto detection of the filetype, but for now assume it is an image file
            self.frames = []
            for filepath in frames_or_filepaths:
                self.frames.append(Image(filepath))
        else:
            # list of frames
            self.frames = frames_or_filepaths

        # turn lists into np.array for indexing behavior
        if isinstance(self.frames, list):
            self.frames = np.array(self.frames) # list of objects

        # create 3-D cube of all the data
        self.all_data = np.array([frame.data for frame in self.frames])
        self.all_err = np.array([frame.err for frame in self.frames])
        self.all_dq = np.array([frame.dq for frame in self.frames])
        # do a clever thing to point all the individual frames to the data in this cube
        # this way editing a single frame will also edit the entire datacube
        for i, frame in enumerate(self.frames):
            frame.data = self.all_data[i]
            frame.err = self.all_err[i]
            frame.dq = self.all_dq[i]

    def __iter__(self):
        return self.frames.__iter__()

    def __getitem__(self, indices):
        if isinstance(indices, int):
            # return a single element of the data
            return self.frames[indices]
        else:
            # return a subset of the dataset
            return Dataset(self.frames[indices])

    def __len__(self):
        return len(self.frames)

    def save(self, filedir=None, filenames=None):
        """
        Save each file of data in this dataset into directory

        Args:
            filedir (str): directory to save the files. Default: the existing filedir for each file
            filenames (list): a list of output filenames for each file. Default: unchanged filenames

        """
        # if filenames are not passed, use the default ones
        if filenames is None:
            filenames = []
            for frame in self.frames:
                filename = frame.filename
                filenames.append(frame.filename)

        for filename, frame in zip(filenames, self.frames):
            frame.save(filename=filename, filedir=filedir)

    def update_after_processing_step(self, history_entry, new_all_data=None, new_all_err = None, new_all_dq = None, header_entries = None):
        """
        Updates the dataset after going through a processing step

        Args:
            history_entry (str): a description of what processing was done. Mention reference files used.
            new_all_data (np.array): (optional) Array of new data. Needs to be the same shape as `all_data`
            new_all_err (np.array): (optional) Array of new err. Needs to be the same shape as `all_err` except of second dimension
            new_all_dq (np.array): (optional) Array of new dq. Needs to be the same shape as `all_dq`
            header_entries (dict): (optional) a dictionary {} of ext_hdr and err_hdr entries to add or update
        """
        # update data if necessary
        if new_all_data is not None:
            if new_all_data.shape != self.all_data.shape:
                raise ValueError("The shape of new_all_data is {0}, whereas we are expecting {1}".format(new_all_data.shape, self.all_data.shape))
            self.all_data[:] = new_all_data # specific operation overwrites the existing data rather than changing pointers
        if new_all_err is not None:
            if new_all_err.shape[-2:] != self.all_err.shape[-2:] or new_all_err.shape[0] != self.all_err.shape[0]:
                raise ValueError("The shape of new_all_err is {0}, whereas we are expecting {1}".format(new_all_err.shape, self.all_err.shape))
            self.all_err = new_all_err
            for i in range(len(self.frames)):
                self.frames[i].err = self.all_err[i]
        if new_all_dq is not None:
            if new_all_dq.shape != self.all_dq.shape:
                raise ValueError("The shape of new_all_dq is {0}, whereas we are expecting {1}".format(new_all_dq.shape, self.all_dq.shape))
            self.all_dq[:] = new_all_dq # specific operation overwrites the existing data rather than changing pointers

        # update history and header entries
        for img in self.frames:
            img.ext_hdr['HISTORY'] = history_entry
            if header_entries:
                for key, value in header_entries.items():
                    img.ext_hdr[key] = value
                    img.err_hdr[key] = value


    def copy(self, copy_data=True):
        """
        Make a copy of this dataset, including all data and headers.
        Data copying can be turned off if you only want to modify the headers
        Headers should always be copied as we should modify them any time we make new edits to the data

        Args:
            copy_data (bool): (optional) whether the data should be copied. Default is True

        Returns:
            corgidrp.data.Dataset: a copy of this dataset
        """
        # there's a smarter way to manage memory, but to keep the API simple, we will avoid it for now
        new_frames = [frame.copy(copy_data=copy_data) for frame in self.frames]
        new_dataset = Dataset(new_frames)

        return new_dataset

    def add_error_term(self, input_error, err_name):
        """
        Calls Image.add_error_term() for each frame.
        Updates Dataset.all_err.

        Args:
          input_error (np.array): per-frame or per-dataset error layer
          err_name (str): name of the uncertainty layer
        """
        if input_error.ndim == self.all_data.ndim:
            for i,frame in enumerate(self.frames):
                frame.add_error_term(input_error[i], err_name)

        elif input_error.ndim == self.all_data.ndim - 1:
            for frame in self.frames:
                frame.add_error_term(input_error, err_name)

        else:
            raise ValueError("input_error is not either a 2D or 3D array for 2D data, or a 3D or 4D array for 3D data.")

        # Preserve pointer links between Dataset.all_err and Image.err
        self.all_err = np.array([frame.err for frame in self.frames])
        for i, frame in enumerate(self.frames):
            frame.err = self.all_err[i]

    def rescale_error(self, input_error, err_name):
        """
        Calls Image.rescale_errors() for each frame.
        Updates Dataset.all_err

        Args:
          input_error (np.array): 2-d error layer or 3-d layer
          err_name (str): name of the uncertainty layer
        """
        if input_error.ndim == 3:
            for i,frame in enumerate(self.frames):
                frame.rescale_error(input_error[i], err_name)

        elif input_error.ndim ==2:
            for frame in self.frames:
                frame.rescale_error(input_error, err_name)

        else:
            raise ValueError("input_error is not either a 2D or 3D array.")

        # Preserve pointer links between Dataset.all_err and Image.err
        self.all_err = np.array([frame.err for frame in self.frames])
        for i, frame in enumerate(self.frames):
            frame.err = self.all_err[i]

    def split_dataset(self, prihdr_keywords=None, exthdr_keywords=None):
        """
        Splits up this dataset into multiple smaller datasets that have the same set of header keywords
        The code uses all keywords together to determine an unique group

        Args:
            prihdr_keywords (list of str): list of primary header keywords to split
            exthdr_keywords (list of str): list of 1st extension header keywords to split on

        Returns:
            list of datasets: list of sub datasets
            list of tuples: list of each set of unique header keywords. pri_hdr keywords occur before ext_hdr keywords
        """
        if prihdr_keywords is None and exthdr_keywords is None:
            raise ValueError("No prihdr or exthdr keywords passed in to split dataset")

        col_names = []
        col_vals = []
        if prihdr_keywords is not None:
            for key in prihdr_keywords:
                dataset_vals = [frame.pri_hdr[key] for frame in self.frames]

                col_names.append(key)
                col_vals.append(dataset_vals)

        if exthdr_keywords is not None:
            for key in exthdr_keywords:
                dataset_vals = [frame.ext_hdr[key] for frame in self.frames]

                col_names.append(key)
                col_vals.append(dataset_vals)

        all_data = np.array(col_vals).T

        # track all combinations
        df = pd.DataFrame(data=all_data, columns=col_names)

        grouped = df.groupby(col_names)

        unique_vals = list(grouped.indices.keys()) # each unique set of values
        split_datasets = []
        for combo in grouped.indices:
            dataset_indices = grouped.indices[combo]
            sub_dataset = self[dataset_indices]
            split_datasets.append(sub_dataset)

        return split_datasets, unique_vals

class Image():
    """
    Base class for 2-D image data. Data can be created by passing in the data/header explicitly, or
    by passing in a filepath to load a FITS file from disk

    Args:
        data_or_filepath (str or np.array): either the filepath to the FITS file to read in OR the 2D image data
        pri_hdr (astropy.io.fits.Header): the primary header (required only if raw 2D data is passed in)
        ext_hdr (astropy.io.fits.Header): the image extension header (required only if raw 2D data is passed in)
        err (np.array): 2-D/3-D uncertainty data
        dq (np.array): 2-D data quality, 0: good. Other values track different causes for bad pixels and other pixel-level effects in accordance with the DRP implementation document.x
        err_hdr (astropy.io.fits.Header): the error extension header
        dq_hdr (astropy.io.fits.Header): the data quality extension header
        hdu_list (astropy.io.fits.HDUList): an astropy HDUList object that contains any other extension types. 

    Attributes:
        data (np.array): 2-D data for this Image
        err (np.array): 2-D uncertainty
        dq (np.array): 2-D data quality
        pri_hdr (astropy.io.fits.Header): primary header
        ext_hdr (astropy.io.fits.Header): image extension header. Generally this header will be edited/added to
        err_hdr (astropy.io.fits.Header): the error extension header
        dq_hdr (astropy.io.fits.Header): the data quality extension header
        hdu_list (astropy.io.fits.HDUList): an astropy HDUList object that contains any other extension types.
        filename (str): the filename corresponding to this Image
        filedir (str): the file directory on disk where this image is to be/already saved.
        filepath (str): full path to the file on disk (if it exists)
    """
    def __init__(self, data_or_filepath, pri_hdr=None, ext_hdr=None, err = None, dq = None, err_hdr = None, dq_hdr = None, input_hdulist = None):
        if isinstance(data_or_filepath, str):
            # a filepath is passed in
            with fits.open(data_or_filepath, ignore_missing_simple=True) as hdulist:
                
                #Pop out the primary header
                self.pri_hdr = hdulist.pop(0).header
                #Pop out the image extension
                first_hdu = hdulist.pop(0)
                self.ext_hdr = first_hdu.header
                self.data = first_hdu.data

                #A list of extensions
                self.hdu_names = [hdu.name for hdu in hdulist]

                # we assume that if the err and dq array is given as parameter they supersede eventual err and dq extensions
                if err is not None:
                    if np.shape(self.data) != np.shape(err)[-self.data.ndim:]:
                        raise ValueError("The shape of err is {0} while we are expecting shape {1}".format(err.shape[-self.data.ndim:], self.data.shape))
                    #we want to have an extra dimension in the error array
                    if err.ndim == self.data.ndim+1:
                        self.err = err
                    else:
                        self.err = err.reshape((1,)+err.shape)
                elif "ERR" in self.hdu_names:
                    err_hdu = hdulist.pop("ERR")
                    self.err = err_hdu.data
                    self.err_hdr = err_hdu.header
                    if self.err.ndim == self.data.ndim:
                        self.err = self.err.reshape((1,)+self.err.shape)
                else:
                    self.err = np.zeros((1,)+self.data.shape)

                if dq is not None:
                    if np.shape(self.data) != np.shape(dq):
                        raise ValueError("The shape of dq is {0} while we are expecting shape {1}".format(dq.shape, self.data.shape))
                    self.dq = dq
                
                elif "DQ" in self.hdu_names:
                    dq_hdu = hdulist.pop("DQ")
                    self.dq = dq_hdu.data
                    self.dq_hdr = dq_hdu.header
                else:
                    self.dq = np.zeros(self.data.shape, dtype = int)


                if input_hdulist is not None:
                    this_hdu_list = [hdu.copy() for hdu in input_hdulist]
                else: 
                    #After the data, err and dqs are popped out, the rest of the hdulist is stored in hdu_list
                    this_hdu_list = [hdu.copy() for hdu in hdulist]
                self.hdu_list = fits.HDUList(this_hdu_list)
                

            # parse the filepath to store the filedir and filename
            filepath_args = data_or_filepath.split(os.path.sep)
            if len(filepath_args) == 1:
                # no directory info in filepath, so current working directory
                self.filedir = "."
                self.filename = filepath_args[0]
            else:
                self.filename = filepath_args[-1]
                self.filedir = os.path.sep.join(filepath_args[:-1])

        else:
            # data has been passed in directly
            # creation of a new file in DRP eyes
            if pri_hdr is None or ext_hdr is None:
                raise ValueError("Missing primary and/or extension headers, because you passed in raw data")
            self.pri_hdr = pri_hdr
            self.ext_hdr = ext_hdr
            self.data = data_or_filepath
            self.filedir = "."
            self.filename = ""

            # self.hdu_names = [hdu.name for hdu in self.hdu_list]

            if err is not None:
                if np.shape(self.data) != np.shape(err)[-self.data.ndim:]:
                    raise ValueError("The shape of err is {0} while we are expecting shape {1}".format(err.shape[-self.data.ndim:], self.data.shape))
                #we want to have a 3 dim error array
                if err.ndim == self.data.ndim + 1:
                    self.err = err
                else:
                    self.err = err.reshape((1,)+err.shape)
            else:
                self.err = np.zeros((1,)+self.data.shape)

            if dq is not None:
                if np.shape(self.data) != np.shape(dq):
                    raise ValueError("The shape of dq is {0} while we are expecting shape {1}".format(dq.shape, self.data.shape))
                self.dq = dq
            else:
                self.dq = np.zeros(self.data.shape, dtype = int)

            #The default hdu extensions
            self.hdu_names = ["ERR", "DQ"]

            #Take the input hdulist or make a blank one. 
            if input_hdulist is not None:
                this_hdu_list = [hdu.copy() for hdu in input_hdulist]
                self.hdu_list = fits.HDUList(this_hdu_list)
                #Keep track of the names 
                for hdu in input_hdulist:
                    self.hdu_names.append(hdu.name)
            else: 
                self.hdu_list = fits.HDUList()

            
            
            #A list of extensions
            

            # record when this file was created and with which version of the pipeline
            self.ext_hdr.set('DRPVERSN', corgidrp.__version__, "corgidrp version that produced this file")
            self.ext_hdr.set('DRPCTIME', time.Time.now().isot, "When this file was saved")

        
        # we assume that if the err_hdr and dq_hdr is given as parameter they supersede eventual existing err_hdr and dq_hdr
        if err_hdr is not None:
            self.err_hdr = err_hdr
        if dq_hdr is not None:
            self.dq_hdr = dq_hdr
        if not hasattr(self, 'err_hdr'):
            self.err_hdr = fits.Header()
        self.err_hdr["EXTNAME"] = "ERR"
        if not hasattr(self, 'dq_hdr'):
            self.dq_hdr = fits.Header()
        self.dq_hdr["EXTNAME"] = "DQ"

        # discard individual errors if we aren't tracking them but multiple error terms are passed in
        if not corgidrp.track_individual_errors and self.err.shape[0] > 1:
            num_errs = self.err.shape[0] - 1
            # delete keywords specifying the error of each individual slice
            for i in range(num_errs):
                del self.err_hdr['Layer_{0}'.format(i + 2)]
            self.err = self.err[:1] # only save the total err, preserve 3-D shape
        self.err_hdr['TRK_ERRS'] = corgidrp.track_individual_errors # specify whether we are tracing errors

        # the DRP needs to make sure certain keywords are set in its reduced products
        # check those here, and if not, set them. 
        # by default, assume desmear and CTI correction are not applied by default
        # and they can be toggled to true after their step functions are run
        if not 'DESMEAR' in self.ext_hdr:
            self.ext_hdr.set('DESMEAR', False, "Was desmear applied to this frame?")
        if not 'CTI_CORR' in self.ext_hdr:
            self.ext_hdr.set('CTI_CORR', False, "Was CTI correction applied to this frame?")
        if not 'IS_BAD' in self.ext_hdr:
            self.ext_hdr.set('IS_BAD', False, "Was this frame deemed bad?")




    # create this field dynamically
    @property
    def filepath(self):
        return os.path.join(self.filedir, self.filename)


    def save(self, filedir=None, filename=None):
        """
        Save file to disk with user specified filepath

        Args:
            filedir (str): filedir to save to. Use self.filedir if not specified
            filename (str): filepath to save to. Use self.filename if not specified
        """
        if filename is not None:
            self.filename = filename
        if filedir is not None:
            self.filedir = filedir

        if len(self.filename) == 0:
            raise ValueError("Output filename is not defined. Please specify!")

        prihdu = fits.PrimaryHDU(header=self.pri_hdr)
        exthdu = fits.ImageHDU(data=self.data, header=self.ext_hdr)
        hdulist = fits.HDUList([prihdu, exthdu])

        errhdu = fits.ImageHDU(data=self.err, header = self.err_hdr)
        hdulist.append(errhdu)

        dqhdu = fits.ImageHDU(data=self.dq, header = self.dq_hdr)
        hdulist.append(dqhdu)

        for hdu in self.hdu_list:
            hdulist.append(hdu)

        hdulist.writeto(self.filepath, overwrite=True)
        hdulist.close()

    def _record_parent_filenames(self, input_dataset):
        """
        Record what input dataset was used to create this Image.
        This assumes many Images were used to make this single Image.
        Also tracks images that were used to make the images that make this image.
        Record is stored in the ext header.

        Args:
            input_dataset (corgidrp.data.Dataset): the input dataset that were combined together to make this image
        """

        parent_filenames = set()
        # go through filenames and also check each frames parents
        for img in input_dataset:
            parent_filenames.add(img.filename)
            # also check if this frame has parent frames. keep trakc of them too
            if 'DRPNFILE' in img.ext_hdr:
                for j in range(img.ext_hdr['DRPNFILE']):
                    parent_filenames.add(img.ext_hdr['FILE{0}'.format(j)])
        
        for i, filename in enumerate(parent_filenames):
            self.ext_hdr.set('FILE{0}'.format(i), filename, "File #{0} filename used to create this frame".format(i))
        self.ext_hdr.set('DRPNFILE', len(parent_filenames), "# of files used to create this processed frame")

    def copy(self, copy_data=True):
        """
        Make a copy of this image file. including data and headers.
        Data copying can be turned off if you only want to modify the headers
        Headers should always be copied as we should modify them any time we make new edits to the data

        Args:
            copy_data (bool): (optional) whether the data should be copied. Default is True

        Returns:
            corgidrp.data.Image: a copy of this Image
        """
        if copy_data:
            new_img = copy.deepcopy(self)
        else:
            new_img = copy.copy(self)
        # update DRP version tracking
        new_img.ext_hdr['DRPVERSN'] =  corgidrp.__version__
        new_img.ext_hdr['DRPCTIME'] =  time.Time.now().isot

        return new_img

    def get_masked_data(self):
        """
        Uses the dq array to generate a numpy masked array of the data

        Returns:
            numpy.ma.MaskedArray: the data masked
        """
        mask = self.dq>0
        return ma.masked_array(self.data, mask=mask)

    def add_error_term(self, input_error, err_name):
        """
        Add a layer of a specific additive uncertainty on the 3- or 4-dim error array extension
        and update the combined uncertainty in the first layer.
        Update the error header and assign the error name.

        Only tracks individual errors if the "track_individual_errors" setting is set to True
        in the configuration file

        Args:
          input_error (np.array): error layer with same shape as data
          err_name (str): name of the uncertainty layer
        """
        ndim = self.data.ndim
        if not (input_error.ndim==2 or input_error.ndim==3) or input_error.shape != self.data.shape:
            raise ValueError("we expect a 2-dimensional or 3-dimensional error layer with dimensions {0}".format(self.data.shape))

        #first layer is always the updated combined error
        if ndim == 2:
            self.err[0,:,:] = np.sqrt(self.err[0,:,:]**2 + input_error**2)
        elif ndim == 3:
            self.err[0,:,:,:] = np.sqrt(self.err[0,:,:,:]**2 + input_error**2)
        self.err_hdr["Layer_1"] = "combined_error"

        if corgidrp.track_individual_errors:
            #append new error as layer on 3D or 4D cube
            self.err=np.append(self.err, [input_error], axis=0)

            layer = str(self.err.shape[0])
            self.err_hdr["Layer_" + layer] = err_name

        # record history since 2-D error map doesn't track individual terms
        self.err_hdr['HISTORY'] = "Added error term: {0}".format(err_name)

    def rescale_error(self, input_error, err_name):
        """
        Add a layer of a specific additive uncertainty on the 3-dim error array extension
        and update the combined uncertainty in the first layer.
        Update the error header and assign the error name.

        Only tracks individual errors if the "track_individual_errors" setting is set to True
        in the configuration file

        Args:
          input_error (np.array): 2-d error layer
          err_name (str): name of the uncertainty layer
        """
        if input_error.ndim != 2 or input_error.shape != self.data.shape:
            raise ValueError("we expect a 2-dimensional error layer with dimensions {0}".format(self.data.shape))

        #first layer is always the updated combined error
        self.err = self.err*input_error
        self.err_hdr["Layer_1"] = "combined_error"

        # record history since 2-D error map doesn't track individual terms
        self.err_hdr['HISTORY'] = "Errors rescaled by: {0}".format(err_name)


    def get_hash(self):
        """
        Computes the hash of the data, err, and dq. Does not use the header information.

        Returns:
            str: the hash of the data, err, and dq
        """
        data_bytes = self.data.data.tobytes()
        err_bytes = self.err.data.tobytes()
        dq_bytes = self.dq.data.tobytes()

        total_bytes = data_bytes + err_bytes + dq_bytes

        return str(hash(total_bytes))

    def add_extension_hdu(self, name, data = None, header=None):
        """

        Create a new hdu extension and append it to the hdu_list

        Args:
            name (str): The name of the new extension
            data (array, optional): Some kind of data. Defaults to None.
            header (astropy.io.fits.Header, optional): _description_. Defaults to None.
        """
        new_hdu = fits.ImageHDU(data=data, header=header, name=name)

        if name in self.hdu_names:
            raise ValueError("Extension name already exists in HDU list")
        else: 
            self.hdu_names.append(name)
            self.hdu_list.append(new_hdu)

class Dark(Image):
    """
    Dark calibration frame for a given exposure time and EM gain.

     Args:
        data_or_filepath (str or np.array): either the filepath to the FITS file to read in OR the 2D image data
        pri_hdr (astropy.io.fits.Header): the primary header (required only if raw 2D data is passed in)
        ext_hdr (astropy.io.fits.Header): the image extension header (required only if raw 2D data is passed in)
        input_dataset (corgidrp.data.Dataset): the Image files combined together to make this dark (required only if raw 2D data is passed in and if raw data filenames not already archived in ext_hdr)
        err (np.array): the error array (required only if raw data is passed in)
        err_hdr (astropy.io.fits.Header): the error header (required only if raw data is passed in)
        dq (np.array): the DQ array (required only if raw data is passed in)
    """
    def __init__(self, data_or_filepath, pri_hdr=None, ext_hdr=None, input_dataset=None, err = None, dq = None, err_hdr = None):
       # run the image class contructor
        super().__init__(data_or_filepath, pri_hdr=pri_hdr, ext_hdr=ext_hdr, err=err, dq=dq, err_hdr=err_hdr)

        # if this is a new dark, we need to bookkeep it in the header
        # b/c of logic in the super.__init__, we just need to check this to see if it is a new dark
        if ext_hdr is not None:
            if input_dataset is None and 'DRPNFILE' not in ext_hdr.keys():
                # error check. this is required in this case
                raise ValueError("This appears to be a new dark. The dataset of input files needs to be passed in to the input_dataset keyword to record history of this dark.")
            self.ext_hdr['DATATYPE'] = 'Dark' # corgidrp specific keyword for saving to disk
            self.ext_hdr['BUNIT'] = 'detected electrons'
            if 'PC_STAT' not in ext_hdr:
                self.ext_hdr['PC_STAT'] = 'analog master dark'
            # log all the data that went into making this calibration file
            if 'DRPNFILE' not in ext_hdr.keys() and input_dataset is not None:
                self._record_parent_filenames(input_dataset)

            # add to history
            self.ext_hdr['HISTORY'] = "Dark with exptime = {0} s and commanded EM gain = {1} created from {2} frames".format(self.ext_hdr['EXPTIME'], self.ext_hdr['CMDGAIN'], self.ext_hdr['DRPNFILE'])

            # give it a default filename using the first input file as the base
            # strip off everything starting at .fits
            if input_dataset is not None:
                if self.ext_hdr['PC_STAT'] != 'photon-counted master dark':
                    orig_input_filename = input_dataset[0].filename.split(".fits")[0]
                    self.filename = "{0}_dark.fits".format(orig_input_filename)
                else:
                    orig_input_filename = input_dataset[0].filename.split(".fits")[0]
                    self.filename = "{0}_pc_dark.fits".format(orig_input_filename)
        
        if 'PC_STAT' not in self.ext_hdr:
            self.ext_hdr['PC_STAT'] = 'analog master dark'

        if err_hdr is not None:
            self.err_hdr['BUNIT'] = 'detected electrons'

        # double check that this is actually a dark file that got read in
        # since if only a filepath was passed in, any file could have been read in
        if 'DATATYPE' not in self.ext_hdr:
            raise ValueError("File that was loaded was not a Dark file.")
        if self.ext_hdr['DATATYPE'] != 'Dark':
            raise ValueError("File that was loaded was not a Dark file.")

class FlatField(Image):
    """
    Master flat generated from raster scan of uranus or Neptune.

     Args:
        data_or_filepath (str or np.array): either the filepath to the FITS file to read in OR the 2D image data
        pri_hdr (astropy.io.fits.Header): the primary header (required only if raw 2D data is passed in)
        ext_hdr (astropy.io.fits.Header): the image extension header (required only if raw 2D data is passed in)
        input_dataset (corgidrp.data.Dataset): the Image files combined together to make this flat file (required only if raw 2D data is passed in)
    """
    def __init__(self, data_or_filepath, pri_hdr=None, ext_hdr=None, input_dataset=None):
        # run the image class contructor
        super().__init__(data_or_filepath, pri_hdr=pri_hdr, ext_hdr=ext_hdr)

        # if this is a new master flat, we need to bookkeep it in the header
        # b/c of logic in the super.__init__, we just need to check this to see if it is a new masterflat
        if ext_hdr is not None:
            if input_dataset is None:
                # error check. this is required in this case
                raise ValueError("This appears to be a master flat. The dataset of input files needs to be passed in to the input_dataset keyword to record history of this flat")
            self.ext_hdr['DATATYPE'] = 'FlatField' # corgidrp specific keyword for saving to disk

            # log all the data that went into making this flat
            self._record_parent_filenames(input_dataset)

            # add to history
            self.ext_hdr['HISTORY'] = "Flat with exptime = {0} s created from {1} frames".format(self.ext_hdr['EXPTIME'], self.ext_hdr['DRPNFILE'])

            # give it a default filename using the first input file as the base
            orig_input_filename = input_dataset[0].filename.split(".fits")[0]
            self.filename = "{0}_flatfield.fits".format(orig_input_filename)


        # double check that this is actually a masterflat file that got read in
        # since if only a filepath was passed in, any file could have been read in
        if 'DATATYPE' not in self.ext_hdr:
            raise ValueError("File that was loaded was not a FlatField file.")
        if self.ext_hdr['DATATYPE'] != 'FlatField':
            raise ValueError("File that was loaded was not a FlatField file.")

class NonLinearityCalibration(Image):
    """
    Class for non-linearity calibration files. Although it's not strictly an image that you might look at, it is a 2D array of data

    The required format for calibration data is as follows:
     - Minimum 2x2
     - First value (top left) must be assigned to nan
     - Row headers (dn counts) must be monotonically increasing
     - Column headers (EM gains) must be monotonically increasing
     - Data columns (relative gain curves) must straddle 1
     - The first row will provide the the Gain axis values (accesssed via 
        gain_ax = non_lin_correction.data[0, 1:])
     - The first column will provide the "count" axis value (accessed via 
        count_ax = non_lin_correction.data[1:, 0])
     - The rest of the array will be the calibration data (accessed via 
     relgains = non_lin_correction.data[1:, 1:])

    For example:
    [
        [nan,  1,     10,    100,   1000 ], <- gain axis
        [1,    0.900, 0.950, 0.989, 1.000],
        [1000, 0.910, 0.960, 0.990, 1.010],
        [2000, 0.950, 1.000, 1.010, 1.050],
        [3000, 1.000, 1.001, 1.011, 1.060],
         ^
         count axis
    ],

    where the row headers [1, 1000, 2000, 3000] are dn counts, the column
    headers [1, 10, 100, 1000] are EM gains, and the first data column
    [0.900, 0.910, 0.950, 1.000] is the first of the four relative gain curves.

     Args:
        data_or_filepath (str or np.array): either the filepath to the FITS file 
        to read in OR the 2D calibration data. See above for the required format.
        pri_hdr (astropy.io.fits.Header): the primary header (required only if 
        raw 2D data is passed in)
        ext_hdr (astropy.io.fits.Header): the image extension header (required 
        only if raw 2D data is passed in)
        input_dataset (corgidrp.data.Dataset): the Image files combined 
        together to make this NonLinearityCalibration file (required only if 
        raw 2D data is passed in)
    """
    def __init__(self, data_or_filepath, pri_hdr=None, ext_hdr=None, 
                 input_dataset=None):

        # run the image class contructor
        super().__init__(data_or_filepath, pri_hdr=pri_hdr, ext_hdr=ext_hdr)

        # File format checks - Ported from II&T
        nonlin_raw = self.data
        if nonlin_raw.ndim < 2 or nonlin_raw.shape[0] < 2 or \
        nonlin_raw.shape[1] < 2:
            raise ValueError('The non-linearity calibration array must be at' 
                             'least 2x2 (room for x and y axes and one data' 
                             'point)')
        if not np.isnan(nonlin_raw[0, 0]):
            raise ValueError('The first value of the non-linearity calibration '
                             'array  (upper left) must be set to "nan"')


        # additional bookkeeping for a calibration file
        # if this is a new calibration file, we need to bookkeep it in the header
        # b/c of logic in the super.__init__, we just need to check this to see if 
        # it is a new NonLinearityCalibration file
        if ext_hdr is not None:
            if input_dataset is None:
                # error check. this is required in this case
                raise ValueError("This appears to be a new Non Linearity "
                                 "Correction. The dataset of input files needs" 
                                 "to be passed in to the input_dataset keyword" 
                                 "to record history of this calibration file.")
            # corgidrp specific keyword for saving to disk
            self.ext_hdr['DATATYPE'] = 'NonLinearityCalibration' 

            # log all the data that went into making this calibration file
            self._record_parent_filenames(input_dataset)

            # add to history
            self.ext_hdr['HISTORY'] = "Non Linearity Calibration file created"

            # give it a default filename using the first input file as the base
            # strip off everything starting at .fits
            orig_input_filename = input_dataset[0].filename.split(".fits")[0]
            self.filename = "{0}_NonLinearityCalibration.fits".format(orig_input_filename)


        # double check that this is actually a NonLinearityCalibration file that got read in
        # since if only a filepath was passed in, any file could have been read in
        if 'DATATYPE' not in self.ext_hdr:
            raise ValueError("File that was loaded was not a NonLinearityCalibration file.")
        if self.ext_hdr['DATATYPE'] != 'NonLinearityCalibration':
            raise ValueError("File that was loaded was not a NonLinearityCalibration file.")
        self.dq_hdr['COMMENT'] = 'DQ not meaningful for this calibration; just present for class consistency' 
        
class KGain(Image):
    """
    Class for KGain calibration file. Until further insights it is just one float value.

    Args:
        data_or_filepath (str or np.array): either the filepath to the FITS file to read in OR the calibration data. See above for the required format.
        ptc (np.array): 2 column array with the photon transfer curve
        pri_hdr (astropy.io.fits.Header): the primary header (required only if raw data is passed in)
        ext_hdr (astropy.io.fits.Header): the image extension header (required only if raw data is passed in)
        err_hdr (astropy.io.fits.Header): the err extension header (required only if raw data is passed in)
        ptc_hdr (astropy.io.fits.Header): the ptc extension header (required only if raw data is passed in)
        input_dataset (corgidrp.data.Dataset): the Image files combined together to make this KGain file (required only if raw 2D data is passed in)

    Attrs:
        value: the getter of the kgain value
        _kgain (float): the value of kgain
        error: the getter of the kgain error value
        _kgain_error (float): the value of kgain error
    """
    def __init__(self, data_or_filepath, err = None, ptc = None, pri_hdr=None, ext_hdr=None, err_hdr = None, ptc_hdr = None, input_dataset = None):
       # run the image class contructor
        super().__init__(data_or_filepath, err=err, pri_hdr=pri_hdr, ext_hdr=ext_hdr, err_hdr=err_hdr)

        # initialize these headers that have been recently added so that older calib files still contain this keyword when initialized and allow for tests that don't require 
        # these values to run smoothly; if these values are actually required for 
        # a particular process, the user would be alerted since these values below would result in an error as they aren't numerical
        if 'RN' not in self.ext_hdr:
            self.ext_hdr['RN'] = ''
        if 'RN_ERR' not in self.ext_hdr:
            self.ext_hdr['RN_ERR'] = ''
        # File format checks
        if self.data.shape != (1,1):
            raise ValueError('The KGain calibration data should be just one float value')

        self._kgain = self.data[0,0] 
        self._kgain_error = self.err[0,0]
        
        if isinstance(data_or_filepath, str):
            # a filepath is passed in
            with fits.open(data_or_filepath) as hdulist:
                self.ptc_hdr = hdulist[3].header
                # ptc data is in FITS extension
                self.ptc = hdulist[3].data
        
        else:
            if ptc is not None:
                self.ptc = ptc
            else:
               self.ptc = np.zeros([2,0])
            if ptc_hdr is not None:
                self.ptc_hdr = ptc_hdr
            else:
                self.ptc_hdr = fits.Header()
        
        self.ptc_hdr["EXTNAME"] = "PTC"
        # additional bookkeeping for a calibration file
        # if this is a new calibration file, we need to bookkeep it in the header
        # b/c of logic in the super.__init__, we just need to check this to see if it is a new KGain file
        if ext_hdr is not None:
            if input_dataset is None:
                if 'DRPNFILE' not in ext_hdr:
                    # error check. this is required in this case
                    raise ValueError("This appears to be a new kgain. The dataset of input files needs to be passed in to the input_dataset keyword to record history of this kgain.")
                else:
                    pass
            else:
                # log all the data that went into making this calibration file
                self._record_parent_filenames(input_dataset)
                # give it a default filename using the first input file as the base
                # strip off everything starting at .fits
                orig_input_filename = input_dataset[0].filename.split(".fits")[0]
                self.filename = "{0}_kgain.fits".format(orig_input_filename)

            self.ext_hdr['DATATYPE'] = 'KGain' # corgidrp specific keyword for saving to disk
            self.ext_hdr['BUNIT'] = 'detected electrons/DN'
            # add to history
            self.ext_hdr['HISTORY'] = "KGain Calibration file created"

        # double check that this is actually a KGain file that got read in
        # since if only a filepath was passed in, any file could have been read in
        if 'DATATYPE' not in self.ext_hdr:
            raise ValueError("File that was loaded was not a KGain Calibration file.")
        if self.ext_hdr['DATATYPE'] != 'KGain':
            raise ValueError("File that was loaded was not a KGain Calibration file.")

    @property
    def value(self):
        return self._kgain
    
    @property
    def error(self):
        return self._kgain_error

    def save(self, filedir=None, filename=None):
        """
        Save file to disk with user specified filepath

        Args:
            filedir (str): filedir to save to. Use self.filedir if not specified
            filename (str): filepath to save to. Use self.filename if not specified
        """
        if filename is not None:
            self.filename = filename
        if filedir is not None:
            self.filedir = filedir

        if len(self.filename) == 0:
            raise ValueError("Output filename is not defined. Please specify!")

        prihdu = fits.PrimaryHDU(header=self.pri_hdr)
        exthdu = fits.ImageHDU(data=self.data, header=self.ext_hdr)
        hdulist = fits.HDUList([prihdu, exthdu])

        errhdu = fits.ImageHDU(data=self.err, header = self.err_hdr)
        hdulist.append(errhdu)

        ptchdu = fits.ImageHDU(data=self.ptc, header = self.ptc_hdr)
        hdulist.append(ptchdu)

        hdulist.writeto(self.filepath, overwrite=True)
        hdulist.close()

class BadPixelMap(Image):
    """
    Class for bad pixel map. The bad pixel map indicates which pixels are hot
    pixels and thus unreliable. Note: These bad pixels are bad due to inherent
    nonidealities in the detector (applicable to any frame taken) and are
    separate from pixels marked per frame as contaminated by cosmic rays.

     Args:
        data_or_filepath (str or np.array): either the filepath to the FITS file to read in OR the 2D image data
        pri_hdr (astropy.io.fits.Header): the primary header (required only if raw 2D data is passed in)
        ext_hdr (astropy.io.fits.Header): the image extension header (required only if raw 2D data is passed in)
        input_dataset (corgidrp.data.Dataset): the Image files combined together to make this bad pixel map (required only if raw 2D data is passed in)
    """
    def __init__(self, data_or_filepath, pri_hdr=None, ext_hdr=None, input_dataset=None):
        # run the image class contructor
        super().__init__(data_or_filepath, pri_hdr=pri_hdr, ext_hdr=ext_hdr)

        # if this is a new bad pixel map, we need to bookkeep it in the header
        # b/c of logic in the super.__init__, we just need to check this to see if it is a new bad pixel map
        if ext_hdr is not None:
            if input_dataset is None and 'DRPNFILE' not in ext_hdr.keys():
                # error check. this is required in this case
                raise ValueError("This appears to be a new bad pixel map. The dataset of input files needs to be passed in to the input_dataset keyword to record history of this bad pixel map.")
            self.ext_hdr['DATATYPE'] = 'BadPixelMap' # corgidrp specific keyword for saving to disk

            # log all the data that went into making this bad pixel map
            self._record_parent_filenames(input_dataset)

            # add to history
            self.ext_hdr['HISTORY'] = "Bad Pixel map created"

            # give it a default filename using the first input file as the base
            # strip off everything starting at .fits
            orig_input_filename = input_dataset[0].filename.split(".fits")[0]
            self.filename = "{0}_bad_pixel_map.fits".format(orig_input_filename)


        # double check that this is actually a bad pixel map that got read in
        # since if only a filepath was passed in, any file could have been read in
        if 'DATATYPE' not in self.ext_hdr:
            raise ValueError("File that was loaded was not a BadPixelMap file.")
        if self.ext_hdr['DATATYPE'] != 'BadPixelMap':
            raise ValueError("File that was loaded was not a BadPixelMap file.")
        self.dq_hdr['COMMENT'] = 'DQ not meaningful for this calibration; just present for class consistency' 
        self.err_hdr['COMMENT'] = 'err not meaningful for this calibration; just present for class consistency' 

class DetectorNoiseMaps(Image):
    """
    Class for DetectorNoiseMaps calibration file. The data is a 3-D stack of 3 frames, each of which is a full SCI frame of fitted
    values for a given noise type at a given temperature.  The 4th calibration product is bias offset, which is stored in the header.
    The 3 frames in the stack are in this order:
    index 0 for the fixed-pattern noise (FPN) map,
    index 1 for the clock-induced charge (CIC) map,
    index 2 for the dark current (DC) map.
    The input err should be a 4-D stack with first dimension of 1 and the next 3 corresponding to a 3-D stack with this order above.
    The input dq should be a 3-D stack corresponding to the order above.
    Args:
        data_or_filepath (str or np.array): either the filepath to the FITS file to read in OR the 3-D calibration data. See above for the required format.
        pri_hdr (astropy.io.fits.Header): the primary header (required only if data is passed in for data_or_filepath)
        ext_hdr (astropy.io.fits.Header): the image extension header (required only if data is passed in for data_or_filepath)
        input_dataset (corgidrp.data.Dataset): the input data combined together to make the noise maps (required only if data is passed in for data_or_filepath and if the filenames for the raw data used to make the calibration data are not already archived in ext_hdr)
        err (np.array): the error 3-D array (required only if data is passed in for data_or_filepath)
        dq (np.array): the 3-D DQ array (required only if data is passed in for data_or_filepath)
        err_hdr (astropy.io.fits.Header): the error header (required only if data is passed in for data_or_filepath)

    """
    def __init__(self, data_or_filepath, pri_hdr=None, ext_hdr=None, input_dataset=None, err = None, dq = None, err_hdr = None):
       # run the image class contructor
        super().__init__(data_or_filepath, pri_hdr=pri_hdr, ext_hdr=ext_hdr, err=err, dq=dq, err_hdr=err_hdr)

        # File format checks
        if self.data.ndim != 3 or self.data.shape[0] != 3:
            raise ValueError('The DetectorNoiseMaps calibration data should be a 3-D array with the first dimension size equal to 3.')
        if self.err.ndim != 4 or self.err.shape[0] != 1: # conforms to usual format the Image class expects, with 1 as the first element of the shape for err
            raise ValueError('The DetectorNoiseMaps err data should be a 4-D array with the first dimension size equal to 4.')
        if self.dq.ndim != 3 or self.dq.shape[0] != 3:
            raise ValueError('The DetectorNoiseMaps dq data should be a 3-D array with the first dimension size equal to 3.')

        # required inputs, whether or not ext_hdr is None
        if "B_O" not in self.ext_hdr.keys() or "B_O_ERR" not in self.ext_hdr.keys():
                raise ValueError('Calibrated bias offset and its error should be present in header.')

        # additional bookkeeping for a calibration file
        # if this is a new calibration file, we need to bookkeep it in the header
        # b/c of logic in the super.__init__, we just need to check this to see if it is a new calibration file
        if ext_hdr is not None:
            if input_dataset is None and 'DRPNFILE' not in ext_hdr.keys():
                # error check. this is required in this case
                raise ValueError("This appears to be a new DetectorNoiseMaps instance. The dataset of input files needs to be passed in to the input_dataset keyword to record the history of the files that made the calibration products.")

            self.ext_hdr['DATATYPE'] = 'DetectorNoiseMaps' # corgidrp specific keyword for saving to disk
            self.ext_hdr['BUNIT'] = 'detected electrons'
            # bias offset
            self.ext_hdr['B_0_UNIT'] = 'DN' # err unit is also in DN

            # log all the data that went into making this calibration file
            if 'DRPNFILE' not in ext_hdr.keys():
                self._record_parent_filenames(input_dataset)
            # add to history
            self.ext_hdr['HISTORY'] = "DetectorNoiseMaps calibration file created"

            # give it a default filename
            orig_input_filename = self.ext_hdr['FILE0'].split(".fits")[0]
            self.filename = "{0}_DetectorNoiseMaps.fits".format(orig_input_filename)

        if err_hdr is not None:
            self.err_hdr['BUNIT'] = 'detected electrons'

        # double check that this is actually a DetectorNoiseMaps file that got read in
        # since if only a filepath was passed in, any file could have been read in
        if 'DATATYPE' not in self.ext_hdr:
            raise ValueError("File that was loaded was not a DetectorNoiseMaps Calibration file.")
        if self.ext_hdr['DATATYPE'] != 'DetectorNoiseMaps':
            raise ValueError("File that was loaded was not a DetectorNoiseMaps Calibration file.")

        #convenient attributes
        self.bias_offset = self.ext_hdr["B_O"]
        self.bias_offset_err = self.ext_hdr["B_O_ERR"]
        self.FPN_map = self.data[0]
        self.CIC_map = self.data[1]
        self.DC_map = self.data[2]
        self.FPN_err = self.err[0][0]
        self.CIC_err = self.err[0][1]
        self.DC_err = self.err[0][2]

class DetectorParams(Image):
    """
    Class containing detector parameters that may change over time. 

    To create a new instance of DetectorParams, you only need to pass in the values you would like to change from default values:
        new_valid_date = astropy.time.Time("2027-01-01")
        new_det_params = DetectorParams({'gmax' : 7500.0 }, date_valid=new_valid_date). 

    Args:
        data_or_filepath (dict or str): either a filepath string corresponding to an 
                                        existing DetectorParams file saved to disk or a
                                        dictionary of parameters to modify from default values
        date_valid (astropy.time.Time): date after which these parameters are valid

    Attributes:
        params (dict): the values for various detector parameters specified here
        default_values (dict): default values for detector parameters (fallback values)
    """
    # default detector params
    default_values = {
        'kgain' : 8.7,
        'fwc_pp' : 90000.,
        'fwc_em' : 100000.,
        'rowreadtime' : 223.5e-6, # seconds
        # number of EM gain register stages
        'Nem': 604,
        # slice of rows that are used for telemetry
        'telem_rows_start': -1,
        'telem_rows_end': None, #goes to the end, in other words
        # pixel full well (e-)
        'fwc': 90000,
        # serial full well (e-) in EM gain register in EXCAM EMCCD
        'fwc_em': 100000,
        # cosmic ray hit rate (hits/m**2/sec)
        'X': 5.0e+04,
        # pixel area (m**2/pixel)
        'a': 1.69e-10,
        # Maximum allowable EM gain
        'gmax': 8000.0,
        # tolerance in exposure time calculator
        'delta_constr': 1.0e-4,
        # Overhead time, in seconds, for each collected frame.  Used to compute
        # total wall-clock time for data collection
        'overhead': 3,
        # Maximum allowed electrons/pixel/frame for photon counting
        'pc_ecount_max': 0.1,
        # number of read noise standard deviations at which to set the
        # photon-counting threshold
        'T_factor': 5,
    }

    def __init__(self, data_or_filepath, date_valid=None):
        if date_valid is None:
            date_valid = time.Time.now()
        # if filepath passed in, just load in from disk as usual
        if isinstance(data_or_filepath, str):
            # run the image class contructor
            super().__init__(data_or_filepath)

            # double check that this is actually a DetectorParams file that got read in
            # since if only a filepath was passed in, any file could have been read in
            if 'DATATYPE' not in self.ext_hdr:
                raise ValueError("File that was loaded was not a DetectorParams file.")
            if self.ext_hdr['DATATYPE'] != 'DetectorParams':
                raise ValueError("File that was loaded was not a DetectorParams file.")
        else:
            if not isinstance(data_or_filepath, dict):
                raise ValueError("Input should either be a dictionary or a filepath string")
            prihdr = fits.Header()
            exthdr = fits.Header()
            exthdr['SCTSRT'] = date_valid.isot # use this for validity date
            exthdr['DRPVERSN'] =  corgidrp.__version__
            exthdr['DRPCTIME'] =  time.Time.now().isot

            # fill caldb required keywords with dummy data
            prihdr['OBSID'] = 0     # reverting back to obsid from obsnum for now, 
            exthdr["EXPTIME"] = 0
            exthdr['OPMODE'] = ""
            exthdr['CMDGAIN'] = 1.0
            exthdr['EXCAMT'] = 40.0

            # write default values to headers
            for key in self.default_values:
                if len(key) > 8:
                    # to avoid VerifyWarning from fits
                    exthdr['HIERARCH ' + key] = self.default_values[key]
                else:
                    exthdr[key] = self.default_values[key]
            # overwrite default values
            for key in data_or_filepath:
                # to avoid VerifyWarning from fits
                if len(key) > 8:
                    exthdr['HIERARCH ' + key] = data_or_filepath[key]
                else:
                    exthdr[key] = data_or_filepath[key]

            self.pri_hdr = prihdr
            self.ext_hdr = exthdr
            self.data = np.zeros([1,1])
            self.dq = np.zeros([1,1])
            self.err = np.zeros([1,1])

            self.err_hdr = fits.Header()
            self.dq_hdr = fits.Header()

            self.hdu_list = fits.HDUList()

        # make a dictionary that's easy to use
        self.params = {}
        # load back in all the values from the header
        for key in self.default_values:
            if len(key) > 8:
                # to avoid VerifyWarning from fits
                self.params[key] = self.ext_hdr['HIERARCH ' + key]
            else:
                self.params[key] = self.ext_hdr[key]


        # if this is a new DetectorParams file, we need to bookkeep it in the header
        # b/c of logic in the super.__init__, we just need to check this to see if it is a new DetectorParams file
        if isinstance(data_or_filepath, dict):
            self.ext_hdr['DATATYPE'] = 'DetectorParams' # corgidrp specific keyword for saving to disk

            # add to history
            self.ext_hdr['HISTORY'] = "Detector Params file created"

            # use the start date for the filename by default
            self.filedir = "."
            self.filename = "DetectorParams_{0}.fits".format(self.ext_hdr['SCTSRT'])

    def get_hash(self):
        """
        Computes the hash of the detector param values

        Returns:
            str: the hash of the detector parameters
        """
        hashing_str = "" # make a string that we can actually hash
        for key in self.params:
            hashing_str += str(self.params[key])

        return str(hash(hashing_str))

class AstrometricCalibration(Image):
    """
    Class for astrometric calibration file. 
    
    Args:
        data_or_filepath (str or np.array); either the filepath to the FITS file to read in OR the 1D array of calibration measurements
        pri_hdr (astropy.io.fits.Header): the primary header (required only if raw 2D data is passed in)
        ext_hdr (astropy.io.fits.Header): the image extension header (required only if raw 2D data is passed in)
        
    Attrs:
        boresight (np.array): the [(RA, Dec)] of the center pixel in ([deg], [deg])
        platescale (float): the platescale value in [mas/pixel]
        northangle (float): the north angle value in [deg]

    """
    def __init__(self, data_or_filepath, pri_hdr=None, ext_hdr=None, input_dataset=None):
        # run the image class constructor
        super().__init__(data_or_filepath, pri_hdr=pri_hdr, ext_hdr=ext_hdr)

        # File format checks
        if self.data.shape != (4,):
            raise ValueError("The AstrometricCalibration data should be a 1D array of four values")
        else:
            self.boresight = self.data[:2]
            self.platescale = self.data[2]
            self.northangle = self.data[3]
            
        # if this is a new astrometric calibration file, bookkeep it in the header
        # we need to check if it is new
        if ext_hdr is not None:
            if input_dataset is None:
                raise ValueError("This appears to be a new astrometric calibration file. The dataset of input files needs to be passed in to the input_dataset keyword to record its history.")
            self.ext_hdr['DATATYPE'] = 'AstrometricCalibration'

            # record all the data that went into making this calibration file
            self._record_parent_filenames(input_dataset)

            # add to history
            self.ext_hdr['HISTORY'] = "Astrometric Calibration file created"
            
            # give a default filename
            self.filename = "AstrometricCalibration.fits"

        # check that this is actually an AstrometricCalibration file that was read in
        if 'DATATYPE' not in self.ext_hdr or self.ext_hdr['DATATYPE'] != 'AstrometricCalibration':
            raise ValueError("File that was loaded was not an AstrometricCalibration file.")    
        self.dq_hdr['COMMENT'] = 'DQ not meaningful for this calibration; just present for class consistency'     
    
class TrapCalibration(Image):
    """

    Class for data related to charge traps that cause charge transfer inefficiency. 
    The calibration is generated by trap-pumped data. 

    The format will be [n,10], where each entry will have: 
    [row, column, sub-electrode location, index numnber of trap at this pixel/electrode, 
    capture time constant, maximum amplitude of the dipole, energy level of hole, 
    cross section for holes, R^2 value of fit, release time constant]

     Args:
        data_or_filepath (str or np.array): either the filepath to the FITS file to read in OR the 2D image data
        pri_hdr (astropy.io.fits.Header): the primary header (required only if raw 2D data is passed in)
        ext_hdr (astropy.io.fits.Header): the image extension header (required only if raw 2D data is passed in)
        input_dataset (corgidrp.data.Dataset): the Image files combined together to make the trap calibration
    """
    def __init__(self,data_or_filepath, pri_hdr=None,ext_hdr=None, input_dataset=None):
        # run the image class constructor
        super().__init__(data_or_filepath,pri_hdr=pri_hdr, ext_hdr=ext_hdr)
        
        # if this is a new calibration, we need to bookkeep it in the header
        # b/c of logic in the super.__init__, we just need to check this to see if it is a new cal
        if ext_hdr is not None:
            if input_dataset is None:
                # error check. this is required in this case
                raise ValueError("This appears to be a new TrapCalibration. The dataset of input files needs to be "
                                 "passed in to the input_dataset keyword to record history of this TrapCalibration.")
            self.ext_hdr['DATATYPE'] = 'TrapCalibration' # corgidrp specific keyword for saving to disk

            # log all the data that went into making this dark
            self._record_parent_filenames(input_dataset)

            # add to history
            self.ext_hdr['HISTORY'] = "TrapCalibration created from {0} frames".format(self.ext_hdr['DRPNFILE'])

            # give it a default filename using the first input file as the base
            # strip off everything starting at .fits
            orig_input_filename = input_dataset[0].filename.split(".fits")[0]
            self.filename = "{0}_trapcal.fits".format(orig_input_filename)


        # double check that this is actually a dark file that got read in
        # since if only a filepath was passed in, any file could have been read in
        if 'DATATYPE' not in self.ext_hdr or self.ext_hdr['DATATYPE'] != 'TrapCalibration':
            raise ValueError("File that was loaded was not a TrapCalibration file.")
        self.dq_hdr['COMMENT'] = 'DQ not meaningful for this calibration; just present for class consistency' 

class FluxcalFactor(Image):
    """
    Class containing the flux calibration factor (and corresponding error) for each band in unit erg/(s * cm^2 * AA)/photo-electron. 

    To create a new instance of FluxcalFactor, you need to pass the value and error and the filter name in the ext_hdr:

    Args:
        data_or_filepath (dict or str): either a filepath string corresponding to an 
                                        existing FluxcalFactor file saved to disk or the data and error values of the
                                        flux cal factor of a certain filter defined in the header

    Attributes:
        filter (str): used filter name
        nd_filter (str): used neutral density filter or "No"
        fluxcal_fac (float): the value of the flux cal factor for the corresponding filter
        fluxcal_err (float): the error of the flux cal factor for the corresponding filter
    """
    def __init__(self, data_or_filepath, err = None, pri_hdr=None, ext_hdr=None, err_hdr = None, input_dataset = None):
       # run the image class contructor
        super().__init__(data_or_filepath, err=err, pri_hdr=pri_hdr, ext_hdr=ext_hdr, err_hdr=err_hdr)
        # if filepath passed in, just load in from disk as usual
        # File format checks
        if self.data.shape != (1,1):
            raise ValueError('The FluxcalFactor calibration data should be just one float value')
        
        #TBC
        self.nd_filter = "ND0" #no neutral density filter in beam
        if 'FPAMNAME' in self.ext_hdr:
            name = self.ext_hdr['FPAMNAME']
            if name.startswith("ND"):
                self.nd_filter = name
        elif 'FSAMNAME' in self.ext_hdr:
            name = self.ext_hdr['FSAMNAME']
            if name.startswith("ND"):
                self.nd_filter = name
        else:
            raise ValueError('The FluxcalFactor calibration has no keyword FPAMNAME or FSAMNAME in the header')
        
        if 'CFAMNAME' in self.ext_hdr:
            self.filter = self.ext_hdr['CFAMNAME']
        else:
            raise ValueError('The FluxcalFactor calibration has no filter keyword CFAMNAME in the header')


        if isinstance(data_or_filepath, str):
            # double check that this is actually a FluxcalFactor file that got read in
            # since if only a filepath was passed in, any file could have been read in
            if 'DATATYPE' not in self.ext_hdr:
                raise ValueError("File that was loaded was not a FluxcalFactor file.")
            if self.ext_hdr['DATATYPE'] != 'FluxcalFactor':
                raise ValueError("File that was loaded was not a FluxcalFactor file.")
        else:
            self.ext_hdr['DRPVERSN'] =  corgidrp.__version__
            self.ext_hdr['DRPCTIME'] =  time.Time.now().isot
            
        # make some attributes to be easier to use
        self.fluxcal_fac = self.data[0,0]
        self.fluxcal_err =  self.err[0,0,0]

        # if this is a new FluxcalFactors file, we need to bookkeep it in the header
        # b/c of logic in the super.__init__, we just need to check this to see if it is a new FluxcalFactors file
        if ext_hdr is not None:
            if input_dataset is None:
                if 'DRPNFILE' not in ext_hdr:
                    # error check. this is required in this case
                    raise ValueError("This appears to be a new FluxcalFactor. The dataset of input files needs to be passed \
                                     in to the input_dataset keyword to record history of this FluxcalFactor file.")
                else:
                    pass
            else:
                # log all the data that went into making this calibration file
                self._record_parent_filenames(input_dataset)
                # give it a default filename using the first input file as the base
                # strip off everything starting at .fits
                orig_input_filename = input_dataset[0].filename.split(".fits")[0]
  
            self.ext_hdr['DATATYPE'] = 'FluxcalFactor' # corgidrp specific keyword for saving to disk
            self.ext_hdr['BUNIT'] = 'erg/(s * cm^2 * AA)/electron'
            self.err_hdr['BUNIT'] = 'erg/(s * cm^2 * AA)/electron'
            # add to history
            self.ext_hdr['HISTORY'] = "Flux calibration file created"

            # use the start date for the filename by default
            self.filedir = "."
            self.filename = "{0}_FluxcalFactor_{1}_{2}.fits".format(orig_input_filename, self.filter, self.nd_filter)

class FpamFsamCal(Image):
    """
    Class containing the FPAM to EXCAM and FSAM to EXCAM transformation matrices.
    CGI model was consistent with FFT/TVAC tests. Transformation matrices are
    a 2x2 array with real values. Model cases are fpam_to_excam_modelbased and
    fsam_to_excam_modelbased, see below.

    Args:
        data_or_filepath (dict or str): either a filepath string corresponding to an
                                        existing FpamFsamCal file saved to disk or an
                                        array with the FPAM and FSAM rotation matrices
        date_valid (astropy.time.Time): date after which these parameters are valid

    Attributes:
         fpam_to_excam_modelbased (array): default values for FPAM rotation matrices.
         fsam_to_excam_modelbased (array): default values for FSAM rotation matrices.
         default_trans (array): array collecting fpam_to_excam_modelbased and
           fsam_to_excam_modelbased.
    """
    # default transformation matrices (model is consistent with FFT/TVAC tests)
    # Signs +/- have been double checked against FFT/TVAC data
    fpam_to_excam_modelbased = np.array([[ 0.        ,  0.12285012],
       [-0.12285012, 0.        ]], dtype=float)
    # Signs -/- have been double checked against FFT/TVAC data
    fsam_to_excam_modelbased = np.array([[-0.        , -0.09509319],
       [-0.09509319, 0.        ]], dtype=float)
    default_trans = np.array([fpam_to_excam_modelbased, fsam_to_excam_modelbased])

    ###################
    ### Constructor ###
    ###################

    def __init__(self, data_or_filepath, date_valid=None):
        if date_valid is None:
            date_valid = time.Time.now()
        # if filepath passed in, just load in from disk as usual
        if isinstance(data_or_filepath, str):
            # run the image class contructor
            super().__init__(data_or_filepath)

            # double check that this is actually a FpamFsamCal file that got read in
            # since if only a filepath was passed in, any file could have been read in
            if 'DATATYPE' not in self.ext_hdr:
                raise ValueError('File that was loaded was not a FpamFsamCal file.')
            if self.ext_hdr['DATATYPE'] != 'FpamFsamCal':
                raise ValueError('File that was loaded was not a FpamFsamCal file.')
        else:
            if len(data_or_filepath) == 0:
                data_or_filepath = self.default_trans
            elif not isinstance(data_or_filepath, np.ndarray):
                raise ValueError('Input should either be an array or a filepath string.')
            if data_or_filepath.shape != (2,2,2):
                raise ValueError('FpamFsamCal must be a 2x2x2 array')
            prihdr = fits.Header()
            exthdr = fits.Header()
            exthdr['SCTSRT'] = date_valid.isot # use this for validity date
            exthdr['DRPVERSN'] =  corgidrp.__version__
            exthdr['DRPCTIME'] =  time.Time.now().isot

            # fill caldb required keywords with dummy data
            prihdr['OBSID'] = 0
            exthdr["EXPTIME"] = 0
            exthdr['OPMODE'] = ""
            exthdr['CMDGAIN'] = 1.0
            exthdr['EXCAMT'] = 40.0

            self.pri_hdr = prihdr
            self.ext_hdr = exthdr
            self.data = data_or_filepath
            self.dq = self.data * 0
            self.err = self.data * 0

            self.err_hdr = fits.Header()
            self.dq_hdr = fits.Header()

            self.hdu_list = fits.HDUList()

        # if this is a new FpamFsamCal file, we need to bookkeep it in the
        # header b/c of logic in the super.__init__, we just need to check this
        # to see if it is a new FpamFsamCal file
        if isinstance(data_or_filepath, np.ndarray):
            # corgidrp specific keyword for saving to disk
            self.ext_hdr['DATATYPE'] = 'FpamFsamCal' 

            # add to history
            self.ext_hdr['HISTORY'] = 'FPAM/FSAM rotation matrices file created'

            # use the start date for the filename by default
            self.filedir = '.'
            self.filename = "FpamFsamCal_{0}.fits".format(self.ext_hdr['SCTSRT'])

class CoreThroughputCalibration(Image):
    """
    Class containing a core throughput calibration file

    A CoreThroughput calibration file has two main data arrays:

    3-d cube of PSF images, e.g, a N1xN1xN array where N1= +/- 3l/D about
      PSF's centroid in EXCAM pixels. The N PSF images are the ones in the CT
      dataset.

    N sets of (x, y, CT measurements). The (x, y) are pixel coordinates of the
      PSF images in the CT dataset wrt EXCAM (0,0) pixel during core throughput
      observation.

    Args:
      data_or_filepath (array or str): either a filepath string corresponding
        to an existing CoreThroughputCalibration file saved to disk or an array
        with the elements of the core throughput calibration file.
      hdu_list (astropy.io.fits.HDUList): an astropy HDUList object that
        contains the elements of the core throughput calibration file.
    """

    ###################
    ### Constructor ###
    ###################

    def __init__(self, data_or_filepath, pri_hdr=None, ext_hdr=None, err=None,
        dq=None, err_hdr=None, dq_hdr=None, input_hdulist=None,
        input_dataset=None):
        # run the image class contructor
        super().__init__(data_or_filepath, pri_hdr=pri_hdr, ext_hdr=ext_hdr,
            err=err, dq=dq, err_hdr=err_hdr, dq_hdr=dq_hdr,
            input_hdulist=input_hdulist)

        # Verify the extension header corresponds to the PSF cube
        if self.ext_hdr['EXTNAME'] != 'PSFCUBE':
            raise ValueError('The input data does not seem to contain the PSF '
                'cube of measurements')

        # CT array measurements on EXCAM
        idx_hdu = 0
        if self.hdu_list[idx_hdu].name == 'CTEXCAM':
            self.ct_excam = self.hdu_list[idx_hdu].data
            self.ct_excam_hdr = self.hdu_list[idx_hdu].header
        else:
            raise ValueError('The HDU list does not seem to contain the CT '
                'array of measurements')
        # FPAM positions during CT observations
        idx_hdu = 1
        if self.hdu_list[idx_hdu].name == 'CTFPAM':
            self.ct_fpam = self.hdu_list[idx_hdu].data
            self.ct_fpam_hdr = self.hdu_list[idx_hdu].header
        else:
            raise ValueError('The HDU list does not seem to contain the FPAM '
                'value during core throughput observations')
        # FSAM positions during CT observations
        idx_hdu = 2
        if self.hdu_list[idx_hdu].name == 'CTFSAM':
            self.ct_fsam = self.hdu_list[idx_hdu].data
            self.ct_fsam_hdr = self.hdu_list[idx_hdu].header
        else:
            raise ValueError('The HDU list does not seem to contain the FPAM '
                'value during core throughput observations')

        # File format checks 
        # Check PSF basis is a 3D set
        if self.data.ndim != 3:
            raise ValueError('The PSF basis is an (N,N1,N1) array with N PSFs, '
                'each with N1 pixels x N1 pixels.')
        # Check CT array is a 3xN set
        if len(self.ct_excam) != 3:
            raise ValueError('The core throughput array of measurements is a '
                'Nx3 array.')
        # Check the CT map has the same number of elements as the PSF cube
        if self.ct_excam.shape[1] != self.data.shape[0]:
            raise ValueError('The core throughput map must have one PSF location '
                'and CT value for each PSF.')

        # Additional bookkeeping for a calibration file:
        # If this is a new calibration file, we need to bookkeep it in the header
        # b/c of logic in the super.__init__, we just need to check this to see if
        # it is a new CoreThroughputCalibration file
        if ext_hdr is not None:
            if input_dataset is None:
                # error check. this is required in this case
                raise ValueError('This appears to be a new Core Throughput calibration'
                                 'File. The dataset of input files needs'
                                 'to be passed in to the input_dataset keyword'
                                 'to record history of this calibration file.')
            # corgidrp specific keyword for saving to disk
            self.ext_hdr['DATATYPE'] = 'CoreThroughputCalibration'

            # log all the data that went into making this calibration file
            self._record_parent_filenames(input_dataset)

            # add to history if not present
            if not 'HISTORY' in self.ext_hdr:
                self.ext_hdr['HISTORY'] = ('Core Throughput calibration derived '
                    f'from a set of frames on {self.ext_hdr["DATETIME"]}')

            # Default convention: replace _L3_.fits from the filename of the
            # input dataset by _CTP_CAL.fits
            self.filedir = '.'
            self.filename = input_dataset[0].filename[:-8] + 'CTP_CAL.fits'

        # double check that this is actually a NonLinearityCalibration file that got read in
        # since if only a filepath was passed in, any file could have been read in
        if 'DATATYPE' not in self.ext_hdr:
            raise ValueError("File that was loaded was not a CoreThroughputCalibration file.")
        if self.ext_hdr['DATATYPE'] != 'CoreThroughputCalibration':
            raise ValueError("File that was loaded was not a CoreThroughputCalibration file.")

    ###############
    ### Methods ###
    ###############

    def GetCTFPMPosition(self,
        corDataset,
        fpamfsamcal):
        """ Gets the FPM's center during a Core throughput observing sequence.

        The use of the delta FPAM/FSAM positions and the rotation matrices is
        based on the prescription provided on 1/14/25: "H/V values to EXCAM
        row/column pixels"

          delta_pam = np.array([[dh], [dv]]) # fill these in
          M = np.array([[ M00, M01], [M10, M11]], dtype=float32)
          delta_pix = M @ delta_pam
        
        Args:
          corDataset (corgidrp.data.Dataset): a dataset containing some
              coronagraphic observations.
          fpamfsamcal (corgidrp.data.FpamFsamCal): an instance of the
              FpamFsamCal class.

        Returns:
            Returns the FPM's center during a Core throughput observing sequence.
        """
        # Read FPM location during the coronagraphic observations
        cor_fpm_center = np.array([corDataset[0].ext_hdr['STARLOCX'],
            corDataset[0].ext_hdr['STARLOCY']])
        # Read FPAM and FSAM values during the coronagraphic observations
        cor_fpam = np.array([corDataset[0].ext_hdr['FPAM_H'],
            corDataset[0].ext_hdr['FPAM_V']])
        cor_fsam = np.array([corDataset[0].ext_hdr['FSAM_H'],
            corDataset[0].ext_hdr['FSAM_V']])
        # Compute delta FPAM and delta FSAM
        delta_fpam_um = self.ct_fpam - cor_fpam
        delta_fsam_um = self.ct_fsam - cor_fsam
        # Follow the array prescription from the doc string
        delta_fpam_um = np.array([delta_fpam_um]).transpose()
        delta_fsam_um = np.array([delta_fsam_um]).transpose()
        # Get the shift in EXCAM pixels for FPAM and FSAM
        delta_fpam_excam = (fpamfsamcal.data[0] @ delta_fpam_um).transpose()[0]
        delta_fsam_excam = (fpamfsamcal.data[1] @ delta_fsam_um).transpose()[0]
        # Return the FPAM and FSAM centers during the core throughput observations
        return cor_fpm_center + delta_fpam_excam, cor_fpm_center + delta_fsam_excam

    def InterpolateCT(self,
        x_cor,
        y_cor,
        corDataset,
        fpamfsamcal,
        logr=False):
        """ Interpolate CT value at a desired position of a coronagraphic
            observation.

        First implementation based on Max Millar-Blanchaer's suggestions
        https://collaboration.ipac.caltech.edu/display/romancoronagraph/Max%27s+Interpolation+idea

        Here we assume that the core throughput measurements with the star
        located along a series of radial spikes at various azimuths. 

        It throws an error if the radius of the new points is outside the range
        of the input radii. If the azimuth is greater than the maximum azimuth
        of the core throughput dataset, it will mod the azimuth to be within
        the range of the input azimuths.

        Assumes that the input core_thoughput is between 0 and 1.

        # TODO: review accuracy of the method with simulated data that are more
        # representative of future mission data, including error budget and 
        # expected azimuthal dependence on the CT.

        Args:
          x_cor (numpy.ndarray): Values of the first dimension of the
              target locations where the CT will be interpolated. Locations are
              EXCAM pixels measured with respect to the FPM's center.
          y_cor (numpy.ndarray): Values of the second dimension of the
              target locations where the CT will be interpolated. Locations are
              EXCAM pixels measured with respect to the FPM's center.
          corDataset (corgidrp.data.Dataset): a dataset containing some
              coronagraphic observations.
          fpamfsamcal (corgidrp.data.FpamFsamCal): an instance of the
<<<<<<< HEAD
              FpamFsamCal class. That is, a FpamFsamCal calibration.
=======
              FpamFsamCal class. That is, a FpamFsamCal calibration file.
>>>>>>> 3aef0b39
          logr (bool) (optional): If True, radii are mapped into their logarithmic
              values before constructing the interpolant.

        Returns:
            Returns interpolated value of the CT and positions for valid locations.
        """
        if isinstance(x_cor, np.ndarray) is False:
            if isinstance(x_cor, int) or isinstance(x_cor, float):
                x_cor = np.array([x_cor])
            elif isinstance(x_cor, list):
                x_cor = np.array(x_cor)
            else:
                raise ValueError('Target locations must be a scalar '
                    '(int or float), list of int or float values, or '
                    ' a numpy.ndarray')
        if isinstance(y_cor, np.ndarray) is False:
            if isinstance(y_cor, int) or isinstance(y_cor, float):
                y_cor = np.array([y_cor])
            elif isinstance(y_cor, list):
                y_cor = np.array(y_cor)
            else:
                raise ValueError('Target locations must be a scalar '
                    '(int or float), list of int or float values, or '
                    ' a numpy.ndarray')

        if len(x_cor) != len(y_cor):
            raise ValueError('Target locations must have the same number of '
                'elements')
  
        # Get FPM's center during CT observations
        fpam_ct_pix_out = self.GetCTFPMPosition(
                corDataset,
                fpamfsamcal)[0]
        # Get CT measurements relative to CT FPM's center
        x_grid = self.ct_excam[0,:] - fpam_ct_pix_out[0]
        y_grid = self.ct_excam[1,:] - fpam_ct_pix_out[1]
        core_throughput = self.ct_excam[2,:]
        # Algorithm
        radii = np.sqrt(x_grid**2 + y_grid**2)

        # We'll need to mod the input azimuth, so let's subtract the minimum azimuth so we are relative to zero. 
        azimuths = np.arctan2(y_grid, x_grid)
        azimuth0 = azimuths.min()
        azimuths = azimuths - azimuth0
        # Now we can create a 2D array of the radii and azimuths
        
        # Calculate the new datapoint in the right radius and azimuth coordinates
        radius_cor = np.sqrt(x_cor**2 + y_cor**2)
       
        # Remove interpolation locations that are outside the radius range
        r_good = radius_cor >= radii.min()
        if len(x_cor[r_good]) == 0:
            raise ValueError('All target radius are less than the minimum '
                'radius in the core throughout data: {:.2f} EXCAM pixels'.format(radii.min()))
        radius_cor = radius_cor[r_good]
        # Update x_cor and y_cor
        x_cor = x_cor[r_good]
        y_cor = y_cor[r_good]
        r_good = radius_cor <= radii.max()
        if len(x_cor[r_good]) == 0:
            raise ValueError('All target radius are greater than the maximum '
                'radius in the core throughout data: {:.2f} EXCAM pixels'.format(radii.max()))
        radius_cor = radius_cor[r_good]
        # Update x_cor and y_cor
        x_cor = x_cor[r_good]
        y_cor = y_cor[r_good]

        # We'll need to mod the input azimuth, so let's subtract the minimum azimuth so we are relative to zero.
        azimuth_cor = np.arctan2(y_cor, x_cor) - azimuth0
       
        # MOD this azimuth so that we're in the right range. 
        azimuth_cor = azimuth_cor % azimuths.max()
       
        if logr: 
            radii = np.log10(radii)
            radius_cor = np.log10(radius_cor)
       
        rad_az = np.c_[radii, azimuths]
        # Make the interpolator
        interpolator = LinearNDInterpolator(rad_az, core_throughput)
        # Now interpolate: 
        interpolated_values = interpolator(radius_cor, azimuth_cor)
       
        # Raise ValueError if CT < 0, CT> 1
        if np.any(interpolated_values < 0) or np.any(interpolated_values > 1): 
            raise ValueError('Some interpolated core throughput values are '
                f'out of bounds (0,1): ({interpolated_values.min():.2f}, '
                f'{interpolated_values.max():.2f})')

        # Raise ValueError if all CT are NaN
        if np.all(np.isnan(interpolated_values)):
            raise ValueError('There are no valid target positions within the ' +
                'range of input PSF locations')

        # Extrapolation: Remove NaN values
        is_valid = np.where(np.isnan(interpolated_values) == False)[0]
        return interpolated_values[is_valid], x_cor[is_valid], y_cor[is_valid]

class PyKLIPDataset(pyKLIP_Data):
    """
    A pyKLIP instrument class for Roman Coronagraph Instrument data.

    # TODO: Add more bandpasses, modes to self.wave_hlc
    #       Add wcs header info!

    Attrs:
        input: Input corgiDRP dataset.
        centers: Star center locations.
        filenums: file numbers.
        filenames: file names.
        PAs: position angles.
        wvs: wavelengths.
        wcs: WCS header information. Currently None.
        IWA: inner working angle.
        OWA: outer working angle.
        psflib: corgiDRP dataset containing reference PSF observations.
        output: PSF subtracted pyKLIP dataset

    """
    
    ####################
    ### Constructors ###
    ####################
    
    def __init__(self,
                 dataset,
                 psflib_dataset=None,
                 highpass=False):
        """
        Initialize the pyKLIP instrument class for space telescope data.
        # TODO: Determine inner working angle based on PAM positions
                    - Inner working angle based on Focal plane mask (starts with HLC) + color filter ('1F') for primary mode
                    - Outer working angle based on field stop? (should be R1C1 or R1C3 for primary mode)
        
        Args:
            dataset (corgidrp.data.Dataset):
                Dataset containing input science observations.
            psflib_dataset (corgidrp.data.Dataset, optional):
                Dataset containing input reference observations. The default is None.
            highpass (bool, optional):
                Toggle to do highpass filtering. Defaults fo False.
        """
        
        # Initialize pyKLIP Data class.
        super(PyKLIPDataset, self).__init__()

        # Set filter wavelengths
        self.wave_hlc = {'1F': 575e-9} # meters
            
        # Read science and reference files.
        self.readdata(dataset, psflib_dataset, highpass)
        
        pass
    
    ################################
    ### Instance Required Fields ###
    ################################
    
    @property
    def input(self):
        return self._input
    @input.setter
    def input(self, newval):
        self._input = newval
    
    @property
    def centers(self):
        return self._centers
    @centers.setter
    def centers(self, newval):
        self._centers = newval
    
    @property
    def filenums(self):
        return self._filenums
    @filenums.setter
    def filenums(self, newval):
        self._filenums = newval
    
    @property
    def filenames(self):
        return self._filenames
    @filenames.setter
    def filenames(self, newval):
        self._filenames = newval
    
    @property
    def PAs(self):
        return self._PAs
    @PAs.setter
    def PAs(self, newval):
        self._PAs = newval
    
    @property
    def wvs(self):
        return self._wvs
    @wvs.setter
    def wvs(self, newval):
        self._wvs = newval
    
    @property
    def wcs(self):
        return self._wcs
    @wcs.setter
    def wcs(self, newval):
        self._wcs = newval
    
    @property
    def IWA(self):
        return self._IWA
    @IWA.setter
    def IWA(self, newval):
        self._IWA = newval
    
    @property
    def OWA(self):
        return self._OWA
    @OWA.setter
    def OWA(self, newval):
        self._OWA = newval
    
    @property
    def psflib(self):
        return self._psflib
    @psflib.setter
    def psflib(self, newval):
        self._psflib = newval
    
    @property
    def output(self):
        return self._output
    @output.setter
    def output(self, newval):
        self._output = newval
    
    ###############
    ### Methods ###
    ###############
    
    def readdata(self,
                 dataset,
                 psflib_dataset,
                 highpass=False):
        """
        Read the input science observations.
        
        Args:
            dataset (corgidrp.data.Dataset):
                Dataset containing input science observations.
            psflib_dataset (corgidrp.data.Dataset, optional):
                Dataset containing input reference observations. The default is None.
            highpass (bool, optional):
                Toggle to do highpass filtering. Defaults fo False.
        """
        
        # Check input.
        if not isinstance(dataset, corgidrp.data.Dataset):
            raise UserWarning('Input dataset is not a corgidrp Dataset object.')
        if len(dataset) == 0:
            raise UserWarning('No science frames in the input dataset.')
        
        if not psflib_dataset is None:
            if not isinstance(psflib_dataset, corgidrp.data.Dataset):
                raise UserWarning('Input psflib_dataset is not a corgidrp Dataset object.')
        
        # Loop through frames.
        input_all = []
        centers_all = []  # pix
        filenames_all = []
        PAs_all = []  # deg
        wvs_all = []  # m
        wcs_all = []
        PIXSCALE = []  # arcsec

        psflib_data_all = []
        psflib_centers_all = []  # pix
        psflib_filenames_all = []

        # Iterate over frames in dataset

        for i, frame in enumerate(dataset):
            
            phead = frame.pri_hdr
            shead = frame.ext_hdr
                
            TELESCOP = phead['TELESCOP']
            INSTRUME = phead['INSTRUME']
            CFAMNAME = shead['CFAMNAME']
            data = frame.data
            if data.ndim == 2:
                data = data[np.newaxis, :]
            if data.ndim != 3:
                raise UserWarning('Requires 2D/3D data cube')
            NINTS = data.shape[0]
            pix_scale = shead['PLTSCALE'] * 1000. # arcsec
            PIXSCALE += [pix_scale] 

            # Get centers.
            centers = np.array([shead['STARLOCX'], shead['STARLOCY']] * NINTS)

            # Get metadata.
            input_all += [data]
            centers_all += [centers]
            filenames_all += [os.path.split(phead['FILENAME'])[1] + '_INT%.0f' % (j + 1) for j in range(NINTS)]
            PAs_all += [shead['ROLL']] * NINTS

            if TELESCOP != "ROMAN" or INSTRUME != "CGI":
                raise UserWarning('Data is not from Roman Space Telescope Coronagraph Instrument.')
            
            # Get center wavelengths
            try:
                CWAVEL = self.wave_hlc[CFAMNAME]
            except:
                raise UserWarning(f'CFAM position {CFAMNAME} is not configured in corgidrp.data.PyKLIPDataset .')
            
            # Rounding error introduced here?
            wvs_all += [CWAVEL] * NINTS

            # pyklip will look for wcs.cd, so make sure that attribute exists
            wcs_obj = wcs.WCS(header=shead, naxis=shead['WCSAXES'])

            if not hasattr(wcs_obj.wcs,'cd'):
                wcs_obj.wcs.cd = wcs_obj.wcs.pc * wcs_obj.wcs.cdelt
            
            for j in range(NINTS):
                wcs_all += [wcs_obj.deepcopy()]
                
        try:
            input_all = np.concatenate(input_all)
        except ValueError:
            raise UserWarning('Unable to concatenate images. Some science files do not have matching image shapes')
        centers_all = np.concatenate(centers_all).reshape(-1, 2)
        filenames_all = np.array(filenames_all)
        filenums_all = np.array(range(len(filenames_all)))
        PAs_all = np.array(PAs_all)
        wvs_all = np.array(wvs_all).astype(np.float32)
        wcs_all = np.array(wcs_all)
        PIXSCALE = np.unique(np.array(PIXSCALE))
        if len(PIXSCALE) != 1:
            raise UserWarning('Some science files do not have matching pixel scales')
        iwa_all = np.min(wvs_all) / 6.5 * 180. / np.pi * 3600. / PIXSCALE[0]  # pix
        owa_all = np.sum(np.array(input_all.shape[1:]) / 2.)  # pix

        # Recenter science images so that the star is at the center of the array.
        new_center = (np.array(data.shape[1:])-1)/ 2.
        new_center = new_center[::-1]
        for i, image in enumerate(input_all):
            recentered_image = pyklip.klip.align_and_scale(image, new_center=new_center, old_center=centers_all[i])
            input_all[i] = recentered_image
            centers_all[i] = new_center
        
        # Assign pyKLIP variables.
        self._input = input_all
        self._centers = centers_all
        self._filenames = filenames_all
        self._filenums = filenums_all
        self._PAs = PAs_all
        self._wvs = wvs_all
        self._wcs = wcs_all
        self._IWA = iwa_all
        self._OWA = owa_all

        # Prepare reference library
        if not psflib_dataset is None:
            psflib_data_all = []
            psflib_centers_all = []  # pix
            psflib_filenames_all = []

            for i, frame in enumerate(psflib_dataset):
                
                phead = frame.pri_hdr
                shead = frame.ext_hdr
                    
                data = frame.data
                if data.ndim == 2:
                    data = data[np.newaxis, :]
                if data.ndim != 3:
                    raise UserWarning('Requires 2D/3D data cube')
                NINTS = data.shape[0]
                pix_scale = shead['PLTSCALE'] * 1000. # arcsec
                PIXSCALE += [pix_scale] 

                # Get centers.
                centers = np.array([shead['STARLOCX'], shead['STARLOCY']] * NINTS)

                psflib_data_all += [data]
                psflib_centers_all += [centers]
                psflib_filenames_all += [os.path.split(phead['FILENAME'])[1] + '_INT%.0f' % (j + 1) for j in range(NINTS)]
            
            psflib_data_all = np.concatenate(psflib_data_all)
            if psflib_data_all.ndim != 3:
                raise UserWarning('Some reference files do not have matching image shapes')
            psflib_centers_all = np.concatenate(psflib_centers_all).reshape(-1, 2)
            psflib_filenames_all = np.array(psflib_filenames_all)
            
            # Recenter reference images.
            new_center = (np.array(data.shape[1:])-1)/ 2.
            new_center = new_center[::-1]
            for i, image in enumerate(psflib_data_all):
                recentered_image = pyklip.klip.align_and_scale(image, new_center=new_center, old_center=psflib_centers_all[i])
                psflib_data_all[i] = recentered_image
                psflib_centers_all[i] = new_center
            
            # Append science data.
            psflib_data_all = np.append(psflib_data_all, self._input, axis=0)
            psflib_centers_all = np.append(psflib_centers_all, self._centers, axis=0)
            psflib_filenames_all = np.append(psflib_filenames_all, self._filenames, axis=0)
            
            # Initialize PSF library.
            psflib = pyklip.rdi.PSFLibrary(psflib_data_all, new_center, psflib_filenames_all, compute_correlation=True, highpass=highpass)
            
            # Prepare PSF library.
            psflib.prepare_library(self)
            
            # Assign pyKLIP variables.
            self._psflib = psflib
        
        else:
            self._psflib = None
        
        pass
    
    def savedata(self,
                 filepath,
                 data,
                 klipparams=None,
                 filetype='',
                 zaxis=None,
                 more_keywords=None):
        """
        Function to save the data products that will be called internally by
        pyKLIP.
        
        Args:
            filepath (path): 
                Path of the output FITS file.
            data (3D-array): 
                KLIP-subtracted data of shape (nkl, ny, nx).
            klipparams (str, optional): 
                PyKLIP keyword arguments used for the KLIP subtraction. The default
                is None.
            filetype (str, optional): 
                Data type of the pyKLIP product. The default is ''.
            zaxis (list, optional): 
                List of KL modes used for the KLIP subtraction. The default is
                None.
            more_keywords (dict, optional): 
                Dictionary of additional header keywords to be written to the
                output FITS file. The default is None.
        """
        
        # Make FITS file.
        hdul = fits.HDUList()
        hdul.append(fits.PrimaryHDU(data))
        
        # Write all used files to header. Ignore duplicates.
        filenames = np.unique(self.filenames)
        Nfiles = np.size(filenames)
        hdul[0].header['DRPNFILE'] = (Nfiles, 'Num raw files used in pyKLIP')
        for i, filename in enumerate(filenames):
            if i < 1000:
                hdul[0].header['FILE_{0}'.format(i)] = filename + '.fits'
            else:
                print('WARNING: Too many files to be written to header, skipping')
                break
        
        # Write PSF subtraction parameters and pyKLIP version to header.
        try:
            pyklipver = pyklip.__version__
        except:
            pyklipver = 'unknown'
        hdul[0].header['PSFSUB'] = ('pyKLIP', 'PSF Subtraction Algo')
        hdul[0].header.add_history('Reduced with pyKLIP using commit {0}'.format(pyklipver))
        hdul[0].header['CREATOR'] = 'pyKLIP-{0}'.format(pyklipver)
        hdul[0].header['pyklipv'] = (pyklipver, 'pyKLIP version that was used')
        if klipparams is not None:
            hdul[0].header['PSFPARAM'] = (klipparams, 'KLIP parameters')
            hdul[0].header.add_history('pyKLIP reduction with parameters {0}'.format(klipparams))
        
        # Write z-axis units to header if necessary.
        if zaxis is not None:
            if 'KL Mode' in filetype:
                hdul[0].header['CTYPE3'] = 'KLMODES'
                for i, klmode in enumerate(zaxis):
                    hdul[0].header['KLMODE{0}'.format(i)] = (klmode, 'KL Mode of slice {0}'.format(i))

        # Write extra keywords to header if necessary.
        if more_keywords is not None:
            for hdr_key in more_keywords:
                hdul[0].header[hdr_key] = more_keywords[hdr_key]
        
        # Update image center.
        center = self.output_centers[0]
        hdul[0].header.update({'PSFCENTX': center[0], 'PSFCENTY': center[1]})
        hdul[0].header.update({'CRPIX1': center[0] + 1, 'CRPIX2': center[1] + 1})
        hdul[0].header.add_history('Image recentered to {0}'.format(str(center)))
        
        # Write FITS file.
        try:
            hdul.writeto(filepath, overwrite=True)
        except TypeError:
            hdul.writeto(filepath, clobber=True)
        hdul.close()
        
        pass
    
class NDFilterSweetSpotDataset(Image):
    """
    Class for an ND filter sweet spot dataset product.
    Typically stores an N×3 array of data:
      [OD, x_center, y_center] for each measurement.
    Args:
        data_or_filepath (str or np.array): Either the filepath to the FITS file 
            to read in OR the 2D array of ND filter sweet-spot data (N×3).
        pri_hdr (astropy.io.fits.Header): The primary header (required only if 
            raw 2D data is passed in).
        ext_hdr (astropy.io.fits.Header): The image extension header (required 
            only if raw 2D data is passed in).
        input_dataset (corgidrp.data.Dataset): The input dataset used to produce 
            this calibration file (optional). If this is a new product, you should 
            pass in the dataset so that the parent filenames can be recorded.
        err (np.array): Optional 3D error array for the data.
        dq (np.array): Optional 2D data-quality mask for the data.
        err_hdr (astropy.io.fits.Header): Optional error extension header.
    Attributes:
        od_values (np.array): Array of OD measurements (length N).
        x_values (np.array): Array of x-centroid positions (length N).
        y_values (np.array): Array of y-centroid positions (length N).
    """

    def __init__(
        self,
        data_or_filepath,
        pri_hdr=None,
        ext_hdr=None,
        input_dataset=None,
        err=None,
        dq=None,
        err_hdr=None
    ):
        # Run the standard Image constructor.
        super().__init__(
            data_or_filepath,
            pri_hdr=pri_hdr,
            ext_hdr=ext_hdr,
            err=err,
            dq=dq,
            err_hdr=err_hdr
        )

        # 1. Check data shape: expect N×3 array for the sweet-spot dataset.
        if self.data.ndim != 2 or self.data.shape[1] != 3:
            raise ValueError(
                "NDFilterSweetSpotDataset data must be a 2D array of shape (N, 3). "
                f"Received shape {self.data.shape}."
            )

        # 2. Parse the columns into convenient attributes.
        #    Column 0: OD, Column 1: x_center, Column 2: y_center.
        self.od_values = self.data[:, 0]
        self.x_values = self.data[:, 1]
        self.y_values = self.data[:, 2]

        # 3. If creating a new product (i.e. ext_hdr was passed in), record metadata.
        if ext_hdr is not None:
            if input_dataset is not None:
                self._record_parent_filenames(input_dataset)
            self.ext_hdr['DATATYPE'] = 'NDFilterSweetSpotDataset'
            self.ext_hdr['HISTORY'] = (
                f"NDFilterSweetSpotDataset created from {self.ext_hdr.get('DRPNFILE','?')} frames"
            )
            # Optionally, define a default filename.
            if input_dataset is not None and len(input_dataset) > 0:
                base_name = input_dataset[0].filename.split(".fits")[0]
                self.filename = f"{base_name}_ndfsweet.fits"
            else:
                self.filename = "NDFilterSweetSpotDataset.fits"

        # 4. If reading from a file, verify that the header indicates the correct DATATYPE.
        if 'DATATYPE' not in self.ext_hdr or self.ext_hdr['DATATYPE'] != 'NDFilterSweetSpotDataset':
            raise ValueError("File that was loaded is not labeled as an NDFilterSweetSpotDataset file.")


datatypes = { "Image" : Image,
               "Dark" : Dark,
              "NonLinearityCalibration" : NonLinearityCalibration,
              "KGain" : KGain,
              "BadPixelMap" : BadPixelMap,
              "DetectorNoiseMaps": DetectorNoiseMaps,
              "FlatField" : FlatField,
              "DetectorParams" : DetectorParams,
              "AstrometricCalibration" : AstrometricCalibration,
              "TrapCalibration" : TrapCalibration,
              "FluxcalFactor" : FluxcalFactor,
              "FpamFsamCal" : FpamFsamCal,
              "CoreThroughputCalibration": CoreThroughputCalibration,
              "NDFilterSweetSpot": NDFilterSweetSpotDataset}

def autoload(filepath):
    """
    Loads the supplied FITS file filepath using the appropriate data class

    Should be used sparingly to avoid accidentally loading in data of the wrong type

    Args:
        filepath (str): path to FITS file

    Returns:
        corgidrp.data.* : an instance of one of the data classes specified here
    """

    with fits.open(filepath) as hdulist:
        # check the exthdr for datatype
        if 'DATATYPE' in hdulist[1].header:
            dtype = hdulist[1].header['DATATYPE']
        else:
            # datatype not specified. Check if it's 2D
            if len(hdulist[1].data.shape) == 2:
                # a standard image (possibly a science frame)
                dtype = "Image"
            else:
                errmsg = "Could not determine datatype for {0}. Data shape of {1} is not 2-D"
                raise ValueError(errmsg.format(filepath, dtype))

    # if we got here, we have a datatype
    data_class = datatypes[dtype]

    # use the class constructor to load in the data
    frame = data_class(filepath)

    return frame

def unpackbits_64uint(arr, axis):
    """
    Unpacking bits from a 64-bit unsigned integer array

    Args:
        arr (np.ndarray): the array to unpack
        axis (int): axis to unpack

    Returns:
        _type_: np.ndarray of bits
    """
    n = np.array(arr).view("u1")
    return np.unpackbits(n, axis=axis, bitorder='little')

def packbits_64uint(arr, axis):
    """
    Packing bits into a 64-bit unsigned integer array

    Args:
        arr (np.ndarray): the array to pack 
        axis (int): axis to pack

    Returns:
        _type_: np.ndarray of 64-bit unsigned integers
    """
    return np.packbits(arr, axis=axis, bitorder='little').view(np.uint64)<|MERGE_RESOLUTION|>--- conflicted
+++ resolved
@@ -1657,11 +1657,7 @@
           corDataset (corgidrp.data.Dataset): a dataset containing some
               coronagraphic observations.
           fpamfsamcal (corgidrp.data.FpamFsamCal): an instance of the
-<<<<<<< HEAD
-              FpamFsamCal class. That is, a FpamFsamCal calibration.
-=======
               FpamFsamCal class. That is, a FpamFsamCal calibration file.
->>>>>>> 3aef0b39
           logr (bool) (optional): If True, radii are mapped into their logarithmic
               values before constructing the interpolant.
 
