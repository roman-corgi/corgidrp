--- conflicted
+++ resolved
@@ -1621,7 +1621,6 @@
         # Return the FPAM and FSAM centers during the core throughput observations
         return cor_fpm_center + delta_fpam_excam, cor_fpm_center + delta_fsam_excam
 
-<<<<<<< HEAD
     def InterpolateCT(self,
         x_cor,
         y_cor,
@@ -1757,8 +1756,6 @@
         is_valid = np.where(np.isnan(interpolated_values) == False)[0]
         return interpolated_values[is_valid], x_cor[is_valid], y_cor[is_valid]
 
-=======
->>>>>>> cdc02786
 class PyKLIPDataset(pyKLIP_Data):
     """
     A pyKLIP instrument class for Roman Coronagraph Instrument data.
