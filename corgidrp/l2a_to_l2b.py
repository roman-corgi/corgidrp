# A file that holds the functions that transmogrify l2a data to l2b data 
import numpy as np
import corgidrp.detector as detector

def add_photon_noise(input_dataset):
    """
    Propagate the photon noise determined from the image signal to the error map.
    The image values must already be in units of photons 

    Args:
       input_dataset (corgidrp.data.Dataset): a dataset of Images with values in photons (L2a-level)
    
    Returns:
        corgidrp.data.Dataset: photon noise propagated to the image error extensions of the input dataset
    """
    # you should make a copy the dataset to start
    phot_noise_dataset = input_dataset.copy() # necessary at all?
    
    for i, frame in enumerate(phot_noise_dataset.frames):
        frame.add_error_term(np.sqrt(frame.data), "photnoise_error")
    
    new_all_err = np.array([frame.err for frame in phot_noise_dataset.frames])        
    history_msg = "photon noise propagated to error map"
    # update the output dataset
    phot_noise_dataset.update_after_processing_step(history_msg, new_all_err = new_all_err)
    
    return phot_noise_dataset


def dark_subtraction(input_dataset, dark_frame):
    """
    
    Perform dark current subtraction of a dataset using the corresponding dark frame

    Args:
        input_dataset (corgidrp.data.Dataset): a dataset of Images that need dark subtraction (L2a-level)
        dark_frame (corgidrp.data.Dark): a Dark frame to model the dark current

    Returns:
        corgidrp.data.Dataset: a dark subtracted version of the input dataset including error propagation
    """
    # you should make a copy the dataset to start
    darksub_dataset = input_dataset.copy()

    darksub_cube = darksub_dataset.all_data - dark_frame.data
    
    # propagate the error of the dark frame
    if hasattr(dark_frame, "err"):
        darksub_dataset.add_error_term(dark_frame.err[0], "dark_error")   
    else:
        raise Warning("no error attribute in the dark frame")
    
    #darksub_dataset.all_err = np.array([frame.err for frame in darksub_dataset.frames])
    history_msg = "Dark current subtracted using dark {0}".format(dark_frame.filename)

    # update the output dataset with this new dark subtracted data and update the history
    darksub_dataset.update_after_processing_step(history_msg, new_all_data=darksub_cube, header_entries = {"BUNIT":"photoelectrons"})

    return darksub_dataset

def frame_select(input_dataset, bpix_frac=100., overexp=False, tt_thres=None):
    """
    
    Selects the frames that we want to use for further processing.
    Not currently implemented!! 

    Args:
        input_dataset (corgidrp.data.Dataset): a dataset of Images (L2a-level)
        bpix_frac (float): what percent of the image needs to be bad to discard. Default: 100% (not used)
        overexp (bool): if True, removes frames where the OVEREXP keyword is True. Default: False
        tt_thres (float): maximum allowed tip/tilt in image to be considered good. Default: None (not used) 

    Returns:
        corgidrp.data.Dataset: a version of the input dataset with only the frames we want to use
    """
    return input_dataset.copy()

def convert_to_electrons(input_dataset, k_gain): 
    """
    
    Convert the data from ADU to electrons. 
    TODO: Establish the interaction with the CalDB for obtaining gain calibration 

    Args:
        input_dataset (corgidrp.data.Dataset): a dataset of Images (L2a-level)
        k_gain (corgidrp.data.KGain): KGain calibration file

    Returns:
        corgidrp.data.Dataset: a version of the input dataset with the data in electrons
    """
   # you should make a copy the dataset to start
    kgain_dataset = input_dataset.copy()
    kgain_cube = kgain_dataset.all_data
    kgain_error = kgain_dataset.all_err
    
    kgain = k_gain.value #extract from caldb
    kgain_cube *= kgain
    kgain_error *= kgain
    
    history_msg = "data converted to detected EM electrons by kgain {0}".format(str(kgain))

    # update the output dataset with this converted data and update the history
    kgain_dataset.update_after_processing_step(history_msg, new_all_data=kgain_cube, new_all_err=kgain_error, header_entries = {"BUNIT":"detected EM electrons", "KGAIN":kgain})
    return kgain_dataset

def em_gain_division(input_dataset):
    """
    
    Convert the data from detected EM electrons to detected electrons by dividing the commanded em_gain. 
    Update the change in units in the header [detected electrons].

    Args:
        input_dataset (corgidrp.data.Dataset): a dataset of Images (L2a-level)

    Returns:
        corgidrp.data.Dataset: a version of the input dataset with the data in units "detected electrons"
    """
    
    # you should make a copy the dataset to start
    emgain_dataset = input_dataset.copy()
    emgain_cube = emgain_dataset.all_data
    emgain_error = emgain_dataset.all_err
    
    unique = True
    emgain = emgain_dataset[0].ext_hdr["CMDGAIN"]
    for i in range(len(emgain_dataset)): 
        if emgain != emgain_dataset[i].ext_hdr["CMDGAIN"]:
            unique = False
            emgain = emgain_dataset[i].ext_hdr["CMDGAIN"] 
        emgain_cube[i] /= emgain
        emgain_error[i] /= emgain
    
    if unique:
        history_msg = "data divided by em_gain {0}".format(str(emgain))
    else:
        history_msg = "data divided by non-unique em_gain"

    # update the output dataset with this em_gain divided data and update the history
    emgain_dataset.update_after_processing_step(history_msg, new_all_data=emgain_cube, new_all_err=emgain_error, header_entries = {"BUNIT":"detected electrons"})

    return emgain_dataset

def cti_correction(input_dataset):
    """
    
    Apply the CTI correction to the dataset.
    TODO: Establish the interaction with the CalDB for obtaining CTI correction calibrations

    Args:
        input_dataset (corgidrp.data.Dataset): a dataset of Images (L2a-level)
        
    Returns:
        corgidrp.data.Dataset: a version of the input dataset with the CTI correction applied
    """

    return input_dataset.copy()

def flat_division(input_dataset, master_flat):
    """
    
    Divide the dataset by the master flat field. 

    Args:
        input_dataset (corgidrp.data.Dataset): a dataset of Images (L2a-level)
        master_flat (corgidrp.data.Flat): a master flat field to divide by

    Returns:
        corgidrp.data.Dataset: a version of the input dataset with the flat field divided out
    """

    return input_dataset.copy()

def desmear(input_dataset):
    """

    EXCAM has no shutter, and so continues to illuminate the detector during
    readout. This creates a "smearing" effect into the resulting images. The
    desmear function corrects for this effect. There are a small number of use
    cases for not desmearing data (e.g. time-varying raster data).

    Args:
        input_dataset (corgidrp.data.Dataset): a dataset of Images (L2a-level)

    Returns:
        corgidrp.data.Dataset: a version of the input dataset with desmear applied

    """

<<<<<<< HEAD
    data = input_dataset.copy()
    data_cube = data.all_data

    rowreadtime_sec = detector.get_rowreadtime_sec()

    for i in range(data_cube.shape[0]):
        exptime_sec = float(data[i].ext_hdr['EXPTIME'])
        smear = np.zeros_like(data_cube[i])
        m = len(smear)
        for r in range(m):
            columnsum = 0
            for s in range(r+1):
                columnsum = columnsum + rowreadtime_sec/exptime_sec*((1 
                + rowreadtime_sec/exptime_sec)**((s+1)-(r+1)-1))*data_cube[i,s,:]
            smear[r,:] = columnsum
        data_cube[i] -= smear
   
    history_msg = "Desmear applied to data"
    data.update_after_processing_step(history_msg, new_all_data=data_cube)

    return data

=======
    return input_dataset.copy()
>>>>>>> f47eda52
<|MERGE_RESOLUTION|>--- conflicted
+++ resolved
@@ -186,7 +186,6 @@
 
     """
 
-<<<<<<< HEAD
     data = input_dataset.copy()
     data_cube = data.all_data
 
@@ -208,7 +207,3 @@
     data.update_after_processing_step(history_msg, new_all_data=data_cube)
 
     return data
-
-=======
-    return input_dataset.copy()
->>>>>>> f47eda52
