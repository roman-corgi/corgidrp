--- conflicted
+++ resolved
@@ -63,11 +63,11 @@
     darksub_dataset.update_after_processing_step(history_msg, new_all_data=darksub_cube, new_all_dq = new_all_dq, header_entries = {"BUNIT":"photoelectrons"})
 
     return darksub_dataset
-  
+
 def flat_division(input_dataset, flat_field):
     """
-    
-    Divide the dataset by the master flat field. 
+
+    Divide the dataset by the master flat field.
 
     Args:
         input_dataset (corgidrp.data.Dataset): a dataset of Images (L2a-level)
@@ -76,26 +76,22 @@
     Returns:
         corgidrp.data.Dataset: a version of the input dataset with the flat field divided out
     """
-    
+
      # copy of the dataset
     flatdiv_dataset = input_dataset.copy()
-    
+
     #Divide by the master flat
     flatdiv_cube = flatdiv_dataset.all_data /  flat_field.data
-    
-    # propagate the error of the master flat frame  
+
+    # propagate the error of the master flat frame
     if hasattr(flat_field, "err"):
-        flatdiv_dataset.rescale_error(1/flat_field.data, "FlatField") 
+        flatdiv_dataset.rescale_error(1/flat_field.data, "FlatField")
         flatdiv_dataset.add_error_term(flatdiv_dataset.all_data*flat_field.err[0]/(flat_field.data**2), "FlatField_error")
     else:
         raise Warning("no error attribute in the FlatField")
-    
+
     history_msg = "Flat calibration done using Flat field {0}".format(flat_field.filename)
 
-<<<<<<< HEAD
-def frame_select(input_dataset, bpix_frac=100., overexp=False, tt_thres=None):
-    """   
-=======
     # update the output dataset with this new flat calibrated data and update the history
     flatdiv_dataset.update_after_processing_step(history_msg,new_all_data=flatdiv_cube)
 
@@ -103,18 +99,17 @@
 
 def frame_select(input_dataset, bpix_frac=1., allowed_bpix=0, overexp=False, tt_thres=None):
     """
-    
->>>>>>> 86acd600
+
     Selects the frames that we want to use for further processing.
 
     Args:
         input_dataset (corgidrp.data.Dataset): a dataset of Images (L2a-level)
         bpix_frac (float): greater than fraction of the image needs to be bad to discard. Default: 1.0 (not used)
-        allowed_bpix (int): sum of DQ values that are allowed and not counted towards to bpix fraction 
-                            (e.g., 6 means 2 and 4 are not considered bad). 
+        allowed_bpix (int): sum of DQ values that are allowed and not counted towards to bpix fraction
+                            (e.g., 6 means 2 and 4 are not considered bad).
                             Default is 0 (all nonzero DQ flags are considered bad)
         overexp (bool): if True, removes frames where the OVEREXP keyword is True. Default: False
-        tt_thres (float): maximum allowed tip/tilt in image to be considered good. Default: None (not used) 
+        tt_thres (float): maximum allowed tip/tilt in image to be considered good. Default: None (not used)
 
     Returns:
         corgidrp.data.Dataset: a version of the input dataset with only the frames we want to use
@@ -145,7 +140,7 @@
                 reject_flags[i] += 4 # use distinct bits in case it's useful
                 reject_reasons[i].append("tt rms {0:.1f} > {1:.1f}"
                                          .format(frame.ext_hdr['RESZ2RMS'], tt_thres))
-    
+
     good_frames = np.where(reject_flags == 0)
     bad_frames = np.where(reject_flags > 0)
     # check that we didn't remove all of the good frames
@@ -251,16 +246,11 @@
 def correct_bad_pixels(input_dataset, bp_mask):
 
     """
-<<<<<<< HEAD
-
-    Divide the dataset by the master flat field.
-=======
-    
+
     Correct for bad pixels: Bad pixels are identified as part of the data
         calibration. This function replaces bad pixels by NaN values. It also
         updates its DQ storing the type of bad pixel at each bad pixel location,
         and it records the fact that the pixel has been replaced by NaN.
->>>>>>> 86acd600
 
     Args:
         input_dataset (corgidrp.data.Dataset): a dataset of Images (L2a-level)
@@ -271,7 +261,7 @@
     Returns:
         corgidrp.data.Dataset: a version of the input dataset with bad detector
         pixels and cosmic rays replaced by NaNs
- 
+
     """
 
     data = input_dataset.copy()
@@ -296,21 +286,6 @@
 
 def desmear(input_dataset, detector_params):
     """
-<<<<<<< HEAD
-    Compute bad pixel map and correct for bad pixels.
-
-    MMB Notes:
-        - We'll likely want to be able to accept an external bad pixel map, either
-        from the CalDB or input by a user.
-        - We may want to accept just a list of bad pixels from a user too, thus
-        saving them the trouble of actually making their own map.
-        - We may want flags to decide which pixels in the DQ we correct. We may
-        not want to correct everything in the DQ extension
-        - Different bad pixels in the DQ may be corrected differently.
-
-
-=======
->>>>>>> 86acd600
     EXCAM has no shutter, and so continues to illuminate the detector during
     readout. This creates a "smearing" effect into the resulting images. The
     desmear function corrects for this effect. There are a small number of use
@@ -344,5 +319,5 @@
 
     history_msg = "Desmear applied to data"
     data.update_after_processing_step(history_msg, new_all_data=data_cube)
-    
+
     return data