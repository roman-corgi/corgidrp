--- conflicted
+++ resolved
@@ -789,11 +789,7 @@
     # Update history
     exthd['HISTORY'] = f"Kgain and read noise derived from a set of frames on {exthd['DATETIME']}"
 
-<<<<<<< HEAD
     k_gain = data.KGain(kgain, err = kgain_err, ptc = ptc, pri_hdr = prhd, ext_hdr = exthd, input_dataset=dataset_kgain)
-=======
-    kgain = data.KGain(gain_value, err = np.array([[np.nanstd(kgain_clipped)]]), ptc = ptc, pri_hdr = prhd, ext_hdr = exthd, input_dataset=dataset_kgain)
->>>>>>> b0d48312
     
     return k_gain
 
