import os
import warnings
import numpy as np
import pandas as pd
from pathlib import Path
from scipy.optimize import curve_fit

from corgidrp import check
import corgidrp.data as data
from corgidrp.data import Image
from corgidrp.detector import slice_section, detector_areas

# Dictionary with constant kgain calibration parameters
kgain_params_default= {
# ROI constants
'rowroi1': 9,
'rowroi2': 1000,
'colroi1': 1199,
'colroi2': 2000,

# read noise bins range limits
'rn_bins1': -200,
'rn_bins2': 201,

# maximum DN value to be included in PTC
'max_DN_val': 13000,

# number of bins in the signal variables
'signal_bins_N': 400,
}

def check_kgain_params(kgain_params):
    """ Checks integrity of kgain parameters in the dictionary kgain_params. 
    
    Args:
        kgain_params (dict):  Dictionary of parameters used for calibrating the k gain.
    """
    
    if 'rowroi1' not in kgain_params:
        raise ValueError('Missing parameter:  rowroi1.')
    if 'rowroi2' not in kgain_params:
        raise ValueError('Missing parameter:  rowroi2.')
    if 'colroi1' not in kgain_params:
        raise ValueError('Missing parameter:  colroi1.')
    if 'colroi2' not in kgain_params:
        raise ValueError('Missing parameter:  colroi2.')
    if 'rn_bins1' not in kgain_params:
        raise ValueError('Missing parameter:  rn_bins1.')
    if 'rn_bins2' not in kgain_params:
        raise ValueError('Missing parameter:  rn_bins2.')
    if 'max_DN_val' not in kgain_params:
        raise ValueError('Missing parameter:  max_DN_val.')
    if 'signal_bins_N' not in kgain_params:
        raise ValueError('Missing parameter:  signal_bins_N.')

    if not isinstance(kgain_params['rowroi1'], (float, int)):
        raise TypeError('rowroi1 is not a number')
    if not isinstance(kgain_params['rowroi2'], (float, int)):
        raise TypeError('rowroi2 is not a number')
    if not isinstance(kgain_params['colroi1'], (float, int)):
        raise TypeError('colroi1 is not a number')
    if not isinstance(kgain_params['colroi2'], (float, int)):
        raise TypeError('colroi2 is not a number')
    if not isinstance(kgain_params['rn_bins1'], (float, int)):
        raise TypeError('rn_bins1 is not a number')
    if not isinstance(kgain_params['rn_bins2'], (float, int)):
        raise TypeError('rn_bins2 is not a number')
    if not isinstance(kgain_params['max_DN_val'], (float, int)):
        raise TypeError('max_DN_val is not a number')
    if not isinstance(kgain_params['signal_bins_N'], (float, int)):
        raise TypeError('signal_bins_N is not a number')

class CalKgainException(Exception):
    """Exception class for calibrate_kgain."""

################### function defs #####################
    
def ptc_bin2(frame_in, mean_frame, binwidth, max_DN):
    """ 
    frame_in is a bias-corrected frame trimmed to the ROI. mean_frame is 
    the scaled high SNR mean frame made from the >=30 frames of uniform 
    exposure time, binwidth is an integer equal to the width of each bin, 
    max_DN is an integer equal to the maximum DN value to be included in 
    the bins.
       
    Args:
      frame_in (np.array): bias corrected frame
      mean_frame (np.array): mean frame of uniform exposure time
      binwidth (int): width of each bin
      max_DN (int): maximum DN value
      
    Returns:
      np.array: mean array
      np.array: mean array
    """
    # calculate the size of output arrays
    rows, cols = frame_in.shape
    out_rows, out_cols = rows // binwidth, cols // binwidth
    
    local_mean_array = np.zeros((out_rows, out_cols))
    local_noise_array = np.zeros((out_rows, out_cols))
        
    # Define the bin edges
    row_bins = np.arange(1, rows + 1, binwidth)
    col_bins = np.arange(1, cols + 1, binwidth)
        
    tot_bins = len(row_bins) * len(col_bins)
    DN_bin = max_DN / tot_bins
        
    # Flatten the arrays for easier indexing
    mean_flat = mean_frame.flatten()
    frame_in_flat = frame_in.flatten()
        
    DN_val = 0
    for m in range(len(row_bins) - 1):
        for n in range(len(col_bins) - 1):
            DN_val += DN_bin
                
            # Create masks based on DN values
            mean_idx = (mean_flat >= DN_val) & (mean_flat < (DN_val + DN_bin))
                
            # Ensure that there is at least one element to calculate mean and std
            if np.any(mean_idx):
                local_mean_array[m, n] = np.nanmean(frame_in_flat[mean_idx])
                local_noise_array[m, n] = np.nanstd(frame_in_flat[mean_idx])
            else:
                local_mean_array[m, n] = 0
                local_noise_array[m, n] = 0
        
    return local_mean_array, local_noise_array

def diff2std(diff_frame, detector_regions=None):
    """
    calculate the standard deviation of the frame difference, 
    diff_frame within the ROI row and column boundaries.
    
    Args:
      diff_frame (np.array): frame diffference
      detector_regions (dict): a dictionary of detector geometry properties.
        Keys should be as found in detector_areas in detector.py.  Defaults to
        that dictionary. 
      
    Returns:
      np.array: standard deviation of frame difference
    """
        
    selected_area = slice_section(diff_frame, 'SCI', 'prescan_reliable',
        detector_regions)
    std_value = np.nanstd(selected_area.reshape(-1), ddof=1)
    # dividing by sqrt(2) since we want std of one frame
    return std_value / np.sqrt(2)
    
def gauss(x, A, mean, sigma):
    """
    Gauss function. Called by sgaussfit.
    
    Args:
      x (np.array): input array
      A (float): amplitude
      mean (float): mean value
      sigma (float): sigma
    
    Returns:
      np.array: Gauss function
    """
    return A * np.exp(-0.5 * ((x - mean) ** 2) / (sigma ** 2))
    
def sgaussfit(xdata, ydata, gaussinp):
    """
    Find fitting parameters to Gauss function. Called by Single_peakfit. 
    gaussinp is an array containing initial values of A, mean, sigma.
    
    Args:
      xdata (np.array): input x array
      ydata (np.array): input y array
      gaussinp (np.array): initial guess array
    
    Returns:
      np.array: fit parameters
      np.array: fit parameters
    """
    popt, pcov = curve_fit(gauss, xdata, ydata, p0=gaussinp)
    sse = np.sum((ydata - gauss(xdata, *popt)) ** 2)
    return popt, lambda params: (sse, gauss(xdata, *params))
    
def Single_peakfit(xdata, ydata):
    """
    Fit Gauss function to x, y data. Returns mean and sigma. Only sigma 
    is used in main code call.
    
    Args:
      xdata (np.array): x data
      ydata (np.array): y data
    
    Returns:
      float: sigma
    """
    astart = np.nanmax(ydata)
    mustart = xdata[np.argmax(ydata)]
    sigmastart = 10
    sgaussinp = [astart, mustart, sigmastart]
    
    estimates, model = sgaussfit(xdata, ydata, sgaussinp)
    a1, mu1, sigma = estimates

    return sigma
    
def histc_roi(frame, rn_bins, detector_regions=None):
    """
    Histogram of pixel values of frame within the ROI and bins defined in 
    rn_bins. Returns the counts in each bin.
    
    Args:
      frame (np.array): frame
      rn_bins (int): histogram bins
      detector_regions (dict): a dictionary of detector geometry properties.
        Keys should be as found in detector_areas in detector.py.  Defaults to
        that dictionary.      
    
    Returns:
      np.array: counts in each bin
    """
    selected_area = slice_section(frame, 'SCI', 'prescan_reliable',
        detector_regions)
    data_reshaped = selected_area.ravel()
    counts, _ = np.histogram(data_reshaped, bins=rn_bins)
      
    return counts
    
def calculate_mode(arr):
    """
    calculates histogram of an array
    
    Args:
      arr (np.array): input array
    
    Returns:
      np.array: bin center values
      np.array: bin center counts
    """
    counts, bin_edges = np.histogram(arr)
    # Calculate bin centers (values)
    values = (bin_edges[:-1] + bin_edges[1:]) / 2
    max_count_index = np.argmax(counts)
    return values[max_count_index], counts[max_count_index]

def sigma_clip(data, sigma=2.5, max_iters=6):
    """
    Perform sigma-clipping on the data.
      
    Args:
       data (np.array): The input data to be sigma-clipped.
       sigma (float): The number of standard deviations to use for clipping.
       max_iters (int): The maximum number of iterations to perform.
    
    Returns:
      np.ndarray: The sigma-clipped data.
      np.ndarray: A boolean mask where True indicates a clipped value.
    """
    data = np.asarray(data)
    clipped_data = data.copy()
      
    for i in range(max_iters):
        mean = np.nanmean(clipped_data)
        std = np.nanstd(clipped_data)
        mask = np.abs(clipped_data - mean) > sigma * std
        if not np.any(mask):
            break
        clipped_data = clipped_data[~mask]
        
    return clipped_data, mask
    
######################### start of main code #############################

def calibrate_kgain(dataset_kgain, 
                    n_cal=10, n_mean=30, min_val=800, max_val=3000, binwidth=68,
                    make_plot=False,plot_outdir='figures', show_plot=False,
                    logspace_start=-1, logspace_stop=4, logspace_num=200,
                    verbose=False, detector_regions=None, kgain_params=None, apply_dq = True):
    """
    kgain (e-/DN) is calculated from the means and variances
    within the defined minimum and maximum mean values. A photon transfer curve
    is plotted from the std dev and mean values from the bins. 

    Args:
      dataset_kgain (corgidrp.Dataset): The frames in the dataset are
        bias-subtracted. The dataset contains frames belonging to two different
        sets -- Mean frame and a large array of unity gain frames.
        Mean frame: Unity gain frames with constant exposure time. These frames
        are used to create a mean pupil image. The mean frame is used to select
        pixels in each frame of the large array of unity gain frames (see next)
        to calculate its mean signal. In general, it is expected that at least
        30 frames or more will be taken for this set. In TVAC, 30 frames, each
        with an exposure time of 5.0 sec were taken.
        Large array of unity gain frames: Set of unity gain frames with subsets
        of equal exposure times. Data for each subset should be taken sequentially:
        Each subset must have at least 5 frames. All frames for a subset are taken
        before moving to the next subset. Two of the subsets have the same (repeated)
        exposure time. These two subsets are not contiguous: The first subset is
        taken near the start of the data collection and the second one is taken
        at the end of the data collection (see TVAC example below). The mean
        signal of these two subsets is used to correct for illumination
        brightness/sensor sensitivity drifts for all the frames in the whole set,
        depending on when the frames were taken. There should be no other repeated
        exposure time among the subsets. In TVAC, a total of 110 frames were taken
        within this category. The 110 frames consisted of 22 subsets, each with
        5 frames. All 5 frames had the same exposure time. The exposure times in
        TVAC in seconds were, each repeated 5 times to collect 5 frames in each
        subset -- 0.077, 0.770, 1.538, 2.308, 3.077, 3.846, 4.615, 5.385, 6.154,
        6.923, 7.692, 8.462, 9.231, 10.000, 11.538, 10.769, 12.308, 13.077,
        13.846, 14.615, 15.385, and 1.538 (again).
      n_cal (int):
        Minimum number of sub-stacks used to calibrate K-Gain. The default value
        is 10.
      n_mean (int):
        Minimum number of frames used to generate the mean frame. The default value
        is 30.
      min_val (int): 
        Minimum value (in DN) of mean values from sub-stacks to use in calculating 
        kgain. (> 400 recommended)  
      max_val (int):
        Maximum value (in DN) of mean values from sub-stacks to use in calculating 
        kgain. Choose value that avoids large deviations from linearity at high 
        counts. (< 6,000 recommended)
      binwidth (int):
        (Optional) Width of each bin for calculating std devs and means from each 
        sub-stack in dataset_kgain. Maximum value of binwidth is 800. Notice that small 
        values increase computation time.
        (minimum 10; binwidth between 65 and 75 recommended)
      make_plot (bool): (Optional) generate and store plots. Default is True.
      plot_outdir (str): (Optional) Output directory to store figues. Default is
        'figures'. The default directory is not tracked by git.
      show_plot (bool): (Optional) display the plots. Default is False.
      logspace_start (int): log plot min value in np.logspace.
      logspace_stop (int): log plot max value in np.logspace.
      logspace_num (int): Number of elements in np.logspace.
      verbose (bool): (Optional) display various diagnostic print messages.
        Default is False. 
      detector_regions (dict): a dictionary of detector geometry properties.
        Keys should be as found in detector_areas in detector.py.  Defaults to
        that dictionary.
      kgain_params (dict): (Optional) Dictionary containing row and col specifications
        for the region of interest (indicated by 'rowroi1','rowroi2','colroi1',and 'colroi2').
        The 'roi' needs one square region specified, and 'back' needs two square regions, 
        where a '1' ending indicates the smaller of two values, and a '2' ending indicates the larger 
        of two values.  The coordinates of the square region are specified by matching 
        up as follows: (rowroi1, colroi1), (rowroi2, colroi1), etc. 
        Also must contain:
        'rn_bins1': lower bound of counts histogram for fitting or read noise
        'rn_bins2': upper bound of counts histogram for fitting or read noise 
        'max_DN_val': maximum DN value to be included in photon transfer curve (PTC)
        'signal_bins_N': number of bins in the signal variables of PTC curve
        Defaults to kgain_params_default included in this file.
      apply_dq (bool): consider the dq mask (from cosmic ray detection) or not
    
    Returns:
      corgidrp.data.KGain: kgain estimate from the least-squares fit to the photon
        transfer curve (in e-/DN). The expected value of kgain for EXCAM with
        flight readout sequence should be between 8 and 9 e-/DN
    """
    if kgain_params is None:
        kgain_params = kgain_params_default
        
    check_kgain_params(kgain_params)

    if detector_regions is None:
        detector_regions = detector_areas

    # cast dataset objects into np arrays for convenience
    cal_list, mean_frame_list, actual_gain = kgain_dataset_2_list(dataset_kgain, apply_dq = apply_dq)

    # check number of frames, unique EM value, exposure times and datetimes
    tmp = cal_list[0]
    for idx in range(4):
        try:
            tmp = tmp[idx]
        except:
            pass
    if idx != 3:
        raise CalKgainException('cal_list must be 4-D (i.e., a stack of '
                '3-D sub-stacks)')
    if len(cal_list) < n_cal:
        raise CalKgainException(f'Number of sub-stacks in cal_list must '
                'be more than {n_cal}.')
    if len(cal_list) < 20 :
        warnings.warn('Number of sub-stacks in cal_list is less than 20, '
        'which is the recommended minimum number for a good fit ')
    for i in range(len(cal_list)):
        check.threeD_array(cal_list[i], 'cal_list['+str(i)+']', TypeError)
        if len(cal_list[i]) < 5:
            raise CalKgainException('A sub-stack in cal_list was found with less than 5 '
            'frames, which is the required minimum number per sub-stack')
        if i > 0:
            if len(cal_list[i-1]) != len(cal_list[i]):
                raise CalKgainException('All sub-stacks must have the '
                            'same number of frames and frame shape.')
    tmp = mean_frame_list[0]
    for idx in range(3):
        try:
            tmp = tmp[idx]
        except:
            pass
    if idx != 2:    
        raise CalKgainException('mean_frame_list must be 3-D (i.e., a stack of '
                '2-D sub-stacks')
    if len(mean_frame_list) < n_mean:
        raise CalKgainException(f'Number of sub-stacks in mean_frame_list must '
                'be equal to or greater than {n_mean}.')

    check.real_positive_scalar(actual_gain, 'actual_gain', TypeError)
    if actual_gain != 1:
        raise CalKgainException('Actual gain must equal 1.')
    check.positive_scalar_integer(min_val, 'min_val', TypeError)
    check.positive_scalar_integer(max_val, 'max_val', TypeError)
    if min_val >= max_val:
        raise CalKgainException('max_val must be greater than min_val')
    check.positive_scalar_integer(binwidth, 'binwidth', TypeError)
    if binwidth < 10:
        raise CalKgainException('binwidth must be >= 10.')
    if binwidth > 800:
        raise CalKgainException('binwidth must be < 800.')
    if not isinstance(logspace_start, (float, int)):
        raise TypeError('logplot1 is not a number')
    if not isinstance(logspace_stop, (float, int)):
        raise TypeError('logplot2 is not a number')
    if not isinstance(logspace_num, (float, int)):
        raise TypeError('logplot3 is not a number')
    
    # get relevant constants
    rowroi1 = kgain_params['rowroi1']
    rowroi2 = kgain_params['rowroi2']
    colroi1 = kgain_params['colroi1']
    colroi2 = kgain_params['colroi2']
    rn_bins1 = kgain_params['rn_bins1']
    rn_bins2 = kgain_params['rn_bins2']
    max_DN_val = kgain_params['max_DN_val']
    signal_bins_N = kgain_params['signal_bins_N']

    if make_plot is True:
        # Avoid issues with importing matplotlib on headless servers without GUI
        # support without proper configuration
        import matplotlib.pyplot as plt
        # Output directory
        if os.path.exists(plot_outdir) is False:
            os.mkdir(plot_outdir)
            if verbose:
                print('Output directory for figures created in ', os.getcwd())
    
    # NOTE: binwidth must be <= rowroi and colroi
    rowroi = slice(rowroi1,rowroi2)
    colroi = slice(colroi1,colroi2)
    
    averages = []
    deviations = []
    read_noise = []
    deviations_shot = []
    #mean_signals = []
    
    rn_bins = np.array(range(rn_bins1, rn_bins2))
    bin_locs = rn_bins[0:-1]

    max_DN = max_DN_val; # maximum DN value to be included in PTC
    nrow = len(cal_list[0][0])
    ncol = len(cal_list[0][0][0])
    
    # prepare "good mean frame"
    good_mean_frame = np.zeros((nrow, ncol))
    nFrames2 = len(mean_frame_list)
    for mean_frame_count in range(nFrames2):
        good_mean_frame += mean_frame_list[mean_frame_count]
    
    good_mean_frame = good_mean_frame / nFrames2
    
    # Slice the good_mean_frame array
    frame_slice = good_mean_frame[rowroi, colroi]
    
    # If requested, create a figure and plot the sliced frame
    if make_plot:
        fname = 'kgain_mean_frame'
        plt.figure()
        # 'viridis' is a common colormap
        plt.imshow(frame_slice, aspect='equal', cmap='viridis')
        plt.colorbar()
        plt.title('Good quality mean frame')
        plt.savefig(f'{plot_outdir}/{fname}')
        if verbose:
            print(f'Figure {fname} stored in {plot_outdir}')
        if show_plot:
            plt.show()
        plt.close()
    
    nFrames = len(cal_list[0]) # number of frames in an exposure set
    nSets = len(cal_list) # number of exposure sets
    
    # Start with specific offset indices for list comprehension in jj loop
    index_offsets = [2, 3, 1, 4, 5]
    
    # Start with specific index pairs for list comprehension in jj loop
    index_pairs = [(0, 1), (0, 2), (1, 2), (2, 3), (3, 4)]
    # if nFrames>5, then append additional terms to index_pairs
    if nFrames > 5:
        # append offsets
        index_offsets += [i for i in range(4, nFrames - 1)]
        
        # append index pairs (i, i + 1) for i from 4 to len(frames) - 2
        index_pairs += [(i, i + 1) for i in range(4, nFrames - 1)]
    
    for jj in range(nSets):
        if verbose:
            print(jj)
        
        # multi-frame analysis method
        frames = [cal_list[jj][nFrames - offset] for offset in index_offsets]
        # Calculate frame differences
        frames_diff = [frames[j] - frames[k] for j, k in index_pairs]
        # calculate read noise with std from prescan
        rn_std = [diff2std(frames_diff[x], detector_regions) for x 
            in range(len(frames_diff))]
        
        counts_diff = [histc_roi(frames_diff[x], rn_bins, detector_regions) for x 
            in range(len(frames_diff))]
        
        # calculate read noise from prescan with Gaussian fit
        rn_gauss = [Single_peakfit(bin_locs,counts_diff[x])/np.sqrt(2) for x 
            in range(len(frames_diff))]
        
        # split each frame up into bins, take std and mean of each region
        mean_frames_mean_curr0 = np.nanmean(frames, axis=0)
        mean_frames_mean_curr = np.nanmean(mean_frames_mean_curr0[rowroi,colroi])
        
        # Calculate the means
        mean_good_mean_frame_roi = np.nanmean(good_mean_frame[rowroi,colroi])
    
        # Compute the scaling factor
        scaling_factor = mean_frames_mean_curr / mean_good_mean_frame_roi
    
        # Apply the scaling to the selected ROI in good_mean_frame
        good_mean_frame_scaled = scaling_factor * good_mean_frame[rowroi,colroi]
        
        # calculate means and stdevs using good_mean_frame_scaled logical indexing
        local_mean_arrays = [ptc_bin2(frame[rowroi, colroi], 
                            good_mean_frame_scaled, 
                            binwidth, max_DN)[0] for frame in frames]
        
        local_noise_arrays = [ptc_bin2(frame[rowroi, colroi], 
                            good_mean_frame_scaled, 
                            binwidth, max_DN)[1] for frame in frames_diff]
        std_diffs = local_noise_arrays / np.sqrt(2)
        
        averages0 = [array.reshape(-1, 1) for array in local_mean_arrays]
        averages.extend(averages0)
        deviations0 = [array.reshape(-1, 1) for array in std_diffs]
        deviations.extend(deviations0)
        
        added_deviations_shot_arr = [
                np.sqrt(np.square(np.reshape(std_diffs[x], 
                newshape=(-1, 1))) - complex(rn_std[x])**2)
                for x in range(len(rn_std))
                ]
        
        deviations_shot.extend(added_deviations_shot_arr)

        read_noise.extend(rn_std)
        
    averages = np.concatenate([arr.flatten() for arr in averages])
    deviations = np.concatenate([arr.flatten() for arr in deviations])
    deviations_shot = np.concatenate([arr.flatten() for arr in deviations_shot])
    averages_deviations_vector = np.column_stack((averages, np.abs(deviations_shot)))
    
    # Generate linearly spaced bins
    signal_bins = np.linspace(np.nanmin(averages), np.nanmax(averages), signal_bins_N)
    signal_bins = np.insert(signal_bins, 0, 0)  # Insert 0 at the beginning
    
    # Initialize containers for the results
    binned_averages_compiled = []
    binned_averages_error = []
    binned_shot_deviations_compiled = []
    binned_deviations_error = []
    binned_total_deviations = []

    # Loop through each bin, excluding the first which is just 0
    for b in range(1, len(signal_bins)):
        average_bool = (averages_deviations_vector[:, 0] > signal_bins[b-1]) & (averages_deviations_vector[:, 0] < signal_bins[b])
    
        # Filter data within the current bin
        current_binned_averages = averages_deviations_vector[:, 0][average_bool]
        current_binned_deviations = averages_deviations_vector[:, 1][average_bool]
        current_binned_total_deviations = deviations[average_bool]
    
        # Compute statistics if there are data points within the bin
        if current_binned_averages.size > 0:
            binned_averages_compiled.append(np.nanmean(current_binned_averages))
            binned_averages_error.append(np.nanstd(current_binned_averages, ddof=1) / np.sqrt(current_binned_averages.size))
            binned_shot_deviations_compiled.append(np.nanmean(current_binned_deviations))
            binned_deviations_error.append(np.nanstd(current_binned_deviations, ddof=1) / np.sqrt(current_binned_averages.size))
            binned_total_deviations.append(np.nanmean(current_binned_total_deviations))
        else:
            # Append NaN or some other placeholder if no data points in the bin
            binned_averages_compiled.append(np.nan)
            binned_averages_error.append(np.nan)
            binned_shot_deviations_compiled.append(np.nan)
            binned_deviations_error.append(np.nan)
            binned_total_deviations.append(np.nan)

    # Convert lists to numpy arrays
    compiled_binned_averages = np.array(binned_averages_compiled)
    compiled_binned_shot_deviations = np.array(binned_shot_deviations_compiled)
    compiled_binned_total_deviations = np.array(binned_total_deviations)
    
    compiled_binned_deviations_error = np.array(binned_deviations_error)
    
    # define bounds for linearity fit
    # lower bound indices should include as many data points as possible
    # upper bound indices should avoid nonlin region
    lower_bound = np.nanmin(np.where(compiled_binned_averages > min_val)[0])
    upper_bound = np.nanmax(np.where(compiled_binned_averages < max_val)[0])
    
    # Logarithmic transformation of specific array segments
    logged_averages = np.log10(compiled_binned_averages[lower_bound:upper_bound])
    logged_deviations = np.log10(compiled_binned_shot_deviations[lower_bound:upper_bound])
    
    # Find indices of NaN's
    nan_dev = np.isnan(logged_deviations)
    nan_avg = np.isnan(logged_averages)
    
    # Filter out NaN's from the data
    logged_deviations = logged_deviations[~nan_dev & ~nan_avg]
    logged_averages = logged_averages[~nan_dev & ~nan_avg]
    
    # Calculate the error factor
    logged_deviations_error_factor = compiled_binned_deviations_error / compiled_binned_shot_deviations
    logged_deviations_error_factor = logged_deviations_error_factor[lower_bound:upper_bound]
    logged_deviations_error_factor = logged_deviations_error_factor[~nan_dev & ~nan_avg]
    
    # Calculate the logged deviations error
    logged_deviations_error = logged_deviations_error_factor * logged_deviations
    
    # Create a mask for non-NaN values
    non_nan_mask = ~np.isnan(logged_deviations_error)

    # Use the mask to filter out NaN values
    y_err = logged_deviations_error[non_nan_mask]
    x_vals = logged_averages[non_nan_mask]
    y_vals = logged_deviations[non_nan_mask]
    
    # make array of kgain values from variance and mean values
    # equation: k_gain = mean / signal variance
    kgain_arr = 10**(x_vals)/(10**y_vals)**2
    
    if make_plot:
        fname = 'kgain_histogram'
        plt.figure()
        # 'auto' lets matplotlib decide the number of bins
        plt.hist(kgain_arr, bins='auto', log=True)
        plt.title('Histogram of kgain values')
        plt.savefig(f'{plot_outdir}/{fname}')
        if verbose:
            print(f'Figure {fname} stored in {plot_outdir}')
        if show_plot:
            plt.show()
        plt.close()
    
    if make_plot:
        fname = 'kgain_vs_mean'
        plt.figure()
        plt.plot(10**x_vals, kgain_arr, marker='o', linestyle='-', color='b', label='kgain')
        # Set y-axis range
        plt.ylim(6, 11)
        # Add a horizontal line at y = 10
        plt.axhline(y=8.7, color='r', linestyle='--', label='y = 8.7')
        # Add a grid
        plt.grid(True)
        plt.title('kgain versus mean')
        plt.savefig(f'{plot_outdir}/{fname}')
        if verbose:
            print(f'Figure {fname} stored in {plot_outdir}')
        if show_plot:
            plt.show()
        plt.close()
    
    kgain_clipped, _ = sigma_clip(kgain_arr)
    mode_kgain,_ = calculate_mode(kgain_clipped)

    # adopt 'mode_kgain' as the final value to return
    kgain = mode_kgain

    if make_plot:
        fname = 'kgain_clipped_histogram'
        plt.figure()
        # 'auto' lets matplotlib decide the number of bins
        plt.hist(kgain_clipped, bins='auto', log=True)
        plt.title('Histogram of clipped kgain values')
        plt.savefig(f'{plot_outdir}/{fname}')
        if verbose:
            print(f'Figure {fname} stored in {plot_outdir}')
        if show_plot:
            plt.show()
        plt.close()
    
    # parameter for plot
    parm1 = -0.5*np.log10(kgain)
    
    # Gaussian read noise value in DN
    mean_rn_gauss_DN = np.nanmean(rn_gauss)
    mean_rn_gauss_e = mean_rn_gauss_DN * kgain
    
    mean_rn_std_DN = np.nanmean(read_noise)
    mean_rn_std_e = mean_rn_std_DN * kgain
    
    # If requested, plotting
    if make_plot:
        fname = 'kgain_ptc'
        # Create log-spaced averages for plotting
        full_range_averages = np.logspace(logspace_start, logspace_stop, logspace_num)
        
        plt.figure(num=3, figsize=(20, 10))
        
        # Main data plots
        plt.plot(compiled_binned_averages, compiled_binned_total_deviations, 
                 label='Shot Noise + Read Noise')
        # Assuming `lower_bound` is 6
        plt.plot(compiled_binned_averages, 
                 compiled_binned_shot_deviations, label='Shot Noise')
        plt.errorbar(10**logged_averages, 10**logged_deviations, 
                     yerr=10**(logged_deviations_error), color='gray', 
                     label='Fitted Points')
        
        # Extra lines
        plt.plot(10**full_range_averages, 
                 10**(full_range_averages * 0.50 + parm1), 
                 'k-', label='Forced 0.50 Gradient')
        
        # Reference lines and text annotations
        plt.axhline(y=mean_rn_std_DN, color='k', linestyle='--')
        plt.axvline(x=95000, color='k', linestyle='--')
        plt.text(2, 1.5, f'Fitted k gain = {np.round(kgain,1)} e/DN', fontsize=15)
        plt.text(2, 10, 
                 f'Read noise (Gaussian fit) = {np.round(mean_rn_gauss_DN,1)} DN = {mean_rn_gauss_e} e', 
                 fontsize=15)
        plt.text(2, 8, f'Read noise (Std) = {np.round(mean_rn_std_DN,1)} DN = {np.round(mean_rn_std_e,1)} e', 
                 fontsize=15)
        
        # Scaling and labeling
        plt.xscale('log')
        plt.yscale('log')
        plt.xlabel('Signal (DN)')
        plt.ylabel('Noise (DN)')
        plt.title('PTC curve fit')
        plt.grid(True)
        
        # Setting axis limits
        plt.xlim([1, 20000])
        plt.ylim([1, 1000])
        
        # Legend and aesthetics
        plt.legend(loc='upper left')
        
        plt.gca().tick_params(axis='both', which='major', labelsize=18)
        
        # Adjust figure position
        plt.gcf().set_dpi(100)
        plt.gcf().set_size_inches(20, 10)
        
        plt.savefig(f'{plot_outdir}/{fname}')
        if verbose:
            print(f'Figure {fname} stored in {plot_outdir}')
        if show_plot:
            plt.show()
        plt.close()
    
    # prepare PTC array
    ptc_list = [compiled_binned_averages, 
             compiled_binned_shot_deviations]
    ptc = np.column_stack(ptc_list)

    prhd = dataset_kgain.frames[0].pri_hdr
    exthd = dataset_kgain.frames[0].ext_hdr
    # Read noise and error
    exthd['RN'] = mean_rn_gauss_e
    
    # rn err depends on spread of data that determines rn and the error in kgain,
    # so use error propagation to find error in (rn in DN)*kgain
    kgain_err = np.nanstd(kgain_clipped)
    rn_err_DN = np.nanstd(rn_gauss)
    rn_err_e = np.sqrt((kgain*rn_err_DN)**2 + (mean_rn_gauss_DN*kgain_err)**2)
    exthd['RN_ERR'] = rn_err_e
    exthd['RN_UNIT'] = 'detected electrons'
    
    # Update history
    exthd['HISTORY'] = f"Kgain and read noise derived from a set of frames on {exthd['DATETIME']}"
    gain_value = np.array([[kgain]])

    kgain = data.KGain(gain_value, err = np.array([[np.nanstd(kgain_clipped)]]), ptc = ptc, pri_hdr = prhd, ext_hdr = exthd, input_dataset=dataset_kgain)
    
    return kgain

def kgain_dataset_2_list(dataset, apply_dq = True):
    """
    Casts the CORGIDRP Dataset object for K-gain calibration into a list of
    numpy arrays sharing the same exposure time. It also returns the list of
    unique EM values and set of exposure times used with each EM. Note: EM gain
    is the commanded values: EMGAIN_C.

    This function also performs a set of tests about the data type and values in
    dataset.

    Args:
        dataset (corgidrp.Dataset): Dataset with a set of of EXCAM illuminated
        pupil L1 SCI frames (counts in DN)
        apply_dq (bool): consider the dq mask (from cosmic ray detection) or not

    Returns:
        list with stack of stacks of data array associated with each frame
        array of exposure times associated with each frame
        array of datetimes associated with each frame

    """
    # Split Dataset
    dataset_cp = dataset.copy()
    split = dataset_cp.split_dataset(exthdr_keywords=['EXPTIME'])

    # Data
    stack = []
    # Mean frame data
    mean_frame_stack = []
    # Exposure times
    exp_times = []
    # Datetimes
    datetimes = []
    # EM gains (There can only be an EM gain in the data used to calibrate K-gain)
    em_gains = []
    # Size of each sub stack
    len_sstack = []
    # Record measured gain of each substack of calibration frames
    gains = []    
    for idx_set, data_set in enumerate(split[0]):
        # Second layer (array of different exposure times)
        sub_stack = []
        record_exp_time = True
        record_len = True
        record_gain = True
        for frame in data_set.frames:
            if apply_dq:
                bad = np.where(frame.dq > 0)
                frame.data[bad] = np.nan
            if record_exp_time:
                exp_time_mean_frame = frame.ext_hdr['EXPTIME']
                record_exp_time = False

            if frame.ext_hdr['EXPTIME'] != exp_time_mean_frame:
                raise Exception('Frames in the same data set must have the same exposure time')

            if frame.pri_hdr['OBSNAME'] == 'MNFRAME':
                if frame.ext_hdr['EMGAIN_C'] != 1:
                    raise Exception('The commanded gain used to build the mean frame must be unity')
                mean_frame_stack.append(frame.data)
            else:
                if record_len:
                    len_sstack.append(len(data_set.frames))
                    record_len = False
                sub_stack.append(frame.data)
                exp_time = frame.ext_hdr['EXPTIME']
                if isinstance(exp_time, float) is False:
                    raise Exception('Exposure times must be float')
                if exp_time <=0:
                    raise Exception('Exposure times must be positive')
                exp_times.append(exp_time)
                datetime = frame.ext_hdr['DATETIME']
                if isinstance(datetime, str) is False:
                    raise Exception('DATETIME must be a string')
                datetimes.append(datetime)
                em_gain = frame.ext_hdr['EMGAIN_C']
                if em_gain < 1:
                    raise Exception('Commanded EM gain must be >= 1')
                em_gains.append(em_gain)
                if record_gain:
                    try: # if EM gain measured directly from frame TODO change hdr name if necessary
                        gains.append(frame.ext_hdr['EMGAIN_M'])
                    except:
                        if frame.ext_hdr['EMGAIN_A'] > 0: # use applied EM gain if available
                            gains.append(frame.ext_hdr['EMGAIN_A'])
                        else: # use commanded gain otherwise
                            gains.append(frame.ext_hdr['EMGAIN_C'])
                        record_gain = False
                
        # Calibration data may have different subsets
        if len(sub_stack) != 0:
            stack.append(np.stack(sub_stack))

    # Need to split substacks with the same exposure times
    stack_cp = []
    # Get expected size of substacks
    len_sub = min(len_sstack)
    # Length of substack must be at least 1
    if len(len_sstack) == 0:
        raise Exception('Substacks must have at least one element')
    for sub in stack:
        if len(sub) == len_sub:
            stack_cp.append(sub)
        else:
            # Add extra care confirming all collected substacks have same # frames
            if len(sub)/len_sub != len(sub)//len_sub:
                raise Exception('All substacks must have the same number of frames')
            idx_0 = 0
            for rep in range(len(sub)//len_sub):
                stack_cp.append(sub[idx_0:idx_0+len_sub])
                idx_0 += len_sub
    stack = stack_cp        
    # All elements of datetimes must be unique
    if len(datetimes) != len(set(datetimes)):
        raise Exception('DATETIMEs cannot be duplicated')
    # There can only be an EM gain in the data used to calibrate K-gain
    if len(set(em_gains)) != 1:
        raise Exception('There can only be one commanded EM gain when calibrating K-Gain')
    if np.any(np.array(gains) < 1):
        raise Exception('Actual EM gains must be greater than or equal to 1')
    # When measuring k_gain, there can only be one gain for all exposure times
<<<<<<< HEAD
    actual_gain = np.mean(gains)
=======
    actual_gain = np.nanmean(gains) # not actually used in k gain calibration since frames already gain-divided
>>>>>>> b0d48312
    
    return stack, mean_frame_stack, actual_gain<|MERGE_RESOLUTION|>--- conflicted
+++ resolved
@@ -915,10 +915,6 @@
     if np.any(np.array(gains) < 1):
         raise Exception('Actual EM gains must be greater than or equal to 1')
     # When measuring k_gain, there can only be one gain for all exposure times
-<<<<<<< HEAD
-    actual_gain = np.mean(gains)
-=======
     actual_gain = np.nanmean(gains) # not actually used in k gain calibration since frames already gain-divided
->>>>>>> b0d48312
     
     return stack, mean_frame_stack, actual_gain