--- conflicted
+++ resolved
@@ -1,11 +1,8 @@
 # A file that holds the functions that transmogrify l3 data to l4 data 
 
 from pyklip.klip import rotate
-<<<<<<< HEAD
-
-=======
 from astropy.wcs import WCS
->>>>>>> 96d4e941
+
 from corgidrp import data
 from corgidrp.detector import flag_nans,nan_flags
 from corgidrp.klip_fm import meas_klip_thrupt
