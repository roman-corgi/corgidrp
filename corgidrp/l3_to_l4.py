--- conflicted
+++ resolved
@@ -2,11 +2,8 @@
 
 from pyklip.klip import rotate
 from corgidrp import data
-<<<<<<< HEAD
+from corgidrp.detector import flag_nans,nan_flags
 from corgidrp import star_center
-=======
-from corgidrp.detector import flag_nans,nan_flags
->>>>>>> 6bbafd68
 from scipy.ndimage import rotate as rotate_scipy # to avoid duplicated name
 from scipy.ndimage import shift
 import warnings
@@ -59,7 +56,6 @@
             (in degrees, for example). Defaults to 0.
 
     Returns:
-<<<<<<< HEAD
         corgidrp.data.Dataset:
             The original dataset, augmented with the star's (x, y) location stored in 
             the extension header (``ext_hdr``) of each frame under the keys 
@@ -78,10 +74,6 @@
           ``star_center.star_center_from_satellite_spots`` routine.
         • Future enhancements may include separate handling of positive vs. negative 
           satellite spot frames once the relevant metadata keywords are defined.
-=======
-        corgidrp.data.Dataset: a version of the input dataset with the stars identified
-            in ext_hdr["STARLOCX/Y"]
->>>>>>> 6bbafd68
     """
 
     # Copy input dataset
