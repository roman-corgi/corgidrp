--- conflicted
+++ resolved
@@ -3,15 +3,11 @@
 from pyklip.klip import rotate
 import scipy.ndimage
 from astropy.wcs import WCS
-
+import corgidrp.klip_fm as klip_fm
+import corgidrp.corethroughput as corethroughput
 from corgidrp import data
 from corgidrp.detector import flag_nans,nan_flags
-<<<<<<< HEAD
-from corgidrp.klip_fm import meas_klip_thrupt
-from corgidrp.corethroughput import get_1d_ct
-=======
 from corgidrp import star_center
->>>>>>> 50fbb1fc
 from scipy.ndimage import rotate as rotate_scipy # to avoid duplicated name
 from scipy.ndimage import shift
 import warnings
@@ -567,7 +563,7 @@
             'movement':movement, 'numbasis':numbasis,
             'mode':mode,'calibrate_flux':calibrate_flux}
         
-        klip_thpt = meas_klip_thrupt(sci_dataset_masked,ref_dataset_masked, # pre-psf-subtracted dataset
+        klip_thpt = klip_fm.meas_klip_thrupt(sci_dataset_masked,ref_dataset_masked, # pre-psf-subtracted dataset
                             dataset_out,
                             ct_calibration,
                             klip_params,
@@ -602,7 +598,7 @@
             seps = []
 
         cenxy = (dataset_out[0].ext_hdr['STARLOCX'],dataset_out[0].ext_hdr['STARLOCY'])
-        ct_1d = get_1d_ct(ct_calibration,cenxy,seps)
+        ct_1d = corethroughput.get_1d_ct(ct_calibration,cenxy,seps)
 
         ct_hdr = fits.Header()
         # Core throughput values on EXCAM wrt pixel (0,0) (not a "CT map", which is
