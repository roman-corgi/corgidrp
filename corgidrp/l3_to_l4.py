--- conflicted
+++ resolved
@@ -1041,6 +1041,7 @@
 
     
     return processed_dataset
+
 
 def subtract_stellar_polarization(input_dataset, system_mueller_matrix_cal, nd_mueller_matrix_cal):
     """
@@ -1467,8 +1468,6 @@
     updated_dataset.update_after_processing_step(history_msg)
     return updated_dataset
 
-<<<<<<< HEAD
-=======
 
 def extract_spec(input_dataset, halfwidth = 2, halfheight = 9, apply_weights = False):
     """
@@ -1527,7 +1526,6 @@
     return dataset
 
 
->>>>>>> a923119f
 def spec_psf_subtraction(input_dataset):
     '''
     RDI PSF subtraction for spectroscopy mode.
