--- conflicted
+++ resolved
@@ -3,12 +3,8 @@
 from pyklip.klip import rotate
 import scipy.ndimage
 from astropy.wcs import WCS
-<<<<<<< HEAD
 import corgidrp.klip_fm as klip_fm
 import corgidrp.corethroughput as corethroughput
-=======
-
->>>>>>> e6190fa3
 from corgidrp import data
 from corgidrp.detector import flag_nans,nan_flags
 from corgidrp import star_center
@@ -512,13 +508,9 @@
     pyklip_dataset = data.PyKLIPDataset(sci_dataset_masked,psflib_dataset=ref_dataset_masked)
     
     # Run pyklip
-<<<<<<< HEAD
-    calibrate_flux = False
-=======
->>>>>>> e6190fa3
     pyklip.parallelized.klip_dataset(pyklip_dataset, outputdir=outdir,
                               annuli=annuli, subsections=subsections, movement=movement, numbasis=numbasis,
-                              calibrate_flux=calibrate_flux, mode=mode,psf_library=pyklip_dataset._psflib,
+                              calibrate_flux=False, mode=mode,psf_library=pyklip_dataset._psflib,
                               fileprefix=fileprefix)
     
     # Construct corgiDRP dataset from pyKLIP result
@@ -578,29 +570,16 @@
             'outdir':outdir,'fileprefix':fileprefix,
             'annuli':annuli, 'subsections':subsections, 
             'movement':movement, 'numbasis':numbasis,
-<<<<<<< HEAD
-            'mode':mode,'calibrate_flux':calibrate_flux}
+            'mode':mode}
         
         klip_thpt = klip_fm.meas_klip_thrupt(sci_dataset_masked,ref_dataset_masked, # pre-psf-subtracted dataset
-=======
-            'mode':mode}
-        
-        klip_thpt = meas_klip_thrupt(sci_dataset_masked,ref_dataset_masked, # pre-psf-subtracted dataset
->>>>>>> e6190fa3
                             dataset_out,
                             ct_calibration,
                             klip_params,
                             inject_snr,
-<<<<<<< HEAD
-                            seps=None, # in pixels from mask center
-                            pas=None,
                             cand_locs = [] # list of (sep_pix,pa_deg) of known off axis source locations
                             )
 
-=======
-                            cand_locs = [] # list of (sep_pix,pa_deg) of known off axis source locations
-                            )
->>>>>>> e6190fa3
         thrupt_hdr = fits.Header()
         # Core throughput values on EXCAM wrt pixel (0,0) (not a "CT map", which is
         # wrt FPM's center 
@@ -623,17 +602,10 @@
         if measure_klip_thrupt:
             seps = dataset_out[0].hdu_list['KL_THRU'].data[0]
         else:
-<<<<<<< HEAD
-            seps = []
+            seps = np.array([5.,10.,15.,20.,25.,30.,35.])
 
         cenxy = (dataset_out[0].ext_hdr['STARLOCX'],dataset_out[0].ext_hdr['STARLOCY'])
         ct_1d = corethroughput.get_1d_ct(ct_calibration,cenxy,seps)
-=======
-            seps = np.array([5.,10.,15.,20.,25.,30.,35.])
-
-        cenxy = (dataset_out[0].ext_hdr['STARLOCX'],dataset_out[0].ext_hdr['STARLOCY'])
-        ct_1d = get_1d_ct(ct_calibration,cenxy,seps)
->>>>>>> e6190fa3
 
         ct_hdr = fits.Header()
         # Core throughput values on EXCAM wrt pixel (0,0) (not a "CT map", which is
@@ -644,20 +616,12 @@
         ct_hdu_list = [fits.ImageHDU(data=ct_1d, header=ct_hdr, name='CT_THRU')]
         
         dataset_out[0].hdu_list.extend(ct_hdu_list)
-<<<<<<< HEAD
-    
-=======
->>>>>>> e6190fa3
         # Save throughput as an extension on the psf-subtracted Image
 
         # Add history msg
         history_msg = f'1D CT throughput measured and saved to Image class HDU List extension "CT_THRU".'
         dataset_out.update_after_processing_step(history_msg)
-<<<<<<< HEAD
       
-=======
-            
->>>>>>> e6190fa3
     return dataset_out
 
 def northup(input_dataset,use_wcs=True,rot_center='im_center'):
