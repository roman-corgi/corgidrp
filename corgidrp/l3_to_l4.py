--- conflicted
+++ resolved
@@ -18,14 +18,10 @@
 from corgidrp.spec import compute_psf_centroid, create_wave_cal, read_cent_wave, get_shift_correlation
 from corgidrp import pol
 from corgidrp import fluxcal
-<<<<<<< HEAD
-from pytest import approx
-=======
 from corgidrp.combine import combine_subexposures
 from astropy.io.fits.verify import VerifyWarning
 from astropy.wcs import FITSFixedWarning
-
->>>>>>> 278e2b3c
+from pytest import approx
 
 def replace_bad_pixels(input_dataset,kernelsize=3,dq_thresh=1):
     """Interpolate over bad pixels in image and error arrays using a median filter.
@@ -1157,8 +1153,6 @@
     updated_dataset.update_after_processing_step(history_msg)
     return updated_dataset
 
-<<<<<<< HEAD
-=======
 def combine_polarization_states(input_dataset,
                                 system_mueller_matrix_cal,
                                 svd_threshold=1e-5,
@@ -1514,7 +1508,6 @@
         I_90_flux, I_90_flux_err = fluxcal.aper_phot(I_90_img, encircled_radius=5)
         I_45_flux, I_45_flux_err = fluxcal.aper_phot(I_45_img, encircled_radius=5)
         I_135_flux, I_135_flux_err = fluxcal.aper_phot(I_135_img, encircled_radius=5)
->>>>>>> 278e2b3c
         
         ## construct I, Q, U components after instrument with ND filter
         # I = I_0 +I_90
