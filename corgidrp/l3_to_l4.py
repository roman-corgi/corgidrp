from pyklip.klip import rotate
import scipy.ndimage
from astropy.wcs import WCS
<<<<<<< HEAD
import corgidrp.klip_fm as klip_fm
import corgidrp.corethroughput as corethroughput
=======

>>>>>>> 1a5fcac1
from corgidrp import data
from corgidrp.detector import flag_nans,nan_flags
from corgidrp import star_center
from corgidrp.klip_fm import meas_klip_thrupt
from corgidrp.corethroughput import get_1d_ct
from scipy.ndimage import rotate as rotate_scipy # to avoid duplicated name
from scipy.ndimage import shift
import warnings
import numpy as np
import pyklip.rdi
import os
from astropy.io import fits
import warnings

def distortion_correction(input_dataset, astrom_calibration):
    """
    
    Apply the distortion correction to the dataset.

    Args:
        input_dataset (corgidrp.data.Dataset): a dataset of Images (L3-level)
        astrom_calibration (corgidrp.data.AstrometricCalibration): an AstrometricCalibration calibration file to model the distortion

    Returns:
        corgidrp.data.Dataset: a version of the input dataset with the distortion correction applied
    """
    undistorted_dataset = input_dataset.copy()
    distortion_coeffs = astrom_calibration.distortion_coeffs[:-1]
    distortion_order = int(astrom_calibration.distortion_coeffs[-1])

    undistorted_ims = []

    # apply the distortion correction to each image in the dataset
    for undistorted_data in undistorted_dataset:

        im_data = undistorted_data.data
        imgsizeX, imgsizeY = im_data.shape

        # set image size to the largest axis if not square imagea
        if (imgsizeX >= imgsizeY): imgsize = imgsizeX
        else: imgsize = imgsizeY

        yorig, xorig = np.indices(im_data.shape)
        y0, x0 = imgsize//2, imgsize//2
        yorig -= y0
        xorig -= x0

        ### compute the distortion map based on the calibration file passed in
        fitparams = (distortion_order + 1)**2

            # reshape the coefficient arrays
        x_params = distortion_coeffs[:fitparams]
        x_params = x_params.reshape(distortion_order+1, distortion_order+1)

        total_orders = np.arange(distortion_order+1)[:,None] + np.arange(distortion_order+1)[None,:]
        x_params = x_params / 500**(total_orders)

            # evaluate the legendre polynomial at all pixel positions
        x_corr = np.polynomial.legendre.legval2d(xorig.ravel(), yorig.ravel(), x_params)
        x_corr = x_corr.reshape(xorig.shape)

        distmapX = x_corr - xorig

            # reshape and evaluate the same way for the y coordinates
        y_params = distortion_coeffs[fitparams:]
        y_params = y_params.reshape(distortion_order+1, distortion_order+1)
        y_params = y_params /500**(total_orders)

        y_corr = np.polynomial.legendre.legval2d(xorig.ravel(), yorig.ravel(), y_params)
        y_corr = y_corr.reshape(yorig.shape)
        distmapY = y_corr - yorig

        # apply the distortion grid to the image indeces and map the image
        gridx, gridy = np.meshgrid(np.arange(imgsize), np.arange(imgsize))
        gridx = gridx - distmapX
        gridy = gridy - distmapY

        undistorted_image = scipy.ndimage.map_coordinates(im_data, [gridy, gridx])

        undistorted_ims.append(undistorted_image)

    history_msg = 'Distortion correction completed'

    undistorted_dataset.update_after_processing_step(history_msg, new_all_data=np.array(undistorted_ims))

    return undistorted_dataset


def find_star(input_dataset,
              star_coordinate_guess=None,
              thetaOffsetGuess=0,
              satellite_spot_parameters=None,
              drop_satspots_frames=True):
    """
    Determines the star position within a coronagraphic dataset by analyzing frames that 
    contain satellite spots (indicated by ``SATSPOTS=1`` in the primary header). The 
    function computes the median of all science frames (``SATSPOTS=0``) and the median 
    of all satellite spot frames (``SATSPOTS=1``), then estimates the star location 
    based on these median images and the initial guess provided.

    The star's (x, y) location is stored in each frame's extension header under 
    ``STARLOCX`` and ``STARLOCY``.

    You can replace many of the default settings for by adjusting the satellite_spot_parameters 
    dictionary. You only need to replace the parameters of interest and the rest will stay as defaults. 

    satellite_spot_parameters of the form: 
         offset : dict
                Parameters for estimating the offset of the star center:

                spotSepPix : float
                    Expected (model-based) separation of the satellite spots from the star.
                    Units: pixels.
                roiRadiusPix : float
                    Radius of the region of interest around each satellite spot.
                    Units: pixels.
                probeRotVecDeg : array_like
                    Angles (degrees CCW from x-axis) specifying the position of satellite spot pairs.
                nSubpixels : int
                    Number of subpixels across for calculating region-of-interest mask edges.
                nSteps : int
                    Number of points in grid search along each direction.
                stepSize : float
                    Step size for the grid search.
                    Units: pixels.
                nIter : int
                    Number of iterations refining the radial separation.

            separation : dict
                Parameters for estimating the separation of satellite spots from the star:

                spotSepPix : float
                    Expected separation between star and satellite spots.
                    Units: pixels.
                roiRadiusPix : float
                    Radius of the region of interest around each satellite spot.
                    Units: pixels.
                probeRotVecDeg : array_like
                    Angles (degrees CCW from x-axis) specifying the position of satellite spot pairs.
                nSubpixels : int
                    Number of subpixels across for calculating region-of-interest mask edges.
                nSteps : int
                    Number of points in grid search along each direction.
                stepSize : float
                    Step size for the grid search.
                    Units: pixels.
                nIter : int
                    Number of iterations refining the radial separation.

    

    Args:
        input_dataset (corgidrp.data.Dataset):
            A dataset of L3-level frames. Frames should be labeled in their primary 
            headers with ``SATSPOTS=0`` (science frames) or ``SATSPOTS=1`` 
            (satellite spot frames).
        star_coordinate_guess (tuple of float or None, optional):
            Initial guess for the star's (x, y) location as absolute coordinates.
            If ``None``, defaults to the center of the median satellite spot image.
            Defaults to None.
        thetaOffsetGuess (float, optional):
            Initial guess for any angular rotation of the star center 
            (in degrees, for example). Defaults to 0.
        satellite_spot_parameters (dict, optional):
            Dictionary containing tuning parameters for spot separation and offset estimation. The dictionary
            can contain the following keys and structure. Only provided parameters will be changed,
            otherwise defaults for the mode will be used:
            If None, default parameters corresponding to the specified observing_mode will be used.     
        drop_satspots_frames (bool, optional):
            If True, frames with satellite spots (``SATSPOTS=1``) will be removed from 
            the returned dataset. Defaults to False.

    Returns:
        corgidrp.data.Dataset:
            The original dataset, augmented with the star's (x, y) location stored in 
            the extension header (``ext_hdr``) of each frame under the keys 
            ``STARLOCX`` and ``STARLOCY``.

    Raises:
        AssertionError:
            If any frames have an invalid ``SATSPOTS`` keyword (not 0 or 1), or if 
            the frames do not all share the same observing mode (as determined by 
            the ``FSMPRFL`` keyword).

    Notes:
        • This function merges the science frames (for reference) and the satellite 
          spot frames (for analysis) by taking a median image of each set.
        • The star center is computed using the median images and the 
          ``star_center.star_center_from_satellite_spots`` routine.
        • Future enhancements may include separate handling of positive vs. negative 
          satellite spot frames once the relevant metadata keywords are defined.
        • This routine can fail, if the guess position is off by more than a few pixel.
          A significantly wrong guess of the angle offset can also lead to failure.
    """

    # Copy input dataset
    dataset = input_dataset.copy()

    satellite_spot_parameters_defaults = star_center.satellite_spot_parameters_defaults

    # Separate the dataset into frames with and without satellite spots
    sci_frames = []
    sat_spot_frames = []

    observing_mode = []

    for frame in dataset.frames:
        if frame.pri_hdr["SATSPOTS"] == 0:
            sci_frames.append(frame)
            observing_mode.append(frame.ext_hdr['FSMPRFL'])
        elif frame.pri_hdr["SATSPOTS"] == 1:
            sat_spot_frames.append(frame)
            observing_mode.append(frame.ext_hdr['FSMPRFL'])
        else:
            raise AssertionError("Input frames do not have a valid SATSPOTS keyword.")

    assert all(mode == observing_mode[0] for mode in observing_mode), \
        "All frames should have the same observing mode."

    observing_mode = observing_mode[0]

    sci_dataset = data.Dataset(sci_frames)
    sat_spot_dataset = data.Dataset(sat_spot_frames)

    # Compute median images
    img_ref = np.median(sci_dataset.all_data, axis=0)
    img_sat_spot = np.median(sat_spot_dataset.all_data, axis=0)

    # Default star_coordinate_guess to center of img_sat_spot if None
    if star_coordinate_guess is None:
        star_coordinate_guess = (img_sat_spot.shape[1] // 2, img_sat_spot.shape[0] // 2)

    tuningParamDict = satellite_spot_parameters_defaults[observing_mode]
    # See if the satellite spot parameters are provided, if not used defaults
    if satellite_spot_parameters is not None:
        tuningParamDict = star_center.update_parameters(tuningParamDict, satellite_spot_parameters)

    # Find star center
    star_xy, list_spots_xy = star_center.star_center_from_satellite_spots(
        img_ref=img_ref,
        img_sat_spot=img_sat_spot,
        star_coordinate_guess=star_coordinate_guess,
        thetaOffsetGuess=thetaOffsetGuess,
        satellite_spot_parameters=tuningParamDict,
    )

    # Add star location to frame headers
    header_entries = {'STARLOCX': star_xy[0], 'STARLOCY': star_xy[1]}

    if drop_satspots_frames:
        dataset = sci_dataset

    history_msg = (
        f"Satellite spots analyzed. Star location at x={star_xy[0]} "
        f"and y={star_xy[1]}."
    )

    dataset.update_after_processing_step(
        history_msg,
        header_entries=header_entries)

    return dataset


def crop(input_dataset, sizexy=None, centerxy=None):
    """
    
    Crop the Images in a Dataset to a desired field of view. Default behavior is to 
    crop the image to the dark hole region, centered on the pixel intersection nearest 
    to the star location. Assumes 3D Image data is a stack of 2D data arrays, so only 
    crops the last two indices. Currently only configured for HLC mode.

    TODO: 
        - Pad with nans if you try to crop outside the array (handle err & DQ too)
        - Option to crop to an odd data array and center on a pixel?

    Args:
        input_dataset (corgidrp.data.Dataset): a dataset of Images (any level)
        sizexy (int or array of int): desired frame size, if only one number is provided the 
            desired shape is assumed to be square, otherwise xy order. If not provided, 
            defaults to 60 for NFOV (narrow field-of-view) observations. Defaults to None.
        centerxy (float or array of float): desired center (xy order), should be a pixel intersection (a.k.a 
            half-integer) otherwise the function rounds to the nearest intersection. Defaults to the 
            "STARLOCX/Y" header values.

    Returns:
        corgidrp.data.Dataset: a version of the input dataset cropped to the desired FOV.
    """

    # Copy input dataset
    dataset = input_dataset.copy()

    # Require even data shape
    if not sizexy is None and not np.all(np.array(sizexy)%2==0):
        raise UserWarning('Even sizexy is required.')
       
    # Need to loop over frames and reinit dataset because array sizes change
    frames_out = []

    for frame in dataset:
        prihdr = frame.pri_hdr
        exthdr = frame.ext_hdr
        dqhdr = frame.dq_hdr
        errhdr = frame.err_hdr

        # Pick default crop size based on the size of the effective field of view
        if sizexy is None:
            if exthdr['LSAMNAME'] == 'NFOV':
                sizexy = 60
            else:
                raise UserWarning('Crop function is currently only configured for NFOV (narrow field-of-view) observations if sizexy is not provided.')

        # Assign new array sizes and center location
        frame_shape = frame.data.shape
        if isinstance(sizexy,int):
            sizexy = [sizexy]*2
        if isinstance(centerxy,float):
            centerxy = [centerxy] * 2
        elif centerxy is None:
            if ("STARLOCX" in exthdr.keys()) and ("STARLOCY" in exthdr.keys()):
                centerxy = np.array([exthdr["STARLOCX"],exthdr["STARLOCY"]])
            else: raise ValueError('centerxy not provided but STARLOCX/Y are missing from image extension header.')
        
        # Round to centerxy to nearest half-pixel
        centerxy = np.array(centerxy)
        if not np.all((centerxy-0.5)%1 == 0):
            old_centerxy = centerxy.copy()
            centerxy = np.round(old_centerxy-0.5)+0.5
            warnings.warn(f'Desired center {old_centerxy} is not at the intersection of 4 pixels. Centering on the nearest intersection {centerxy}')
            
        # Crop the data
        start_ind = (centerxy + 0.5 - np.array(sizexy)/2).astype(int)
        end_ind = (centerxy + 0.5 + np.array(sizexy)/2).astype(int)
        x1,y1 = start_ind
        x2,y2 = end_ind

        # Check if cropping outside the FOV
        xleft_pad = -x1 if (x1<0) else 0
        xrright_pad = x2-frame_shape[-1]+1 if (x2 > frame_shape[-1]) else 0
        ybelow_pad = -y1 if (y1<0) else 0
        yabove_pad = y2-frame_shape[-2]+1 if (y2 > frame_shape[-2]) else 0
        
        if np.any(np.array([xleft_pad,xrright_pad,ybelow_pad,yabove_pad])> 0) :
            raise ValueError("Trying to crop to a region outside the input data array. Not yet configured.")

        if frame.data.ndim == 2:
            cropped_frame_data = frame.data[y1:y2,x1:x2]
            cropped_frame_err = frame.err[:,y1:y2,x1:x2]
            cropped_frame_dq = frame.dq[y1:y2,x1:x2]
        elif frame.data.ndim == 3:
            cropped_frame_data = frame.data[:,y1:y2,x1:x2]
            cropped_frame_err = frame.err[:,:,y1:y2,x1:x2]
            cropped_frame_dq = frame.dq[:,y1:y2,x1:x2]
        else:
            raise ValueError('Crop function only supports 2D or 3D frame data.')

        # Update headers
        exthdr["NAXIS1"] = sizexy[0]
        exthdr["NAXIS2"] = sizexy[1]
        dqhdr["NAXIS1"] = sizexy[0]
        dqhdr["NAXIS2"] = sizexy[1]
        errhdr["NAXIS1"] = sizexy[0]
        errhdr["NAXIS2"] = sizexy[1]
        errhdr["NAXIS3"] = cropped_frame_err.shape[-3]
        if frame.data.ndim == 3:
            exthdr["NAXIS3"] = frame.data.shape[0]
            dqhdr["NAXIS3"] = frame.dq.shape[0]
            errhdr["NAXIS4"] = frame.err.shape[0]
        
        updated_hdrs = []
        if ("STARLOCX" in exthdr.keys()):
            exthdr["STARLOCX"] -= x1
            exthdr["STARLOCY"] -= y1
            updated_hdrs.append('STARLOCX/Y')
        if ("MASKLOCX" in exthdr.keys()):
            exthdr["MASKLOCX"] -= x1
            exthdr["MASKLOCY"] -= y1
            updated_hdrs.append('MASKLOCX/Y')
        if ("CRPIX1" in prihdr.keys()):
            prihdr["CRPIX1"] -= x1
            prihdr["CRPIX2"] -= y1
            updated_hdrs.append('CRPIX1/2')
        if not ("DETPIX0X" in exthdr.keys()):
            exthdr.set('DETPIX0X',0)
            exthdr.set('DETPIX0Y',0)
        exthdr.set('DETPIX0X',exthdr["DETPIX0X"]+x1)
        exthdr.set('DETPIX0Y',exthdr["DETPIX0Y"]+y1)

        new_frame = data.Image(cropped_frame_data,prihdr,exthdr,cropped_frame_err,cropped_frame_dq,frame.err_hdr,frame.dq_hdr)
        frames_out.append(new_frame)

    output_dataset = data.Dataset(frames_out)

    history_msg1 = f"""Frames cropped to new shape {list(output_dataset[0].data.shape)} on center {list(centerxy)}. Updated header kws: {", ".join(updated_hdrs)}."""
    output_dataset.update_after_processing_step(history_msg1)
    
    return output_dataset

def do_psf_subtraction(input_dataset, 
                       ct_calibration=None,
                       reference_star_dataset=None,
                       mode=None, annuli=1,subsections=1,movement=1,
                       numbasis=[1,4,8,16],outdir='KLIP_SUB',fileprefix="",
                       do_crop=True,
                       crop_sizexy=None,
                       measure_klip_thrupt=True,
<<<<<<< HEAD
                       measure_1d_core_thrupt=True
=======
                       measure_1d_core_thrupt=True,
                       cand_locs=[],
                       kt_seps=None,
                       kt_pas=None,
>>>>>>> 1a5fcac1
                       ):
    """
    
    Perform PSF subtraction on the dataset. Optionally using a reference star dataset.
    TODO: 
        Handle propagate DQ array
        Propagate error correctly
        What info is missing from output dataset headers?
        Add comments to new ext header cards
        
    Args:
        input_dataset (corgidrp.data.Dataset): a dataset of Images (L3-level)
        ct_calibration (corgidrp.data.CoreThroughputCalibration, optional): core throughput calibration object. Required 
            if measuring KLIP throughput or 1D core throughput. Defaults to None.
        reference_star_dataset (corgidrp.data.Dataset, optional): a dataset of Images of the reference 
            star. If not provided, references will be searched for in the input dataset.
        mode (str, optional): pyKLIP PSF subraction mode, e.g. ADI/RDI/ADI+RDI. Mode will be chosen autonomously 
            if not specified.
        annuli (int, optional): number of concentric annuli to run separate subtractions on. Defaults to 1.
        subsections (int, optional): number of angular subsections to run separate subtractions on. Defaults to 1.
        movement (int, optional): KLIP movement parameter. Defaults to 1.
        numbasis (int or list of int, optional): number of KLIP modes to retain. Defaults to [1,4,8,16].
        outdir (str or path, optional): path to output directory. Defaults to "KLIP_SUB".
        fileprefix (str, optional): prefix of saved output files. Defaults to "".
        do_crop (bool, optional): whether to crop data before PSF subtraction. Defaults to True.
        crop_sizexy (list of int, optional): Desired size to crop the images to before PSF subtraction. Defaults to 
            None, which results in the step choosing a crop size based on the imaging mode. 
        measure_klip_thrupt (bool, optional): Whether to measure KLIP throughput via injection-recovery. Separations 
            and throughput levels for each separation and KL mode are saved in Dataset[0].hdu_list['KL_THRU']. 
            Defaults to True.
        measure_1d_core_thrupt (bool, optional): Whether to measure the core throughput as a function of separation. 
            Separations and throughput levels for each separation are saved in Dataset[0].hdu_list['CT_THRU'].
            Defaults to True.
<<<<<<< HEAD

=======
        cand_locs (list of tuples, optional): Locations of known off-axis sources, so we don't inject a fake 
            PSF too close to them. This is a list of tuples (sep_pix,pa_degrees) for each source. Defaults to [].
        kt_seps (np.array, optional): Separations (in pixels from the star center) at which to inject fake 
            PSFs for KLIP throughput calibration. If not provided, a linear spacing of separations between the IWA & OWA 
            will be chosen.
        kt_pas (np.array, optional): Position angles (in degrees counterclockwise from north/up) at which to inject fake 
            PSFs at each separation for KLIP throughput calibration. Defaults to [0.,90.,180.,270.].
        
>>>>>>> 1a5fcac1
    Returns:
        corgidrp.data.Dataset: a version of the input dataset with the PSF subtraction applied (L4-level)

    """

    sci_dataset = input_dataset.copy()
    
    # Need CT calibration object to measure KLIP throughput and 1D core throughput
    if measure_klip_thrupt or measure_1d_core_thrupt:
        assert ct_calibration != None

    # Use input reference dataset if provided
    if not reference_star_dataset is None:
        ref_dataset = reference_star_dataset.copy()

    # Try getting PSF references via the "PSFREF" header kw
    else:
        split_datasets, unique_vals = sci_dataset.split_dataset(prihdr_keywords=["PSFREF"])
        unique_vals = np.array(unique_vals)

        if 0. in unique_vals:
            sci_dataset = split_datasets[int(np.nonzero(np.array(unique_vals) == 0)[0])]
        else:
            raise UserWarning('No science files found in input dataset.')

        if 1. in unique_vals:
            ref_dataset = split_datasets[int(np.nonzero(np.array(unique_vals) == 1)[0])]
        else:
            ref_dataset = None

    assert len(sci_dataset) > 0, "Science dataset has no data."

    # Choose PSF subtraction mode if unspecified
    if mode is None:
        
        if not ref_dataset is None and len(sci_dataset)==1:
            mode = 'RDI' 
        elif not ref_dataset is None:
            mode = 'ADI+RDI'
        else:
            mode = 'ADI' 

    else: assert mode in ['RDI','ADI+RDI','ADI'], f"Mode {mode} is not configured."

    # Format numbases
    if isinstance(numbasis,int):
        numbasis = [numbasis]

    # Set up outdir
    outdir = os.path.join(outdir,mode)
    if not os.path.exists(outdir):
        os.makedirs(outdir)

    # Crop data
    if do_crop:
        sci_dataset = crop(sci_dataset,sizexy=crop_sizexy)
        ref_dataset = None if ref_dataset is None else crop(ref_dataset,sizexy=crop_sizexy) 

    # Mask data where DQ > 0, let pyklip deal with the nans
    sci_dataset_masked = nan_flags(sci_dataset)
    ref_dataset_masked = None if ref_dataset is None else nan_flags(ref_dataset)

    # Initialize pyklip dataset class
    pyklip_dataset = data.PyKLIPDataset(sci_dataset_masked,psflib_dataset=ref_dataset_masked)
    
    # Run pyklip
    pyklip.parallelized.klip_dataset(pyklip_dataset, outputdir=outdir,
                              annuli=annuli, subsections=subsections, movement=movement, numbasis=numbasis,
                              calibrate_flux=False, mode=mode,psf_library=pyklip_dataset._psflib,
                              fileprefix=fileprefix)
    
    # Construct corgiDRP dataset from pyKLIP result
    result_fpath = os.path.join(outdir,f'{fileprefix}-KLmodes-all.fits')   
    pyklip_data = fits.getdata(result_fpath)
    pyklip_hdr = fits.getheader(result_fpath)

    # TODO: Handle errors correctly
    err = np.zeros([1,*pyklip_data.shape])
    dq = np.zeros_like(pyklip_data) # This will get filled out later

    # Collapse sci_dataset headers
    pri_hdr = sci_dataset[0].pri_hdr.copy()
    ext_hdr = sci_dataset[0].ext_hdr.copy()    
    
    # Add relevant info from the pyklip headers:
    skip_kws = ['PSFCENTX','PSFCENTY','CREATOR','CTYPE3']
    for kw, val, comment in pyklip_hdr._cards:
        if not kw in skip_kws:
            ext_hdr.set(kw,val,comment)

    # Record KLIP algorithm explicitly
    pri_hdr.set('KLIP_ALG',mode)
    
    # Add info from pyklip to ext_hdr
    ext_hdr['STARLOCX'] = pyklip_hdr['PSFCENTX']
    ext_hdr['STARLOCY'] = pyklip_hdr['PSFCENTY']

    if "HISTORY" in sci_dataset[0].ext_hdr.keys():
        history_str = str(sci_dataset[0].ext_hdr['HISTORY'])
        ext_hdr['HISTORY'] = ''.join(history_str.split('\n'))
    
    # Construct Image and Dataset object
    frame = data.Image(pyklip_data,
                        pri_hdr=pri_hdr, ext_hdr=ext_hdr, 
                        err=err, dq=dq)
    # NOTE: product of psfsubtraction should take: CGI_<Last science target VisitID>_<Last science target TimeUTC>_L<>.fits
    # upgrade to L4 should be done by a serpate receipe
    frame.filename = sci_dataset.frames[-1].filename
    
    dataset_out = data.Dataset([frame])

    # Flag nans in the dq array and then add nans to the error array
    dataset_out = flag_nans(dataset_out,flag_val=1)
    dataset_out = nan_flags(dataset_out,threshold=1)
    
    history_msg = f'PSF subtracted via pyKLIP {mode}.'
    dataset_out.update_after_processing_step(history_msg)
    
    if measure_klip_thrupt:
        
        # Determine flux of objects to inject (units?)
        inject_snr = 20.0

        # Use same KLIP parameters
        klip_params = {
            'outdir':outdir,'fileprefix':fileprefix,
            'annuli':annuli, 'subsections':subsections, 
            'movement':movement, 'numbasis':numbasis,
            'mode':mode}
        
<<<<<<< HEAD
        klip_thpt = klip_fm.meas_klip_thrupt(sci_dataset_masked,ref_dataset_masked, # pre-psf-subtracted dataset
=======
        klip_thpt = meas_klip_thrupt(sci_dataset_masked,ref_dataset_masked, # pre-psf-subtracted dataset
>>>>>>> 1a5fcac1
                            dataset_out,
                            ct_calibration,
                            klip_params,
                            inject_snr,
<<<<<<< HEAD
                            cand_locs = [] # list of (sep_pix,pa_deg) of known off axis source locations
                            )

=======
                            cand_locs = cand_locs, # list of (sep_pix,pa_deg) of known off axis source locations
                            seps=kt_seps,
                            pas=kt_pas
                            )
>>>>>>> 1a5fcac1
        thrupt_hdr = fits.Header()
        # Core throughput values on EXCAM wrt pixel (0,0) (not a "CT map", which is
        # wrt FPM's center 
        thrupt_hdr['COMMENT'] = ('KLIP Throughput as a function of separation for each KLMode '
                                '(r, KL1, KL2, ...) = (data[0], data[1], data[2])')
        thrupt_hdr['UNITS'] = 'Separation: EXCAM pixels. KLIP throughput: values between 0 and 1.'
        thrupt_hdu_list = [fits.ImageHDU(data=klip_thpt, header=thrupt_hdr, name='KL_THRU')]
        
        dataset_out[0].hdu_list.extend(thrupt_hdu_list)
    
        # Save throughput as an extension on the psf-subtracted Image

        # Add history msg
        history_msg = f'KLIP throughput measured and saved to Image class HDU List extension "KL_THRU".'
        dataset_out.update_after_processing_step(history_msg)

    if measure_1d_core_thrupt:
        
        # Use the same separations as for KLIP throughput
        if measure_klip_thrupt:
            seps = dataset_out[0].hdu_list['KL_THRU'].data[0]
        else:
            seps = np.array([5.,10.,15.,20.,25.,30.,35.])

<<<<<<< HEAD
        cenxy = (dataset_out[0].ext_hdr['STARLOCX'],dataset_out[0].ext_hdr['STARLOCY'])
        ct_1d = corethroughput.get_1d_ct(ct_calibration,cenxy,seps)
=======
        ct_1d = get_1d_ct(ct_calibration,dataset_out[0],seps)
>>>>>>> 1a5fcac1

        ct_hdr = fits.Header()
        # Core throughput values on EXCAM wrt pixel (0,0) (not a "CT map", which is
        # wrt FPM's center 
        ct_hdr['COMMENT'] = ('KLIP Throughput as a function of separation for each KLMode '
                                '(r, KL1, KL2, ...) = (data[0], data[1], data[2])')
        ct_hdr['UNITS'] = 'Separation: EXCAM pixels. CT throughput: values between 0 and 1.'
        ct_hdu_list = [fits.ImageHDU(data=ct_1d, header=ct_hdr, name='CT_THRU')]
        
        dataset_out[0].hdu_list.extend(ct_hdu_list)
        # Save throughput as an extension on the psf-subtracted Image

        # Add history msg
        history_msg = f'1D CT throughput measured and saved to Image class HDU List extension "CT_THRU".'
        dataset_out.update_after_processing_step(history_msg)
<<<<<<< HEAD
      
=======
            
>>>>>>> 1a5fcac1
    return dataset_out

def northup(input_dataset,use_wcs=True,rot_center='im_center'):
    """
    Derotate the Image, ERR, and DQ data by the angle offset to make the FoV up to North. 
    The northup function looks for 'STARLOCX' and 'STARLOCY' for the star location. If not, it uses the center of the FoV as the star location.
    With use_wcs=True it uses WCS infomation to calculate the north position angle, or use just 'ROLL' header keyword if use_wcs is False (not recommended).
  
    Args:
        input_dataset (corgidrp.data.Dataset): a dataset of Images (L3-level)
        use_wcs: if you want to use WCS to correct the north position angle, set True (default). 
	rot_center: 'im_center', 'starloc', or manual coordinate (x,y). 'im_center' uses the center of the image. 'starloc' refers to 'STARLOCX' and 'STARLOCY' in the header. 

    Returns:
        corgidrp.data.Dataset: North is up, East is left
    
    """

    # make a copy 
    processed_dataset = input_dataset.copy()

    new_all_data = []; new_all_err = []; new_all_dq = []
    for processed_data in processed_dataset:

        ## image extension ##
        sci_hd = processed_data.ext_hdr
        sci_data = processed_data.data
        ylen, xlen = sci_data.shape

        # define the center for rotation
        if rot_center == 'im_center':
            xcen, ycen = xlen/2, ylen/2
        elif rot_center == 'starloc':
            try:
                xcen, ycen = sci_hd['STARLOCX'], sci_hd['STARLOCY'] 
            except KeyError:
                warnings.warn('"STARLOCX/Y" missing from ext_hdr. Rotating about center of array.')
                xcen, ycen = xlen/2, ylen/2
        else:
            xcen = rot_center[0]
            ycen = rot_center[1]

        # look for WCS solutions
        if use_wcs is True:
            astr_hdr = WCS(sci_hd)
            CD1_2 = sci_hd['CD1_2']
            CD2_2 = sci_hd['CD2_2']
            roll_angle = -np.rad2deg(np.arctan2(-CD1_2, CD2_2)) # Compute North Position Angle from the WCS solutions

        else:
            warnings.warn('use "ROLL" instead of WCS to estimate the north position angle')
            astr_hdr = None
            # read the roll angle parameter, assuming this info is recorded in the primary header as requested
            roll_angle = processed_data.pri_hdr['ROLL']

        # derotate
        sci_derot = rotate(sci_data,roll_angle,(xcen,ycen),astr_hdr=astr_hdr) # astr_hdr is corrected at above lines
        new_all_data.append(sci_derot)

        log = f'FoV rotated by {roll_angle}deg counterclockwise at a roll center {xcen, ycen}'
        sci_hd['HISTORY'] = log 

        # update WCS solutions
        if use_wcs:
            sci_hd['CD1_1'] = astr_hdr.wcs.cd[0,0]
            sci_hd['CD1_2'] = astr_hdr.wcs.cd[0,1]
            sci_hd['CD2_1'] = astr_hdr.wcs.cd[1,0]
            sci_hd['CD2_2'] = astr_hdr.wcs.cd[1,1]
        #############

        ## HDU ERR ##
        err_data = processed_data.err
        err_derot = np.expand_dims(rotate(err_data[0],roll_angle,(xcen,ycen)), axis=0) # err data shape is 1x1024x1024
        new_all_err.append(err_derot)
        #############

        ## HDU DQ ##
        # all DQ pixels must have integers, use scipy.ndimage.rotate with order=0 instead of klip.rotate (rotating the other way)
        dq_data = processed_data.dq
        if xcen != xlen/2 or ycen != ylen/2:
                # padding, shifting (rot center to image center), rotating, re-shift (image center to rot center), and cropping
                # calculate shift values
                xshift = xcen-xlen/2; yshift = ycen-ylen/2

                # pad and shift
                pad_x = int(np.ceil(abs(xshift))); pad_y = int(np.ceil(abs(yshift)))
                dq_data_padded = np.pad(dq_data,pad_width=((pad_y, pad_y), (pad_x, pad_x)),mode='constant',constant_values=0)
                dq_data_padded_shifted = shift(dq_data_padded,(-yshift,-xshift),order=0,mode='constant',cval=0)

                # define slices for cropping
                crop_x = slice(pad_x,pad_x+xlen); crop_y = slice(pad_y,pad_y+ylen)

                # rotate (invserse direction to pyklip.rotate), re-shift, and crop
                dq_derot = shift(rotate_scipy(dq_data_padded_shifted, -roll_angle, order=0, mode='constant', reshape=False, cval=0),\
                 (yshift,xshift),order=0,mode='constant',cval=0)[crop_y,crop_x]
        else:
                # simply rotate 
                dq_derot = rotate_scipy(dq_data, -roll_angle, order=0, mode='constant', reshape=False, cval=0)

        new_all_dq.append(dq_derot)
        ############

    history_msg = 'North is Up and East is Left'
    processed_dataset.update_after_processing_step(history_msg, new_all_data=np.array(new_all_data), new_all_err=np.array(new_all_err),\
                                                   new_all_dq=np.array(new_all_dq))

    return processed_dataset 

def update_to_l4(input_dataset):
    """
    Updates the data level to L4. Only works on L3 data.

    Currently only checks that data is at the L3 level

    Args:
        input_dataset (corgidrp.data.Dataset): a dataset of Images (L3-level)

    Returns:
        corgidrp.data.Dataset: same dataset now at L4-level
    """
    # check that we are running this on L1 data
    for orig_frame in input_dataset:
        if orig_frame.ext_hdr['DATALVL'] != "L3":
            err_msg = "{0} needs to be L3 data, but it is {1} data instead".format(orig_frame.filename, orig_frame.ext_hdr['DATALVL'])
            raise ValueError(err_msg)

    # we aren't altering the data
    updated_dataset = input_dataset.copy(copy_data=False)

    for frame in updated_dataset:
        # update header
        frame.ext_hdr['DATALVL'] = "L4"
        # update filename convention. The file convention should be
        # "CGI_[dataleel_*]" so we should be same just replacing the just instance of L1
        frame.filename = frame.filename.replace("_L3_", "_L4_", 1)

    history_msg = "Updated Data Level to L4"
    updated_dataset.update_after_processing_step(history_msg)

    return updated_dataset<|MERGE_RESOLUTION|>--- conflicted
+++ resolved
@@ -1,12 +1,8 @@
 from pyklip.klip import rotate
 import scipy.ndimage
 from astropy.wcs import WCS
-<<<<<<< HEAD
 import corgidrp.klip_fm as klip_fm
 import corgidrp.corethroughput as corethroughput
-=======
-
->>>>>>> 1a5fcac1
 from corgidrp import data
 from corgidrp.detector import flag_nans,nan_flags
 from corgidrp import star_center
@@ -408,19 +404,18 @@
 def do_psf_subtraction(input_dataset, 
                        ct_calibration=None,
                        reference_star_dataset=None,
+def do_psf_subtraction(input_dataset, 
+                       ct_calibration=None,
+                       reference_star_dataset=None,
                        mode=None, annuli=1,subsections=1,movement=1,
                        numbasis=[1,4,8,16],outdir='KLIP_SUB',fileprefix="",
                        do_crop=True,
                        crop_sizexy=None,
                        measure_klip_thrupt=True,
-<<<<<<< HEAD
-                       measure_1d_core_thrupt=True
-=======
                        measure_1d_core_thrupt=True,
                        cand_locs=[],
                        kt_seps=None,
                        kt_pas=None,
->>>>>>> 1a5fcac1
                        ):
     """
     
@@ -446,6 +441,7 @@
         outdir (str or path, optional): path to output directory. Defaults to "KLIP_SUB".
         fileprefix (str, optional): prefix of saved output files. Defaults to "".
         do_crop (bool, optional): whether to crop data before PSF subtraction. Defaults to True.
+        do_crop (bool, optional): whether to crop data before PSF subtraction. Defaults to True.
         crop_sizexy (list of int, optional): Desired size to crop the images to before PSF subtraction. Defaults to 
             None, which results in the step choosing a crop size based on the imaging mode. 
         measure_klip_thrupt (bool, optional): Whether to measure KLIP throughput via injection-recovery. Separations 
@@ -454,9 +450,6 @@
         measure_1d_core_thrupt (bool, optional): Whether to measure the core throughput as a function of separation. 
             Separations and throughput levels for each separation are saved in Dataset[0].hdu_list['CT_THRU'].
             Defaults to True.
-<<<<<<< HEAD
-
-=======
         cand_locs (list of tuples, optional): Locations of known off-axis sources, so we don't inject a fake 
             PSF too close to them. This is a list of tuples (sep_pix,pa_degrees) for each source. Defaults to [].
         kt_seps (np.array, optional): Separations (in pixels from the star center) at which to inject fake 
@@ -465,7 +458,6 @@
         kt_pas (np.array, optional): Position angles (in degrees counterclockwise from north/up) at which to inject fake 
             PSFs at each separation for KLIP throughput calibration. Defaults to [0.,90.,180.,270.].
         
->>>>>>> 1a5fcac1
     Returns:
         corgidrp.data.Dataset: a version of the input dataset with the PSF subtraction applied (L4-level)
 
@@ -596,25 +588,15 @@
             'movement':movement, 'numbasis':numbasis,
             'mode':mode}
         
-<<<<<<< HEAD
-        klip_thpt = klip_fm.meas_klip_thrupt(sci_dataset_masked,ref_dataset_masked, # pre-psf-subtracted dataset
-=======
         klip_thpt = meas_klip_thrupt(sci_dataset_masked,ref_dataset_masked, # pre-psf-subtracted dataset
->>>>>>> 1a5fcac1
                             dataset_out,
                             ct_calibration,
                             klip_params,
                             inject_snr,
-<<<<<<< HEAD
-                            cand_locs = [] # list of (sep_pix,pa_deg) of known off axis source locations
-                            )
-
-=======
                             cand_locs = cand_locs, # list of (sep_pix,pa_deg) of known off axis source locations
                             seps=kt_seps,
                             pas=kt_pas
                             )
->>>>>>> 1a5fcac1
         thrupt_hdr = fits.Header()
         # Core throughput values on EXCAM wrt pixel (0,0) (not a "CT map", which is
         # wrt FPM's center 
@@ -639,12 +621,7 @@
         else:
             seps = np.array([5.,10.,15.,20.,25.,30.,35.])
 
-<<<<<<< HEAD
-        cenxy = (dataset_out[0].ext_hdr['STARLOCX'],dataset_out[0].ext_hdr['STARLOCY'])
-        ct_1d = corethroughput.get_1d_ct(ct_calibration,cenxy,seps)
-=======
         ct_1d = get_1d_ct(ct_calibration,dataset_out[0],seps)
->>>>>>> 1a5fcac1
 
         ct_hdr = fits.Header()
         # Core throughput values on EXCAM wrt pixel (0,0) (not a "CT map", which is
@@ -660,11 +637,7 @@
         # Add history msg
         history_msg = f'1D CT throughput measured and saved to Image class HDU List extension "CT_THRU".'
         dataset_out.update_after_processing_step(history_msg)
-<<<<<<< HEAD
-      
-=======
             
->>>>>>> 1a5fcac1
     return dataset_out
 
 def northup(input_dataset,use_wcs=True,rot_center='im_center'):
