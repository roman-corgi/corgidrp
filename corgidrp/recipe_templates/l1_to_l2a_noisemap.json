--- conflicted
+++ resolved
@@ -16,16 +16,11 @@
         {
             "name" : "detect_cosmic_rays",
             "calibs" : {
-<<<<<<< HEAD
-                "DetectorParams" : "AUTOMATIC"
+                "DetectorParams" : "AUTOMATIC",
+                "KGain" : "AUTOMATIC, OPTIONAL"
             },
             "keywords" : {
                 "mode" : "full"
-=======
-                "DetectorParams" : "AUTOMATIC",
-                "KGain" : "AUTOMATIC, OPTIONAL"
-				
->>>>>>> 7501e379
             }
         },
         {
