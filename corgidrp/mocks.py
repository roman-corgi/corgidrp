import os
import csv
from pathlib import Path
import numpy as np
import warnings
import math
import re
import datetime
import scipy.ndimage
import pandas as pd
import astropy.io.fits as fits
from astropy.io.fits import Header
from astropy.time import Time
from astropy.io.fits import Header
import astropy.io.ascii as ascii
from astropy.coordinates import SkyCoord
import astropy.wcs as wcs
from astropy.table import Table
from astropy.convolution import convolve_fft
from astropy.modeling import models
import corgidrp
import astropy.units as u
from astropy.modeling.models import Gaussian2D
import photutils.centroids as centr
import corgidrp.data as data
from corgidrp.data import Image, Dataset, DetectorParams, FpamFsamCal, FluxcalFactor
import corgidrp.detector as detector
import corgidrp.flat as flat
from corgidrp.detector import imaging_area_geom, unpack_geom
from corgidrp.pump_trap_calibration import (P1, P1_P1, P1_P2, P2, P2_P2, P3, P2_P3, P3_P3, tau_temp)
from pyklip.instruments.utils.wcsgen import generate_wcs
from corgidrp import measure_companions, corethroughput
from corgidrp.astrom import get_polar_dist, seppa2dxdy, seppa2xy
import datetime
import glob
import shutil
from corgidrp import pol

from emccd_detect.emccd_detect import EMCCDDetect
from emccd_detect.util.read_metadata_wrapper import MetadataWrapper

detector_areas_test= {
'SCI' : { #used for unit tests; enables smaller memory usage with frames of scaled-down comparable geometry
        'frame_rows': 120, 
        'frame_cols': 220,
        'image': {
            'rows': 104,
            'cols': 105,
            'r0c0': [2, 108]
            },
        'prescan_reliable': {
            'rows': 120,
            'cols': 108,
            'r0c0': [0, 0]
        },        

        'prescan': {
            'rows': 120,
            'cols': 108,
            'r0c0': [0, 0],
            'col_start': 0, #10
            'col_end': 108, #100
        }, 

        'serial_overscan' : {
            'rows': 120,
            'cols': 5,
            'r0c0': [0, 215]
        },
        'parallel_overscan': {
            'rows': 14,
            'cols': 107,
            'r0c0': [106, 108]
        }
        },
'ENG' : { #used for unit tests; enables smaller memory usage with frames of scaled-down comparable geometry
        'frame_rows' : 220,
        'frame_cols' : 220,
        'image' : {
            'rows': 102,
            'cols': 102,
            'r0c0': [13, 108]
            },
        'prescan' : {
            'rows': 220,
            'cols': 108,
            'r0c0': [0, 0],
            'col_start': 0, #10
            'col_end': 108, #100
            },
        'prescan_reliable' : {
            'rows': 220,
            'cols': 20,
            'r0c0': [0, 80]
            },
        'parallel_overscan' : {
            'rows': 116,
            'cols': 105,
            'r0c0': [104, 108]
            },
        'serial_overscan' : {
            'rows': 220,
            'cols': 5,
            'r0c0': [0, 215]
            },
        }
}

def parse_csv_table(csv_file_path, section_name, key_col="Keyword",
                    value_col="Example Value", datatype_col="Datatype"):
    """
    Parse a combined CSV (with a Section column) and extract keywords and values
    from a specified section.

    Args:
        csv_file_path (str): Path to the combined CSV file.
        section_name (str): Name of the section to filter on
                            (eg, "Primary Header (HDU 0)" or "Image Header (HDU 1)").
        key_col (str): Column name holding the keyword (default: "Keyword").
        value_col (str): Column name holding the example/value (default: "Example Value").
        datatype_col (str): Column name holding the datatype (default: "Datatype").

    Returns:
        dict: values are coerced using the datatype column. If the section is not a header 
                table or required columns are missing, returns an empty dict.
    """
    def coerce(val_str, dtype_str):
        if val_str is None:
            return None
        s = str(val_str).strip()
        # strip surrounding quotes if present
        if len(s) >= 2 and ((s[0] == s[-1] == '"') or (s[0] == s[-1] == "'")):
            s = s[1:-1].strip()

        dtype = (dtype_str or "").strip().lower()
        if dtype == "int":
            try:
                return int(float(s))  # tolerate "0.0"
            except ValueError:
                return 0
        if dtype == "float":
            try:
                return float(s)
            except ValueError:
                return 0.0
        if dtype == "bool":
            return s.lower() in ("true", "1", "yes", "y", "t")
        # default: string
        return s

    out = {}

    if not os.path.exists(csv_file_path):
        print(f"Warning: CSV file not found at {csv_file_path}")
        return out

    with open(csv_file_path, newline="") as f:
        reader = csv.DictReader(f)
        # Ensure required columns exist
        required_cols = {"Section", key_col, value_col, datatype_col}
        if not required_cols.issubset(reader.fieldnames or []):
            # Not a header-style section or wrong CSV
            return out

        for row in reader:
            if row.get("Section") != section_name:
                continue
            key = (row.get(key_col) or "").strip()
            if not key or key.lower() in {"keyword", "datatype", "example value", "description"}:
                continue
            val = coerce(row.get(value_col), row.get(datatype_col))
            out[key] = val

    return out


def make_mock_fluxcal_factor(value, err=0.0, cfam_name='3D',
                             dpam_name='PRISM3', fsam_name='R1C2'):
    """Create a lightweight FluxcalFactor for unit testing.

    Args:
        value (float): Absolute flux calibration factor to store.
        err (float, optional): Uncertainty on the calibration factor.
        cfam_name (str, optional): CFAM filter name recorded in the header.
        dpam_name (str, optional): DPAM name recorded in the header.
        fsam_name (str, optional): FSAM name recorded in the header.

    Returns:
        FluxcalFactor: Calibration object referencing a dummy dataset so tests
            can exercise downstream logic without building full calibration files.
    """
    pri_hdr, ext_hdr, err_hdr, dq_hdr = create_default_L3_headers()
    ext_hdr['CFAMNAME'] = cfam_name
    ext_hdr['DPAMNAME'] = dpam_name
    ext_hdr['FSAMNAME'] = fsam_name
    dummy_data = np.zeros((2, 2))
    dummy_err = np.zeros((1, 2, 2))
    dummy_dq = np.zeros((2, 2), dtype=int)
    dummy_img = Image(dummy_data, pri_hdr=pri_hdr.copy(), ext_hdr=ext_hdr.copy(),
                      err=dummy_err, dq=dummy_dq, err_hdr=err_hdr.copy(),
                      dq_hdr=dq_hdr.copy())
    return FluxcalFactor(value, err=err, pri_hdr=pri_hdr, ext_hdr=ext_hdr,
                         input_dataset=Dataset([dummy_img]))


def create_default_L1_headers(arrtype="SCI", vistype="CGIVST_TDD_OBS"):
    """
    Creates default L1 headers by reading values from the l1.csv documentation file.
    
    Args:
        arrtype (str): Array type ("SCI" or "ENG"). Defaults to "SCI".
        vistype (str): Visit type. Defaults to "CGIVST_TDD_OBS".
    
    Returns:
        tuple: 
            prihdr (fits.Header): Primary FITS header with L1 keywords
            exthdr (fits.Header): Extension FITS header with L1 keywords
    
    """
    # Create empty headers
    prihdr = fits.Header()
    exthdr = fits.Header()
    
    # Set up dynamic values
    dt = datetime.datetime.now()
    dt_str = dt.strftime("%Y-%m-%dT%H:%M:%S")
    ftime = dt.strftime("%Y%m%dt%H%M%S%f")[:-5]
    # Override NAXIS values to match test expectations (1024x1024)
    # L1.rst documents actual detector dimensions (2200x1200 for SCI, 2200x2200 for ENG)
    NAXIS1 = 1024
    NAXIS2 = 1024
    

    # Get the path to the RST file
    current_dir = os.path.dirname(os.path.abspath(__file__))
    csv_file_path = os.path.join(current_dir, 'data', 'header_formats', 'l1.csv')
    
    # Parse primary header values
    primary_values = parse_csv_table(csv_file_path, "Primary Header (HDU 0)")
    
    # Fill in primary header with values from RST
    for keyword, value in primary_values.items():
        prihdr[keyword] = value
    
    # Override some values that should be dynamic
    prihdr['FILETIME'] = dt_str
    prihdr['VISTYPE'] = vistype
    
    # Parse image header values  
    image_values = parse_csv_table(csv_file_path, "Image Header (HDU 1)")
    
    # Fill in extension header with values from RST
    for keyword, value in image_values.items():
        exthdr[keyword] = value
    
    # Override some values that should be dynamic
    exthdr['NAXIS1'] = NAXIS1
    exthdr['NAXIS2'] = NAXIS2
    exthdr['ARRTYPE'] = arrtype
    exthdr['DATETIME'] = dt_str
    exthdr['FTIMEUTC'] = dt_str
    prihdr['FILENAME'] = f"cgi_{prihdr['VISITID']}_{ftime}_l1_.fits"

    return prihdr, exthdr


def create_default_L1_TrapPump_headers(arrtype="SCI"):
    """
    Creates default L1 trap pump headers by reading values from the l1.csv documentation file.
    
    Args:
        arrtype (str): Array type ("SCI" or "ENG"). Defaults to "SCI".
    
    Returns:
        tuple: 
            prihdr (fits.Header): Primary FITS header with L1 trap pump keywords
            exthdr (fits.Header): Extension FITS header with L1 trap pump keywords
    
    """
    # Create empty headers
    prihdr = fits.Header()
    exthdr = fits.Header()
    
    # Set up dynamic values
    dt = datetime.datetime.now()
    dt_str = dt.strftime("%Y-%m-%dT%H:%M:%S")
    ftime = dt.strftime("%Y%m%dt%H%M%S%f")[:-5]
    # Override NAXIS values to match test expectations (1024x1024)
    # L1.rst documents actual detector dimensions (2200x1200 for SCI, 2200x2200 for ENG)
    NAXIS1 = 1024
    NAXIS2 = 1024
    


    # Get the path to the RST file
    current_dir = os.path.dirname(os.path.abspath(__file__))
    csv_file_path = os.path.join(current_dir, 'data', 'header_formats', 'l1.csv')
    
    # Parse primary header values
    primary_values = parse_csv_table(csv_file_path, "Primary Header (HDU 0)")
    
    # Fill in primary header with values from RST
    for keyword, value in primary_values.items():
        prihdr[keyword] = value
    
    # Override some values that should be dynamic
    prihdr['FILETIME'] = dt_str
    prihdr['VISTYPE'] = 'TPUMP'  # Trap pump specific
    
    # Parse image header values  
    image_values = parse_csv_table(csv_file_path, "Image Header (HDU 1)")
    
    # Fill in extension header with values from RST
    for keyword, value in image_values.items():
        exthdr[keyword] = value
    
    # Override some values that should be dynamic
    exthdr['NAXIS1'] = NAXIS1
    exthdr['NAXIS2'] = NAXIS2
    exthdr['ARRTYPE'] = arrtype
    exthdr['DATETIME'] = dt_str
    exthdr['FTIMEUTC'] = dt_str

    prihdr['FILENAME'] = f"cgi_{prihdr['VISITID']}_{ftime}_l1_.fits"
    
    # Override BUNIT for trap pump data (different from regular L1)
    exthdr['BUNIT'] = 'detected EM electron'
    
    # Add trap pumping specific keywords that aren't in the RST
    exthdr['TPINJCYC'] = 0               # Number of cycles for TPUMP injection
    exthdr['TPOSCCYC'] = 0               # Number of cycles for charge oscillation (TPUMP)
    exthdr['TPTAU'] = 0                  # Length of one step in a trap pumping scheme (microseconds)
    exthdr['TPSCHEM1'] = 0               # Number of cycles for TPUMP pumping SCHEME_1
    exthdr['TPSCHEM2'] = 0               # Number of cycles for TPUMP pumping SCHEME_2
    exthdr['TPSCHEM3'] = 0               # Number of cycles for TPUMP pumping SCHEME_3
    exthdr['TPSCHEM4'] = 0               # Number of cycles for TPUMP pumping SCHEME_4

    return prihdr, exthdr


def create_default_L2a_headers(arrtype="SCI"):
    """
    Creates an empty primary header and an Image extension header with currently
        defined keywords.

    Args:
        arrtype (str): Array type (SCI or ENG). Defaults to "SCI". 

    Returns:
        tuple:
            prihdr (fits.Header): Primary FITS Header
            exthdr (fits.Header): Extension FITS Header
            errhdr (fits.Header): Error FITS Header
            dqhdr (fits.Header): Data quality FITS Header
            biashdr (fits.Header): Bias FITS Header


    """
    dt = datetime.datetime.now()
    dt_str = dt.strftime("%Y-%m-%dT%H:%M:%S")
    ftime = dt.strftime("%Y%m%dt%H%M%S%f")[:-5]

    prihdr, exthdr = create_default_L1_headers(arrtype)
    
    errhdr = fits.Header()
    dqhdr = fits.Header()
    biashdr = fits.Header()

    prihdr['ORIGIN']        = 'DRP'         # Who is responsible for the data
    prihdr['FILENAME']      = f"cgi_{prihdr['VISITID']}_{ftime}_l2a.fits"

    del(exthdr['BSCALE'])
    del(exthdr['BZERO'])
    exthdr['NAXIS1']        = 1024          # Axis 1 size
    exthdr['NAXIS2']        = 1024          # Axis 2 size
    exthdr['DATALVL']       = 'L2a'         # Data level (e.g., 'L1', 'L2a', 'L2b')

    exthdr['DESMEAR']       = False         # Whether desmearing is used
    exthdr['CTI_CORR']      = False         # Whether CTI correction was applied to the frame
    exthdr['IS_BAD']        = False         # Whether frame is bad
    exthdr['FWC_PP_E']      = 0.0           # Full well capacity of detector EM gain register
    exthdr['FWC_EM_E']      = 0             # Full well capacity of detector image area pixel
    exthdr['SAT_DN']        = 0.0           # DN saturation
    exthdr['RECIPE']        = ''            # DRP recipe and steps used to generate this data product
    exthdr['DRPVERSN']      = '2.2'         # Version of DRP software
    exthdr['DRPCTIME']      = dt_str        # DRP clock time
    exthdr['HISTORY']       = ''            # History comments
    exthdr['FTIMEUTC']      = dt_str

    errhdr['XTENSION']    = 'IMAGE'         # Image Extension (FITS format keyword)
    errhdr['BITPIX']      = 16              # Array data type – instrument data is unsigned 16-bit
    errhdr['NAXIS']       = 3               # Number of array dimensions
    errhdr['NAXIS1']      = 1024            # Axis 1 size
    errhdr['NAXIS2']      = 1024            # Axis 2 size
    errhdr['NAXIS3']      = 1               # Axis 3 size
    errhdr['PCOUNT']      = 0               # Number of parameters (FITS keyword)
    errhdr['GCOUNT']      = 1               # Number of groups (FITS keyword)
    errhdr['EXTNAME']     = 'ERR'           # Extension name
    errhdr['TRK_ERRS']    = False           # Whether or not errors are tracked
    errhdr['LAYER_1']     = 'combined_error' # The type of error reported in this slice
    errhdr['HISTORY']       = ''            # History comments

    dqhdr['XTENSION']    = 'IMAGE'         # Image Extension (FITS format keyword)
    dqhdr['BITPIX']      = 16              # Array data type – instrument data is unsigned 16-bit
    dqhdr['NAXIS']       = 2               # Number of array dimensions
    dqhdr['NAXIS1']      = 1024            # Axis 1 size
    dqhdr['NAXIS2']      = 1024            # Axis 2 size
    dqhdr['PCOUNT']      = 0               # Number of parameters (FITS keyword)
    dqhdr['GCOUNT']      = 1               # Number of groups (FITS keyword)
    dqhdr['EXTNAME']     = 'DQ'           # Extension name

    biashdr['XTENSION']    = 'IMAGE'         # Image Extension (FITS format keyword)
    biashdr['BITPIX']      = 16              # Array data type – instrument data is unsigned 16-bit
    biashdr['NAXIS']       = 1               # Number of array dimensions
    biashdr['NAXIS1']      = 1024            # Axis 1 size
    biashdr['PCOUNT']      = 0               # Number of parameters (FITS keyword)
    biashdr['GCOUNT']      = 1               # Number of groups (FITS keyword)
    biashdr['EXTNAME']     = 'BIAS'           # Extension name

    return prihdr, exthdr, errhdr, dqhdr, biashdr

def create_default_L2a_TrapPump_headers(arrtype="SCI"):
    """
    Creates an empty primary header and an Image extension header with currently
        defined keywords.

    Args:
        arrtype (str): Array type (SCI or ENG). Defaults to "SCI". 

    Returns:
        tuple:
            prihdr (fits.Header): Primary FITS Header
            exthdr (fits.Header): Extension FITS Header
            errhdr (fits.Header): Error FITS Header
            dqhdr (fits.Header): Data quality FITS Header
            biashdr (fits.Header): Bias FITS Header

    """
    # TO DO: Update this once L2a headers have been finalized
    dt = datetime.datetime.now()
    dt_str = dt.strftime("%Y-%m-%dT%H:%M:%S")
    ftime = dt.strftime("%Y%m%dt%H%M%S%f")[:-5]

    prihdr, exthdr = create_default_L1_TrapPump_headers(arrtype)
    
    errhdr = fits.Header()
    dqhdr = fits.Header()
    biashdr = fits.Header()

    prihdr['ORIGIN']        = 'DRP'         # Who is responsible for the data
    prihdr['FILENAME']      = f"cgi_{prihdr['VISITID']}_{ftime}_l2a.fits"

    del(exthdr['BSCALE'])
    del(exthdr['BZERO'])
    exthdr['NAXIS1']        = 1024          # Axis 1 size
    exthdr['NAXIS2']        = 1024          # Axis 2 size
    exthdr['DATALVL']       = 'L2a'         # Data level (e.g., 'L1', 'L2a', 'L2b')

    exthdr['DESMEAR']       = False         # Whether desmearing is used
    exthdr['CTI_CORR']      = False         # Whether CTI correction was applied to the frame
    exthdr['IS_BAD']        = False         # Whether frame is bad
    exthdr['FWC_PP_E']      = 0.0           # Full well capacity of detector EM gain register
    exthdr['FWC_EM_E']      = 0             # Full well capacity of detector image area pixel
    exthdr['SAT_DN']        = 0.0           # DN saturation
    exthdr['RECIPE']        = ''            # DRP recipe and steps used to generate this data product
    exthdr['DRPVERSN']      = '2.2'         # Version of DRP software
    exthdr['DRPCTIME']      = dt_str        # DRP clock time
    exthdr['HISTORY']       = ''            # History comments

    errhdr['XTENSION']    = 'IMAGE'         # Image Extension (FITS format keyword)
    errhdr['BITPIX']      = 16              # Array data type – instrument data is unsigned 16-bit
    errhdr['NAXIS']       = 3               # Number of array dimensions
    errhdr['NAXIS1']      = 1024            # Axis 1 size
    errhdr['NAXIS2']      = 1024            # Axis 2 size
    errhdr['NAXIS3']      = 1               # Axis 3 size
    errhdr['PCOUNT']      = 0               # Number of parameters (FITS keyword)
    errhdr['GCOUNT']      = 1               # Number of groups (FITS keyword)
    errhdr['EXTNAME']     = 'ERR'           # Extension name
    errhdr['TRK_ERRS']    = False           # Whether or not errors are tracked
    errhdr['LAYER_1']     = 'combined_error' # The type of error reported in this slice
    errhdr['HISTORY']       = ''            # History comments

    dqhdr['XTENSION']    = 'IMAGE'         # Image Extension (FITS format keyword)
    dqhdr['BITPIX']      = 16              # Array data type – instrument data is unsigned 16-bit
    dqhdr['NAXIS']       = 2               # Number of array dimensions
    dqhdr['NAXIS1']      = 1024            # Axis 1 size
    dqhdr['NAXIS2']      = 1024            # Axis 2 size
    dqhdr['PCOUNT']      = 0               # Number of parameters (FITS keyword)
    dqhdr['GCOUNT']      = 1               # Number of groups (FITS keyword)
    dqhdr['EXTNAME']     = 'DQ'           # Extension name

    biashdr['XTENSION']    = 'IMAGE'         # Image Extension (FITS format keyword)
    biashdr['BITPIX']      = 16              # Array data type – instrument data is unsigned 16-bit
    biashdr['NAXIS']       = 1               # Number of array dimensions
    biashdr['NAXIS1']      = 1024            # Axis 1 size
    biashdr['PCOUNT']      = 0               # Number of parameters (FITS keyword)
    biashdr['GCOUNT']      = 1               # Number of groups (FITS keyword)
    biashdr['EXTNAME']     = 'BIAS'           # Extension name

    return prihdr, exthdr, errhdr, dqhdr, biashdr


def create_default_L2b_headers(arrtype="SCI"):
    """
    Creates an empty primary header and an Image extension header with currently
        defined keywords.

    Args:
        arrtype (str): Array type (SCI or ENG). Defaults to "SCI". 

    Returns:
        tuple:
            prihdr (fits.Header): Primary FITS Header
            exthdr (fits.Header): Extension FITS Header
            errhdr (fits.Header): Error FITS Header
            dqhdr (fits.Header): Data quality FITS Header
            biashdr (fits.Header): Bias FITS Header

    """

    prihdr, exthdr, errhdr, dqhdr, biashdr = create_default_L2a_headers(arrtype)

    dt = datetime.datetime.now()
    dt_str = dt.strftime("%Y-%m-%dT%H:%M:%S")
    ftime = dt.strftime("%Y%m%dt%H%M%S%f")[:-5]
    exthdr['DRPCTIME']      = dt_str        # DRP clock time
    prihdr['FILENAME']      = f"cgi_{prihdr['VISITID']}_{ftime}_l2b.fits"

    exthdr['BUNIT'] = 'photoelectron'   # Physical unit of the array (brightness unit)
    exthdr['DATALVL']       = 'L2b'         # Data level (e.g., 'L1', 'L2a', 'L2b')

    exthdr['KGAIN_ER']      = 0.0           # Kgain error
    exthdr['RN']            = ''            # Read noise
    exthdr['RN_ERR']        = ''            # Read noise error
    exthdr['FRMSEL01'] = (1, "Bad Pixel Fraction < This Value. Doesn't include DQflags summed to 0") # record selection criteria
    exthdr['FRMSEL02'] = (False, "Are we selecting on the OVEREXP flag?") # record selection criteria
    exthdr['FRMSEL03'] = (None, "tip rms (Z2VAR) threshold") # record selection criteria
    exthdr['FRMSEL04'] = (None, "tilt rms (Z3VAR) threshold") # record selection criteria
    exthdr['FRMSEL05'] = (None, "tip bias (Z2RES) threshold") # record selection criteria
    exthdr['FRMSEL06'] = (None, "tilt bias (Z3RES) threshold") # record selection criteria
    exthdr.add_history("Marked 0 frames as bad: ") # history message tracking bad frames

    errhdr['BUNIT']         = 'photoelectron'   # Unit of error map
    errhdr['KGAINPAR']      = exthdr['KGAINPAR'] # Calculated kgain parameter (copied from exthdr)
    errhdr['KGAIN_ER']      = exthdr['KGAIN_ER'] # Kgain error (copied from exthdr)
    errhdr['RN']            = exthdr['RN']       # Kgain error (copied from exthdr)
    errhdr['DESMEAR']       = exthdr['DESMEAR']  # Whether desmearing was used (copied from exthdr)
    errhdr['LAYER_1']       = 'combined_error' # The type of error reported in this slice

    return prihdr, exthdr, errhdr, dqhdr, biashdr


def create_default_L2b_TrapPump_headers(arrtype="SCI"):
    """
    Creates an empty primary header and an Image extension header with currently
        defined keywords.

    Args:
        arrtype (str): Array type (SCI or ENG). Defaults to "SCI". 

    Returns:
        tuple:
            prihdr (fits.Header): Primary FITS Header
            exthdr (fits.Header): Extension FITS Header
            errhdr (fits.Header): Error FITS Header
            dqhdr (fits.Header): Data quality FITS Header
            biashdr (fits.Header): Bias FITS Header

    """

    prihdr, exthdr, errhdr, dqhdr, biashdr = create_default_L2a_TrapPump_headers(arrtype)

    dt = datetime.datetime.now()
    dt_str = dt.strftime("%Y-%m-%dT%H:%M:%S")
    ftime = dt.strftime("%Y%m%dt%H%M%S%f")[:-5]
    exthdr['DRPCTIME']      = dt_str        # DRP clock time
    prihdr['FILENAME']      = f"cgi_{prihdr['VISITID']}_{ftime}_l2b.fits"

    exthdr['BUNIT'] = 'photoelectron'   # Physical unit of the array (brightness unit)
    exthdr['DATALVL']       = 'L2b'         # Data level (e.g., 'L1', 'L2a', 'L2b')

    exthdr['KGAIN_ER']      = 0.0           # Kgain error
    exthdr['RN']            = ''            # Read noise
    exthdr['RN_ERR']        = ''            # Read noise error
    exthdr['FRMSEL01'] = (1, "Bad Pixel Fraction < This Value. Doesn't include DQflags summed to 0") # record selection criteria
    exthdr['FRMSEL02'] = (False, "Are we selecting on the OVEREXP flag?") # record selection criteria
    exthdr['FRMSEL03'] = (None, "tip rms (Z2VAR) threshold") # record selection criteria
    exthdr['FRMSEL04'] = (None, "tilt rms (Z3VAR) threshold") # record selection criteria
    exthdr['FRMSEL05'] = (None, "tip bias (Z2RES) threshold") # record selection criteria
    exthdr['FRMSEL06'] = (None, "tilt bias (Z3RES) threshold") # record selection criteria
    exthdr.add_history("Marked 0 frames as bad: ") # history message tracking bad frames
    exthdr['PCTHRESH']      = 0.0           # Photon counting threshold applied
    exthdr['NUM_FR']        = 0             # Number of frames which were PC processed

    errhdr['BUNIT']         = exthdr['BUNIT']   # Unit of error map
    errhdr['KGAINPAR']      = exthdr['KGAINPAR'] # Calculated kgain parameter (copied from exthdr)
    errhdr['KGAIN_ER']      = exthdr['KGAIN_ER'] # Kgain error (copied from exthdr)
    errhdr['RN']            = exthdr['RN']       # Kgain error (copied from exthdr)
    errhdr['DESMEAR']       = exthdr['DESMEAR']  # Whether desmearing was used (copied from exthdr)

    return prihdr, exthdr, errhdr, dqhdr, biashdr


def create_default_L3_headers(arrtype="SCI"):
    """
    Creates an empty primary header and an Image extension header with currently
        defined keywords.

    Args:
        arrtype (str): Array type (SCI or ENG). Defaults to "SCI". 

    Returns:
        tuple:
            prihdr (fits.Header): Primary FITS Header
            exthdr (fits.Header): Extension FITS Header
            errhdr (fits.Header): Error FITS Header
            dqhdr (fits.Header): Data quality FITS Header

    """
    # TO DO: Update this once L3 headers have been finalized
    prihdr, exthdr, errhdr, dqhdr, biashdr = create_default_L2b_headers(arrtype)

    dt = datetime.datetime.now()
    dt_str = dt.strftime("%Y-%m-%dT%H:%M:%S")
    ftime = dt.strftime("%Y%m%dt%H%M%S%f")[:-5]
    exthdr['DRPCTIME']      = dt_str        # DRP clock time
    exthdr['HISTORY']       = ''            # History comments
    prihdr['FILENAME']      = f"cgi_{prihdr['VISITID']}_{ftime}_l3_.fits"
    
    exthdr['BUNIT'] = 'photoelectron/s'   # Physical unit of the array (brightness unit)
    exthdr['CD1_1'] = 0
    exthdr['CD1_2'] = 0
    exthdr['CD2_1'] = 0
    exthdr['CD2_2'] = 0
    exthdr['CRPIX1'] = 0
    exthdr['CRPIX2'] = 0
    exthdr['CTYPE1'] = 'RA---TAN'
    exthdr['CTYPE2'] = 'DEC--TAN'
    exthdr['CDELT1'] = 0
    exthdr['CDELT2'] = 0
    exthdr['CRVAL1'] = 0
    exthdr['CRVAL2'] = 0
    exthdr['PLTSCALE'] = 21.8             # mas/ pixel
    exthdr['DATALVL']    = 'L3'           # Data level (e.g., 'L1', 'L2a', 'L2b')

    errhdr['LAYER_1']       = 'combined_error' # The type of error reported in this slice

    return prihdr, exthdr, errhdr, dqhdr


def create_default_L4_headers(arrtype="SCI"):
    """
    Creates an empty primary header and an Image extension header with currently
        defined keywords.

    Args:
        arrtype (str): Array type (SCI or ENG). Defaults to "SCI". 

    Returns:
        tuple:
            prihdr (fits.Header): Primary FITS Header
            exthdr (fits.Header): Extension FITS Header
            errhdr (fits.Header): Error FITS Header
            dqhdr (fits.Header): Data quality FITS Header

    """
    # TO DO: Update this once L4 headers have been finalized
    prihdr, exthdr, errhdr, dqhdr = create_default_L3_headers(arrtype)

    dt = datetime.datetime.now()
    dt_str = dt.strftime("%Y-%m-%dT%H:%M:%S")
    ftime = dt.strftime("%Y%m%dt%H%M%S%f")[:-5]
    exthdr['DRPCTIME']      = dt_str        # DRP clock time
    exthdr['HISTORY']       = ''            # History comments
    prihdr['FILENAME']      = f"cgi_{prihdr['VISITID']}_{ftime}_l4_.fits"
    
    exthdr['NUM_FR']        = 2             # Number of frames that were used in the combine_subexposures step
    exthdr['DRPNFILE']      = 2             # Num raw files used in final image combination
    exthdr['FILE0']         = 'mockfile0.fits' 	#File name for the Nth science file used in PSF subtraction
    exthdr['FILE1']         = 'mockfile1.fits' 	#File name for the Nth science file used in PSF subtraction
    exthdr['PSFSUB']        = ''            # PSF subtraction algorithm used (coronagraphic only)
    exthdr['PYKLIPV']       = ''            # pyKLIP version used (coronagraphic only)
    exthdr['KLMODE0']       = ''            # Number of KL modes used in the Nth slice (coronagraphic only)
    exthdr['STARLOCX']      = 512           # X location of the of the target star (coronagraphic only)
    exthdr['STARLOCY']      = 512           # Y location of the of the target star (coronagraphic only)
    exthdr['DETPIX0X']      = ''            #  Position of the 0th column of the data array on the 1024x1024 EXCAM detector
    exthdr['DETPIX0Y']      = ''            # Position of the 0th row of the data array on the 1024x1024 EXCAM detector 
    exthdr['CTCALFN']       = ''            # Core throughput linked file for calibration
    exthdr['FLXCALFN']      = ''            # Abs flux file linked for calibration
    exthdr['DATALVL']       = 'L4'          # Data level (e.g., 'L1', 'L2a', 'L2b')

    errhdr['LAYER_1']       = 'combined_error' # The type of error reported in this slice

    return prihdr, exthdr, errhdr, dqhdr


def create_default_calibration_product_headers():
    '''
    This function creates the basic primary and extension headers that
        would be used in a calibration product. Each individual calibration
        product should add additional headers as required.

    Returns:
        tuple:
            prihdr (fits.Header): Primary FITS Header
            exthdr (fits.Header): Extension FITS Header
            errhdr (fits.Header): Error FITS Header
            dqhdr (fits.Header): Data quality FITS Header
    '''
    # TO DO: update when this has been more defined
    prihdr, exthdr, errhdr, dqhdr, biashdr = create_default_L2b_headers()
    exthdr['DATALVL']    = 'CAL'
    exthdr['DATATYPE']    = 'Image'              # What type of calibration product, just do image for now, mock codes will update

    return prihdr, exthdr, errhdr, dqhdr


def create_noise_maps(FPN_map, FPN_map_err, FPN_map_dq, CIC_map, CIC_map_err, CIC_map_dq, DC_map, DC_map_err, DC_map_dq):
    '''
    Create simulated noise maps for test_masterdark_from_noisemaps.py.

    Arguments:
        FPN_map: 2D np.array for fixed-pattern noise (FPN) data array
        FPN_map_err: 2D np.array for FPN err array
        FPN_map_dq: 2D np.array for FPN DQ array
        CIC_map: 2D np.array for clock-induced charge (CIC) data array
        CIC_map_err: 2D np.array for CIC err array
        CIC_map_dq: 2D np.array for CIC DQ array
        DC_map: 2D np.array for dark current data array
        DC_map_err: 2D np.array for dark current err array
        DC_map_dq: 2D np.array for dark current DQ array

    Returns:
        corgidrp.data.DetectorNoiseMaps instance
    '''

    prihdr, exthdr, errhdr, dqhdr = create_default_calibration_product_headers()
    # taken from end of calibrate_darks_lsq()

    exthdr['EMGAIN_A']    = 0.0             # "Actual" gain computed from coefficients and calibration temperature
    exthdr['EMGAIN_C']    = 1.0             # Commanded gain computed from coefficients and calibration temperature
    exthdr['DATALVL']      = 'CalibrationProduct'
    exthdr['DATATYPE']      = 'DetectorNoiseMaps'
    exthdr['DRPNFILE']      = 2         # Number of files used to create this calibration product 
    exthdr['FILE0']         = "Mock0.fits"
    exthdr['FILE1']         = "Mock1.fits"
    exthdr['B_O'] = 0.01
    exthdr['B_O_UNIT'] = 'DN'
    exthdr['B_O_ERR'] = 0.001

    err_hdr = fits.Header()
    err_hdr['BUNIT'] = 'detected electron'
    exthdr['DATATYPE'] = 'DetectorNoiseMaps'
    input_data = np.stack([FPN_map, CIC_map, DC_map])
    err = np.stack([[FPN_map_err, CIC_map_err, DC_map_err]])
    dq = np.stack([FPN_map_dq, CIC_map_dq, DC_map_dq])
    noise_maps = data.DetectorNoiseMaps(input_data, pri_hdr=prihdr, ext_hdr=exthdr, err=err,
                              dq=dq, err_hdr=err_hdr)
    return noise_maps


def create_synthesized_master_dark_calib(detector_areas):
    '''
    Create simulated data specifically for test_calibrate_darks_lsq.py.

    Args:
        detector_areas: dict
        a dictionary of detector geometry properties.  Keys should be as found
        in detector_areas in detector.py.


    Returns:
        dataset: corgidrp.data.Dataset instances
    The simulated dataset
    '''

    dark_current = 8.33e-4 #e-/pix/s
    cic=0.02  # e-/pix/frame
    read_noise=100 # e-/pix/frame
    bias=2000 # e-
    eperdn = 7 # e-/DN conversion; used in this example for all stacks
    EMgain_picks = (np.linspace(2, 5000, 7))
    exptime_picks = (np.linspace(2, 100, 7))
    grid = np.meshgrid(EMgain_picks, exptime_picks)
    EMgain_arr = grid[0].ravel()
    exptime_arr = grid[1].ravel()
    #added in after emccd_detect makes the frames (see below)
    # The mean FPN that will be found is eperdn*(FPN//eperdn)
    # due to how I simulate it and then convert the frame to uint16
    FPN = 21 # e
    # the bigger N is, the better the adjusted R^2 per pixel becomes
    N = 30 #Use N=600 for results with better fits (higher values for adjusted
    # R^2 per pixel)
    # image area, including "shielded" rows and cols:
    imrows, imcols, imr0c0 = imaging_area_geom('SCI', detector_areas)
    prerows, precols, prer0c0 = unpack_geom('SCI', 'prescan', detector_areas)
    
    frame_list = []
    for i in range(len(EMgain_arr)):
        for l in range(N): #number of frames to produce
            # Simulate full dark frame (image area + the rest)
            frame_rows = detector_areas['SCI']['frame_rows']
            frame_cols = detector_areas['SCI']['frame_cols']
            frame_dn_dark = np.zeros((frame_rows, frame_cols))
            im = np.random.poisson(cic*EMgain_arr[i]+
                                exptime_arr[i]*EMgain_arr[i]*dark_current,
                                size=(frame_rows, frame_cols))
            frame_dn_dark = im
            # prescan has no dark current
            pre = np.random.poisson(cic*EMgain_arr[i],
                                    size=(prerows, precols))
            frame_dn_dark[prer0c0[0]:prer0c0[0]+prerows,
                            prer0c0[1]:prer0c0[1]+precols] = pre
            rn = np.random.normal(0, read_noise,
                                    size=(frame_rows, frame_cols))
            with_rn = frame_dn_dark + rn + bias

            frame_dn_dark = with_rn/eperdn
            # simulate a constant FPN in image area (not in prescan
            # so that it isn't removed when bias is removed)
            frame_dn_dark[imr0c0[0]:imr0c0[0]+imrows,imr0c0[1]:
            imr0c0[1]+imcols] += FPN/eperdn # in DN
            # simulate telemetry rows, with the last 5 column entries with high counts
            frame_dn_dark[-1,-5:] = 100000 #DN
            # take raw frames and process them to what is needed for input
            # No simulated pre-processing bad pixels or cosmic rays, so just subtract bias
            # and multiply by k gain
            frame_dn_dark -= bias/eperdn
            frame_dn_dark *= eperdn

            # Now make this into a bunch of corgidrp.Dataset stacks
            prihdr, exthdr, errhdr, dqhdr = create_default_calibration_product_headers()
            frame = data.Image(frame_dn_dark, pri_hdr=prihdr,
                            ext_hdr=exthdr)
            frame.ext_hdr['EMGAIN_C'] = EMgain_arr[i]
            frame.ext_hdr['EXPTIME'] = exptime_arr[i]
            frame.ext_hdr['KGAINPAR'] = eperdn
            frame_list.append(frame)
    dataset = data.Dataset(frame_list)

    return dataset


def create_dark_calib_files(filedir=None, numfiles=10):
    """
    Create simulated data to create a master dark.
    Assume these have already undergone L1 processing and are L2a level products

    Args:
        filedir (str): (Optional) Full path to directory to save to.
        numfiles (int): Number of files in dataset.  Defaults to 10.

    Returns:
        corgidrp.data.Dataset:
            The simulated dataset
    """
    # Make filedir if it does not exist
    if (filedir is not None) and (not os.path.exists(filedir)):
        os.mkdir(filedir)

    frames = []
    for i in range(numfiles):
        prihdr, exthdr = create_default_L1_headers(arrtype="SCI")
        prihdr["OBSNUM"] = 000
        exthdr['KGAINPAR'] = 7
        exthdr['BUNIT'] = "detected electron"
        #np.random.seed(456+i); 
        sim_data = np.random.poisson(lam=150., size=(1200, 2200)).astype(np.float64)
        frame = data.Image(sim_data, pri_hdr=prihdr, ext_hdr=exthdr)
        if filedir is not None:
            # Generate unique, properly formatted filename
            visitid = prihdr["VISITID"]
            base_time = datetime.datetime.now()
            time_offset = datetime.timedelta(seconds=i)
            unique_time = base_time + time_offset
            time_str = data.format_ftimeutc(unique_time.isoformat())
            filename = f"cgi_{visitid}_{time_str}_l1_.fits"
            frame.save(filedir=filedir, filename=filename)
        frames.append(frame)
    dataset = data.Dataset(frames)
    return dataset


def create_simflat_dataset(filedir=None, numfiles=10):
    """
    Create simulated data to check the flat division

    Args:
        filedir (str): (Optional) Full path to directory to save to.
        numfiles (int): Number of files in dataset.  Defaults to 10.

    Returns:
        corgidrp.data.Dataset:
        The simulated dataset
    """
    # Make filedir if it does not exist
    if (filedir is not None) and (not os.path.exists(filedir)):
        os.mkdir(filedir)

    frames = []
    for i in range(numfiles):
        prihdr, exthdr = create_default_L1_headers()
        # generate images in normal distribution with mean 1 and std 0.01
        #np.random.seed(456+i); 
        sim_data = np.random.poisson(lam=150., size=(1024, 1024)).astype(np.float64)
        frame = data.Image(sim_data, pri_hdr=prihdr, ext_hdr=exthdr)
        if filedir is not None:
            # Generate unique, properly formatted filename
            visitid = prihdr["VISITID"]
            base_time = datetime.datetime.now()
            time_offset = datetime.timedelta(seconds=i)
            unique_time = base_time + time_offset
            time_str = data.format_ftimeutc(unique_time.isoformat())
            filename = f"cgi_{visitid}_{time_str}_l1_.fits"
            frame.save(filedir=filedir, filename=filename)
        frames.append(frame)
    dataset = data.Dataset(frames)
    return dataset


def create_raster(mask,data,dither_sizex=None,dither_sizey=None,row_cent = None,col_cent = None,n_dith=None,mask_size=420,snr=250,planet=None, band=None, radius=None, snr_constant=None):
    """Performs raster scan of Neptune or Uranus images
    
    Args:
        mask (int): (Required)  Mask used for the image. (Size of the HST images, 420 X 420 pixels with random values mean=1, std=0.03)
        data (float):(Required) Data in array npixels*npixels format to be raster scanned
        dither_sizex (int):(Required) Size of the dither in X axis in pixels (number of pixels across the planet (neptune=50 and uranus=65))
        dither_sizey (int):(Required) Size of the dither in X axis in pixels (number of pixels across the planet (neptune=50 and uranus=65))
        row_cent (int): (Required)  X coordinate of the centroid
        col_cent (int): (Required)  Y coordinate of the centroid
        n_dith (int): number of dithers required
        mask_size (int): Size of the mask in pixels  (Size of the HST images, 420 X 420 pixels with random values mean=1, std=0.03)
        snr (int): Required SNR in the planet images (=250 in the HST images)
        planet (str): neptune or uranus
        band (str): 1 or 4
        radius (int): radius of the planet in pixels (radius=54 for neptune, radius=90)
        snr_constant (int): constant for snr reference  (4.95 for band1 and 9.66 for band4)
        
	Returns:
    	dither_stack_norm (np.array): stacked dithers of the planet images
    	cent (np.array): centroid of images 
    	
        
    """  
 
    cents = []
    
    data_display = data.copy()
    col_max = int(col_cent) + int(mask_size/2)
    col_min = int(col_cent) - int(mask_size/2)
    row_max = int(row_cent) + int(mask_size/2)
    row_min = int(row_cent) - int(mask_size/2)
    dithers = []
    
    if dither_sizey == None:
        dither_sizey = dither_sizex

    
    for i in np.arange(-n_dith,n_dith):
        for j in np.arange(-n_dith,n_dith):
            mask_data = data.copy()
            new_image_row_coords = np.arange(row_min + (dither_sizey * j), row_max + (dither_sizey * j))
            new_image_col_coords = np.arange(col_min + (dither_sizex * i), col_max + (dither_sizex * i))
            new_image_col_coords, new_image_row_coords = np.meshgrid(new_image_col_coords, new_image_row_coords)
            image_data = scipy.ndimage.map_coordinates(mask_data, [new_image_row_coords, new_image_col_coords], mode="constant", cval=0)
            # image_data = mask_data[row_min + (dither_sizey * j):row_max + (dither_sizey * j), col_min + (dither_sizex * i):col_max + (dither_sizex * i)]
            cents.append(((mask_size/2) + (row_cent - int(row_cent)) - (dither_sizey//2) - (dither_sizey * j), (mask_size/2) + (col_cent - int(col_cent)) - (dither_sizex//2) - (dither_sizex * i)))
            # try:
            new_image_data = image_data * mask
            
            snr_ref = snr/np.sqrt(snr_constant)

            u_centroid = centr.centroid_1dg(new_image_data)
            uxc = int(u_centroid[0])
            uyc = int(u_centroid[1])

            modified_data = new_image_data

            nx = np.arange(0,modified_data.shape[1])
            ny = np.arange(0,modified_data.shape[0])
            nxx,nyy = np.meshgrid(nx,ny)
            nrr = np.sqrt((nxx-uxc)**2 + (nyy-uyc)**2)

            planmed = np.median(modified_data[nrr<radius])
            modified_data[nrr<=radius] = np.random.normal(modified_data[nrr<=radius], (planmed/snr_ref) * np.abs(modified_data[nrr<=radius]/planmed))
            
            new_image_data_snr = modified_data
            # except ValueError:
            #     print(image_data.shape)
            #     print(mask.shape)
            dithers.append(new_image_data_snr)

    dither_stack_norm = []
    for dither in dithers:
        dither_stack_norm.append(dither) 
    dither_stack = None 
    
    median_dithers = None 
    final = None 
    full_mask = mask 
    
    return dither_stack_norm,cents
    

def create_onsky_rasterscans(dataset,filedir=None,planet=None,band=None, im_size=420, d=None, n_dith=3, radius=None, snr=250, snr_constant=None, flat_map=None, raster_radius=40, raster_subexps=1):
    """
    Create simulated data to check the flat division
    
    Args:
       dataset (corgidrp.data.Dataset): dataset of HST images of neptune and uranus
       filedir (str): Full path to directory to save the raster scanned images.
       planet (str): neptune or uranus
       band (str): 1 or 4
       im_size (int): x-dimension of the planet image (in pixels= 420 for the HST images)
       d (int): number of pixels across the planet (neptune=50 and uranus=65)
       n_dith (int): Number of dithers required (Default is 3)
       radius (int): radius of the planet in pixels (radius=54 for neptune, radius=90 in HST images)
       snr (int): SNR required for the planet image (default is 250 for the HST images)
       snr_constant (int): constant for snr reference  (4.95 for band1 and 9.66 for band4)
       flat_map (np.array): a user specified flat map. Must have shape (im_size, im_size). Default: None; assumes each pixel drawn from a normal distribution with 3% rms scatter
       raster_radius (float): radius of circular raster done to smear out image during observation, in pixels
       raster_subexps (int): number of subexposures that consist of a singular raster. Currently just duplicates images and does not simulate partial rasters
        
    Returns: 
    	corgidrp.data.Dataset:
        The simulated dataset of raster scanned images of planets uranus or neptune
    """
    n = im_size

    if flat_map is None:
        qe_prnu_fsm_raster = np.random.normal(1,.03,(n,n))
    else:
        qe_prnu_fsm_raster = flat_map

    pred_cents=[]
    planet_rot_images=[]
    
    for i in range(len(dataset)):
        target=dataset[i].pri_hdr['TARGET']
        filter=dataset[i].pri_hdr['FILTER']
        if planet==target and band==filter: 
            planet_image=dataset[i].data
            centroid=centr.centroid_com(planet_image)
            xc=centroid[0]
            yc=centroid[1]
            planet_image = convolve_fft(planet_image, flat.raster_kernel(raster_radius, planet_image))
            if planet == 'neptune':
                planetrad=radius; snrcon=snr_constant
                planet_repoint_current = create_raster(qe_prnu_fsm_raster,planet_image,row_cent=yc+(d//2),col_cent=xc+(d//2), dither_sizex=d, dither_sizey=d,n_dith=n_dith,mask_size=n,snr=snr,planet=target,band=filter,radius=planetrad, snr_constant=snrcon)
            elif planet == 'uranus':
                planetrad=radius; snrcon=snr_constant     
                planet_repoint_current = create_raster(qe_prnu_fsm_raster,planet_image,row_cent=yc,col_cent=xc, dither_sizex=d, dither_sizey=d,n_dith=n_dith,mask_size=n,snr=snr,planet=target,band=filter,radius=planetrad, snr_constant=snrcon)
    
    numfiles = len(planet_repoint_current[0])
    for j in np.arange(numfiles):
        for k in range(raster_subexps):
            # don't know how to simualate partial rasters, so we just append the same image multiple times
            # it's ok to append the same noise as well because we simulated the full raster to reach the SNR after combining subexps
            planet_rot_images.append(planet_repoint_current[0][j])
            pred_cents.append(planet_repoint_current[1][j])

    frames=[]
    # Generate base timestamp once for consistency
    base_dt = datetime.datetime.now()
    base_visitid = None
    
    for i in range(numfiles*raster_subexps):
        prihdr, exthdr = create_default_L1_headers()
        
        # Get VISITID (should be consistent across frames)
        if base_visitid is None:
            base_visitid = prihdr.get('VISITID', '0000000000000000000')
        
        # Generate unique timestamp for each frame (add microseconds for uniqueness)
        dt = base_dt + datetime.timedelta(microseconds=i*100)
        ftime = dt.strftime("%Y%m%dt%H%M%S%f")[:-5]
        
        sim_data=planet_rot_images[i]
        frame = data.Image(sim_data, pri_hdr=prihdr, ext_hdr=exthdr)
        pl=planet
        band=band
        frame.pri_hdr.set('TARGET', pl)
        frame.ext_hdr.append(('CFAMNAME', "{0}F".format(band)), end=True)
        
        # Set proper L2a filename
        filename = f"cgi_{base_visitid}_{ftime}_l2a.fits"
        
        if filedir is not None:
            frame.save(filedir=filedir, filename=filename)
        else:
            frame.filename = filename
        frames.append(frame)
    raster_dataset = data.Dataset(frames)
    return raster_dataset


def create_flatfield_dummy(filedir=None, numfiles=2):

    """
    Turn this flat field dataset of image frames that were taken for performing the flat calibration and
    to make one master flat image

    Args:
        filedir (str): (Optional) Full path to directory to save to.
        numfiles (int): Number of files in dataset.  Defaults to 1 to create the dummy flat can be changed to any number

    Returns:
        corgidrp.data.Dataset:
        a set of flat field images
    """
    ## Make filedir if it does not exist
    if (filedir is not None) and (not os.path.exists(filedir)):
        os.mkdir(filedir)

    frames=[]
    for i in range(numfiles):
        prihdr, exthdr = create_default_L1_headers()
        #np.random.seed(456+i); 
        sim_data = np.random.normal(loc=1.0, scale=0.01, size=(1024, 1024))
        frame = data.Image(sim_data, pri_hdr=prihdr, ext_hdr=exthdr)
        if filedir is not None:
            # Generate CGI filename with incrementing datetime
            visitid = prihdr["VISITID"]
            base_time = datetime.datetime.now()
            time_offset = datetime.timedelta(seconds=i)
            unique_time = base_time + time_offset
            time_str = data.format_ftimeutc(unique_time.isoformat())
            filename = f"cgi_{visitid}_{time_str}_l1_.fits"
            frame.save(filedir=filedir, filename=filename)
        frames.append(frame)
    flatfield = data.Dataset(frames)
    return flatfield

def create_nonlinear_dataset(nonlin_filepath, filedir=None, numfiles=2,em_gain=2000):
    """
    Create simulated data to non-linear data to test non-linearity correction.

    Args:
        nonlin_filepath (str): path to FITS file containing nonlinear calibration data (e.g., tests/test_data/nonlin_sample.fits)
        filedir (str): (Optional) Full path to directory to save to.
        numfiles (int): Number of files in dataset.  Defaults to 2 (not creating the cal here, just testing the function)
        em_gain (int): The EM gain to use for the simulated data.  Defaults to 2000.

    Returns:
        corgidrp.data.Dataset:
            The simulated dataset
    """

    # Make filedir if it does not exist
    if (filedir is not None) and (not os.path.exists(filedir)):
        os.mkdir(filedir)

    frames = []
    for i in range(numfiles):
        prihdr, exthdr = create_default_L1_headers()
        #Add the commanded gain to the headers
        exthdr['EMGAIN_C'] = em_gain
        exthdr['OBSNAME'] = 'NONLIN'
        # Create a default
        size = 1024
        sim_data = np.zeros([size,size])
        data_range = np.linspace(800,65536,size)
        # Generate data for each row, where the mean increase from 10 to 65536
        for x in range(size):
            #np.random.seed(120+x); 
            sim_data[:, x] = np.random.poisson(data_range[x], size).astype(np.float64)

        non_linearity_correction = data.NonLinearityCalibration(nonlin_filepath)

        #Apply the non-linearity to the data. When we correct we multiple, here when we simulate we divide
        #This is a bit tricky because when we correct the get_relgains function takes the current state of 
        # the data as input, which when actually used will be the non-linear data. Here we try to get close 
        # to that by calculating the relative gains after applying the relative gains one time. This won't be 
        # perfect, but it'll be closer than just dividing by the straight simulated data. 

        sim_data_tmp = sim_data/detector.get_relgains(sim_data,em_gain,non_linearity_correction)

        sim_data /= detector.get_relgains(sim_data_tmp,em_gain,non_linearity_correction)

        frame = data.Image(sim_data, pri_hdr=prihdr, ext_hdr=exthdr)
        if filedir is not None:
            # Generate unique, properly formatted filename
            visitid = prihdr["VISITID"]
            base_time = datetime.datetime.now()
            time_offset = datetime.timedelta(seconds=i)
            unique_time = base_time + time_offset
            time_str = data.format_ftimeutc(unique_time.isoformat())
            filename = f"cgi_{visitid}_{time_str}_l1_.fits"
            frame.save(filedir=filedir, filename=filename)
        frames.append(frame)
    dataset = data.Dataset(frames)
    return dataset


def create_cr_dataset(nonlin_filepath, filedir=None, obs_datetime=None, numfiles=2, em_gain=500, numCRs=5, plateau_length=10):
    """
    Create simulated non-linear data with cosmic rays to test CR detection.

    Args:
        nonlin_filepath (str): path to FITS file containing nonlinear calibration data (e.g., tests/test_data/nonlin_sample.fits)
        filedir (str): (Optional) Full path to directory to save to.
        obs_datetime (astropy.time.Time): (Optional) Date and time of the observations to simulate.
        numfiles (int): Number of files in dataset.  Defaults to 2 (not creating the cal here, just testing the function)
        em_gain (int): The EM gain to use for the simulated data.  Defaults to 2000.
        numCRs (int): The number of CR hits to inject. Defaults to 5.
        plateau_length (int): The minimum length of a CR plateau that will be flagged by the filter.

    Returns:
        corgidrp.data.Dataset:
            The simulated dataset.
    """

    if obs_datetime is None:
        obs_datetime = Time('2024-01-01T11:00:00.000Z')

    detector_params = data.DetectorParams({}, date_valid=Time("2023-11-01 00:00:00"))

    kgain = detector_params.params['KGAINPAR']
    fwc_em_dn = detector_params.params['FWC_EM_E'] / kgain
    fwc_pp_dn = detector_params.params['FWC_PP_E'] / kgain
    fwc = np.min([fwc_em_dn,em_gain*fwc_pp_dn])
    dataset = create_nonlinear_dataset(nonlin_filepath, filedir=None, numfiles=numfiles,em_gain=em_gain)

    im_width = dataset.all_data.shape[-1]

    # Overwrite dataset with a poisson distribution
    #np.random.seed(123)
    dataset.all_data[:,:,:] = np.random.poisson(lam=150,size=dataset.all_data.shape).astype(np.float64)

    # Loop over images in dataset
    for i in range(len(dataset.all_data)):

        # Save the date
        dataset[i].ext_hdr['DATETIME'] = str(obs_datetime)

        # Pick random locations to add a cosmic ray
        for x in range(numCRs):
            #np.random.seed(123+x)
            loc = np.round(np.random.uniform(0,im_width-1, size=2)).astype(int)

            # Add the CR plateau
            tail_start = np.min([loc[1]+plateau_length,im_width])
            dataset.all_data[i,loc[0],loc[1]:tail_start] += fwc

            if tail_start < im_width-1:
                tail_len = im_width-tail_start
                cr_tail = [fwc/(j+1) for j in range(tail_len)]
                dataset.all_data[i,loc[0],tail_start:] += cr_tail

        # generate unique, properly formatted filename
        visitid = dataset[i].pri_hdr["VISITID"]
        base_time = datetime.datetime.now()
        time_offset = datetime.timedelta(seconds=i)
        unique_time = base_time + time_offset
        time_str = data.format_ftimeutc(unique_time.isoformat())
        dataset[i].filename = f"cgi_{visitid}_{time_str}_l1_.fits"

    # Save frame if desired
    if filedir is not None:
        dataset.save(filedir=filedir)

    return dataset


def create_prescan_files(filedir=None, numfiles=2, arrtype="SCI"):
    """
    Create simulated raw data.

    Args:
        filedir (str): (Optional) Full path to directory to save to.
        numfiles (int): Number of files in dataset.  Defaults to 2.
        arrtype (str): Observation type. Defaults to "SCI".

    Returns:
        corgidrp.data.Dataset:
            The simulated dataset
    """
    # Make filedir if it does not exist
    if (filedir is not None) and (not os.path.exists(filedir)):
        os.mkdir(filedir)

    if arrtype == "SCI":
        size = (1200, 2200)
    elif arrtype == "ENG":
        size = (2200, 2200)
    elif arrtype == "CAL":
        size = (2200,2200)
    else:
        raise ValueError(f'Arrtype {arrtype} not in ["SCI","ENG","CAL"]')

    frames = []
    for i in range(numfiles):
        prihdr, exthdr = create_default_L1_headers(arrtype=arrtype)
        sim_data = np.random.poisson(lam=150., size=size).astype(np.float64)
        frame = data.Image(sim_data, pri_hdr=prihdr, ext_hdr=exthdr)

        if filedir is not None:
            # Generate unique, properly formatted filename
            visitid = prihdr["VISITID"]
            base_time = datetime.datetime.now()
            time_offset = datetime.timedelta(seconds=i)
            unique_time = base_time + time_offset
            time_str = data.format_ftimeutc(unique_time.isoformat())
            filename = f"cgi_{visitid}_{time_str}_l1_.fits"
            frame.save(filedir=filedir, filename=filename)

        frames.append(frame)

    dataset = data.Dataset(frames)

    return dataset


def create_badpixelmap_files(filedir=None, col_bp=None, row_bp=None):
    """
    Create simulated bad pixel map data. Code value is 4.

    Args:
        filedir (str): (Optional) Full path to directory to save to.
        col_bp (array): (Optional) Array of column indices where bad detector
            pixels are found.
        row_bp (array): (Optional) Array of row indices where bad detector
            pixels are found.

    Returns:
        corgidrp.data.BadPixelMap:
            The simulated dataset
    """
    # Make filedir if it does not exist
    if (filedir is not None) and (not os.path.exists(filedir)):
        os.mkdir(filedir)

    prihdr, exthdr, errhdr, dqhdr = create_default_calibration_product_headers()
    exthdr['DATATYPE']      = 'BadPixelMap'

    sim_data = np.zeros([1024,1024], dtype = np.uint16)
    if col_bp is not None and row_bp is not None:
        for i_col in col_bp:
            for i_row in row_bp:
                sim_data[i_col, i_row] += 4
    frame = data.Image(sim_data, pri_hdr=prihdr, ext_hdr=exthdr)

    if filedir is not None:
        # Generate unique, properly formatted filename
        visitid = prihdr["VISITID"]
        base_time = datetime.datetime.now()
        time_str = data.format_ftimeutc(base_time.isoformat())
        filename = f"cgi_{visitid}_{time_str}_bpm_cal.fits"
        frame.save(filedir=filedir, filename=filename)

    badpixelmap = data.Dataset([frame])

    return badpixelmap


def nonlin_coefs(filename,EMgain,order):
    """
    Reads TVAC nonlinearity table from location specified by ‘filename’.
    The column in the table closest to the ‘EMgain’ value is selected and fits
    a polynomial of order ‘order’. The coefficients of the fit are adjusted so
    that the polynomial function equals unity at 3000 DN. Outputs array polynomial
    coefficients, array of DN values from the TVAC table, and an array of the
    polynomial function values for all the DN values.

    Args:
      filename (string): file name
      EMgain (int): em gain value
      order (int): polynomial order

    Returns:
      np.array: fit coefficients
      np.array: DN values
      np.array: fit values
    """
    # filename is the name of the csv text file containing the TVAC nonlin table
    # EM gain selects the closest column in the table
    # Load the specified file
    bigArray = pd.read_csv(filename, header=None).values
    EMgains = bigArray[0, 1:]
    DNs = bigArray[1:, 0]

    # Find the closest EM gain available to what was requested
    iG = (np.abs(EMgains - EMgain)).argmin()

    # Fit the nonlinearity numbers to a polynomial
    vals = bigArray[1:, iG + 1]
    coeffs = np.polyfit(DNs, vals, order)

    # shift so that function passes through unity at 3000 DN for these tests
    fitVals0 = np.polyval(coeffs, DNs)
    ind = np.where(DNs == 3000)
    unity_val = fitVals0[ind][0]
    coeffs[3] = coeffs[3] - (unity_val-1.0)
    fitVals = np.polyval(coeffs,DNs)

    return coeffs, DNs, fitVals


def nonlin_factor(coeffs,DN):
    """ 
    Takes array of nonlinearity coefficients (from nonlin_coefs function)
    and an array of DN values and returns the nonlinearity values array. If the
    DN value is less 800 DN, then the nonlinearity value at 800 DN is returned.
    If the DN value is greater than 10000 DN, then the nonlinearity value at
    10000 DN is returned.
    
    Args:
       coeffs (np.array): nonlinearity coefficients
       DN (int): DN value
       
    Returns:
       float: nonlinearity value
    """
    # input coeffs from nonlin_ceofs and a DN value and return the
    # nonlinearity factor
    min_value = 800.0
    max_value = 10000.0
    f_nonlin = np.polyval(coeffs, DN)
    # Control values outside the min/max range
    f_nonlin = np.where(DN < min_value, np.polyval(coeffs, min_value), f_nonlin)
    f_nonlin = np.where(DN > max_value, np.polyval(coeffs, max_value), f_nonlin)

    return f_nonlin


def make_fluxmap_image(f_map, bias, kgain, rn, emgain, time, coeffs, nonlin_flag=False,
        divide_em=False):
    """ 
    This function makes a SCI-sized frame with simulated noise and a fluxmap. It
    also performs bias-subtraction and division by EM gain if required. It is used
    in the unit tests test_nonlin.py and test_kgain_cal.py

    Args:
        f_map (np.array): fluxmap in e/s/px. Its size is 1024x1024 pixels.
        bias (float): bias value in electrons.
        kgain (float): value of K-Gain in electrons per DN.
        rn (float): read noise in electrons.
        emgain (float): calue of EM gain. 
        time (float):  exposure time in sec.
        coeffs (np.array): array of cubic polynomial coefficients from nonlin_coefs.
        nonlin_flag (bool): (Optional) if nonlin_flag is True, then nonlinearity is applied.
        divide_em (bool): if divide_em is True, then the emgain is divided
        
    Returns:
        corgidrp.data.Image
    """
    # Generate random values of rn in electrons from a Gaussian distribution
    random_array = np.random.normal(0, rn, (1200, 2200)) # e-
    # Generate random values from fluxmap from a Poisson distribution
    Poiss_noise_arr = emgain*np.random.poisson(time*f_map) # e-
    signal_arr = np.zeros((1200,2200))
    start_row = 10
    start_col = 1100
    signal_arr[start_row:start_row + Poiss_noise_arr.shape[0],
                start_col:start_col + Poiss_noise_arr.shape[1]] = Poiss_noise_arr
    temp = random_array + signal_arr # e-
    if nonlin_flag:
        temp2 = nonlin_factor(coeffs, signal_arr/kgain)
        frame = np.round((bias + random_array + signal_arr/temp2)/kgain) # DN
    else:
        frame = np.round((bias+temp)/kgain) # DN

    # Subtract bias and divide by EM gain if required. TODO: substitute by
    # prescan_biassub step function in l1_to_l2a.py and the em_gain_division
    # step function in l2a_to_l2b.py    
    offset_colroi1 = 799
    offset_colroi2 = 1000
    offset_colroi = slice(offset_colroi1,offset_colroi2)
    row_meds = np.median(frame[:,offset_colroi], axis=1)
    row_meds = row_meds[:, np.newaxis]
    frame -= row_meds
    if divide_em:
        frame = frame/emgain

    # TO DO: Determine what level this image should be
    prhd, exthd, errhdr, dqhdr, biashdr= create_default_L2b_headers()
    # Record actual commanded EM
    exthd['EMGAIN_C'] = emgain
    # Record actual exposure time
    exthd['EXPTIME'] = time
    # Mock error maps
    err = np.ones([1200,2200]) * 0.5
    dq = np.zeros([1200,2200], dtype = np.uint16)
    image = Image(frame, pri_hdr = prhd, ext_hdr = exthd, err = err,
        dq = dq)
    # Use a an expected filename
    visitid = prhd["VISITID"]
    base_time = datetime.datetime.now()
    time_str = data.format_ftimeutc(base_time.isoformat())
    image.filename = f"cgi_{visitid}_{time_str}_l2b.fits"
    return image

def create_astrom_data(field_path, filedir=None, image_shape=(1024, 1024), target=(80.553428801, -69.514096821), offset=(0,0), subfield_radius=0.03, platescale=21.8, rotation=45, add_gauss_noise=True, 
                       distortion_coeffs_path=None, dither_pointings=0, bpix_map=None, sim_err_map=False):
    """
    Create simulated data for astrometric calibration.

    Args:
        field_path (str): Full path to directory with test field data (ra, dec, vmag, etc.)
        filedir (str): (Optional) Full path to directory to save to. (default: None)
        image_shape (tuple of ints): The desired shape of the image (num y pixels, num x pixels), (default: (1024, 1024))
        target (tuple): The original pointing target in RA/DEC [deg] (default: (80.553428801, -69.514096821))
        offset (tuple): The RA/DEC [deg] injected offset from the target pointing (default: (0,0))
        subfield_radius (float): The radius [deg] around the target coordinate for creating a subfield to produce the image from (default: 0.03 [deg])
        platescale (float): The plate scale of the created image data (default: 21.8 [mas/pixel])
        rotation (float): The north angle of the created image data (default: 45 [deg])
        add_gauss_noise (boolean): Argument to determine if gaussian noise should be added to the data (default: True)
        distortion_coeffs_path (str): Full path to csv with the distortion coefficients and the order of polynomial used to describe distortion (default: None))
        dither_pointings (int): Number of dithers to include with the dataset. Dither offset is assumed to be half the FoV. (default: 0)
        bpix_map (np.array): 2D bad pixel map to apply to simulated data (default: None)
        sim_err_map (boolean): If True, simulates an error map (default: False) 

    Returns:
        corgidrp.data.Dataset:
            The simulated dataset

    """
    if type(field_path) != str:
        raise TypeError('field_path must be a str')

    # Make filedir if it does not exist
    if (filedir is not None) and (not os.path.exists(filedir)):
        os.mkdir(filedir)
    
    # hard coded image properties
    sim_data = np.zeros(image_shape)
    ny, nx = image_shape
    center = [nx //2, ny //2]
    fwhm = 3
    
    # load in the field data and restrict to 0.02 [deg] radius around target
    cal_field = ascii.read(field_path)
    subfield = cal_field[((cal_field['RA'] >= target[0] - subfield_radius) & (cal_field['RA'] <= target[0] + subfield_radius) & (cal_field['DEC'] >= target[1] - subfield_radius) & (cal_field['DEC'] <= target[1] + subfield_radius))]
    cal_SkyCoords = SkyCoord(ra= subfield['RA'], dec= subfield['DEC'], unit='deg', frame='icrs')  # save these subfield skycoords somewhere

    # create the simulated image header
    vert_ang = np.radians(rotation)
    pc = np.array([[-np.cos(vert_ang), np.sin(vert_ang)], [np.sin(vert_ang), np.cos(vert_ang)]])
    cdmatrix = pc * (platescale * 0.001) / 3600.

    new_hdr = {}
    new_hdr['CD1_1'] = cdmatrix[0,0]
    new_hdr['CD1_2'] = cdmatrix[0,1]
    new_hdr['CD2_1'] = cdmatrix[1,0]
    new_hdr['CD2_2'] = cdmatrix[1,1]

    new_hdr['CRPIX1'] = center[0]
    new_hdr['CRPIX2'] = center[1]

    new_hdr['CTYPE1'] = 'RA---TAN'
    new_hdr['CTYPE2'] = 'DEC--TAN'

    new_hdr['CDELT1'] = (platescale * 0.001) / 3600
    new_hdr['CDELT2'] = (platescale * 0.001) / 3600

    new_hdr['CRVAL1'] = target[0] + offset[0]
    new_hdr['CRVAL2'] = target[1] + offset[1]

    w = wcs.WCS(new_hdr)

    # create the image data
    xpix_full, ypix_full = wcs.utils.skycoord_to_pixel(cal_SkyCoords, wcs=w)

    frame_xpixels = []  # place to hold the source pixel locations for different frames
    frame_ypixels = []
    frame_ras = []      # place to hold matching ra/decs for guesses.csv file
    frame_decs = []
    frame_amps = []
    frame_mags = []
    frame_targs = []

    # compute pixel positions and sky locations for the undithered image
    pix_inds = np.where((xpix_full >= 0) & (xpix_full <= nx) & (ypix_full >= 0) & (ypix_full <= ny))[0]
    xpix = xpix_full[pix_inds]
    ypix = ypix_full[pix_inds]
    ras = cal_SkyCoords[pix_inds]
    decs = cal_SkyCoords[pix_inds]
    mags = subfield['VMAG'][pix_inds]
    amplitudes = np.power(10, ((mags - 22.5) / (-2.5))) * 10 

    frame_xpixels.append(np.array(xpix))    # add pixel locations to all frame list
    frame_ypixels.append(np.array(ypix))
    frame_ras.append(ras)
    frame_decs.append(decs)
    frame_amps.append(np.array(amplitudes))
    frame_mags.append(np.array(mags))
    frame_targs.append(np.array(target))

    # find the dither RA/DEC pointings (assume we know this)
    # one FoV roughly translates to 
    ra_fov = 0.01741774460001011  #[deg]
    dec_fov = 0.00617760699999792  #[deg]
    ## assume the target coord has moved by half ra/dec fov based on direction
    dither_target_ras = [target[0], target[0], target[0]+(ra_fov/2), target[0]-(ra_fov/2)]
    dither_target_decs = [target[1]+(dec_fov/2), target[1]-(dec_fov/2), target[1], target[1]]


    # create dithered images if dither_pointings > 0
    for i in range(dither_pointings):

        # simulate header with same image properties but around the dither target coord
        new_hdr = {}
        new_hdr['CD1_1'] = cdmatrix[0,0]
        new_hdr['CD1_2'] = cdmatrix[0,1]
        new_hdr['CD2_1'] = cdmatrix[1,0]
        new_hdr['CD2_2'] = cdmatrix[1,1]
        
        new_hdr['CRPIX1'] = center[0]
        new_hdr['CRPIX2'] = center[1]
        
        new_hdr['CTYPE1'] = 'RA---TAN'
        new_hdr['CTYPE2'] = 'DEC--TAN'
        
        new_hdr['CDELT1'] = (platescale * 0.001) / 3600
        new_hdr['CDELT2'] = (platescale * 0.001) / 3600
        
        new_hdr['CRVAL1'] = dither_target_ras[i] + offset[0]
        new_hdr['CRVAL2'] = dither_target_decs[i] + offset[1]
        
        w = wcs.WCS(new_hdr)
        
        # create the image data
        xpix_full, ypix_full = wcs.utils.skycoord_to_pixel(cal_SkyCoords, wcs=w)

        dither_inds = np.where((xpix_full >= 0) & (xpix_full <= 1024) & (ypix_full >= 0) & (ypix_full <= 1024))[0]

        dxpix = xpix_full[dither_inds]
        dypix = ypix_full[dither_inds]
        dras = cal_SkyCoords[dither_inds]
        ddecs = cal_SkyCoords[dither_inds]
        dmags = subfield['VMAG'][dither_inds]
        damplitudes = np.power(10, ((dmags - 22.5) / (-2.5))) * 10
   
        frame_xpixels.append(np.array(dxpix))
        frame_ypixels.append(np.array(dypix))
        frame_ras.append(dras)
        frame_decs.append(ddecs)
        frame_amps.append(np.array(damplitudes))
        frame_mags.append(np.array(dmags))
        frame_targs.append(np.array([dither_target_ras[i], dither_target_decs[i]]))


    # create a place to save the image frames
    image_frames = []

    for i, (xp, yp, amps) in enumerate(zip(frame_xpixels, frame_ypixels, frame_amps)):
        sim_data = np.zeros(image_shape)

        # inject gaussian psf stars
        for xpos, ypos, amplitude in zip(xp, yp, amps):  
            stampsize = int(np.ceil(3 * fwhm))
            sigma = fwhm/ (2.*np.sqrt(2*np.log(2)))
            
            # coordinate system
            y, x = np.indices([stampsize, stampsize])
            y -= stampsize // 2
            x -= stampsize // 2
            
            # find nearest pixel
            x_int = int(xpos)
            y_int = int(ypos)
            x += x_int
            y += y_int
            
            xmin = x[0][0]
            xmax = x[-1][-1]
            ymin = y[0][0]
            ymax = y[-1][-1]
            
            psf = amplitude * np.exp(-((x - xpos)**2. + (y - ypos)**2.) / (2. * sigma**2))

            # crop the edge of the injection at the edge of the image
            if xmin <= 0:
                psf = psf[:, -xmin:]
                xmin = 0
            if ymin <= 0:
                psf = psf[-ymin:, :]
                ymin = 0
            if xmax >= nx:
                psf = psf[:, :-(xmax-nx + 1)]
                xmax = nx - 1
            if ymax >= ny:
                psf = psf[:-(ymax-ny + 1), :]
                ymax = ny - 1

            # inject the stars into the image
            sim_data[ymin:ymax + 1, xmin:xmax + 1] += psf

        if add_gauss_noise:
            # add Gaussian random noise
            noise_rng = np.random.default_rng(10)
            gain = 1
            ref_flux = 10
            noise = noise_rng.normal(scale= ref_flux/gain * 0.1, size= image_shape)
            sim_data = sim_data + noise
            
        if sim_err_map:
            
            # Create an error map estimating the measurement noise to be about 5% of the flux. Rather arbitrary values, feel free to change.
            err_rng = np.random.default_rng(10)
            err_map = err_rng.normal(loc=sim_data*0.05, scale=1, size=sim_data.shape)
      
        # add distortion (optional)
        if distortion_coeffs_path is not None:
            # load in distortion coeffs and fitorder
            coeff_data = np.genfromtxt(distortion_coeffs_path, delimiter=',', dtype=None)
            fitorder = int(coeff_data[-1])

            # convert legendre polynomials into distortin maps in x and y 
            yorig, xorig = np.indices(image_shape)
            y0, x0 = image_shape[0]//2, image_shape[1]//2
            yorig -= y0
            xorig -= x0

            # get the number of fitting params from the order
            fitparams = (fitorder + 1)**2
            
            # reshape the coeff arrays
            best_params_x = coeff_data[:fitparams]
            best_params_x = best_params_x.reshape(fitorder+1, fitorder+1)
            
            total_orders = np.arange(fitorder+1)[:,None] + np.arange(fitorder+1)[None, :]
            
            best_params_x = best_params_x / 500**(total_orders)

            # evaluate the polynomial at all pixel positions
            x_corr = np.polynomial.legendre.legval2d(xorig.ravel(), yorig.ravel(), best_params_x)
            x_corr = x_corr.reshape(xorig.shape)
            distmapx = x_corr - xorig
            
            # reshape and evaluate the same for y
            best_params_y = coeff_data[fitparams:-1]
            best_params_y = best_params_y.reshape(fitorder+1, fitorder+1)
        
            best_params_y = best_params_y / 500**(total_orders)

            # evaluate the polynomial at all pixel positions
            y_corr = np.polynomial.legendre.legval2d(xorig.ravel(), yorig.ravel(), best_params_y)
            y_corr = y_corr.reshape(yorig.shape)
            distmapy = y_corr - yorig

            ## distort image based on coeffs
            if (nx >= ny): imgsize = nx
            else: imgsize = ny

            gridx, gridy = np.meshgrid(np.arange(imgsize), np.arange(imgsize))
            gridx = gridx + distmapx
            gridy = gridy + distmapy

            sim_data = scipy.ndimage.map_coordinates(sim_data, [gridy, gridx])
            
            if sim_err_map:
                # transform the error map
                err_map = scipy.ndimage.map_coordinates(err_map, [gridy, gridx])
            
            # translated_pix = scipy.ndimage.map_coordinates()
            # transform the source coordinates
            dist_xpix, dist_ypix = [], []
            for (x,y) in zip(xp, yp):
                x_new = x - distmapx[int(y)][int(x)]
                y_new = y - distmapy[int(y)][int(x)]

                dist_xpix.append(x_new)
                dist_ypix.append(y_new)

            frame_xpixels[i] = np.array(dist_xpix)
            frame_ypixels[i] = np.array(dist_ypix)
            
        # apply bad pixel map if provided (optional)
        if bpix_map is not None:
            if bpix_map.shape[0] == 3:
                frame_bpix = bpix_map[i]
                sim_data[frame_bpix.astype(bool)] = np.nan 
                if sim_err_map:
                    err_map[frame_bpix.astype(bool)] = np.nan
                dq_map = frame_bpix
            else:
                sim_data[bpix_map.astype(bool)] = np.nan
                if sim_err_map:
                    err_map[bpix_map.astype(bool)] = np.nan
                dq_map = bpix_map
            
        # image_frames.append(sim_data)

        # TO DO: Determine what level this image should be
        prihdr, exthdr, errhdr, dqhdr, biashdr = create_default_L2b_headers()
        prihdr['VISTYPE'] = 'CGIVST_CAL_BORESIGHT'
        prihdr['RA'] = np.array(frame_targs).T[0][i]  # assume we will know something about the dither RA/DEC pointing
        prihdr['DEC'] = np.array(frame_targs).T[1][i]
        prihdr['ROLL'] = 0   ## assume a telescope roll = 0 for now

        ## save as an Image object
        err_map = None if not sim_err_map else err_map
        dq_map = None if bpix_map is None else dq_map
        frame = data.Image(sim_data, pri_hdr= prihdr, ext_hdr= exthdr, err=err_map, dq=dq_map)
        # Generate unique, properly formatted filename
        visitid = prihdr["VISITID"]
        base_time = datetime.datetime.now()
        time_str = data.format_ftimeutc(base_time.isoformat())
        filename = f"cgi_{visitid}_{time_str}_l2b.fits"
        frame.filename = filename
        
        if filedir is not None:
            # save source SkyCoord locations and pixel location estimates
            guess = Table()
            guess['x'] = frame_xpixels[i]
            guess['y'] = frame_ypixels[i]
            guess['RA'] = frame_ras[i].ra
            guess['DEC'] = frame_decs[i].dec
            guess['VMAG'] = frame_mags[i]
            # guessname = "guesses.csv"
            ascii.write(guess, filedir+'/guesses'+str(i)+'.csv', overwrite=True)

            frame.save(filedir=filedir, filename=filename)

        image_frames.append(frame)

    # frames.append(frame)
    dataset = data.Dataset(image_frames)

    return dataset


def create_not_normalized_dataset(filedir=None, numfiles=10):
    """
    Create simulated data not normalized for the exposure time.

    Args:
        filedir (str): (Optional) Full path to directory to save to.
        numfiles (int): Number of files in dataset. Default is 10.

    Returns:
        corgidrp.data.Dataset:
            the simulated dataset
    """
    frames = []
    for i in range(numfiles):
        # TO DO: Determine what level this image should be
        prihdr, exthdr, errhdr, dqhdr, biashdr = create_default_L2b_headers()

        sim_data = np.asarray(np.random.poisson(lam=150.0, size=(1024,1024)), dtype=float)
        sim_err = np.asarray(np.random.poisson(lam=1.0, size=(1024,1024)), dtype=float)
        sim_dq = np.asarray(np.zeros((1024,1024)), dtype=int)
        frame = data.Image(sim_data, pri_hdr=prihdr, ext_hdr=exthdr, err=sim_err, dq=sim_dq, err_hdr = errhdr, dq_hdr = dqhdr)
        # frame = data.Image(sim_data, pri_hdr = prihdr, ext_hdr = exthdr, err = sim_err, dq = sim_dq)
        if filedir is not None:
            # Generate CGI filename with incrementing datetime
            visitid = prihdr["VISITID"]
            base_time = datetime.datetime.now()
            time_offset = datetime.timedelta(seconds=i)
            unique_time = base_time + time_offset
            time_str = data.format_ftimeutc(unique_time.isoformat())
            filename = f"cgi_{visitid}_{time_str}_l2b.fits"
            frame.save(filedir=filedir, filename=filename)
        frames.append(frame)
    dataset = data.Dataset(frames)

    return dataset


def generate_mock_pump_trap_data(output_dir,meta_path, EMgain=10, 
                                 read_noise = 100, eperdn = 6, e2emode=False, 
                                 nonlin_path=None, arrtype='SCI'):
    """
    Generate mock pump trap data, save it to the output_directory
    
    Args:
        output_dir (str): output directory
        meta_path (str): metadata path
        EMgain (float): desired EM gain for frames
        read_noise (float): desired read noise for frames
        eperdn (float):  desired k gain (e-/DN conversion factor)
        e2emode (bool):  If True, e2e simulated data made instead of data for the unit test.  
            Difference b/w the two: 
            This e2emode data differs from the data generated when e2emode is False in the following ways:
            -The bright pixel of each trap is simulated in a more realistic way (i.e., at every phase time frame).
            -Simulated readout is more realistic (read noise, EM gain, k gain, nonlinearity, bias invoked after traps simulated).  
            In the other dataset (when e2emode is False), readout was simulated before traps were added, and no nonlinearity was applied.  
            Also, the number of electrons in the dark pixels of the dipoles can no longer be negative, and this condition is enforced.
            -The number of pumps and injected charge are much higher in these frames so that traps stand out above the read noise.  
            This was not an issue in the other dataset since read noise was added to frames that were EM-gained before charge was injected, which suppressed the effective read noise.
            -The EM gain used is 1.5.  For a large injected charge amount, the EM gain cannot be very high because of the risk of saturation.  
            -The number of phase times is 10 per scheme, to reduce the dataset size (compared to 100 when e2emode is False).
            -The frame format is ENG, as real trap-pump data is.
        nonlin_path (str): Path of nonlinearity correction file to use.  
            The inverse is applied, implementing rather than correcting nonlinearity.  
            If None, no nonlinearity is applied.  Defaults to None.
        arrtype (str): array type (for this function, choice of 'SCI' or 'ENG')
    """

    #If output_dir doesn't exist then make it
    if not os.path.exists(output_dir):
        os.makedirs(output_dir)

    # here = os.path.abspath(os.path.dirname(__file__))
    # meta_path = Path(here, '..', 'util', 'metadata_test.yaml')
    #meta_path = Path(here, '..', 'util', 'metadata.yaml')
    meta = MetadataWrapper(meta_path)
    num_pumps = 10000
    multiple = 1
    #nrows, ncols, _ = meta._imaging_area_geom()
    # the way emccd_detect works is that it takes an input for the selected
    # image area within the viable CCD pixels, so my input here must be that
    # smaller size (below) as opposed to the full useable CCD pixel size
    # (commented out above)
    nrows, ncols, _ = meta._unpack_geom('image')
    #EM gain
    g = EMgain
    cic = 200  
    rn = read_noise 
    dc = {180: 0.163, 190: 0.243, 200: 0.323, 210: 0.403,
          220: 0.483}
    # dc = {180: 0, 190: 0, 195: 0, 200: 0, 210: 0, 220: 0}
    bias = 1000 
    inj_charge = 500 # 0
    full_well_image=50000.  # e-
    full_well_serial=50000.
    # trap-pumping done when CGI is secondary instrument (i.e., dark):
    fluxmap = np.zeros((nrows, ncols))
    # frametime for pumped frames: 1000ms, or 1 s
    frametime = 1
    # set these to have no effect, then use these with their input values at the end
    later_eperdn = eperdn
    if e2emode: 
        eperdn = 1
        cic = 0.02
        num_pumps = 50000 #120000#90000#15000#5000
        inj_charge = 27000 #31000#70000#45000#8000 #num_pumps/2 # more than num_pumps/4, so no mean_field input needed
        multiple = 1
        g = 1
        rn = 0
        bias = 0
        full_well_image=105000.  # e-
        full_well_serial=105000.
        phase_times = 10
    bias_dn = bias/eperdn
    nbits = 14 #1
    
    def _ENF(g, Nem):
        """
        Returns the ENF.

        Args:
            g (float): gain
            Nem (int): Nem

        Returns:
            float: ENF

        """
        return np.sqrt(2*(g-1)*g**(-(Nem+1)/Nem) + 1/g)
    # std dev in e-, before gain division
    std_dev = np.sqrt(100**2 + _ENF(g,604)**2*g**2*(cic+ 1*dc[220]))
    fit_thresh = 3 #standard deviations above mean for trap detection
    #Offset ensures detection.  Physically, shouldn't have to add offset to
    #frame to meet threshold for detection, but in a small-sized frame, the
    # addition of traps increases the std dev a lot
    # (gain divided, w/o offset: from 22 e- before traps to 73 e- after adding)
    # If I run code with lower threshold, though, I can do an offset of 0.
    # For regular full-sized, definitely shouldn't have to add in offset.
    # Also, a trap can't capture more than mean per pixel e-, which is 200e-
    # in this case.  So max amp P1 trap will not be 2500e- but rather the
    #mean e- per pixel!  But this discrepancy doesn't affect validity of tests.

    offset_u = 0
    # offset_u = (bias_dn + ((cic+1*dc[220])*g + fit_thresh*std_dev/g)/eperdn+\
    #    inj_charge/eperdn)
    # #offset_l = bias_dn + ((cic+1*dc[220])*g - fit_thresh*std_dev/g)/eperdn
    # gives these 0 offset in the function (which gives e-), then add it in
    # by hand and convert to DN
    # and I increase dark current with temp linearly (even though it should
    # be exponential, but dc really doesn't affect anything here)
    emccd = {}
    # leaving out 170K
    #170K: gain of 10-20; gives g*CIC ~ 2000 e-
    # emccd[170] = EMCCDDetect(
    #         em_gain=1,#10,
    #         full_well_image=50000.,  # e-
    #         full_well_serial=50000.,  # e-
    #         dark_current=0.083,  # e-/pix/s
    #         cic=200, # e-/pix/frame; lots of CIC from all the prep clocking
    #         read_noise=100.,  # e-/pix/frame
    #         bias=bias,  # e-
    #         qe=0.9,
    #         cr_rate=0.,  # hits/cm^2/s
    #         pixel_pitch=13e-6,  # m
    #         eperdn=7.,
    #         nbits=14,
    #         numel_gain_register=604,
    #         meta_path=meta_path
    #    )
    #180K: gain of 10-20
    emccd[180] = EMCCDDetect(
            em_gain=g,#10,
            full_well_image=full_well_image,  # e-
            full_well_serial=full_well_serial,  # e-
            dark_current=dc[180], #0.163,  # e-/pix/s
            cic=cic, # e-/pix/frame; lots of CIC from all the prep clocking
            read_noise=rn,  # e-/pix/frame
            bias=bias,  # e-
            qe=0.9,
            cr_rate=0.,  # hits/cm^2/s
            pixel_pitch=13e-6,  # m
            eperdn=eperdn,
            nbits=nbits,
            numel_gain_register=604,
            meta_path=meta_path
        )
    #190K: gain of 10-20
    emccd[190] = EMCCDDetect(
            em_gain=g,#10,
            full_well_image=full_well_image,  # e-
            full_well_serial=full_well_serial,  # e-
            dark_current= dc[190],#0.243,  # e-/pix/s
            cic=cic, # e-/pix/frame
            read_noise=rn,  # e-/pix/frame
            bias=bias,  # e-
            qe=0.9,
            cr_rate=0.,  # hits/cm^2/s
            pixel_pitch=13e-6,  # m
            eperdn=eperdn,
            nbits=nbits,
            numel_gain_register=604,
            meta_path=meta_path
        )
    #195K: gain of 10-20
    # emccd[195] = EMCCDDetect(
    #         em_gain=g,#10,
    #         full_well_image=50000.,  # e-
    #         full_well_serial=50000.,  # e-
    #         dark_current= dc[195],#0.263,  # e-/pix/s
    #         cic=cic, # e-/pix/frame
    #         read_noise=rn,  # e-/pix/frame
    #         bias=bias,  # e-
    #         qe=0.9,
    #         cr_rate=0.,  # hits/cm^2/s
    #         pixel_pitch=13e-6,  # m
    #         eperdn=eperdn,
    #         nbits=nbits,
    #         numel_gain_register=604,
    #         meta_path=meta_path
    #     )
    #200K: gain of 10-20
    emccd[200] = EMCCDDetect(
            em_gain=g,#10,
            full_well_image=full_well_image,  # e-
            full_well_serial=full_well_serial,  # e-
            dark_current=dc[200], #0.323,  # e-/pix/s
            cic=cic, # e-/pix/frame
            read_noise=rn,  # e-/pix/frame
            bias=bias,  # e-
            qe=0.9,
            cr_rate=0.,  # hits/cm^2/s
            pixel_pitch=13e-6,  # m
            eperdn=eperdn,
            nbits=nbits,
            numel_gain_register=604,
            meta_path=meta_path
        )
    #210K: gain of 10-20
    emccd[210] = EMCCDDetect(
            em_gain=g, #10,
            full_well_image=full_well_image,  # e-
            full_well_serial=full_well_serial,  # e-
            dark_current=dc[210], #0.403,  # e-/pix/s
            cic=cic, # e-/pix/frame
            read_noise=rn,  # e-/pix/frame
            bias=bias,  # e-
            qe=0.9,
            cr_rate=0.,  # hits/cm^2/s
            pixel_pitch=13e-6,  # m
            eperdn=eperdn,
            nbits=nbits,
            numel_gain_register=604,
            meta_path=meta_path
        )
    #220K: gain of 10-20
    emccd[220] = EMCCDDetect(
            em_gain=g, #10,
            full_well_image=full_well_image,  # e-
            full_well_serial=full_well_serial,  # e-
            dark_current=dc[220], #0.483,  # e-/pix/s
            cic=cic, # e-/pix/frame; divide by 15 to get the same 1000
            read_noise=rn,  # e-/pix/frame
            bias=bias,  # e-
            qe=0.9,
            cr_rate=0.,  # hits/cm^2/s
            pixel_pitch=13e-6,  # m
            eperdn=eperdn,
            nbits=nbits,
            numel_gain_register=604,
            meta_path=meta_path
        )

    #when tauc is 3e-3, that gives a mean e- field of 2090 e-
    tauc = 1e-8 #3e-3
    tauc2 = 1.2e-8 # 3e-3
    tauc3 = 1e-8 # 3e-3
    # tried for mean field test, but gave low amps that got lost in noise
    tauc4 = 1e-3 #constant Pc over time not a great approximation in theory
    #In order of amplitudes overall (given comparable tau and tau2):
    # P1 biggest, then P3, then P2
    # E,E3 and cs,cs3 params below chosen to ensure a P1 trap found at its
    # peak amp for good eperdn determination
    # E3,cs3: will give tau outside of 1e-6,1e-2
    # for all temps except 220K; we'll just make sure it's present in all
    # scheme 1 stacks for all temps to ensure good eperdn for all temps;
    # E, cs: will give tau outside of 1e-6, 1e-2
    # for just 170K, which I took out of temp_data
    # E2, cs2: fine for all temps
    E = 0.32 #eV
    E2 = 0.28 #0.24 # eV
    E3 = 0.4 #eV
    # tried mean field test (gets tau = 1e-4 for 180K)
    E4 = 0.266 #eV
    cs = 2 #in 1e-19 m^2
    cs2 = 12 #3 #8 # in 1e-19 m^2
    cs3 = 2 # in 1e-19 m^2
    # for mean field test
    cs4 = 4 # in 1e-19 m^2
    #temp_data = np.array([170, 180, 190, 200, 210, 220])
    temp_data = np.array([180, 190, 195, 200, 210, 220])
    #temp_data = np.array([180])
    taus = {}
    taus2 = {}
    taus3 = {}
    taus4 = {}
    for i in temp_data:
        taus[i] = tau_temp(i, E, cs)
        taus2[i] = tau_temp(i, E2, cs2)
        taus3[i] = tau_temp(i, E3, cs3)
        taus4[i] = tau_temp(i, E4, cs4)
    #tau = 7.5e-3
    #tau2 = 8.8e-3
    if e2emode:
        time_data = (np.logspace(-6, -2, phase_times))*10**6 # in us 
    else:
        time_data = (np.logspace(-6, -2, 100))*10**6 # in us 
    #time_data = (np.linspace(1e-6, 1e-2, 50))*10**6 # in us
    time_data = time_data.astype(float)
    # make one phase time a repitition
    time_data[-1] = time_data[-2]
    time_data = np.array(time_data.tolist()*multiple)
    time_data_s = time_data/10**6 # in s
    # half the # of frames for length limit
    length_limit = 5 #int(np.ceil((len(time_data)/2)))
    # mean of these frames will be a bit more than 2000e-, which is gain*CIC
    # std dev: sqrt(rn^2 + ENF^2 * g^2(e- signal))

    # with offset_u non-zero in below, I expect to get eperdn 4.7 w/ the code
    amps1 = {}; amps2 = {}; amps3 = {}
    amps1_k = {}; amps1_tau2 = {}; amps3_tau2 = {}; amps1_mean_field = {}
    amps2_mean_field = {}
    amps11 = {}; amps12 = {}; amps22 = {}; amps23 = {}; amps33 = {}; amps21 ={}
    for i in temp_data:
        amps1[i] = offset_u + g*P1(time_data_s, 0, tauc, taus[i], num_pumps)/eperdn
        amps11[i] = offset_u + g*P1_P1(time_data_s, 0, tauc, taus[i],
            tauc2, taus2[i], num_pumps)/eperdn
        amps2[i] = offset_u + g*P2(time_data_s, 0, tauc, taus[i], num_pumps)/eperdn
        amps12[i] = offset_u + g*P1_P2(time_data_s, 0, tauc, taus[i],
            tauc2, taus2[i], num_pumps)/eperdn
        amps22[i] = offset_u + g*P2_P2(time_data_s, 0, tauc, taus[i],
            tauc2, taus2[i], num_pumps)/eperdn
        amps3[i] = offset_u + g*P3(time_data_s, 0, tauc, taus[i], num_pumps)/eperdn
        amps33[i] = offset_u + g*P3_P3(time_data_s, 0, tauc, taus[i],
            tauc2, taus2[i], num_pumps)/eperdn
        amps23[i] = offset_u + g*P2_P3(time_data_s, 0, tauc, taus[i],
            tauc2, taus2[i], num_pumps)/eperdn
        # just for (98,33)
        amps21[i] =  offset_u + g*P1_P2(time_data_s, 0, tauc2, taus2[i],
            tauc, taus[i], num_pumps)/eperdn
        # now a special amps just for ensuring good eperdn determination
        # actually, doesn't usually meet trap_id thresh, but no harm
        # including it
        amps1_k[i] = offset_u + g*P1(time_data_s, 0, tauc3, taus3[i], num_pumps)/eperdn
        # for the case of (89,2) with a single trap with tau2
        amps1_tau2[i] = offset_u + g*P1(time_data_s, 0, tauc2, taus2[i], num_pumps)/eperdn
        # for the case of (77,90) with a single trap with tau2
        amps3_tau2[i] = offset_u + g*P3(time_data_s, 0, tauc2, taus2[i], num_pumps)/eperdn
        #amps1_k[i] = g*2500/eperdn
        # make a trap for the mean_field test (when mean field=400e- < 2500e-)
        #this trap peaks at 250 e-
        amps1_mean_field[i] = offset_u + \
            g*P1(time_data_s,0,tauc4,taus4[i], num_pumps)/eperdn
        amps2_mean_field[i] = offset_u + \
            g*P2(time_data_s,0,tauc4,taus4[i], num_pumps)/eperdn
    amps_1_trap = {1: amps1, 2: amps2, 3: amps3, 'sp': amps1_k,
            '1b': amps1_tau2, '3b': amps3_tau2, 'mf1': amps1_mean_field,
            'mf2': amps2_mean_field}
    amps_2_trap = {11: amps11, 12: amps12, 21: amps21, 22: amps22, 23: amps23,
        33: amps33}

    #r0c0[0]: starting row for imaging area (physical CCD pixels)
    #r0c0[1]: starting col for imaging area (physical CCD pixels)
    _, _, r0c0 = meta._imaging_area_geom()

    def add_1_dipole(img_stack, row, col, ori, prob, start, end, temp):
        """Adds a dipole to an image stack img_stack at the location of the
        bright pixel given by row and col (relative to image area coordinates)
        that is of orientation 'above' or
        'below' (specified by ori) for a number of unique phase times
        going from start to end (inclusive; don't use -1 for end; 0 for start
        means first frame, length of time array means last frame), and the
        dipole is of the probability function prob (which can be 1, 2, 3,
        'sp', '1b', '3b', 'mf1', or 'mf2').
        The temperature is specified by temp (in K).
        
        When e2emode is True, the amount subtracted from the dark pixel and added to the bright 
        pixel of a given dipole is constrained so that a pixel is not left with a negative number of electrons. 
        See doc string of generate_mock_pump_trap_data for full e2emode details.

        Args: 
            img_stack (np.array): image stack
            row (int): row
            col (int): col
            ori (str): orientation
            prob (int): probability
            start (int): start
            end (int): end
            temp (int): temperature

        Returns:
            np.array: image stack
        """
        # length limit controlled by how 'long' deficit pixel is since
        #threshold should be met for all frames for bright pixel
        if ori == 'above':
            #img_stack[start:end,r0c0[0]+row+1,r0c0[1]+col] = offset_l
            region = img_stack[start:end,r0c0[0]+row+1,r0c0[1]+col]
            region_c = img_stack[start:end,r0c0[0]+row+1,r0c0[1]+col].copy()
        if ori == 'below':
            #img_stack[start:end,r0c0[0]+row-1,r0c0[1]+col] = offset_l
            region = img_stack[start:end,r0c0[0]+row-1,r0c0[1]+col]
            region_c = img_stack[start:end,r0c0[0]+row-1,r0c0[1]+col].copy()
        region -= amps_1_trap[prob][temp][start:end]
        if e2emode:
            # can't draw more e- than what's there
            neg_inds = np.where(region < 0)
            good_inds = np.where(region >= 0)
            if neg_inds[0].size > 0:
                print(neg_inds[0].size)
                pass
            region[neg_inds[0]] = 0
            img_stack[start:end,r0c0[0]+row,r0c0[1]+col][good_inds[0]] += amps_1_trap[prob][temp][start:end][good_inds[0]]
            img_stack[start:end,r0c0[0]+row,r0c0[1]+col][neg_inds[0]] += region_c[neg_inds[0]]
        else:
            img_stack[: ,r0c0[0]+row,r0c0[1]+col] += amps_1_trap[prob][temp][:]

        return img_stack

    def add_2_dipole(img_stack, row, col, ori1, ori2, prob, start1, end1,
        start2, end2, temp):
        """Adds a 2-dipole to an image stack img_stack at the location of the
        bright pixel given by row and col (relative to image area coordinates)
        that is of orientation 'above' or
        'below' (specified by ori1 and ori2).  The 1st dipole is for a number
        of unique phase times going from start1 to end1, and
        the 2nd dipole starts from start2 and ends at end2 (inclusive; don't
        use -1 for end; 0 for start means first frame, length of time array
        means last frame). The 2-dipole is of probability function
        prob.  Valid values for prob are 11, 12, 22, 23, and 33.
        The temperature is specified by temp (in K).

        When e2emode is True, the amount subtracted from the dark pixel and added to the bright 
        pixel of a given dipole is constrained so that a pixel is not left with a negative number of electrons. 
        Also, start2:end2 should not overlap with start1:end1, and the ranges should 
        cover the whole 0:10 frames.  This condition allows for the simulation of the probability 
        distribution across all phase times.
        See doc string of generate_mock_pump_trap_data for full e2emode details.
        
        Args:
            img_stack (np.array): image stack
            row (int): row
            col (int): col
            ori1 (str): orientation 1
            ori2 (str): orientation 2
            prob (int): probability
            start1 (int): start 1
            end1 (int): end 1
            start2 (int): start 2
            end2 (int): end 2  
            temp (int): temperature

        Returns:
            np.array: image stack    
        """
        # length limit controlled by how 'long' deficit pixel is since
        #threshold should be met for all frames for bright pixel
        if ori1 == 'above':
            region1 = img_stack[start1:end1,r0c0[0]+row+1,r0c0[1]+col]
            region1_c = img_stack[start1:end1,r0c0[0]+row+1,r0c0[1]+col].copy()
            #img_stack[start1:end1,r0c0[0]+row+1,r0c0[1]+col] = offset_l
        if ori1 == 'below':
            #img_stack[start1:end1,r0c0[0]+row-1,r0c0[1]+col] = offset_l
            region1 = img_stack[start1:end1,r0c0[0]+row-1,r0c0[1]+col] 
            region1_c = img_stack[start1:end1,r0c0[0]+row-1,r0c0[1]+col].copy()
        if ori2 == 'above':
            #img_stack[start2:end2,r0c0[0]+row+1,r0c0[1]+col] = offset_l
            region2 = img_stack[start2:end2,r0c0[0]+row+1,r0c0[1]+col]
            region2_c = img_stack[start2:end2,r0c0[0]+row+1,r0c0[1]+col].copy()
        if ori2 == 'below':
            region2 = img_stack[start2:end2,r0c0[0]+row-1,r0c0[1]+col]
            region2_c = img_stack[start2:end2,r0c0[0]+row-1,r0c0[1]+col].copy()
        # technically, should subtract 1 prob distribution at at time (amps_1_trap), but I'm just subtracting 
        # a bit more than I'm supposed to, and doesn't matter too much since these 
        # are the deficit pixels (or pixel) next to the bright pixel, which is what counts for doing fits
        region1 -= amps_2_trap[prob][temp][start1:end1]
        region2 -= amps_2_trap[prob][temp][start2:end2]
        if e2emode:
            # can't draw more e- than what's there
            neg_inds1 = np.where(region1 < 0)
            if neg_inds1[0].size > 0:
                print(neg_inds1[0].size)
                pass
            good_inds1 = np.where(region1 >= 0)
            region1[neg_inds1] = 0
            img_stack[start1:end1,r0c0[0]+row,r0c0[1]+col][good_inds1[0]] += amps_2_trap[prob][temp][start1:end1][good_inds1[0]]
            img_stack[start1:end1,r0c0[0]+row,r0c0[1]+col][neg_inds1[0]] += region1_c[neg_inds1[0]]
        
            # can't draw more e- than what's there
            neg_inds2 = np.where(region2 < 0)
            if neg_inds2[0].size > 0:
                print(neg_inds2[0].size)
                pass
            good_inds2 = np.where(region2 >= 0)
            region2[neg_inds2] = 0
            img_stack[start2:end2,r0c0[0]+row,r0c0[1]+col][good_inds2[0]] += amps_2_trap[prob][temp][start2:end2][good_inds2[0]]
            img_stack[start2:end2,r0c0[0]+row,r0c0[1]+col][neg_inds2[0]] += region2_c[neg_inds2[0]]
        
        else:
            img_stack[:,r0c0[0]+row,r0c0[1]+col] += amps_2_trap[prob][temp][:]
        # technically, if there is overlap b/w start1:end1 and start2:end2,
        # then you are physically causing too big of a deficit since you're
        # saying more emitted than the amount captured in bright pixel, so
        # avoid this
        return img_stack

    def make_scheme_frames(emccd_inst, phase_times = time_data,
        inj_charge = inj_charge ):
        """Makes a series of frames according to the emccd_detect instance
        emccd_inst, one for each element in the array phase_times (assumed to
        be in s).

        Args:
            emccd_inst (EMCCDDetect): emccd instance
            phase_times (np.array): phase times
            inj_charge (int): injection charge

        Returns:
            np.array: full frames
        """
        full_frames = []
        for i in range(len(phase_times)):
            full = (emccd_inst.sim_full_frame(fluxmap,frametime)).astype(float)
            full_frames.append(full)
        # inj charge is before gain, but since it has no variance,
        # g*0 = no noise from this
        full_frames = np.stack(full_frames)
        # lazy and not putting in the last image row and col, but doesn't
        #matter since I only use prescan and image areas
        # add to just image area so that it isn't wiped with bias subtraction
        full_frames[:,r0c0[0]:,r0c0[1]:] += inj_charge
        return full_frames

    def add_defect(sch_imgs, prob, ori, temp):
        """Adds to all frames of an image stack sch_imgs a defect area with
        local mean above image-area mean such that a
        dipole in that area that isn't detectable unless ill_corr is True.
        The dipole is a single trap with orientation
        ori ('above' or 'below') and is of probability function prob
        (can be 1, 2, or 3).  The temperature is specified by temp (in K).

        Note: If a defect region is arbitrarily small (e.g., a 2x2 region of
        very bright pixels hiding a trap dipole), that trap simply will not
        be found since the illumination correction bin size is not allowed to
        be less than 5.  In v2.0, a moving median subtraction can be
        implemented that would be more likely to catch cases similar to that.
        However, physically, a defect region of such a small number of rows is
        improbable; even a cosmic ray hit, which could have this signature for
        perhaps 1 phase time, is very unlikely to hit the same region while
        data for each phase time is being taken.
        
        When e2emode is True, the amount subtracted from the dark pixel and added to the bright 
        pixel of a given dipole is constrained so that a pixel is not left with a negative number of electrons. 
        This condition allows for the simulation of the probability 
        distribution across all phase times.
        See doc string of generate_mock_pump_trap_data for full e2emode details.

        Args: 
            sch_imgs (np.array): scheme images
            prob (int): probability
            ori (str): orientation
            temp (int): temperature

            
        Returns:
            np.array: scheme images
            
        """
        # area with defect (high above mean),
        # but no dipole that stands out enough without ill_corr = True
        amount = 9000
        if e2emode:
            amount = inj_charge*2
        sch_imgs[:,r0c0[0]+12:r0c0[0]+22,r0c0[1]+17:r0c0[1]+27]=g*amount/eperdn
        # now a dipole that meets threshold around local mean doesn't meet
        # threshold around frame mean; would be detected only after
        # illumination correction
        if ori == 'above':
            region = sch_imgs[:,r0c0[0]+13+1, r0c0[1]+21] 
            region_c = region.copy()
        if ori == 'below':
            region = sch_imgs[:,r0c0[0]+13-1, r0c0[1]+21] 
            region_c = region.copy()
                # 2*offset_u - fit_thresh*std_dev/eperdn
        region -= amps_1_trap[prob][temp][:]
        if e2emode: # realistic handling:  can't trap more charge than what's there in a pixel
            neg_inds = np.where(region < 0)
            if neg_inds[0].size > 0:
                print(neg_inds[0].size)
            good_inds = np.where(region >= 0)
            region[neg_inds[0]] = 0
            sch_imgs[good_inds[0],r0c0[0]+13, r0c0[1]+21] += amps_1_trap[prob][temp][good_inds[0]]
            sch_imgs[neg_inds[0],r0c0[0]+13,r0c0[1]+21] += region_c[neg_inds[0]]
        else:
            sch_imgs[:,r0c0[0]+13, r0c0[1]+21] += amps_1_trap[prob][temp][:]

        return sch_imgs
    
    #initializing
    sch = {1: None, 2: None, 3: None, 4: None}
    #temps = {170: sch, 180: sch, 190: sch, 200: sch, 210: sch, 220: sch}
    # change from last iteration: make copies of sch below b/c make_scheme_frames() below was changing sch present in 
    # EVERY temp for every iteration in the temps for loop; however, no actual change in the output since 
    # the output .fits files were saved before the next iteration's make_scheme_frames() is called. So, Max's
    # unit test is unchanged. 
    temps = {180: sch, 190: sch.copy(), 200: sch.copy(), 210: sch.copy(), 220: sch.copy()}
    #temps = {180: sch}

    # first, get rid of files already existing in the folders where I'll put
    # the simulated data
    # for temp in temps.keys():
    #     for sch in [1,2,3,4]:
    #         curr_sch_dir = Path(here, 'test_data_sub_frame_noise', str(temp)+'K',
    #             'Scheme_'+str(sch))
    #         for file in os.listdir(curr_sch_dir):
    #             os.remove(Path(curr_sch_dir, file))

    for temp in temps.keys():
        for sc in [1,2,3,4]:
            temps[temp][sc] = make_scheme_frames(emccd[temp])
        # 14 total traps (15 with the (13,19) defect trap); at least 1 in every
        # possible sub-electrode location
        # careful not to add traps in defect region; do that with add_defect()
        # careful not to add, e.g., bright pixel of one trap in the deficit
        # pixel of another trap since that would negate the original trap

        # add in 'LHSel1' trap in midst of defect for all phase times
        # (only detectable with ill_corr)
        add_defect(temps[temp][1], 1, 'below', temp)
        add_defect(temps[temp][3], 3, 'below', temp)
        #this defect was used for k_prob=2 case instead of the 2 lines above
        # 'LHSel2':
    #    add_defect(temps[temp][1], 2, 'above', temp)
    #    add_defect(temps[temp][2], 1, 'below', temp)
    #    add_defect(temps[temp][4], 3, 'above', temp)
        # add in 'special' max amp trap for good eperdn determination
        # has tau value outside of 1e-6 to 1e-2, but provides a peak trap
        # actually, doesn't meet threshold usually to count as trap, but
        #no harm leaving it in
        if not e2emode:
            add_1_dipole(temps[temp][1], 33, 77, 'below', 'sp', 0, 100, temp)
            # add in 'CENel1' trap for all phase times
        #    add_1_dipole(temps[temp][3], 26, 28, 'below', 'mf2', 0, 100, temp)
        #    add_1_dipole(temps[temp][4], 26, 28, 'above', 'mf2', 0, 100, temp)
            add_1_dipole(temps[temp][3], 26, 28, 'below', 2, 0, 100, temp)
            add_1_dipole(temps[temp][4], 26, 28, 'above', 2, 0, 100, temp)
            # add in 'RHSel1' trap for more than length limit (but diff lengths)
            #unused sch2 in this same pixel that is compatible with another trap
            add_1_dipole(temps[temp][1], 50, 50, 'above', 1, 0, 100, temp)
            add_1_dipole(temps[temp][4], 50, 50, 'above', 3, 3, 98, temp)
            add_1_dipole(temps[temp][2], 50, 50, 'below', 1, 2, 99, temp)
            # FALSE TRAPS: 'LHSel2' trap that doesn't meet length limit of unique
            # phase times even though the actual length is met for first 2
            # (and/or doesn't pass trap_id(), but I've already tested this case in
            # its unit test file)
            # (3rd will be 'unused')
            add_1_dipole(temps[temp][1], 71, 84, 'above', 2, 95, 100, temp)
            add_1_dipole(temps[temp][2], 71, 84, 'below', 1, 95, 100, temp)
            add_1_dipole(temps[temp][4], 71, 84, 'above', 3, 9, 20, temp)
            # 'LHSel2' trap
            add_1_dipole(temps[temp][1], 60, 80, 'above', 2, 1, 100, temp)
            add_1_dipole(temps[temp][2], 60, 80, 'below', 1, 1, 100, temp)
            add_1_dipole(temps[temp][4], 60, 80, 'above', 3, 1, 100, temp)
            # 'CENel2' trap
            add_1_dipole(temps[temp][1], 68, 67, 'above', 1, 0, 100, temp)
            add_1_dipole(temps[temp][2], 68, 67, 'below', 1, 0, 100, temp)
        #    add_1_dipole(temps[temp][1], 68, 67, 'above', 'mf1', 0, 100, temp)
        #    add_1_dipole(temps[temp][2], 68, 67, 'below', 'mf1', 0, 100, temp)
            # 'RHSel2' and 'LHSel3' traps in same pixel (could overlap phase time),
            # but good detectability means separation of peaks
            add_1_dipole(temps[temp][1], 98, 33, 'above', 1, 0, 100, temp)
            add_2_dipole(temps[temp][2], 98, 33, 'below', 'below', 21,
                60, 100, 0, 40, temp) #80, 100, 0, 20, temp)
            add_2_dipole(temps[temp][4], 98, 33, 'below', 'below', 33,
                60, 100, 0, 40, temp)
            # old:
            # add_2_dipole(temps[temp][2], 98, 33, 'below', 'below', 21,
            #     50, 100, 0, 50, temp) #80, 100, 0, 20, temp)
            # add_2_dipole(temps[temp][4], 98, 33, 'below', 'below', 33,
            #     50, 100, 0, 50, temp)
            # 'CENel3' trap (where sch3 has a 2-trap where one goes unused)
            add_2_dipole(temps[temp][3], 41, 15, 'above', 'above', 23,
            30, 100, 0, 30, temp)
            add_1_dipole(temps[temp][4], 41, 15, 'below', 2, 30, 100, temp)
            # 'RHSel3' and 'LHSel4'
            add_1_dipole(temps[temp][1], 89, 2, 'below', '1b', 0, 100, temp)
            add_2_dipole(temps[temp][2], 89, 2, 'above', 'above', 12,
                60, 100, 0, 30, temp) #30 was 40 in the past
            add_2_dipole(temps[temp][3], 89, 2, 'above', 'above', 33,
                60, 100, 0, 40, temp)
            # 2 'LHSel4' traps; whether the '0' or '1' trap gets assigned tau2 is
            # somewhat random; if one has an earlier starting temp than the other,
            # it would get assigned tau
            add_2_dipole(temps[temp][1], 10, 10, 'below', 'below', 11,
                0, 40, 63, 100, temp)
            add_2_dipole(temps[temp][2], 10, 10, 'above', 'above', 22,
                0, 40, 63, 100, temp)
            add_2_dipole(temps[temp][3], 10, 10, 'above', 'above', 33,
                0, 40, 63, 100, temp) #30, 60, 100
            # old:
            # add_2_dipole(temps[temp][1], 10, 10, 'below', 'below', 11,
            #     0, 40, 50, 100, temp)
            # add_2_dipole(temps[temp][2], 10, 10, 'above', 'above', 22,
            #     0, 40, 50, 100, temp)
            # add_2_dipole(temps[temp][3], 10, 10, 'above', 'above', 33,
            #     0, 40, 50, 100, temp)
            # 'CENel4' trap
            add_1_dipole(temps[temp][1], 56, 56, 'below', 1, 1, 100, temp)
            add_1_dipole(temps[temp][2], 56, 56, 'above', 1, 3, 99, temp)
            #'RHSel4' and 'CENel2' trap (tests 'a' and 'b' splitting in trap_fit_*)
            add_2_dipole(temps[temp][1], 77, 90, 'above', 'below', 12,
                60, 100, 0, 40, temp)
            add_2_dipole(temps[temp][2], 77, 90, 'below', 'above', 11,
                60, 100, 0, 40, temp)
            add_1_dipole(temps[temp][3], 77, 90, 'below', '3b', 0, 40, temp)
            # old:
            # add_2_dipole(temps[temp][1], 77, 90, 'above', 'below', 12,
            #     30, 100, 0, 30, temp)
            # add_2_dipole(temps[temp][2], 77, 90, 'below', 'above', 11,
            #     53, 100, 0, 53, temp)
            # add_1_dipole(temps[temp][3], 77, 90, 'below', '3b', 0, 30, temp)

        if e2emode: # full range should be covered if trap present
            add_1_dipole(temps[temp][1], 33, 77, 'below', 'sp', 0, phase_times, temp)
            # add in 'CENel1' trap for all phase times
        #    add_1_dipole(temps[temp][3], 26, 28, 'below', 'mf2', 0, 100, temp)
        #    add_1_dipole(temps[temp][4], 26, 28, 'above', 'mf2', 0, 100, temp)
            add_1_dipole(temps[temp][3], 26, 28, 'below', 2, 0, phase_times, temp)
            add_1_dipole(temps[temp][4], 26, 28, 'above', 2, 0, phase_times, temp)
            # add in 'RHSel1' trap for more than length limit (but diff lengths)
            #unused sch2 in this same pixel that is compatible with another trap
            add_1_dipole(temps[temp][1], 50, 50, 'above', 1, 0, phase_times, temp)
            add_1_dipole(temps[temp][4], 50, 50, 'above', 3, 3, phase_times, temp)
            add_1_dipole(temps[temp][2], 50, 50, 'below', 1, 2, phase_times, temp)
            # FALSE TRAPS: 'LHSel2' trap that doesn't meet length limit of unique
            # phase times even though the actual length is met for first 2
            # (and/or doesn't pass trap_id(), but I've already tested this case in
            # its unit test file)
            # (3rd will be 'unused')
            add_1_dipole(temps[temp][1], 71, 84, 'above', 2, 95, phase_times, temp)
            add_1_dipole(temps[temp][2], 71, 84, 'below', 1, 95, phase_times, temp)
            add_1_dipole(temps[temp][4], 71, 84, 'above', 3, 9, phase_times, temp)
            # 'LHSel2' trap
            add_1_dipole(temps[temp][1], 60, 80, 'above', 2, 1, phase_times, temp)
            add_1_dipole(temps[temp][2], 60, 80, 'below', 1, 1, phase_times, temp)
            add_1_dipole(temps[temp][4], 60, 80, 'above', 3, 1, phase_times, temp)
            # 'CENel2' trap
            add_1_dipole(temps[temp][1], 68, 67, 'above', 1, 0, phase_times, temp)
            add_1_dipole(temps[temp][2], 68, 67, 'below', 1, 0, phase_times, temp)
        #    add_1_dipole(temps[temp][1], 68, 67, 'above', 'mf1', 0, 100, temp)
        #    add_1_dipole(temps[temp][2], 68, 67, 'below', 'mf1', 0, 100, temp)
            # 'RHSel2' and 'LHSel3' traps in same pixel (could overlap phase time),
            # but good detectability means separation of peaks
            add_1_dipole(temps[temp][1], 98, 33, 'above', 1, 0, phase_times, temp)
            add_2_dipole(temps[temp][2], 98, 33, 'below', 'below', 21,
                int(phase_times/2), phase_times, 0, int(phase_times/2), temp) #80, 100, 0, 20, temp)
            add_2_dipole(temps[temp][4], 98, 33, 'below', 'below', 33,
                int(phase_times/2), phase_times, 0, int(phase_times/2), temp)
            # old:
            # add_2_dipole(temps[temp][2], 98, 33, 'below', 'below', 21,
            #     50, 100, 0, 50, temp) #80, 100, 0, 20, temp)
            # add_2_dipole(temps[temp][4], 98, 33, 'below', 'below', 33,
            #     50, 100, 0, 50, temp)
            # 'CENel3' trap (where sch3 has a 2-trap where one goes unused)
            add_2_dipole(temps[temp][3], 41, 15, 'above', 'above', 23,
            int(phase_times/2), phase_times, 0, int(phase_times/2), temp)
            add_1_dipole(temps[temp][4], 41, 15, 'below', 2, 0, phase_times, temp)
            # 'RHSel3' and 'LHSel4'
            add_1_dipole(temps[temp][1], 89, 2, 'below', '1b', 0, phase_times, temp)
            add_2_dipole(temps[temp][2], 89, 2, 'above', 'above', 12,
                int(phase_times/2), phase_times, 0, int(phase_times/2), temp) #30 was 40 in the past
            add_2_dipole(temps[temp][3], 89, 2, 'above', 'above', 33,
                int(phase_times/2), phase_times, 0, int(phase_times/2), temp)
            # 2 'LHSel4' traps; whether the '0' or '1' trap gets assigned tau2 is
            # somewhat random; if one has an earlier starting temp than the other,
            # it would get assigned tau
            add_2_dipole(temps[temp][1], 10, 10, 'below', 'below', 11,
                0, int(phase_times/2), int(phase_times/2), phase_times, temp)
            add_2_dipole(temps[temp][2], 10, 10, 'above', 'above', 22,
                0, int(phase_times/2), int(phase_times/2), phase_times, temp)
            add_2_dipole(temps[temp][3], 10, 10, 'above', 'above', 33,
                0, int(phase_times/2), int(phase_times/2), phase_times, temp) #30, 60, 100
            # old:
            # add_2_dipole(temps[temp][1], 10, 10, 'below', 'below', 11,
            #     0, 40, 50, 100, temp)
            # add_2_dipole(temps[temp][2], 10, 10, 'above', 'above', 22,
            #     0, 40, 50, 100, temp)
            # add_2_dipole(temps[temp][3], 10, 10, 'above', 'above', 33,
            #     0, 40, 50, 100, temp)
            # 'CENel4' trap
            add_1_dipole(temps[temp][1], 56, 56, 'below', 1, 1, phase_times, temp)
            add_1_dipole(temps[temp][2], 56, 56, 'above', 1, 3, phase_times, temp)
            #'RHSel4' and 'CENel2' trap (tests 'a' and 'b' splitting in trap_fit_*)
            add_2_dipole(temps[temp][1], 77, 90, 'above', 'below', 12,
                int(phase_times/2), phase_times, 0, int(phase_times/2), temp)
            add_2_dipole(temps[temp][2], 77, 90, 'below', 'above', 11,
                int(phase_times/2), phase_times, 0, int(phase_times/2), temp)
            add_1_dipole(temps[temp][3], 77, 90, 'below', '3b', 0, phase_times, temp)
            # old:
            # add_2_dipole(temps[temp][1], 77, 90, 'above', 'below', 12,
            #     30, 100, 0, 30, temp)
            # add_2_dipole(temps[temp][2], 77, 90, 'below', 'above', 11,
            #     53, 100, 0, 53, temp)
            # add_1_dipole(temps[temp][3], 77, 90, 'below', '3b', 0, 30, temp)
        pass
        if e2emode:
            readout_emccd = EMCCDDetect(
                em_gain=EMgain, #10,
                full_well_image=full_well_image,  # e-
                full_well_serial=full_well_serial,  # e-
                dark_current=0,  # e-/pix/s
                cic=0, # e-/pix/frame
                read_noise=read_noise,  # e-/pix/frame
                bias=1000,  # e-
                qe=1, # no QE hit here; just simulating readout
                cr_rate=0.,  # hits/cm^2/s
                pixel_pitch=13e-6,  # m
                eperdn=later_eperdn,
                nbits=nbits,
                numel_gain_register=604,
                meta_path=meta_path,
                nonlin_path=nonlin_path
                )
        # save to FITS files
        for sc in [1,2,3,4]:
            for i in range(len(temps[temp][sc])):
                if e2emode:
                    if temps[temp][sc][i].any() >= full_well_image:
                        raise Exception('Saturated before EM gain applied.')
                    # Now apply readout things for e2e mode 
                    gain_counts = np.reshape(readout_emccd._gain_register_elements(temps[temp][sc][i].ravel()),temps[temp][sc][i].shape)
                    if gain_counts.any() >= full_well_serial:
                        raise Exception('Saturated after EM gain applied.')
                    output_dn = readout_emccd.readout(gain_counts)
                else:
                    output_dn = temps[temp][sc][i]
                prihdr, exthdr = create_default_L1_TrapPump_headers(arrtype)
                prim = fits.PrimaryHDU(header = prihdr)
                hdr_img = fits.ImageHDU(output_dn, header=exthdr)
                hdul = fits.HDUList([prim, hdr_img])
                ## Fill in the headers that matter to corgidrp
                hdul[1].header['EXCAMT']  = temp
                hdul[1].header['EMGAIN_C'] = EMgain
                hdul[1].header['ARRTYPE'] = arrtype
                for j in range(1, 5):
                    if sc == j:
                        hdul[1].header['TPSCHEM' + str(j)] = num_pumps
                    else:
                        hdul[1].header['TPSCHEM' + str(j)] = 0
                hdul[1].header['TPTAU'] = time_data[i]
                
                t = time_data[i]
                # curr_sch_dir = Path(here, 'test_data_sub_frame_noise', str(temp)+'K',
                # 'Scheme_'+str(sch))

                # if os.path.isfile(Path(output_dir,
                # str(temp)+'K'+'Scheme_'+str(sch)+'TPUMP_Npumps_10000_gain'+str(g)+'_phasetime'+str(t)+'.fits')):
                #     hdul.writeto(Path(output_dir,
                #     str(temp)+'K'+'Scheme_'+str(sch)+'TPUMP_Npumps_10000_gain'+str(g)+'_phasetime'+
                #     str(t)+'_2.fits'), overwrite = True)
                # else: 
                # Note: have to use old filename format for now and overwrite later because setting
                # the filename affects data generation
                mult_counter = 0
                filename = Path(output_dir,
                    str(temp)+'K'+'Scheme_'+str(sc)+'TPUMP_Npumps_'+str(int(num_pumps))+'_gain'+str(EMgain)+'_phasetime'+str(t)+'.fits')
                if os.path.exists(filename):
                    mult_counter += 1
                    hdul.writeto(str(filename)[:-4]+'_'+str(mult_counter)+'.fits', overwrite = True)
                else:
                    hdul.writeto(filename, overwrite = True)
    
    # After all data generation is complete, rename files to CGI format, because changing the filename
    # in the function above somehow affects the content of the file
    rename_files_to_cgi_format(pattern=os.path.join(output_dir, "*K*Scheme_*TPUMP*.fits"), level_suffix="l1")

def create_photon_countable_frames(Nbrights=30, Ndarks=40, EMgain=5000, kgain=7, exptime=0.05, cosmic_rate=0, full_frame=True, smear=True, flux=1, bad_frames=0, cic=0.01, dark_current=8.33e-4, read_noise=100., bias=20000, qe=0.9):
    '''This creates mock L1 Dataset containing frames with large gain and short exposure time, illuminated and dark frames.
    Used for unit tests for photon counting.  
    
    Args:
        Nbrights (int):  number of illuminated frames to simulate
        Ndarks (int):  number of dark frames to simulate
        EMgain (float): EM gain
        kgain (float): k gain (e-/DN)
        exptime (float): exposure time (in s)
        cosmic_rate: (float) simulated cosmic rays incidence, hits/cm^2/s
        full_frame: (bool) If True, simulated frames are SCI full frames.  If False, 50x50 images are simulated.  Defaults to True.
        smear: (bool) If True, smear is simulated.  Defaults to True.
        flux: (float) Number of photons/s per pixel desired.  Defaults to 1.
        bad_frames (int): Number of simulated bad frames (with primary header keyword 'OVEREXP' set to True) to include in output datasets that frame_select would catch by default. Defaults to 0.
        cic (float): simulated clock-induced charge (CIC) in e-/pix/frame.  Defaults to 0.01.
        dark_current (float): simulated dark current in e-/pix/s.  Defaults to 8.33e-4.
        read_noise (float): simulated read noise in e-/pix/frame.  Defaults to 100.
        bias (float): simulated bias in e-.  Defaults to 20000.
        qe (float): quantum efficiency, e-/photon.  Defaults to 0.9.
    
    Returns:
        ill_dataset (corgidrp.data.Dataset): Dataset containing the illuminated frames
        dark_dataset (corgidrp.data.Dataset): Dataset containing the dark frames
        ill_mean (float): mean electron count value simulated in the illuminated frames
        dark_mean (float): mean electron count value simulated in the dark frames
    '''
    pix_row = 1024 #number of rows and number of columns
    fluxmap = flux*np.ones((pix_row,pix_row)) #photon flux map, photons/s

    emccd = EMCCDDetect(
        em_gain=EMgain,
        full_well_image=60000.,  # e-
        full_well_serial=100000.,  # e-
        dark_current=dark_current,  # e-/pix/s
        cic=cic,  # e-/pix/frame
        read_noise=read_noise,  # e-/pix/frame
        bias=bias,  # e-
        qe=qe,  # quantum efficiency, e-/photon
        cr_rate=cosmic_rate,  # cosmic rays incidence, hits/cm^2/s
        pixel_pitch=13e-6,  # m
        eperdn=kgain,  
        nbits=64, # number of ADU bits
        numel_gain_register=604 #number of gain register elements
        )

    thresh = emccd.em_gain/10 # threshold

    if np.average(exptime*fluxmap) > 0.1:
        warnings.warn('average # of photons/pixel is > 0.1.  Decrease frame '
        'time to get lower average # of photons/pixel.')

    if emccd.read_noise <=0:
        warnings.warn('read noise should be greater than 0 for effective '
        'photon counting')
    if thresh < 4*emccd.read_noise:
        warnings.warn('thresh should be at least 4 or 5 times read_noise for '
        'accurate photon counting')

    avg_ph_flux = np.mean(fluxmap)
    # theoretical electron flux for brights
    ill_mean = avg_ph_flux*emccd.qe*exptime + emccd.dark_current*exptime + emccd.cic
    # theoretical electron flux for darks
    dark_mean = emccd.dark_current*exptime + emccd.cic

    if smear:
        #simulate smear to fluxmap
        detector_params = DetectorParams({})
        rowreadtime = detector_params.params['ROWREADT']
        smear = np.zeros_like(fluxmap)
        m = len(smear)
        for r in range(m):
            columnsum = 0
            for i in range(r+1):
                columnsum = columnsum + rowreadtime*fluxmap[i,:]
            smear[r,:] = columnsum
        
        fluxmap = fluxmap + smear/exptime
    
    frame_e_list = []
    frame_e_dark_list = []
    prihdr, exthdr = create_default_L1_headers()
    for i in range(Nbrights):
        # Simulate bright
        if full_frame:
            frame_dn = emccd.sim_full_frame(fluxmap, exptime)
        else:
            frame_dn = emccd.sim_sub_frame(fluxmap[:50,:50], exptime)
        frame = data.Image(frame_dn, pri_hdr=prihdr, ext_hdr=exthdr)
        frame.ext_hdr['EMGAIN_C'] = EMgain
        frame.ext_hdr['EXPTIME'] = exptime
        frame.ext_hdr['RN'] = 100
        frame.ext_hdr['KGAINPAR'] = kgain
        frame.pri_hdr['PHTCNT'] = 1
        frame.ext_hdr['ISPC'] = 1
        frame.pri_hdr["VISTYPE"] = "CGIVST_TDD_OBS"
        # Generate CGI filename with incrementing datetime
        visitid = frame.pri_hdr["VISITID"]
        base_time = datetime.datetime.now()
        time_offset = datetime.timedelta(seconds=i)
        unique_time = base_time + time_offset
        time_str = data.format_ftimeutc(unique_time.isoformat())
        frame.filename = f'cgi_{visitid}_{time_str}_l1_.fits'
        frame_e_list.append(frame)

    for i in range(Ndarks):
        # Simulate dark
        if full_frame:
            frame_dn_dark = emccd.sim_full_frame(np.zeros_like(fluxmap), exptime)
        else:
            frame_dn_dark = emccd.sim_sub_frame(np.zeros_like(fluxmap[:50,:50]), exptime)
        frame_dark = data.Image(frame_dn_dark, pri_hdr=prihdr.copy(), ext_hdr=exthdr.copy())
        frame_dark.ext_hdr['EMGAIN_C'] = EMgain
        frame_dark.ext_hdr['EXPTIME'] = exptime
        frame_dark.ext_hdr['RN'] = 100
        frame_dark.ext_hdr['KGAINPAR'] = kgain
        frame_dark.pri_hdr['PHTCNT'] = 1
        frame_dark.ext_hdr['ISPC'] = 1
        frame_dark.pri_hdr["VISTYPE"] = "CGIVST_CAL_DRK"
        # Generate CGI filename with incrementing datetime for dark frames
        visitid = frame_dark.pri_hdr["VISITID"]
        base_time = datetime.datetime.now()
        time_offset = datetime.timedelta(seconds=i + 1000)  # Offset to avoid conflicts with bright frames
        unique_time = base_time + time_offset
        time_str = data.format_ftimeutc(unique_time.isoformat())
        frame_dark.filename = f'cgi_{visitid}_{time_str}_l1_.fits'
        frame_e_dark_list.append(frame_dark)

    for i in range(bad_frames):
        bad_frame = frame.copy()
        bad_frame.ext_hdr['OVEREXP'] = True
        # Generate CGI filename for bad bright frames
        visitid = bad_frame.pri_hdr["VISITID"]
        base_time = datetime.datetime.now()
        time_offset = datetime.timedelta(seconds=Nbrights + i)
        unique_time = base_time + time_offset
        time_str = data.format_ftimeutc(unique_time.isoformat())
        bad_frame.filename = f'cgi_{visitid}_{time_str}_l1_.fits'
        frame_e_list.append(bad_frame)
        bad_dark_frame = frame_dark.copy()
        bad_dark_frame.ext_hdr['OVEREXP'] = True
        # Generate CGI filename for bad dark frames
        time_offset = datetime.timedelta(seconds=Ndarks + i + 1000)  # Offset to avoid conflicts
        unique_time = base_time + time_offset
        time_str = data.format_ftimeutc(unique_time.isoformat())
        bad_dark_frame.filename = f'cgi_{visitid}_{time_str}_l1_.fits'
        frame_e_dark_list.append(bad_dark_frame)

    ill_dataset = data.Dataset(frame_e_list)
    dark_dataset = data.Dataset(frame_e_dark_list)

    return ill_dataset, dark_dataset, ill_mean, dark_mean

def gaussian_array(array_shape=[50,50],sigma=2.5,amp=100.,xoffset=0.,yoffset=0.):
    """Generate a 2D square array with a centered gaussian surface (for mock PSF data).

    Args:
        array_shape (int, optional): Shape of desired array in pixels. Defaults to [50,50].
        sigma (float, optional): Standard deviation of the gaussian curve, in pixels. Defaults to 5.
        amp (float,optional): Amplitude (peak) of gaussian curve. Defaults to 1.
        xoffset (float,optional): x offset of gaussian from array center. Defaults to 0.
        yoffset (float,optional): y offset of gaussian from array center. Defaults to 0.
        
    Returns:
        np.array: 2D array of a gaussian surface.
    """
    x, y = np.meshgrid(np.linspace(-array_shape[0]/2+0.5, array_shape[0]/2-0.5, array_shape[0]),
                        np.linspace(-array_shape[1]/2+0.5, array_shape[1]/2-0.5, array_shape[1]))
    dst = np.sqrt((x-xoffset)**2+(y-yoffset)**2)

    # Calculate Gaussian 
    gauss = np.exp(-((dst)**2 / (2.0 * sigma**2))) * amp
    
    return gauss

def create_flux_image(star_flux, fwhm, cal_factor, filter='3C', fpamname = 'HOLE', target_name='Vega', fsm_x=0.0, 
                      fsm_y=0.0, exptime=1.0, filedir=None, platescale=21.8, 
                      background=0, add_gauss_noise=True, noise_scale=1., file_save=False):
    """
    Create simulated data for absolute flux calibration. This is a point source with a 2D-Gaussian PSF
    and Gaussian noise.

    Args:
        star_flux (float): Flux of the point source in erg/(s*cm^2*AA)
        fwhm (float): Full width at half max (FWHM) of the centroid
        cal_factor (float): Calibration factor erg/(s*cm^2*AA)/electron/s
        filter (str): (Optional) The CFAM filter used.
        fpamname (str): (Optional) Position of the FPAM
        target_name (str): (Optional) Name of the calspec star
        fsm_x (float): (Optional) X position shift in milliarcseconds (mas)
        fsm_y (float): (Optional) Y position shift in milliarcseconds (mas)
        exptime (float): (Optional) Exposure time (s)
        filedir (str): (Optional) Directory path to save the output file
        platescale (float): Plate scale in mas/pixel (default: 21.8 mas/pixel)
        background (float): optional additive background value
        add_gauss_noise (bool): Whether to add Gaussian noise to the data (default: True)
        noise_scale (float): Spread of the Gaussian noise
        file_save (bool): Whether to save the image (default: False)

    Returns:
        corgidrp.data.Image: The simulated image
    """

    # Create directory if needed
    if filedir is not None and not os.path.exists(filedir):
        os.mkdir(filedir)

    # Image properties
    size = (1024, 1024)
    sim_data = np.zeros(size)
    ny, nx = size
    center = [nx // 2, ny // 2]  # Default image center
    target_location = (80.553428801, -69.514096821)

    # Convert FSM shifts from mas to pixels
    fsm_x_shift = fsm_x * 0.001 / (platescale * 0.001)  # Convert mas to degrees, then to pixels
    fsm_y_shift = fsm_y * 0.001 / (platescale * 0.001)

    # New star position
    xpos = center[0] + fsm_x_shift
    ypos = center[1] + fsm_y_shift

    # Convert flux from calspec units to photo-electrons/s
    flux = star_flux / cal_factor

    # Inject Gaussian PSF star
    stampsize = int(np.ceil(3 * fwhm))
    sigma = fwhm/ (2.*np.sqrt(2*np.log(2)))

    # coordinate system
    y, x = np.indices([stampsize, stampsize])
    y -= stampsize // 2
    x -= stampsize // 2

    # Find nearest pixel
    x_int = int(round(xpos))
    y_int = int(round(ypos))
    x += x_int
    y += y_int
    
    xmin = x[0][0]
    xmax = x[-1][-1]
    ymin = y[0][0]
    ymax = y[-1][-1]
        
    psf = gaussian_array((stampsize,stampsize),sigma,flux) / (2.0 * np.pi * sigma**2)

    # Inject the star into the image
    sim_data[ymin:ymax + 1, xmin:xmax + 1] += psf

    # Add background
    sim_data += background

    # Add Gaussian noise
    if add_gauss_noise:
        # add Gaussian random noise
        noise_rng = np.random.default_rng(10)
        noise = noise_rng.normal(scale=noise_scale, size=size)
        sim_data += noise

    # Error map
    err = np.full(size, noise_scale)

    # Get FPAM positions, not strictly necessary but
    if fpamname == 'HOLE':
        fpam_h = 40504.4
        fpam_v = 9616.8
    elif fpamname == 'ND225':
        fpam_h = 61507.8
        fpam_v = 25612.4
    elif fpamname == 'ND475':
        fpam_h = 2503.7
        fpam_v = 6124.9

    # Create image object
    prihdr, exthdr, errhdr, dqhdr, biashdr = create_default_L2b_headers()
    prihdr['VISTYPE'] = 'CGIVST_CAL_ABSFLUX_BRIGHT'
    prihdr['RA'] = target_location[0]
    prihdr['DEC'] = target_location[1]
    prihdr['TARGET'] = target_name

    exthdr['CFAMNAME'] = filter             # Using the variable 'filter' (ensure it's defined)
    exthdr['FPAMNAME'] = fpamname
    exthdr['FPAM_H']   = 2503.7
    exthdr['FPAM_V']   = 6124.9
    exthdr['FSMX']    = fsm_x              # Ensure fsm_x is defined
    exthdr['FSMY']    = fsm_y              # Ensure fsm_y is defined
    exthdr['EXPTIME']  = exptime            # Ensure exptime is defined       # Ensure color_cor is defined
    exthdr['CRPIX1']   = xpos               # Ensure xpos is defined
    exthdr['CRPIX2']   = ypos               # Ensure ypos is defined
    exthdr['CTYPE1']   = 'RA---TAN'
    exthdr['CTYPE2']   = 'DEC--TAN'
    exthdr['CDELT1']   = (platescale * 0.001) / 3600  # Ensure platescale is defined
    exthdr['CDELT2']   = (platescale * 0.001) / 3600
    exthdr['CRVAL1']   = target_location[0]  # Ensure target_location is a defined list/tuple
    exthdr['CRVAL2']   = target_location[1]
    exthdr['BUNIT'] = 'photoelectron'
    frame = data.Image(sim_data, err=err, pri_hdr=prihdr, ext_hdr=exthdr)
   
    # Set filename
    ftimeutc = data.format_ftimeutc(exthdr['FTIMEUTC'])
    filename = f'cgi_{prihdr["VISITID"]}_{ftimeutc}_l2b.fits'
    frame.filename = filename
    
    # Save file if requested
    if filedir is not None and file_save:
        frame.save(filedir=filedir, filename=filename)

    return frame

def create_pol_flux_image(star_flux_left, star_flux_right, fwhm, cal_factor, filter='3C', dpamname = 'POL0', fpamname = 'HOLE', 
                      target_name='Vega', fsm_x=0.0, fsm_y=0.0, exptime=1.0, filedir=None, platescale=21.8, 
                      background=0, add_gauss_noise=True, noise_scale=1., file_save=False):
    """
    Create simulated data for polarimetric absolute flux calibration. Two point sources to
    simulate images split by polarization, with a 2D-Gaussian PSF and Gaussian noise.

    Args:
        star_flux_left (float): Flux of the point source on the left size of the image in erg/(s*cm^2*AA)
        star_flux_right (float): Flux of the point source on the right size of the image in erg/(s*cm^2*AA)
        fwhm (float): Full width at half max (FWHM) of the centroid
        cal_factor (float): Calibration factor erg/(s*cm^2*AA)/electron/s
        filter (str): (Optional) The CFAM filter used.
        dpamname (str): (Optional) The wollaston prism being used
        fpamname (str): (Optional) Position of the FPAM
        target_name (str): (Optional) Name of the calspec star
        fsm_x (float): (Optional) X position shift in milliarcseconds (mas)
        fsm_y (float): (Optional) Y position shift in milliarcseconds (mas)
        exptime (float): (Optional) Exposure time (s)
        filedir (str): (Optional) Directory path to save the output file
        platescale (float): Plate scale in mas/pixel (default: 21.8 mas/pixel)
        background (float): optional additive background value
        add_gauss_noise (bool): Whether to add Gaussian noise to the data (default: True)
        noise_scale (float): Spread of the Gaussian noise
        file_save (bool): Whether to save the image (default: False)

    Returns:
        corgidrp.data.Image: The simulated image
    """

    # Create directory if needed
    if filedir is not None and not os.path.exists(filedir):
        os.mkdir(filedir)

    # Image properties
    size = (1024, 1024)
    sim_data = np.zeros(size)
    ny, nx = size
    center = [nx // 2, ny // 2]  # Default image center
    target_location = (80.553428801, -69.514096821)

    # Convert FSM shifts from mas to pixels
    fsm_x_shift = fsm_x * 0.001 / (platescale * 0.001)  # Convert mas to degrees, then to pixels
    fsm_y_shift = fsm_y * 0.001 / (platescale * 0.001)

    # New star position
    xpos = center[0] + fsm_x_shift
    ypos = center[1] + fsm_y_shift

    # Find nearest pixel
    x_int = int(round(xpos))
    y_int = int(round(ypos))


    # Convert flux from calspec units to photo-electrons/s
    flux_left = star_flux_left / cal_factor
    flux_right = star_flux_right / cal_factor

    if dpamname == 'POL0':
        x_int_left = x_int - 172
        x_int_right = x_int + 172
        y_int_left = y_int
        y_int_right = y_int
        dpam_h = 8991.3
        dpam_v = 1261.3
    elif dpamname == 'POL45':
        x_int_left = x_int - 122
        x_int_right = x_int + 122
        y_int_left = y_int + 122
        y_int_right = y_int - 122
        dpam_h = 44660.1
        dpam_v = 1261.3
    else:
        raise ValueError('dpamname have to be "POL0" or "POL45"')


    # Inject Gaussian PSF star
    stampsize = int(np.ceil(3 * fwhm))
    sigma = fwhm/ (2.*np.sqrt(2*np.log(2)))

    # coordinate system
    y, x = np.indices([stampsize, stampsize])
    y -= stampsize // 2
    x -= stampsize // 2

    x_left = x + x_int_left
    x_right = x + x_int_right
    y_left = y + y_int_left
    y_right = y + y_int_right
    
    xmin_left = x_left[0][0]
    xmax_left = x_left[-1][-1]
    xmin_right = x_right[0][0]
    xmax_right = x_right[-1][-1]
    ymin_left = y_left[0][0]
    ymax_left = y_left[-1][-1]
    ymin_right = y_right[0][0]
    ymax_right = y_right[-1][-1]

    psf_left = gaussian_array((stampsize,stampsize),sigma,flux_left) / (2.0 * np.pi * sigma**2)
    psf_right = gaussian_array((stampsize,stampsize),sigma,flux_right) / (2.0 * np.pi * sigma**2)

    # Inject the star into the image
    sim_data[ymin_left:ymax_left + 1, xmin_left:xmax_left + 1] += psf_left
    sim_data[ymin_right:ymax_right + 1, xmin_right:xmax_right + 1] += psf_right

    # Add background
    sim_data += background

    # Add Gaussian noise
    if add_gauss_noise:
        # add Gaussian random noise
        noise_rng = np.random.default_rng(10)
        noise = noise_rng.normal(scale=noise_scale, size=size)
        sim_data += noise

    # Error map
    err = np.full(size, noise_scale)

    # Get FPAM positions, not strictly necessary but
    if fpamname == 'HOLE':
        fpam_h = 40504.4
        fpam_v = 9616.8
    elif fpamname == 'ND225':
        fpam_h = 61507.8
        fpam_v = 25612.4
    elif fpamname == 'ND475':
        fpam_h = 2503.7
        fpam_v = 6124.9

    # Create image object
    prihdr, exthdr, errhdr, dqhdr, biashdr = create_default_L2b_headers()
    prihdr['VISTYPE'] = 'CGIVST_CAL_ABSFLUX_BRIGHT'
    prihdr['TARGET'] = target_name

    exthdr['CFAMNAME'] = filter             # Using the variable 'filter' (ensure it's defined)
    exthdr['FPAMNAME'] = fpamname
    exthdr['DPAMNAME'] = dpamname
    exthdr['DPAM_H'] = dpam_h
    exthdr['DPAM_V'] = dpam_v
    exthdr['FPAM_H']   = 2503.7
    exthdr['FPAM_V']   = 6124.9
    exthdr['FSMX']    = fsm_x              # Ensure fsm_x is defined
    exthdr['FSMY']    = fsm_y              # Ensure fsm_y is defined
    exthdr['EXPTIME']  = exptime            # Ensure exptime is defined       # Ensure color_cor is defined
    exthdr['CRPIX1']   = xpos               # Ensure xpos is defined
    exthdr['CRPIX2']   = ypos               # Ensure ypos is defined
    exthdr['CTYPE1']   = 'RA---TAN'
    exthdr['CTYPE2']   = 'DEC--TAN'
    exthdr['CDELT1']   = (platescale * 0.001) / 3600  # Ensure platescale is defined
    exthdr['CDELT2']   = (platescale * 0.001) / 3600
    exthdr['CRVAL1']   = target_location[0]  # Ensure target_location is a defined list/tuple
    exthdr['CRVAL2']   = target_location[1]
    frame = data.Image(sim_data, err=err, pri_hdr=prihdr, ext_hdr=exthdr)
   
    # Set filename
    ftimeutc = data.format_ftimeutc(exthdr['FTIMEUTC'])
    filename = f'cgi_{prihdr["VISITID"]}_{ftimeutc}_l2b.fits'
    frame.filename = filename
    
    # Save file if requested
    if filedir is not None and file_save:
        frame.save(filedir=filedir, filename=filename)

    return frame

def generate_reference_star_dataset_with_flux(
    n_frames=3,
    roll_angles=None,
    # Following arguments match create_flux_image
    flux_erg_s_cm2=1e-13,
    fwhm=3.0,
    cal_factor=1e10,            # [ e- / erg ]
    optical_throughput=1.0,
    color_cor=1.0,
    filter='3C',
    fpamname='HOLE',
    target_name='Vega',
    fsm_x=0.0,
    fsm_y=0.0,
    exptime=1.0,
    pltscale_mas=21.8,     
    background=0,
    add_gauss_noise=True,
    noise_scale=1.,
    filedir=None,
    file_save=False,
    shape=(1024, 1024)  # <-- new shape argument
):
    """
    Generate simulated reference star dataset with flux calibration.
    This function creates multiple frames of a reference star (with no planet)
    using create_flux_image(), and assigns unique roll angles to each frame's header.
    The generated frames can then be used for RDI or ADI+RDI processing in pyKLIP.
    
    Args:
        n_frames (int): Number of frames to generate.
        roll_angles (list or None): Roll angles (in degrees) for each frame. If None, all frames use 0.0.
        flux_erg_s_cm2 (float): Stellar flux in erg s⁻¹ cm⁻².
        fwhm (float): Full Width at Half Maximum of the star's PSF.
        cal_factor (float): Calibration factor [e⁻/erg] to convert flux to electron counts.
        optical_throughput (float): Overall optical throughput factor.
        color_cor (float): Color correction factor.
        filter (str): Filter identifier.
        fpamname (str): FPAM name indicating the pupil mask configuration.
        target_name (str): Name of the target star.
        fsm_x (float): Field Stabilization Mirror (FSM) x-offset.
        fsm_y (float): Field Stabilization Mirror (FSM) y-offset.
        exptime (float): Exposure time in seconds.
        pltscale_mas (float): Plate scale (e.g., mas/pixel or arcsec/pixel) of the image.
        background (int): Background level counts.
        add_gauss_noise (bool): If True, add Gaussian noise to the image.
        noise_scale (float): Scaling factor for the Gaussian noise.
        filedir (str or None): Directory to save the generated files if file_save is True.
        file_save (bool): Flag to save each generated frame to disk.
        shape (tuple): Shape (ny, nx) of the generated images.
    
    Returns:
        Dataset (corgidrp.Data.Dataset): A Dataset object containing the generated reference star frames.
    """

    if roll_angles is None:
        roll_angles = [0.0]*n_frames
    elif len(roll_angles) != n_frames:
        raise ValueError("roll_angles must match n_frames or be None.")

    frames = []
    for i in range(n_frames):
        # 1) Create a single flux image with the star alone
        frame = create_flux_image(
            flux_erg_s_cm2=flux_erg_s_cm2,
            fwhm=fwhm,
            cal_factor=cal_factor,
            optical_throughput=optical_throughput,
            color_cor=color_cor,
            filter=filter,
            fpamname=fpamname,
            target_name=target_name,
            fsm_x=fsm_x,
            fsm_y=fsm_y,
            exptime=exptime,
            filedir=filedir,
            platescale=pltscale_mas,
            background=background,
            add_gauss_noise=add_gauss_noise,
            noise_scale=noise_scale,
            file_save=False,
            shape=shape            # <--- pass the shape argument here
        )   

        # 2) Mark primary header as "PSFREF=1" so do_psf_subtraction sees it as reference
        frame.pri_hdr["PSFREF"] = 1

        # 3) Set this frame's roll angle in pri_hdr
        frame.pri_hdr["ROLL"] = roll_angles[i]

        # 4) Set star center for reference
        #    create_flux_image puts the star around (shape[1]//2, shape[0]//2).
        #    If fsm_x=0, fsm_y=0. 
        nx = shape[1]
        ny = shape[0]
        x_center = nx // 2 + (fsm_x * 0.001 / (pltscale_mas * 0.001))
        y_center = ny // 2 + (fsm_y * 0.001 / (pltscale_mas * 0.001))

        frame.ext_hdr['PLTSCALE'] = pltscale_mas
        frame.ext_hdr["STARLOCX"] = x_center  
        frame.ext_hdr["STARLOCY"] = y_center  
        
        # Generate CGI filename with incrementing datetime
        visitid = frame.pri_hdr["VISITID"]
        base_time = datetime.datetime.now()
        time_offset = datetime.timedelta(seconds=i)
        unique_time = base_time + time_offset
        time_str = data.format_ftimeutc(unique_time.isoformat())
        filename = f"cgi_{visitid}_{time_str}_l2b.fits"
        frame.pri_hdr["FILENAME"] = filename

        # 5) Optionally save each file
        if filedir is not None and file_save:
            frame.save(filedir=filedir, filename=filename)

        frames.append(frame)

    return Dataset(frames)

def create_ct_psfs(fwhm_mas, cfam_name='1F', n_psfs=10, e2e=False):
    """
    Create simulated data for core throughput calibration. This is a set of
    individual, noiseless 2D Gaussians, one per image.  

    Args:
        fwhm_mas (float): PSF's FWHM in mas
        cfam_name (str) (optional): CFAM filter name.
        n_psfs (int) (optional): Number of simulated PSFs.
        e2e (bool) (optional): Whether these simulated data are for the CT e2e
          test or not. If they are, the files are L2b. Otherwise, they are L3. 

    Returns:
        corgidrp.data.Image: The simulated PSF Images
        np.array: PSF locations
        np.array: PSF CT values
    """
    # Default headers
    if e2e:
        prhd, exthd, errhdr, dqhdr, biashdr = create_default_L2b_headers()
    else:
        prhd, exthd, errhdr, dqhdr = create_default_L3_headers()
    # These data are for CT calibration
    prhd['VISTYPE'] = 'CGIVST_CAL_CORETHRPT'
    # cfam filter
    exthd['CFAMNAME'] = cfam_name
    # Mock ERR
    err = np.ones([1024,1024])
    # Mock DQ
    dq = np.zeros([1024,1024], dtype = np.uint16)

    fwhm_pix = int(np.ceil(fwhm_mas/21.8))
    # PSF/PSF_peak > 1e-10 for +/- 3FWHM around the PSFs center
    imshape = (6*fwhm_pix+1, 6*fwhm_pix+1)
    y, x = np.indices(imshape)

    # Following astropy documentation:
    # Generate random source model list. Random amplitudes and centers within a pixel
    # PSF's final location on SCI frame is moved by more than one pixel below. This
    # is the fractional part that only needs a smaller array of non-zero values
    # Set seed for reproducibility of mock data
    rng = np.random.default_rng(0)
    model_params = [
        dict(amplitude=rng.uniform(1,10),
        x_mean=rng.uniform(imshape[0]//2,imshape[0]//2+1),
        y_mean=rng.uniform(imshape[0]//2,imshape[0]//2+1),
        x_stddev=fwhm_mas/21.8/2.335,
        y_stddev=fwhm_mas/21.8/2.335)
        for _ in range(n_psfs)]

    model_list = [models.Gaussian2D(**kwargs) for kwargs in model_params]
    # Render models to image using full evaluation
    psf_loc = []
    half_psf = []
    data_psf = []
    for model in model_list:
        # Skip any PSFs with 0 amplitude (if any)
        if model.amplitude == 0:
            continue
        psf = np.zeros(imshape)
        model.bounding_box = None
        model.render(psf)
        image = np.zeros([1024, 1024])
        # Insert PSF at random location within the SCI frame
        y_image, x_image = rng.integers(100), rng.integers(100)
        image[512+y_image-imshape[0]//2:512+y_image+imshape[0]//2+1,
            512+x_image-imshape[1]//2:512+x_image+imshape[1]//2+1] = psf
        # List of known positions and list of known PSF volume
        psf_loc += [[512+x_image+model.x_mean.value-imshape[0]//2,
            512+y_image+model.y_mean.value-imshape[0]//2]]
        # Add half PSF volume for 2D Gaussian (numerator of core throughput)
        half_psf += [np.pi*model.amplitude.value*model.x_stddev.value*model.y_stddev.value]
        # Build up the Dataset
        data_psf += [Image(image,pri_hdr=prhd, ext_hdr=exthd, err=err, dq=dq)]
        # Add some filename following the file convention:
        # cgi_<VisitID: PPPPPCCAAASSSOOOVVV>_<TimeUTC>_l2b.fits
        data_psf[-1].filename = 'cgi_0200001001001001001_20250415t0305102_l2b.fits'
        
    return data_psf, np.array(psf_loc), np.array(half_psf)

def create_ct_psfs_with_mask(fwhm_mas, cfam_name='1F', n_psfs=10, image_shape=(1024,1024),
                   apply_mask=True, total_counts=1e4):
    """
    Create simulated data for core throughput calibration. This is a set of
    individual, noiseless 2D Gaussians with a spatially varying throughput
    that mimics a central occulting mask when apply_mask=True.
    
    Args:
        fwhm_mas (float): PSF FWHM in mas.
        cfam_name (str): CFAM filter name.
        n_psfs (int): Number of PSFs to generate.
        image_shape (tuple): Full image shape.
        apply_mask (bool): If True, apply the mask transmission function. If False,
            the transmission is set to 1 everywhere.
        total_counts (float): The desired total integrated counts in the unmasked PSF.
    
    Returns:
        data_psf (list): List of Image objects with the PSF stamp inserted.
        psf_loc (np.array): Array of PSF locations.
        half_psf (np.array): Array of “half” throughput values (roughly total_counts/2 after mask).
    """
    # Set up headers, error, and dq arrays.
    prhd, exthd, errhdr, dqhdr = create_default_L3_headers()
    exthd['CFAMNAME'] = cfam_name
    err = np.ones(image_shape)
    dq = np.zeros(image_shape, dtype=np.uint16)
    
    # Calculate the image center.
    center_x = image_shape[1] // 2
    center_y = image_shape[0] // 2
    image_center = (center_x, center_y)
    exthd['STARLOCX'] = center_x
    exthd['STARLOCY'] = center_y
    
    # Determine the stamp size for the PSF: +/- 3 FWHM in pixels.
    fwhm_pix = int(np.ceil(fwhm_mas / 21.8))
    stamp_shape = (6 * fwhm_pix + 1, 6 * fwhm_pix + 1)
    
    # PSF parameters.
    # Compute the standard deviations (assuming FWHM = 2.355 sigma).
    x_stddev = fwhm_mas / 21.8 / 2.355
    y_stddev = fwhm_mas / 21.8 / 2.355
    x_mean = stamp_shape[1] // 2
    y_mean = stamp_shape[0] // 2
    
    # Calculate the amplitude such that the integrated flux equals total_counts.
    # Integrated flux of a 2D Gaussian: 2 * pi * amplitude * sigma_x * sigma_y
    amplitude = total_counts / (2 * np.pi * x_stddev * y_stddev)
    
    constant_model = models.Gaussian2D(amplitude=amplitude,
                                       x_mean=x_mean,
                                       y_mean=y_mean,
                                       x_stddev=x_stddev,
                                       y_stddev=y_stddev)
    
    # Use a random generator for PSF placement.
    rng = np.random.default_rng(0)
    psf_loc = []
    half_psf = []
    data_psf = []
    
    # Define mask transmission function; if apply_mask is False, return 1.
    def mask_transmission(x_val, y_val, center=image_center, r0=30, sigma=10):
        if not apply_mask:
            return 1.0
        r = ((x_val - center[0])**2 + (y_val - center[1])**2)**0.5
        return 1 / (1 + np.exp(-(r - r0) / sigma))
    
    # Compute allowed offsets so that the stamp fits within the image.
    x_offset_min = stamp_shape[1] // 2 - center_x
    x_offset_max = image_shape[1] - stamp_shape[1] - center_x + stamp_shape[1] // 2
    y_offset_min = stamp_shape[0] // 2 - center_y
    y_offset_max = image_shape[0] - stamp_shape[0] - center_y + stamp_shape[0] // 2

    # Restrict offsets to ±100 pixels.
    desired_range = 100
    x_offset_min = max(x_offset_min, -desired_range)
    x_offset_max = min(x_offset_max, desired_range)
    y_offset_min = max(y_offset_min, -desired_range)
    y_offset_max = min(y_offset_max, desired_range)
    
    for i in range(n_psfs):
        # Render the PSF stamp.
        psf_stamp = np.zeros(stamp_shape)
        constant_model.bounding_box = None
        constant_model.render(psf_stamp)
        
        # Create a full image and insert the stamp.
        image = np.zeros(image_shape)
        y_offset = rng.integers(y_offset_min, y_offset_max + 1)
        x_offset = rng.integers(x_offset_min, x_offset_max + 1)
        x_start = center_x + x_offset - stamp_shape[1] // 2
        y_start = center_y + y_offset - stamp_shape[0] // 2
        
        final_x = x_start + x_mean
        final_y = y_start + y_mean
        psf_loc.append([final_x, final_y])
        
        # Compute the base throughput (unmasked core flux) for reference.
        # For a perfect Gaussian, roughly 50% of the flux is above half maximum.
        base_throughput = np.pi * amplitude * x_stddev * y_stddev  # equals total_counts/2
        transmission = mask_transmission(final_x, final_y)
        half_psf.append(base_throughput * transmission)
        
        # Apply transmission if requested.
        psf_stamp = psf_stamp * transmission
        
        image[y_start:y_start+stamp_shape[0], x_start:x_start+stamp_shape[1]] = psf_stamp
        
        data_psf.append(Image(image, pri_hdr=prhd, ext_hdr=exthd, err=err, dq=dq))
    
    return data_psf, np.array(psf_loc), np.array(half_psf)



def create_ct_cal(fwhm_mas, cfam_name='1F',
                  cenx = 50.5,ceny=50.5,
                  nx=21,ny=21,
                  psfsize=None):
    """
    Creates a mock CoreThroughputCalibration object with gaussian PSFs.

    Args:
        fwhm_mas (float): FWHM in milliarcseconds
        cfam_name (str, optional): CFAM name, defaults to '1F'.
        cenx (float, optional): EXCAM mask center X location (measured from bottom left corner of bottom left pixel)
        ceny (float, optional): EXCAM mask center Y location (measured from bottom left corner of bottom left pixel)
        nx (int, optional): Number of x positions at which to simulate mock PSFs. Must be an odd number. 
            PSFs will be generated in the center of each pixel within nx/2 pixels of the mask center. Defaults to 21.
        ny (int, optional): Number of y positions at which to simulate mock PSFs. Must be an odd number. 
            PSFs will be generated in the center of each pixel within nx/2 pixels of the mask center. Defaults to 21.
        psfsize (int,optional): Size of psf model array in pixels. Must be an odd number. Defaults to 6 * the FWHM.
    
    Returns:
        ct_cal (corgidrp.data.CoreThroughputCalibration): mock CoreThroughputCalibration object 
    """
    # Default headers
    prhd, exthd, errhdr, dqhdr = create_default_L3_headers()
    # cfam filter
    exthd['CFAMNAME'] = cfam_name
    exthd.set('EXTNAME','PSFCUBE')

    # Need nx, ny to be odd
    assert nx%2 == 1, 'nx must be an odd integer'
    assert ny%2 == 1, 'ny must be an odd integer'

    x_arr = []
    y_arr = []
    r_arr = []

    for x in np.linspace(cenx-(nx-1)/2,cenx+(nx-1)/2,nx):
        for y in np.linspace(ceny-(ny-1)/2,ceny+(ny-1)/2,ny):
            x_arr.append(x)
            y_arr.append(y)
            r_arr.append(np.sqrt((x - cenx)**2 + (y - ceny)**2))
    x_arr = np.array(x_arr)
    y_arr = np.array(y_arr)

    n_psfs = len(x_arr)

    fwhm_pix = int(np.ceil(fwhm_mas/21.8))
    sig_pix = fwhm_pix / (2 * np.sqrt(2. * np.log(2.)))

    # PSF/PSF_peak > 1e-10 for +/- 3FWHM around the PSFs center
    if psfsize is None:
        imshape = (6*fwhm_pix+1, 6*fwhm_pix+1)
    else:
        assert psfsize%2 == 1, 'psfsize must be an odd integer'
        imshape = (psfsize,psfsize)

    psf = gaussian_array(array_shape=imshape,sigma=sig_pix,amp=1.,xoffset=0.,yoffset=0.)
    scale_factors = np.interp(r_arr, [0, np.max(r_arr)], [1, 0.01]) # throughput falls off linearly radially

    psf_cube = np.ones((n_psfs,*imshape))
    psf_cube *= psf
    amps = scale_factors
    psf_cube = np.array([psf_cube[i] * amps[i] for i in range(len(psf_cube))])

    err_cube = np.zeros_like(psf_cube)
    err_hdr = fits.Header()
    dq_cube = np.zeros_like(psf_cube)
    dq_hdr = fits.Header()

    cts = scale_factors
    ct_excam = np.array([x_arr,y_arr,cts])
    ct_hdr = fits.Header()
    ct_hdu_list = [fits.ImageHDU(data=ct_excam, header=ct_hdr, name='CTEXCAM')]

    fpam_hv = [0., 0.]
    fpam_hdr = fits.Header()
    fpam_hdr['COMMENT'] = 'FPAM H and V values during the core throughput observations'
    fpam_hdr['UNITS'] = 'micrometer'
    ct_hdu_list += [fits.ImageHDU(data=fpam_hv, header=fpam_hdr, name='CTFPAM')]

    fsam_hv = [0., 0.]
    fsam_hdr = fits.Header()
    fsam_hdr['COMMENT'] = 'FSAM H and V values during the core throughput observations'
    fsam_hdr['UNITS'] = 'micrometer'
    ct_hdu_list += [fits.ImageHDU(data=fsam_hv, header=fsam_hdr, name='CTFSAM')]

    ct_cal = data.CoreThroughputCalibration(psf_cube,
        pri_hdr=prhd,
        ext_hdr=exthd,
        input_hdulist=ct_hdu_list,
        dq=dq_cube,
        dq_hdr=dq_hdr,
        input_dataset=data.Dataset([data.Image(np.array([0.]),
                                 pri_hdr=fits.Header(),
                                 ext_hdr=fits.Header())]))

    return ct_cal



def create_ct_interp(
    n_radii=9,
    n_azimuths=5,
    min_angle=0,
    max_angle=6.2831853072,
    norm=1,
    fpm_x=0,
    fpm_y=0,
    pop_index=None,
    ):
    """
    Create simulated data to test the class function that does core throughput
    interpolation. We want to set the CT to a known function. We accomplish it
    by using a synthetic PSF shape with a well defined CT profile. The PSF is
    needed because the interpolation function takes a CT cal file that is
    generated from a Dataset of PSF images.

    Args:
        n_radii (int): Number of divisions along a radial direction.
        n_azimuths (int): Number of divisions along the azimuth, from
          zero to max_angle.
        min_angle (float): Minimum angle in radians to be considered.
        max_angle (float): Maximum angle in radians to be considered.
        norm (float): Factor to multiply the CT profile. Useful if one
          wants the CT to be between 0 and 1 after the division by the total counts
          that happens when estimating the CT of the Dataset in corethroughput.py.
        fpm_x (float): FPM location in EXCAM (fractional) pixels. First dimension.
        fpm_y (float): FPM location in EXCAM (fractional) pixels. Second dimension.
        pop_index (int) (optional): the Dataset skips the PSF with this index.
          Useful when testing interpolation by popping some PSFs and comparing
          the interpolated values with the original ones at the same location.

    Returns:
        corgidrp.data.Image: The simulated PSF Images
        np.array: PSF locations
        np.array: PSF CT values
    """
    if max_angle > 2*np.pi:
        print('You may have set a maximum angle in degrees instead of radians. '
            'Please check the value of max_angle is the one intended.')

    # The shape of all PSFs is the same, and irrelevant
    # Their amplitude will be adjusted to a specific CT profiledepending on
    # their location
    imshape=(7,7)
    psf_model = np.zeros(imshape)
    # Set of known values at selected locations
    psf_model[imshape[1]//2 - 3:imshape[1]//2 + 4,
        imshape[0]//2 - 3:imshape[0]//2 + 4] = 1
    psf_model[imshape[1]//2 - 2:imshape[1]//2 + 3,
        imshape[0]//2 - 2:imshape[0]//2 + 3] = 2
    psf_model[imshape[1]//2 - 1:imshape[1]//2 + 2,
        imshape[0]//2 - 1:imshape[0]//2 + 2] = 3
    psf_model[imshape[1]//2, imshape[0]//2] = 4

    # Default headers
    prhd, exthd, errhdr, dqhdr, biashdr = create_default_L2b_headers()
    exthd['CFAMNAME'] = '1F'
    # Mock error
    err = np.ones([1024,1024])

    # Simulate PSFs within two radii
    psf_loc = []
    half_psf = []
    data_psf = []

    #Create a dataset
    # From 2 to 9 lambda/D
    radii = np.logspace(np.log10(2), np.log10(9),n_radii)
    # lambda/D ~ 2.3 EXCAM pixels for Band 1 and HLC
    radii *= 2.3
    # Threefold symmetry
    azimuths = np.linspace(min_angle, max_angle, n_azimuths)
    
    # Create 2D grids for the radii and azimuths
    r_grid, theta_grid = np.meshgrid(radii, azimuths)
    
    # Convert polar coordinates to Cartesian coordinates
    x_grid = np.round(fpm_x + r_grid * np.cos(theta_grid)).flatten()
    y_grid = np.round(fpm_y + r_grid * np.sin(theta_grid)).flatten()
    # Derive the final radial distance from the FPM's center
    r_grid_from_fpm = np.sqrt((x_grid-fpm_x)**2 + (y_grid-fpm_y)**2)
    # Make up a core throughput dataset
    core_throughput = r_grid_from_fpm.flatten()/r_grid_from_fpm.max()
    # Normalize to 1 by accounting for the contribution of the PSF to the CT
    core_throughput /= psf_model[psf_model>=psf_model.max()/2].sum()
    # Optionally, take into account an additional factor
    core_throughput *= norm
    for i_psf in range(r_grid.size):
        if pop_index is not None:
            if i_psf == pop_index:
                print('Skipping 1 PSF (interpolation test)')
                continue
        image = np.zeros([1024, 1024])
        # Insert PSF at random location within the SCI frame
        x_image = int(x_grid[i_psf])
        y_image = int(y_grid[i_psf])
        image[y_image-imshape[0]//2:y_image+imshape[0]//2+1,
            x_image-imshape[1]//2:x_image+imshape[1]//2+1] = psf_model
        # Adjust intensity following some radial profile
        image *= core_throughput[i_psf]
        # List of known positions
        psf_loc += [[x_image-imshape[0]//2, y_image-imshape[0]//2]]
        # Add numerator of core throughput
        half_psf += [image[image>=image.max()/2].sum()]
        # Build up the Dataset
        data_psf += [Image(image,pri_hdr=prhd, ext_hdr=exthd, err=err)]

    return data_psf, np.array(psf_loc), np.array(half_psf)

default_wcs_string = """WCSAXES =                    2 / Number of coordinate axes                      
CRPIX1  =                  0.0 / Pixel coordinate of reference point            
CRPIX2  =                  0.0 / Pixel coordinate of reference point            
CDELT1  =                  1.0 / Coordinate increment at reference point        
CDELT2  =                  1.0 / Coordinate increment at reference point        
CRVAL1  =                  0.0 / Coordinate value at reference point            
CRVAL2  =                  0.0 / Coordinate value at reference point            
LATPOLE =                 90.0 / [deg] Native latitude of celestial pole        
MJDREF  =                  0.0 / [d] MJD of fiducial time
"""

def create_psfsub_dataset(n_sci,n_ref,roll_angles,darkhole_scifiles=None,darkhole_reffiles=None,
                          wcs_header = None,
                          data_shape = [100,100],
                          centerxy = None,
                          outdir = None,
                          st_amp = 100.,
                          noise_amp = 1.,
                          fwhm_pix = 2.5,
                          ref_psf_spread=1. ,
                          pl_contrast=1e-3,
                          pl_sep = 10.
                          ):
    """Generate a mock science and reference dataset ready for the PSF subtraction step.
    TODO: reference a central pixscale number, rather than hard code.

    Args:
        n_sci (int): number of science frames, must be >= 1.
        n_ref (int): nummber of reference frames, must be >= 0.
        roll_angles (list-like): list of the roll angles of each science and reference 
            frame, with the science frames listed first. 
        darkhole_scifiles (list of str, optional): Filepaths to the darkhole science frames. 
            If not provided, a noisy 2D gaussian will be used instead. Defaults to None.
        darkhole_reffiles (list of str, optional): Filepaths to the darkhole reference frames. 
            If not provided, a noisy 2D gaussian will be used instead. Defaults to None.
        wcs_header (astropy.fits.Header, optional): Fits header object containing WCS 
            information. If not provided, a mock header will be created. Defaults to None.
        data_shape (list of int): desired shape of data array, with the last two axes in xy order. 
            Must have length 2 or 3. Defaults to [100,100].
        centerxy (list of float): Desired PSF center in xy order. Must have length 2. Defaults 
            to image center.
        outdir (str, optional): Desired output directory. If not provided, data will not be 
            saved. Defaults to None.
        st_amp (float): Amplitude of stellar psf added to fake data. Defaults to 100.
        fwhm_pix (float): FWHM of the stellar (and optional planet) PSF. Defaults to 2.5.
        noise_amp (float): Amplitude of gaussian noise added to fake data. Defaults to 1.
        ref_psf_spread (float): Fractional increase in gaussian PSF width between science and 
            reference PSFs. Defaults to 1.
        pl_contrast (float): Flux ratio between planet and starlight incident on the detector. 
            Defaults to 1e-3.
        pl_sep (float): Planet-star separation in pixels. Defaults to 10.

        
    Returns:
        tuple: corgiDRP science Dataset object and reference Dataset object.
    """

    assert len(data_shape) == 2 or len(data_shape) == 3
    
    if roll_angles is None:
        roll_angles = [0.] * (n_sci+n_ref)

    # mask_center = np.array(data_shape)/2
    # star_pos = mask_center
    pixscale = 21.8 # milli-arcsec

    # Build each science/reference frame
    sci_frames = []
    ref_frames = []
    for i in range(n_sci+n_ref):

        # Create default headers
        prihdr, exthdr, errhdr, dqhdr = create_default_L3_headers()
        
        # Read in darkhole data, if provided
        if i<n_sci and not darkhole_scifiles is None:
            fpath = darkhole_scifiles[i]
            _,fname = os.path.split(fpath)
            darkhole = fits.getdata(fpath)
            
            fill_value = np.nanmin(darkhole)
            img_data = np.full(data_shape[-2:],fill_value)

            # Overwrite center of array with the darkhole data
            cr_psf_pix = np.array(darkhole.shape) / 2 - 0.5
            if centerxy is None:
                full_arr_center = np.array(img_data.shape) // 2 
            else:
                full_arr_center = (centerxy[1],centerxy[0])
            start_psf_ind = full_arr_center - np.array(darkhole.shape) // 2
            img_data[start_psf_ind[0]:start_psf_ind[0]+darkhole.shape[0],start_psf_ind[1]:start_psf_ind[1]+darkhole.shape[1]] = darkhole
            psfcenty, psfcentx = cr_psf_pix + start_psf_ind
        
        elif i>=n_sci and not darkhole_reffiles is None:
            fpath = darkhole_reffiles[i-n_sci]
            _,fname = os.path.split(fpath)
            darkhole = fits.getdata(fpath)
            fill_value = np.nanmin(darkhole)
            img_data = np.full(data_shape[-2:],fill_value)

            # Overwrite center of array with the darkhole data
            cr_psf_pix = np.array(darkhole.shape) / 2 - 0.5
            if centerxy is None:
                full_arr_center = np.array(img_data.shape) // 2 
            else:
                full_arr_center = (centerxy[1],centerxy[0])
            start_psf_ind = full_arr_center - np.array(darkhole.shape) // 2
            img_data[start_psf_ind[0]:start_psf_ind[0]+darkhole.shape[0],start_psf_ind[1]:start_psf_ind[1]+darkhole.shape[1]] = darkhole
            psfcenty, psfcentx = cr_psf_pix + start_psf_ind

        # Otherwise generate a 2D gaussian for a fake PSF
        else:
            sci_fwhm = fwhm_pix
            ref_fwhm = sci_fwhm * ref_psf_spread
            pl_amp = st_amp * pl_contrast

            label = 'ref' if i>= n_sci else 'sci'
            fwhm = ref_fwhm if i>= n_sci else sci_fwhm
            sigma = fwhm / (2 * np.sqrt(2. * np.log(2.)))
            
            # Generate CGI filename with incrementing datetime
            visitid = prihdr["VISITID"]
            base_time = datetime.datetime.now()
            time_offset = datetime.timedelta(seconds=i)
            unique_time = base_time + time_offset
            time_str = data.format_ftimeutc(unique_time.isoformat())
            fname = f"cgi_{visitid}_{time_str}_l3_.fits"
            arr_center = np.array(data_shape[-2:]) / 2 - 0.5
            if centerxy is None:
                psfcenty,psfcentx = arr_center
            else:
                psfcentx,psfcenty = centerxy
            
            psf_off_xy = (psfcentx-arr_center[1],psfcenty-arr_center[0])
            img_data = gaussian_array(array_shape=data_shape[-2:],
                                      xoffset=psf_off_xy[0],
                                      yoffset=psf_off_xy[1],
                                      sigma=sigma,
                                      amp=st_amp)
            
            # Add some noise
            rng = np.random.default_rng(seed=123+2*i)
            noise = rng.normal(0,noise_amp,img_data.shape)
            img_data += noise

            # Add fake planet to sci files
            if i<n_sci:
                pa_deg = -roll_angles[i]
                xoff,yoff = pl_sep * np.array([-np.sin(np.radians(pa_deg)),np.cos(np.radians(pa_deg))])
                planet_psf = gaussian_array(array_shape=data_shape[-2:],
                                            amp=pl_amp,
                                            sigma=sigma,
                                            xoffset=xoff+psf_off_xy[0],
                                            yoffset=yoff+psf_off_xy[1])
                img_data += planet_psf
        
                # Assign PSFREF flag
                prihdr['PSFREF'] = 0
            else:
                prihdr['PSFREF'] = 1

        # Add necessary header keys
        prihdr['TELESCOP'] = 'ROMAN'
        prihdr['INSTRUME'] = 'CGI'
        prihdr['XOFFSET'] = 0.0
        prihdr['YOFFSET'] = 0.0
        prihdr["ROLL"] = roll_angles[i]
        
        exthdr['BUNIT'] = 'photoelectron/s'
        exthdr['STARLOCX'] = psfcentx
        exthdr['STARLOCY'] = psfcenty
        exthdr['EACQ_COL'] = psfcentx
        exthdr['EACQ_ROW'] = psfcentx
        exthdr['PLTSCALE'] = pixscale # This is in milliarcseconds!
        exthdr["HIERARCH DATA_LEVEL"] = 'L3'
        
        # Add WCS header info, if provided
        if wcs_header is None:
            wcs_header = generate_wcs(roll_angles[i], 
                                      [psfcentx,psfcenty],
                                      platescale=0.0218).to_header()
            
            # wcs_header._cards = wcs_header._cards[-1]
        exthdr.extend(wcs_header)

        # Make a corgiDRP Image frame
        if len(data_shape)==3:
            frame_data = np.zeros([data_shape[0],data_shape[2],data_shape[1]])
            frame_data[:] = img_data
        else:
            frame_data = img_data

        frame = data.Image(frame_data, pri_hdr=prihdr, ext_hdr=exthdr)
        frame.filename = fname

        # Add it to the correct dataset
        if i < n_sci:
            sci_frames.append(frame)
        else:
            ref_frames.append(frame)

    sci_dataset = data.Dataset(sci_frames)

    if len(ref_frames) > 0:
        ref_dataset = data.Dataset(ref_frames)
    else:
        ref_dataset = None

        # Save datasets if outdir was provided
        if not outdir is None:
            if not os.path.exists(outdir):
                os.makedirs(outdir)
                
            # Generate CGI filenames for dataset saves
            visitid = prihdr["VISITID"]
            base_time = datetime.datetime.now()
            time_str = data.format_ftimeutc(base_time.isoformat())
            sci_filename = f"cgi_{visitid}_{time_str}_l2b.fits"
            ref_filename = f"cgi_{visitid}_{time_str}_l2b.fits"
            
            sci_dataset.save(filedir=outdir, filenames=[sci_filename])
            if len(ref_frames) > 0:
                # Offset time for reference dataset to avoid filename conflict
                ref_time = base_time + datetime.timedelta(seconds=1)
                ref_time_str = data.format_ftimeutc(ref_time.isoformat())
                ref_filename = f"cgi_{visitid}_{ref_time_str}_l2b.fits"
                ref_dataset.save(filedir=outdir, filenames=[ref_filename])

    return sci_dataset,ref_dataset


def generate_coron_dataset_with_companions(
    n_frames=1,
    shape=(1024, 1024),
    host_star_center=None,
    host_star_counts=1e5,
    roll_angles=None,
    companion_sep_pix=None,   # Companion separation in pixels (explicit) or list of separations
    companion_pa_deg=None,    # Companion position angle in degrees (counterclockwise from north) or list
    companion_counts=100.0,   # Total flux (counts) for the companion or list
    filter='1F',
    pltscale_as=21.8,
    add_noise=False,
    noise_std=1.0e-2,
    outdir=None,
    darkhole_file=None,   # darkhole_file is ignored in this version
    apply_coron_mask=True,
    coron_mask_radius=5,
    throughput_factors=1,
):
    """
    Create a mock coronagraphic dataset with a star and (optionally) one or more companions.
    
    In this version, a Gaussian star is always injected at host_star_center.
    When the coronagraph mask is applied, the flux within the inner mask region
    is scaled down by a factor of 1e-3.
    
    Args:
      n_frames (int): Number of frames.
      shape (tuple): (ny, nx) image shape.
      host_star_center (tuple): (x, y) pixel coordinates of the host star. If None, uses image center.
      host_star_counts (float): Total counts for the star.
      roll_angles (list of float): One roll angle per frame (in degrees).
      companion_sep_pix (float or list): On-sky separation(s) of the companion(s) in pixels.
      companion_pa_deg (float or list): On-sky position angle(s) of the companion(s) (counterclockwise from north).
      companion_counts (float or list): Total flux (counts) of the companion(s).
      filter (str): Filter name.
      pltscale_as (float): Plate scale in arcsec per pixel.
      add_noise (bool): Whether to add random noise.
      noise_std (float): Stddev of the noise.
      outdir (str or None): If given, saves the frames to disk.
      darkhole_file (Image): Ignored in this version.
      apply_coron_mask (bool): Whether to apply the simulated coronagraph mask.
      coron_mask_radius (int): Coronagraph mask radius in pixels.
      throughput_factors (float): Optical throughput of companion due to the presence of a coronagraph mask.
    
    Returns:
      Dataset: A dataset of frames (each an Image) with the star and companion(s) injected.
    """
    ny, nx = shape
    if host_star_center is None:
        host_star_center = (nx / 2, ny / 2)  # (x, y)

    if roll_angles is None:
        roll_angles = [0.0] * n_frames
    elif len(roll_angles) != n_frames:
        raise ValueError("roll_angles must have length n_frames or be None.")

    # If only one companion is provided, wrap parameters into lists.
    if companion_sep_pix is not None and companion_pa_deg is not None:
        if not isinstance(companion_sep_pix, list):
            companion_sep_pix = [companion_sep_pix]
        if not isinstance(companion_pa_deg, list):
            companion_pa_deg = [companion_pa_deg]
        if not isinstance(companion_counts, list):
            companion_counts = [companion_counts] * len(companion_sep_pix)

    frames = []

    for i in range(n_frames):
        angle_i = roll_angles[i]

        # Build an empty image frame.
        data_arr = np.zeros((ny, nx), dtype=np.float32)

        # (B) Insert the star as a 2D Gaussian centered at host_star_center.
        xgrid, ygrid = np.meshgrid(np.arange(nx), np.arange(ny))
        sigma_star = 1.2
        r2 = (xgrid - host_star_center[0])**2 + (ygrid - host_star_center[1])**2
        star_gaus = np.exp(-0.5 * r2 / sigma_star**2)
        star_gaus /= np.sum(star_gaus)         # Normalize the Gaussian.
        star_gaus *= host_star_counts          # Scale to the total star counts.
        data_arr += star_gaus

        # (Optional) Apply the coronagraph mask by scaling down counts in the inner region.
        if apply_coron_mask:
            data_arr[r2 < coron_mask_radius**2] *= 1e-3

        # (C) Insert the companion(s) if specified.
        companion_keywords = {}
        if companion_sep_pix is not None and companion_pa_deg is not None:
            for idx, (sep, pa, counts, throughput_factor) in enumerate(zip(companion_sep_pix, companion_pa_deg, 
                                                                           companion_counts, throughput_factors)):
                # Adjust the companion position based on the roll angle.
                rel_pa = pa - angle_i      
                # Use the helper function to convert separation and position angle to dx, dy.
                dx, dy = seppa2dxdy(sep, rel_pa)
                xcomp = host_star_center[0] + dx
                ycomp = host_star_center[1] + dy

                # Inject the companion as a small Gaussian PSF.
                sigma_c = 1.0
                rc2 = (xgrid - xcomp)**2 + (ygrid - ycomp)**2
                companion_gaus = np.exp(-0.5 * rc2 / sigma_c**2)
                companion_gaus /= np.sum(companion_gaus)
                companion_flux = counts * throughput_factor
                companion_gaus *= companion_flux
                data_arr += companion_gaus

                # Record the companion location in the header.
                # Create keys like SNYX001, SNYX002, etc.
                key = f"SNYX{idx+1:03d}"
                companion_keywords[key] = f"5.0,{ycomp:.2f},{xcomp:.2f}"

        # (D) Add noise if requested.
        if add_noise:
            noise = np.random.normal(0., noise_std, data_arr.shape)
            data_arr += noise.astype(np.float32)

        # (E) Build headers and create the Image.
        # Assume create_default_L3_headers() and generate_wcs() are defined elsewhere.
        prihdr, exthdr, errhdr, dqhdr = create_default_L3_headers()
        
        # Generate CGI filename with incrementing datetime
        visitid = prihdr["VISITID"]
        base_time = datetime.datetime.now()
        time_offset = datetime.timedelta(seconds=i)
        unique_time = base_time + time_offset
        time_str = data.format_ftimeutc(unique_time.isoformat())
        filename = f"cgi_{visitid}_{time_str}_l3_.fits"
        prihdr["FILENAME"] = filename
        prihdr["ROLL"] = angle_i
        prihdr['TELESCOP'] = 'ROMAN'
        exthdr["CFAMNAME"] = filter
        exthdr["PLTSCALE"] = pltscale_as*1000 #in milliarcsec
        exthdr["STARLOCX"] = host_star_center[0]
        exthdr["STARLOCY"] = host_star_center[1]
        exthdr["DATALVL"]  = "L3"
        exthdr['LSAMNAME'] = 'NFOV'
        exthdr['FPAMNAME'] = 'HLC12_C2R1'
        # Optional WCS generation.
        wcs_obj = generate_wcs(angle_i, [host_star_center[0], host_star_center[1]], platescale=pltscale_as)
        wcs_header = wcs_obj.to_header()
        exthdr.update(wcs_header)

        # Add companion header entries if any.
        if companion_keywords:
            for key, value in companion_keywords.items():
                exthdr[key] = value

        frame = Image(data_arr, pri_hdr=prihdr, ext_hdr=exthdr)
        frames.append(frame)

    dataset = Dataset(frames)

    # (F) Optionally save the dataset.
    if outdir is not None:
        os.makedirs(outdir, exist_ok=True)
        
        # Generate CGI filenames for all frames
        visitid = prihdr["VISITID"]
        base_time = datetime.datetime.now()
        file_list = []
        for i in range(n_frames):
            time_offset = datetime.timedelta(seconds=i)
            unique_time = base_time + time_offset
            time_str = data.format_ftimeutc(unique_time.isoformat())
            filename = f"cgi_{visitid}_{time_str}_l3_.fits"
            file_list.append(filename)
        
        dataset.save(filedir=outdir, filenames=file_list)
        print(f"Saved {n_frames} frames to {outdir}")

    return dataset


def create_mock_fpamfsam_cal(
    fpam_matrix=None,
    fsam_matrix=None,
    date_valid=None,
    save_file=False,
    output_dir=None,
    filename=None
):
    """
    Create and optionally save a mock FpamFsamCal object.

    Args:
        fpam_matrix (np.ndarray of shape (2,2) or None): The custom transformation matrix 
            from FPAM to EXCAM. If None, defaults to FpamFsamCal.fpam_to_excam_modelbased.
        fsam_matrix (np.ndarray of shape (2,2) or None): The custom transformation matrix 
            from FSAM to EXCAM. If None, defaults to FpamFsamCal.fsam_to_excam_modelbased.
        date_valid (astropy.time.Time or None): Date/time from which this calibration is 
            valid. If None, defaults to the current time.
        save_file (bool, optional): If True, save the generated calibration file to disk.
        output_dir (str, optional): Directory in which to save the file if save_file=True. 
            Defaults to current dir.
        filename (str, optional): Filename to use if saving to disk. If None, a default 
            name is generated.

    Returns:
        FpamFsamCal (corgidrp.data.FpamFsamCal object): The newly-created FpamFsamCal 
            object (in memory).
    """
    if fpam_matrix is None:
        fpam_matrix = FpamFsamCal.fpam_to_excam_modelbased
    if fsam_matrix is None:
        fsam_matrix = FpamFsamCal.fsam_to_excam_modelbased

    # Ensure the final shape is (2, 2, 2):
    # [ [fpam_matrix], [fsam_matrix] ]
    combined_array = np.array([fpam_matrix, fsam_matrix])  # shape (2,2,2)

    # Create the calibration object in-memory
    fpamfsam_cal = FpamFsamCal(data_or_filepath=combined_array, date_valid=date_valid)

    if save_file:
        # By default, use the filename from the object's .filename unless overridden
        if not filename:
            filename = fpamfsam_cal.filename  # e.g. "FpamFsamCal_<ISOTIME>.fits"

        if not output_dir:
            output_dir = '.'

        # Save the calibration file
        filepath = os.path.join(output_dir, filename)
        fpamfsam_cal.save(filedir=output_dir, filename=filename)
        print(f"Saved FpamFsamCal to {filepath}")

    return fpamfsam_cal

def create_mock_ct_dataset_and_cal_file(
    fwhm=50,
    n_psfs=100,
    cfam_name='1F',
    pupil_value_1=1,
    pupil_value_2=3,
    seed=None,
    save_cal_file=False,
    cal_filename=None,
    image_shape=(1024, 1024),
    total_counts = 1e4
):
    """
    Create simulated data for core throughput calibration.
    This function generates a mock dataset consisting of off-axis PSF images and pupil images,
    which are used to compute a core throughput calibration file. Two sets of PSF images are created:
    one with a simulated coronagraph mask (throughput reduced) and one without (unmasked). A calibration
    object is then generated from the masked dataset. Optionally, the calibration file can be saved to disk.
    
    Args:
        fwhm (float): Full Width at Half Maximum of the off-axis PSFs.
        n_psfs (int): Number of PSF images to generate.
        cfam_name (str): CFAM filter name used in the image headers.
        pupil_value_1 (int): Pixel value to assign to the first pupil image patch.
        pupil_value_2 (int): Pixel value to assign to the second pupil image patch.
        seed (int or None): Random seed for reproducibility. If provided, sets the NumPy random seed.
        save_cal_file (bool): If True, save the generated core throughput calibration file to disk.
        cal_filename (str or None): Filename for the calibration file. If None, a filename is generated based on the current time.
        image_shape (tuple): Shape (ny, nx) of the generated images.
        total_counts (float): Total counts assigned to the PSF images.
    
    Returns:
        dataset_ct_masked (Dataset): Dataset of masked (throughput reduced) PSF images.
        ct_cal (CoreThroughputCalibration): Generated core throughput calibration object.
        dataset_ct_nomask (Dataset): Dataset of unmasked PSF images.
    """
    if seed is not None:
        np.random.seed(seed)
    
    # ----------------------------
    # A) Create the base headers
    # ----------------------------
    prihdr, exthd, errhdr, dqhdr = create_default_L3_headers()
    
    # Generate CGI filename
    visitid = prihdr["VISITID"]
    base_time = datetime.datetime.now()
    time_str = data.format_ftimeutc(base_time.isoformat())
    filename = f"cgi_{visitid}_{time_str}_ctp_cal.fits"
    prihdr["FILENAME"] = filename
    exthd['DRPCTIME'] = Time.now().isot
    exthd['DRPVERSN'] = corgidrp.__version__
    exthd['CFAMNAME'] = cfam_name

    exthd['FPAM_H'] = 1
    exthd['FPAM_V'] = 1
    exthd['FSAM_H'] = 1
    exthd['FSAM_V'] = 1

    exthd_pupil = exthd.copy()
    exthd_pupil['DPAMNAME'] = 'PUPIL'
    exthd_pupil['LSAMNAME'] = 'OPEN'
    exthd_pupil['FSAMNAME'] = 'OPEN'
    exthd_pupil['FPAMNAME'] = 'OPEN_12'

    # ----------------------------
    # B) Create the unocculted/pupil frames
    # ----------------------------
    pupil_image_1 = np.zeros(image_shape)
    pupil_image_2 = np.zeros(image_shape)
    ny, nx = image_shape
    y_center = ny // 2
    x_center = nx // 2
    patch_half_size = 10
    pupil_image_1[y_center - patch_half_size:y_center + patch_half_size,
                  x_center - patch_half_size:x_center + patch_half_size] = pupil_value_1
    pupil_image_2[y_center - patch_half_size:y_center + patch_half_size,
                  x_center - patch_half_size:x_center + patch_half_size] = pupil_value_2

    err = np.ones(image_shape)
    im_pupil1 = Image(pupil_image_1, pri_hdr=prihdr, ext_hdr=exthd_pupil, err=err)
    im_pupil2 = Image(pupil_image_2, pri_hdr=prihdr, ext_hdr=exthd_pupil, err=err)

    # ----------------------------
    # C) Create a set of off-axis PSFs (masked and unmasked)
    # ----------------------------
    data_psf_masked, psf_locs, half_psf = create_ct_psfs_with_mask(
        fwhm, cfam_name=cfam_name, n_psfs=n_psfs, image_shape=image_shape, apply_mask=True, 
        total_counts=total_counts
    )
    data_psf_nomask, _, _ = create_ct_psfs_with_mask(
        fwhm, cfam_name=cfam_name, n_psfs=n_psfs, image_shape=image_shape, apply_mask=False,
        total_counts=total_counts
    )

    # Combine frames for CT dataset (pupil frames + masked PSFs)
    data_ct_masked_temp = [im_pupil1, im_pupil2] + data_psf_masked
    dataset_ct_masked_temp = Dataset(data_ct_masked_temp)

    # ----------------------------
    # D) Generate the CT cal file
    # ----------------------------
    ct_cal_tmp = corethroughput.generate_ct_cal(dataset_ct_masked_temp)
    ct_cal_tmp.ext_hdr['STARLOCX'] = x_center
    ct_cal_tmp.ext_hdr['STARLOCY'] = y_center

    if save_cal_file:
        if not cal_filename:
            # Generate CGI filename for calibration file
            visitid = prihdr["VISITID"]
            base_time = datetime.datetime.now()
            time_str = data.format_ftimeutc(base_time.isoformat())
            cal_filename = f"cgi_{visitid}_{time_str}_ctp_cal.fits"
        cal_filepath = os.path.join(corgidrp.default_cal_dir, cal_filename)
        ct_cal_tmp.save(filedir=corgidrp.default_cal_dir, filename=cal_filename)
        print(f"Saved CT cal file to: {cal_filepath}")

    # Return datasets without the pupil images
    dataset_ct_nomask = Dataset(data_psf_nomask)
    dataset_ct_masked = Dataset(data_psf_masked)

    # Return both datasets and the calibration object.
    return dataset_ct_masked, ct_cal_tmp, dataset_ct_nomask



def generate_reference_star_dataset(
    n_frames=3,
    shape=(200, 200),
    star_center=(100,100),
    host_star_counts=1e5,
    roll_angles=None,
    add_noise=False,
    noise_std=1.0e-2,
    outdir=None
):
    """
    Generate a simulated reference star dataset for RDI or ADI+RDI processing.
    This function creates a set of mock frames of a reference star behind a coronagraph
    (with no planet), represented as a 2D Gaussian with a central masked (throughput-reduced)
    region. The resulting frames are assembled into a Dataset object and can optionally be saved to disk.
    
    Args:
        n_frames (int): Number of frames to generate.
        shape (tuple): Image shape (ny, nx) for each generated frame.
        star_center (tuple): Pixel coordinates (x, y) of the star center in the image.
        host_star_counts (float): Total integrated counts for the host star.
        roll_angles (list or None): Roll angles (in degrees) for each frame. If None, all frames are assigned 0.0.
        add_noise (bool): If True, add Gaussian noise to the images.
        noise_std (float): Standard deviation of the Gaussian noise.
        outdir (str or None): Directory to which the frames are saved if provided.
    
    Returns:
        dataset (corgidrp.Data.Dataset): A Dataset object containing the generated reference star frames.
    """

    # We'll adapt the same logic but no companion injection
    ny, nx = shape
    if roll_angles is None:
        roll_angles = [0.0]*n_frames

    frames = []
    for i in range(n_frames):
        data_arr = np.zeros((ny, nx), dtype=np.float32)

        # Insert a star behind coronagraph, e.g. as a 2D Gaussian with some hole
        xgrid, ygrid = np.meshgrid(np.arange(nx), np.arange(ny))
        sigma = 1.2
        r2 = (xgrid - star_center[0])**2 + (ygrid - star_center[1])**2
        star_gaus = (host_star_counts / (2*np.pi*sigma**2)) * np.exp(-0.5*r2/sigma**2)

        # Fake 5-pixel mask radius at center
        hole_mask = r2 < 5**2
        star_gaus[hole_mask] *= 1e-5

        data_arr += star_gaus.astype(np.float32)

        # Optional noise
        if add_noise:
            noise = np.random.normal(0., noise_std, data_arr.shape)
            data_arr += noise.astype(np.float32)

        # Build minimal headers
        prihdr, exthdr, errhdr, dqhdr = create_default_L3_headers()
        
        # Generate CGI filename with incrementing datetime
        visitid = prihdr["VISITID"]
        base_time = datetime.datetime.now()
        time_offset = datetime.timedelta(seconds=i)
        unique_time = base_time + time_offset
        time_str = data.format_ftimeutc(unique_time.isoformat())
        filename = f"cgi_{visitid}_{time_str}_l3_.fits"
        prihdr["FILENAME"] = filename
        # Mark these frames as reference
        prihdr["PSFREF"] = 1 
        prihdr["ROLL"] = roll_angles[i]
        exthdr["STARLOCX"] = star_center[0]
        exthdr["STARLOCY"] = star_center[1]

        # Make an Image
        frame = Image(data_arr, pri_hdr=prihdr, ext_hdr=exthdr)
        frames.append(frame)

    dataset = Dataset(frames)
    if outdir is not None:
        os.makedirs(outdir, exist_ok=True)
        
        # Generate CGI filenames for all frames
        visitid = prihdr["VISITID"]
        base_time = datetime.datetime.now()
        file_list = []
        for i in range(n_frames):
            time_offset = datetime.timedelta(seconds=i)
            unique_time = base_time + time_offset
            time_str = data.format_ftimeutc(unique_time.isoformat())
            filename = f"cgi_{visitid}_{time_str}_l3_.fits"
            file_list.append(filename)
        
        dataset.save(filedir=outdir, filenames=file_list)
    return dataset


def create_synthetic_satellite_spot_image(
    image_shape,
    bg_sigma,
    bg_offset,
    gaussian_fwhm,
    separation,
    star_center=None,
    angle_offset=0,
    amplitude_multiplier=10,
):
    """
    Creates a synthetic 2D image with Gaussian background noise, a constant background,
    and four symmetric Gaussians.

    Args:
        image_shape (tuple of int):  
            The (ny, nx) shape of the image.
        bg_sigma (float):  
            Standard deviation of the background Gaussian noise.
        bg_offset (float):  
            Constant background level added to the entire image.
        gaussian_fwhm (float):  
            Full width at half maximum (FWHM) for the 2D Gaussian sources (in pixels).
        separation (float):  
            Radial separation (in pixels) of each Gaussian from the specified center.
        star_center (tuple of float, optional):  
            Absolute (x, y) position in the image at which the four Gaussians will be centered.
            If None, defaults to the image center (nx//2, ny//2).
        angle_offset (float, optional):  
            An additional angle (in degrees) to add to each default position angle.  
            The default Gaussians are at [0, 90, 180, 270] degrees; the final angles will be these 
            plus the `angle_offset`. Positive offsets rotate the Gaussians counterclockwise.
        amplitude_multiplier (float, optional):  
            Multiplier for the amplitude of the Gaussians relative to `bg_sigma`. By default, each 
            Gaussian’s amplitude is 10 * `bg_sigma`.

    Returns:
        numpy.ndarray:  
            The synthetic image (2D NumPy array) with background noise, a constant background, 
            and four added Gaussians.
    """
    # Create the background noise image with an added constant offset.
    image = np.random.normal(loc=0, scale=bg_sigma, size=image_shape) + bg_offset

    ny, nx = image_shape

    # Determine the center for the satellite spots. Default to image center if not specified.
    if star_center is None:
        center_x = nx // 2
        center_y = ny // 2
    else:
        center_x, center_y = star_center

    # Define the default position angles (in degrees) and add any additional angle offset.
    default_angles_deg = np.array([0, 90, 180, 270])
    angles_rad = np.deg2rad(default_angles_deg + angle_offset)

    # Compute the amplitude and convert FWHM to standard deviation.
    amplitude = amplitude_multiplier * bg_sigma
    # FWHM = 2 * sqrt(2 * ln(2)) * stddev  --> stddev = FWHM / (2*sqrt(2*ln(2)))
    stddev = gaussian_fwhm / (2 * np.sqrt(2 * np.log(2)))

    # Create a grid of (x, y) pixel coordinates.
    y_indices, x_indices = np.indices(image_shape)

    # Add four Gaussians at the computed positions.
    for angle in angles_rad:
        dx = separation * np.cos(angle)
        dy = separation * np.sin(angle)
        gauss_center_x = center_x + dx
        gauss_center_y = center_y + dy

        gauss = Gaussian2D(
            amplitude=amplitude,
            x_mean=gauss_center_x,
            y_mean=gauss_center_y,
            x_stddev=stddev,
            y_stddev=stddev,
            theta=0,
        )
        image += gauss(x_indices, y_indices)

    return image


def rename_files_to_cgi_format(list_of_fits=None, output_dir=None, level_suffix="l1", pattern=None):
    """
    Renames FITS files to match CGI filename convention. Extracts visit ID and filetime 
    from headers and creates proper CGI format filenames.
    
    Args:
        list_of_fits (list, optional): List of FITS file paths or Image objects to rename.
                                      If None, will search for files using pattern.
        output_dir (str, optional): Directory to write renamed files to. 
                                  If None, files are renamed in-place.
        level_suffix (str, optional): Level suffix for filenames (e.g., "l1", "l2a", etc.)
        pattern (str, optional): Glob pattern to find files if list_of_fits is None.
                               Used for pump trap data renaming.
    
    Returns:
        list: Updated list of file paths with new CGI filenames
    """
    
    if list_of_fits is not None:
        files_to_process = list_of_fits
    elif pattern is not None:
        files_to_process = glob.glob(pattern)
        files_to_process.sort()  # Ensure consistent ordering
    else:
        raise ValueError("Either list_of_fits or pattern must be provided")
    
    renamed_files = []
    
    for i, file in enumerate(files_to_process):
        # Handle both file paths and Image objects
        if hasattr(file, 'pri_hdr') and hasattr(file, 'ext_hdr'):
            # Image object
            prihdr = file.pri_hdr
            exthdr = file.ext_hdr
            is_image_object = True
        else:
            # File path
            fits_file = fits.open(file)
            prihdr = fits_file[0].header
            exthdr = fits_file[1].header
            is_image_object = False
        
        # Visit ID from primary header VISITID keyword
        visitid = prihdr.get('VISITID', None)
        if visitid is not None:
            # Convert to string and pad to 19 digits if necessary
            visitid = str(visitid).zfill(19)
        else:
            # Fallback: try to extract from filename or use file index
            if hasattr(file, 'filename'):
                # Image object with filename attribute
                current_filename = file.filename
            else:
                # File path string
                current_filename = os.path.basename(file)
            if f'_{level_suffix}_' in current_filename:
                # Extract the frame number after the level suffix
                frame_number = current_filename.split(f'_{level_suffix}_')[-1].replace('.fits', '')
                visitid = frame_number.zfill(19)  
            elif current_filename.replace('.fits', '').isdigit():
                # Handle numbered files like 90500.fits
                frame_number = current_filename.replace('.fits', '')
                visitid = frame_number.zfill(19)  
            else:
                visitid = f"{i:019d}"  # Fallback: use file index padded to 19 digits
        
        # For pump trap data, create deterministic timestamps based on file metadata
        # Use EXCAMT (temperature), TPSCHEM (scheme), and TPTAU (phase time) to create unique timestamps
        excamt = exthdr.get('EXCAMT', None)
        tptau = exthdr.get('TPTAU', None)
        # Find which scheme this is (TPSCHEM1-4)
        scheme = None
        for j in range(1, 5):
            if exthdr.get(f'TPSCHEM{j}', 0) > 0:
                scheme = j
                break
        
        # Use file index as primary increment, but if we have pump trap metadata, use that for better uniqueness
        if excamt is not None and scheme is not None and tptau is not None:
            # Create unique timestamp based on temperature, scheme, and phase time
            # Start from a fixed base time
            base_dt = datetime.datetime(2025, 1, 1, 0, 0, 0)
            # Add seconds based on: temperature*10000 + scheme*1000 + file_index
            # This spreads files across a wide timestamp range
            temp_offset = int(float(excamt)) * 10  # e.g., 180K → 1800 seconds
            scheme_offset = scheme * 2000  # Each scheme gets 2000 seconds
            unique_dt = base_dt + datetime.timedelta(seconds=temp_offset + scheme_offset + i)
        else:
            # Fallback for non-pump-trap data
            filetime_hdr = exthdr.get('FILETIME', prihdr.get('FILETIME', None))
            if filetime_hdr and 'T' in filetime_hdr:
                try:
                    dt = datetime.datetime.fromisoformat(filetime_hdr.replace('Z', '+00:00'))
                    base_dt = dt
                except:
                    base_dt = datetime.datetime(2025, 1, 1, 0, 0, 0)
            else:
                base_dt = datetime.datetime(2025, 1, 1, 0, 0, 0)
            unique_dt = base_dt + datetime.timedelta(seconds=i)
        
        # Format as YYYYMMDDtHHMMSSd (deciseconds = 1 digit)
        filetime = unique_dt.strftime('%Y%m%dt%H%M%S%f')[:-5]
        
        # Create new filename with correct convention
        if level_suffix in ['l2a', 'l2b']:
            filename_template = f'cgi_{visitid}_{filetime}_{level_suffix}.fits'
        elif level_suffix.endswith('_cal'):
            # Calibration files should not have trailing underscore
            filename_template = f'cgi_{visitid}_{filetime}_{level_suffix}.fits'
        else:
            filename_template = f'cgi_{visitid}_{filetime}_{level_suffix}_.fits'
        
        if output_dir:
            # Create output directory if it doesn't exist
            if not os.path.exists(output_dir):
                os.makedirs(output_dir)
            new_filename = os.path.join(output_dir, filename_template)
        else:
            # Rename in same directory
            file_dir = os.path.dirname(file)
            new_filename = os.path.join(file_dir, filename_template)
        
        # Check if file already exists (collision detection)
        if os.path.exists(new_filename):
            warnings.warn(f"File collision detected: {os.path.basename(new_filename)} already exists! This file will be overwritten.")
        
        if is_image_object:
            # Update headers in the Image object
            file.pri_hdr['FILENAME'] = os.path.basename(new_filename)
            file.pri_hdr['VISITID'] = visitid
            
            # Save the Image
            file.save(filedir=output_dir or os.path.dirname(new_filename), 
                     filename=os.path.basename(new_filename))
        else:
            # Update headers in the HDUList object
            fits_file[0].header['FILENAME'] = os.path.basename(new_filename)
            fits_file[0].header['VISITID'] = visitid
            
            # Update FITS file with new filename
            fits_file.writeto(new_filename, overwrite=True)
            fits_file.close()
            
            # Remove old file only if renaming in-place
            # Don't remove original files when copying to a different directory
            if file != new_filename and os.path.exists(file) and not output_dir:
                os.remove(file)
        
        # Update the file in the list
        renamed_files.append(new_filename)
    
    return renamed_files


def create_satellite_spot_observing_sequence(
        n_sci_frames, n_satspot_frames, 
        image_shape=(201, 201), bg_sigma=1.0, bg_offset=10.0,
        gaussian_fwhm=5.0, separation=14.79, star_center=None, angle_offset=0,
        amplitude_multiplier=100, observing_mode='NFOV'):
    """
    Creates a single dataset of synthetic observing frames. The dataset contains:

        • Science frames (with amplitude_multiplier=0), simulating no satellite spots.
        • Satellite spot frames (with amplitude_multiplier > 0), simulating the presence of spots.

    Synthetic frames are generated using the create_synthetic_satellite_spot_image function, 
    with added Gaussian noise and adjustable parameters for background level, spot separation, 
    and overall amplitude scaling.

    Args:
        n_sci_frames (int): 
            Number of science frames without satellite spots.
        n_satspot_frames (int): 
            Number of frames with satellite spots.
        image_shape (tuple, optional): 
            Shape of the synthetic image (height, width). Defaults to (201, 201).
        bg_sigma (float, optional): 
            Standard deviation of the background noise. Defaults to 1.0.
        bg_offset (float, optional): 
            Offset of the background noise. Defaults to 10.0.
        gaussian_fwhm (float, optional): 
            Full width at half maximum of the Gaussian spot. Defaults to 5.0.
        separation (float, optional): 
            Separation between the satellite spots. Defaults to 14.79.
        star_center (tuple of float, optional):  
            Absolute (x, y) position in the image at which the four Gaussians will be centered.
            If None, defaults to the image center (nx//2, ny//2).
        angle_offset (float, optional): 
            Offset of the spot angles. Defaults to 0.
        amplitude_multiplier (int, optional): 
            Amplitude multiplier for the satellite spots. Defaults to 100.
        observing_mode (str, optional): 
            Observing mode. Must be one of ['NFOV', 'WFOV', 'SPEC660', 'SPEC730']. 
            Defaults to 'NFOV'.

    Returns:
        data.Dataset: 
            A single dataset object containing both science frames (no satellite spots) 
            and satellite spot frames. The science frames have header value "SATSPOTS" set to 0, 
            while the satellite spot frames have "SATSPOTS" set to 1.
    """

    assert len(image_shape) == 2, "Data shape needs to have two values"
    assert observing_mode in ['NFOV', 'WFOV', 'SPEC660', 'SPEC730'], \
        "Invalid mode. Mode has to be one of 'NFOV', 'WFOV', 'SPEC660', 'SPEC730'"

    sci_frames = []
    satspot_frames = []
    
    # Example of setting up headers
    prihdr, exthdr, errhdr, dqhdr = create_default_L3_headers(arrtype="SCI")
    prihdr['NAXIS1'] = image_shape[1]
    prihdr['NAXIS2'] = image_shape[0]
    prihdr["SATSPOTS"] = 0  # 0 if no satellite spots, 1 if satellite spots
    exthdr['FSMPRFL'] = f'{observing_mode}'  # Needed for initial guess of satellite spot parameters

    # Make science images (no satellite spots)
    for i in range(n_sci_frames):
        sci_image = create_synthetic_satellite_spot_image(
            image_shape, bg_sigma, bg_offset, gaussian_fwhm,
            separation, star_center, angle_offset,
            amplitude_multiplier=0
        )
        sci_frame = data.Image(sci_image, pri_hdr=prihdr.copy(), ext_hdr=exthdr.copy())
        sci_frame.pri_hdr["SATSPOTS"] = 0
        
        # Generate CGI filename with incrementing datetime for science frames
        visitid = sci_frame.pri_hdr["VISITID"]
        base_time = datetime.datetime.now()
        time_offset = datetime.timedelta(seconds=i)
        unique_time = base_time + time_offset
        time_str = data.format_ftimeutc(unique_time.isoformat())
        sci_frame.filename = f"cgi_{visitid}_{time_str}_l3_.fits"
        sci_frames.append(sci_frame)

    # Make satellite spot images
    for i in range(n_satspot_frames):
        satspot_image = create_synthetic_satellite_spot_image(
            image_shape, bg_sigma, bg_offset, gaussian_fwhm,
            separation, star_center, angle_offset, amplitude_multiplier
        )
        satspot_frame = data.Image(satspot_image, pri_hdr=prihdr.copy(), ext_hdr=exthdr.copy())
        satspot_frame.pri_hdr["SATSPOTS"] = 1
        
        # Generate CGI filename with incrementing datetime for satellite spot frames
        visitid = satspot_frame.pri_hdr["VISITID"]
        base_time = datetime.datetime.now()
        time_offset = datetime.timedelta(seconds=i + 1000)  # Offset to avoid conflicts with science frames
        unique_time = base_time + time_offset
        time_str = data.format_ftimeutc(unique_time.isoformat())
        satspot_frame.filename = f"cgi_{visitid}_{time_str}_l3_.fits"
        satspot_frames.append(satspot_frame)
    
    all_frames = sci_frames + satspot_frames
    dataset = data.Dataset(all_frames)

    return dataset

def get_formatted_filename(dt, visitid):
    """
    Generate filename with proper format: cgi_VISITID_YYYYMMDDtHHMMSSS_l2b.fits
    
    Args:
        dt (datetime): Datetime object
        visitid (str): Visit ID

    Returns:
        str: Formatted filename
    """
    timestamp = dt.strftime("%Y%m%dt%H%M%S%f")[:-5]  # Remove microseconds, keep milliseconds
    return f"cgi_{visitid}_{timestamp}_l2b.fits"

def create_spatial_pol(dataset,filedir=None,nr=None,pfov_size=174,image_center_x=512,image_center_y=512,separation_diameter_arcsec=7.5,alignment_angle_WP1=0,alignment_angle_WP2=45,planet=None,band=None,dpamname='POL0'):
    """Turns a dataset of neptune or uranus images with single planet images into the images observed through the wollaston prisms also incorporates the spatial variation of polarization on the 
        surface of the planet

    
        Args:
            dataset (corgidrp.data.Dataset): a dataset of image frames that are raster scanned (L2a-level)
            filedir (str): Full path to directory to save the raster scanned images.
            nr (int): planet radius
            pfov_size (int): size of the image created for the polarization variation, typically ~ 2 x nr
            image_center_x (int): x coordinate of the center pixel of the final image with two orthogonal pol components
            image_center_y (int): y coordinate of the center pixel of the final image with two orthogonal pol components
            separation_diameter_arcsec (float): separation between the two orthogonal pol components in arcsecs
            alignment_angle_WP1 (int): wollaston prism angle for Pol0 - 0
            alignment_angle_WP2 (int): wollaston prism angle for Pol45- 45
            planet (str): neptune or uranus
            band (str): 1F or 4F
            dpamname (str): wollaston prism pol0 or pol45
            
    	Returns:
    		data.Dataset: dataset of uranus or neptune with spatial variation of polarization corresponding to specific wollaston prism
    		
	"""
    
    assert dpamname in ['POL0', 'POL45'], \
        "Invalid prism selected, must be 'POL0' or 'POL45'"
    
    
    # Size of the square array used for introducing spatial variation of polarization - equal to/greater than the twice of planet radius (to make sure that planet pixels are not cropped)
    pfov = pfov_size
    polar_fov = np.ones((pfov,pfov))
    x = np.arange(0,pfov)
    y = np.arange(0,pfov)
    xx, yy = np.meshgrid(x,y)
    nrr = np.sqrt((xx-(pfov//2))**2 + (yy-(pfov//2))**2)
    #Divide the pfov_size image into 4 quadrants with ones (true) and zeros (false) - true and flase quadrants are assigned specific pol values for uranus and neptune in band 1 and 4 based on 
    # the previous ground based observations
    polar_filter = np.logical_and(yy<.99*xx,yy<.99*(pfov-xx)) + np.logical_and(yy>.99*xx,yy>.99*(pfov-xx))


    
    # read in the medium combined HST images of neptune ad uranus
    for i in range(len(dataset)):
        target=dataset[i].pri_hdr['TARGET']
        filter=dataset[i].pri_hdr['FILTER']
        if planet==target and band==filter: 
            #image data corresponding to the planet and band required
            planet_image=dataset[i].data
    
    # add the spatial variation of polarization 
    if planet == 'uranus' and band=="1":
        polar_fov[polar_filter==True] = .0115
        polar_fov[polar_filter==False] = -0.0115
    elif planet == 'uranus' and band=="4" or planet == 'neptune' and band=="4":
        polar_fov[polar_filter==True] = .005
        polar_fov[polar_filter==False] = -0.005
    elif planet == 'neptune' and band=="1":
        polar_fov[polar_filter==True] = .006
        polar_fov[polar_filter==False] = -0.006
    r_xy = polar_fov
    
    n_rad=nr
    if n_rad is None:
        if planet.lower() =='neptune':
             n_rad = 60
        elif planet.lower() == 'uranus':
             n_rad = 95
    
    #make all the pixels greater than the planet radius as zero
    r_xy[nrr>=n_rad] = 0
    
    # the HST images contain only one image of neptune or uranus wheras the pol images through POL0 and POL45 have two images. Make two copies of the planet images
    u_data=planet_image
    I_1 = u_data.copy()
    I_2 = u_data.copy()
    centroid_init = centr.centroid_1dg(u_data)
    xc_init=int(centroid_init[0])
    yc_init=int(centroid_init[1])

    
    # estimate the angle and displacement according to the dpam position
    if dpamname == 'POL0':
    #place image according to specified angle
        angle_rad = (alignment_angle_WP1 * np.pi) / 180
    else:
        angle_rad = (alignment_angle_WP2 * np.pi) / 180

    
     
    # fixed plate scale is used here since there are the mock HST images before raster scanned.
    displacement_x = int(round((separation_diameter_arcsec * np.cos(angle_rad)) / (2 * 0.0218)))
    displacement_y = int(round((separation_diameter_arcsec * np.sin(angle_rad)) / (2 * 0.0218)))
    center_left = (image_center_x - displacement_x, image_center_y + displacement_y)
    center_right = (image_center_x + displacement_x, image_center_y - displacement_y)

    # create the pol image with zeros
    WP_image=np.ones(shape=(1024, 1024))
    

    image_radius = pfov_size // 2
    start_left = (center_left[0] - image_radius, center_left[1] - image_radius)
    start_right = (center_right[0] - image_radius, center_right[1] - image_radius)

    y, x = np.indices([np.shape(WP_image)[0], np.shape(WP_image)[1]])
    
    # insert the two pol images with spatial variation at the specified location. wp_pol is the POL0 or POL45 image of neptune/uranus that has to be raster scanned.
    WP_pol=WP_image.copy() 
    WP_pol[start_left[1]:start_left[1]+pfov, start_left[0]:start_left[0]+pfov]=I_1[yc_init - (pfov//2):yc_init + (pfov//2),xc_init - (pfov//2):xc_init + (pfov//2)]* 0.5 * (1+(2*r_xy)) 
    WP_pol[start_right[1]:start_right[1]+pfov, start_right[0]:start_right[0]+pfov]=I_2[yc_init - (pfov//2):yc_init + (pfov//2),xc_init - (pfov//2):xc_init + (pfov//2)]* 0.5 * (1-(2*r_xy))

    # create the default headers and modify the header keywords
    prihdr, exthdr = create_default_L1_headers()
    prihdr['TARGET']=planet
    exthdr['DPAMNAME'] = dpamname
    
    # Generate proper filename with current timestamp
    dt = datetime.datetime.now()
    ftime = dt.strftime("%Y%m%dt%H%M%S%f")[:-5]
    visitid = prihdr.get('VISITID', '0000000000000000000')
    
    image = data.Image(WP_pol, pri_hdr=prihdr, ext_hdr=exthdr)
    image.pri_hdr.append(('FILTER',band), end=True)
    
    # Set proper L2a filename
    filename = f"cgi_{visitid}_{ftime}_l2a.fits"
    
    if filedir is not None:
        image.save(filedir=filedir, filename=filename)
    else:
        image.filename = filename
    pol_image=data.Dataset([image])
    return (pol_image) 

def create_mock_l2b_polarimetric_image(image_center=(512, 512), dpamname='POL0', observing_mode='NFOV',
                                       left_image_value=1, right_image_value=1, image_separation_arcsec=7.5, alignment_angle=None):
    """
    Creates mock L2b polarimetric data with two polarized images placed on the larger
    detector frame. Image size and placement depends on the wollaston used and the observing mode.

    Args:
        image_center (optional, tuple(int, int)): pixel location of where the two images are centered on the detector
        dpamname (optional, string): name of the wollaston prism used, accepted values are 'POL0' and 'POL45'
        observing_mode (optional, string): observing mode of the coronagraph
        left_image_value (optional, int): value to fill inside the radius of the left image, corresponding to 0 or 45 degree polarization
        right_image_value (optional, int): value to fill inside the radius of the right image, corresponding to 90 or 135 degree polarization
        image_separation_arcsec (optional, float): Separation between the two polarized images in arcseconds.        
        alignment_angle (optional, float): the angle in degrees of how the two polarized images are aligned with respect to the horizontal,
            defaults to 0 for WP1 and 45 for WP2
    
    Returns:
        corgidrp.data.Image: The simulated L2b polarimetric image
    """
    assert dpamname in ['POL0', 'POL45'], \
        "Invalid prism selected, must be 'POL0' or 'POL45'"
    
    # create initial blank frame
    image_data = np.zeros(shape=(1024, 1024))

    pixel_scale = 0.0218 #arcsec/pixel
    primary_d = 2.363114 #meters

    image_separation_arcsec = 7.5

    arcseconds_per_radian = 180 * 3600 / np.pi

    #determine radius of the images
    if observing_mode == 'NFOV':
        cfamname = '1F'
        outer_radius_lambda_over_d = 9.7
        central_wavelength = 0.5738e-6 #meters
        radius = int(round((outer_radius_lambda_over_d * ((central_wavelength) / primary_d) * arcseconds_per_radian) / pixel_scale))
    elif observing_mode == 'WFOV':
        cfamname = '4F'
        outer_radius_lambda_over_d = 20.1
        central_wavelength = 0.8255e-6 #meters
        radius = int(round((outer_radius_lambda_over_d * ((central_wavelength) / primary_d) * arcseconds_per_radian) / pixel_scale))
    else:
        cfamname = '1F'
        radius = int(round(1.9 / pixel_scale))
    
    #determine the center of the two images
    if alignment_angle is None:
        if dpamname == 'POL0':
            alignment_angle = 0
        else:
            alignment_angle = 45
   
    center_left, center_right = get_pol_image_centers(image_separation_arcsec, alignment_angle, pixel_scale, image_center)

    #fill the location where the images are with 1s
    y, x = np.indices([1024, 1024])
    image_data[((x - center_left[0])**2) + ((y - center_left[1])**2) <= radius**2] = left_image_value
    image_data[((x - center_right[0])**2) + ((y - center_right[1])**2) <= radius**2] = right_image_value
    
    #create L2b headers
    prihdr, exthdr, errhdr, dqhdr, biashdr = create_default_L2b_headers()
    #define necessary header keywords
    exthdr['CFAMNAME'] = cfamname
    exthdr['DPAMNAME'] = dpamname
    exthdr['LSAMNAME'] = observing_mode
    exthdr['FSMPRFL'] = observing_mode

    image = data.Image(image_data, pri_hdr=prihdr, ext_hdr=exthdr)

    return image

def create_mock_l2b_polarimetric_image_with_satellite_spots(
    image_center=(512, 512), 
    dpamname='POL0', 
    observing_mode='NFOV',
    left_image_value=1, 
    right_image_value=1,
    image_separation_arcsec = 7.5,
    alignment_angle=None,
    image_shape =(1024,1024),
    star_center = None, 
    bg_sigma = 1e-4,  #Default values from test_l2b_to_l3
    bg_offset = 0,  #Default values from test_l2b_to_l3
    gaussian_fwhm = 2,  #Default values from test_l2b_to_l3
    separation = 14.79,  #Default values from test_l2b_to_l3
    angle_offset=0, #Default values from test_l2b_to_l3
    amplitude_multiplier=10):
    """
    Creates a mock L2b polarimetric image with two separated polarized channels (left and right), 
    where each channel contains four synthetic Gaussian satellite spots.

    The function first establishes the geometry and background of the dual-channel image
    and then overlays the satellite spot pattern, centered on the middle of each channel.

    Args:
        image_center (optional, tuple(int, int)): Pixel location (x, y) where the two images 
            are centered on the larger detector frame.
        dpamname (optional, string): Name of the Wollaston prism used, accepted values are 
            'POL0' and 'POL45'.
        observing_mode (optional, string): Observing mode of the coronagraph.
        left_image_value (optional, int): Constant value to fill inside the radius of the left 
            polarized image (0 or 45 degree polarization), before adding spots.
        right_image_value (optional, int): Constant value to fill inside the radius of the right 
            polarized image (90 or 135 degree polarization), before adding spots.
        image_separation_arcsec (optional, float): Separation between the two polarized images in arcseconds.        
        alignment_angle (optional, float): The angle in degrees of how the two polarized images 
            are aligned with respect to the horizontal. Defaults to 0 for POL0 and 45 for POL45.
        image_shape (tuple of int, optional): The (ny, nx) shape of the detector array.
        star_center (list of tuple of float, optional):  
            displacement (dx, dy) from the center of each channel at which the four Gaussians will be centered for each slice.
            If None, defaults to the center of each channel.
        bg_sigma (float, optional): Standard deviation of the background Gaussian noise applied 
            to the entire image.
        bg_offset (float, optional): Constant background level added to the entire image.
        gaussian_fwhm (float, optional): Full width at half maximum (FWHM, in pixels) for the 
            2D Gaussian satellite spots.
        separation (float, optional): Radial separation (in pixels) of each satellite spot 
            from the center of its respective polarized image.
        angle_offset (float, optional): An additional angle (in degrees) to rotate the four 
            satellite spots in each channel (counterclockwise).
        amplitude_multiplier (float, optional): Multiplier for the amplitude of the Gaussians 
            relative to `bg_sigma`. By default, amplitude is 10 * `bg_sigma`.
    
    Returns:
        corgidrp.data.Image: The simulated L2b polarimetric image containing satellite spots.
    """

    # Create polarimetric image
    # Adapted from create_mock_l2b_polarimetric_image
    assert dpamname in ['POL0', 'POL45'], \
    "Invalid prism selected, must be 'POL0' or 'POL45'"
    
    # create initial frame
    image_data = np.random.normal(loc=0, scale=bg_sigma, size=image_shape) + bg_offset

    pixel_scale = 0.0218 #arcsec/pixel
    primary_d = 2.363114 #meters
    arcseconds_per_radian = 180 * 3600 / np.pi
    #determine radius of the images
    if observing_mode == 'NFOV':
        cfamname = '1F'
        outer_radius_lambda_over_d = 9.7
        central_wavelength =0.5738 * 1e-6
        radius = int(round((outer_radius_lambda_over_d * (central_wavelength / primary_d) * arcseconds_per_radian) / pixel_scale))
    elif observing_mode == 'WFOV':
        cfamname = '4F'
        outer_radius_lambda_over_d = 20.1
        central_wavelength = 0.8255e-6 #meters
        radius = int(round((outer_radius_lambda_over_d * ((central_wavelength) / primary_d) * arcseconds_per_radian) / pixel_scale))
    else:
        cfamname = '1F'
        radius = int(round(1.9 / pixel_scale))
    
    #determine the center of the two images
    if alignment_angle is None:
        if dpamname == 'POL0':
            alignment_angle = 0
        else:
            alignment_angle = 45
    angle_rad = alignment_angle * (np.pi / 180)
    displacement_x = int(round((image_separation_arcsec * np.cos(angle_rad)) / (2 * pixel_scale)))
    displacement_y = int(round((image_separation_arcsec * np.sin(angle_rad)) / (2 * pixel_scale)))
    center_left = (image_center[0] - displacement_x, image_center[1] + displacement_y)
    center_right = (image_center[0] + displacement_x, image_center[1] - displacement_y)

    #fill the location where the images are with 1s
    y, x = np.indices(image_shape)
    image_data[((x - center_left[0])**2) + ((y - center_left[1])**2) <= radius**2] = left_image_value
    image_data[((x - center_right[0])**2) + ((y - center_right[1])**2) <= radius**2] = right_image_value
    
    # Add satellite spots in each image
    # Adapted from create_synthetic_satellite_spot_image

    # Define the default position angles (in degrees) and add any additional angle offset.
    default_angles_deg = np.array([0, 90, 180, 270])
    angles_rad = np.deg2rad(default_angles_deg + angle_offset)

    # Compute the amplitude and convert FWHM to standard deviation.
    amplitude = amplitude_multiplier * bg_sigma
    # FWHM = 2 * sqrt(2 * ln(2)) * stddev  --> stddev = FWHM / (2*sqrt(2*ln(2)))
    stddev = gaussian_fwhm / (2 * np.sqrt(2 * np.log(2)))
    y_indices, x_indices = np.indices(image_shape)

    for idx, center in enumerate([center_left, center_right]):
        center_x, center_y = center
        if star_center is not None:
            center_x  = center_x + star_center [idx][0]
            center_y = center_y + star_center[idx][1]

        for angle in angles_rad:
            dx = separation * np.cos(angle)
            dy = separation * np.sin(angle)
            gauss_center_x = center_x + dx
            gauss_center_y = center_y + dy

            gauss = Gaussian2D(
                amplitude=amplitude,
                x_mean=gauss_center_x,
                y_mean=gauss_center_y,
                x_stddev=stddev,
                y_stddev=stddev,
                theta=0,
            )
            image_data += gauss(x_indices, y_indices)

    #create L2b headers
    prihdr, exthdr, errhdr, dqhdr, biashdr = create_default_L2b_headers()
    #define necessary header keywords
    exthdr['CFAMNAME'] = cfamname
    exthdr['DPAMNAME'] = dpamname
    exthdr['LSAMNAME'] = observing_mode
    exthdr['FSMPRFL'] = observing_mode
    prihdr["SATSPOTS"] = 1
    image = data.Image(image_data, pri_hdr=prihdr, ext_hdr=exthdr)

    return image
    
def create_mock_stokes_image_l4(
        image_size=256,
        fwhm=3,
        I0=1e4,
        badpixel_fraction=0.0,
        add_noise=True,
        p=0.1,
        theta_deg=20.0,
        rng=None,
        seed=None
):
    """
    Generate mock L4 Stokes cube with Gaussian source and controlled polarization.

    Args:
        image_size (int): H x W size
        fwhm (float): Gaussian FWHM in pixels
        I0 (float): Peak intensity
        badpixel_fraction (float): Fraction of bad pixels
        add_noise (bool): If True, add random noise to the Stokes cube; if False, return a noiseless realization (errors remain).
        p (float): Fractional polarization
        theta_deg (float): Polarization angle in degrees
        rng (numpy.random.Generator, optional): RNG instance for reproducibility. Defaults to None.
        seed (int, optional): Random seed

    Returns:
        Image: Stokes cube Image object with data, err, dq, and headers
    """
    if rng is None:
    	rng = np.random.default_rng(seed)

    # Gaussian source
    y, x = np.mgrid[0:image_size, 0:image_size]
    x0 = y0 = image_size / 2.0
    sigma = fwhm / (2.0 * np.sqrt(2.0 * np.log(2)))
    I_map = I0 * np.exp(-((x - x0)**2 + (y - y0)**2) / (2.0 * sigma**2))
    I_map_err = np.sqrt(I_map)  # simple photon noise

    # bad pixels
    n_pixels = I_map.size
    n_bad = int(n_pixels * badpixel_fraction)
    dq = np.zeros_like(I_map, dtype=int)
    if n_bad > 0:
        idx_bad = rng.choice(n_pixels, size=n_bad, replace=False)
        dq.flat[idx_bad] = 1
        I_map.flat[idx_bad] *= -1

    theta_obs = np.radians(theta_deg)
    Q_map = I_map * p * np.cos(2 * theta_obs)
    U_map = I_map * p * np.sin(2 * theta_obs)
    stokes_cube = np.stack([I_map, Q_map, U_map])

    stokes_err = np.stack([
        I_map_err,
        I_map_err,
        I_map_err
    ])
    if add_noise:
        stokes_cube += rng.normal(0.0, stokes_err)

    # headers
<<<<<<< HEAD
    prihdr, exthdr, errhdr, dqhdr = create_default_L4_headers()

=======
    try:
        prihdr, exthdr, errhdr, dqhdr, biashdr = create_default_L4_headers()
    except:
        prihdr = exthdr = errhdr = dqhdr = biashdr = Header()
    exthdr['DATALVL'] = 'L4'
    exthdr['BUNIT'] = 'photoelectron/s'
    
>>>>>>> aec3e9d5
    dq_out = np.broadcast_to(dq, stokes_cube.shape).copy()

    stokes_image = Image(
        stokes_cube,
        pri_hdr=prihdr,
        ext_hdr=exthdr,
        err=stokes_err,
        dq=dq_out,
        err_hdr=errhdr,
        dq_hdr=dqhdr
    )    

    # add throughput extensions
    kl_thru = np.ones((image_size, image_size), dtype=float)
    ct_thru = np.ones((image_size, image_size), dtype=float)
    # not adding any particular extra keywords to the headers for now
    stokes_image.add_extension_hdu('KL_THRU', data=kl_thru, header=fits.Header())
    stokes_image.add_extension_hdu('CT_THRU', data=ct_thru, header=fits.Header())

    return stokes_image

def create_mock_stokes_i_image(total_counts, target_name, col_cor=None, seed=0, wv0_x=0.0, wv0_y=0.0, is_coronagraphic=False):
    """Create a mock L4 Stokes I image from a mock L4 Stokes cube.
    
    Args:
        total_counts (float): Total counts in the image
        target_name (str): Name of the target
        col_cor (float, optional): Color correction factor
        seed (int, optional): Random seed
        wv0_x (float, optional): Wavelength of the x-axis
        wv0_y (float, optional): Wavelength of the y-axis
        is_coronagraphic (bool, optional): Whether the image is coronagraphic

    Returns:
        Image: Mock Image object with data of shape [4, n, m], err and dq arrays included.
    """
    base_img = create_mock_stokes_image_l4(
        image_size=64,
        fwhm=3,
        I0=1e4,
        badpixel_fraction=0.0,
        p=0.0,
        theta_deg=0.0,
        seed=seed,
    )
    profile = gaussian_array(
        array_shape=(base_img.data.shape[1], base_img.data.shape[2]),
        sigma=3.0,
        amp=total_counts / (2.0 * np.pi * 3.0**2),
        xoffset=0.0,
        yoffset=0.0,
    )
    base_img.data[0] = profile
    base_img.data[1:] = 0.0
    base_img.err[0] = np.maximum(np.sqrt(np.abs(base_img.data[0])), 1.0)
    base_img.err[1:] = base_img.err[0]
    base_img.dq[:] = 0
    base_img.pri_hdr['TARGET'] = target_name
    base_img.ext_hdr['BUNIT'] = 'photoelectron/s'
    base_img.ext_hdr['DATALVL'] = 'L4'
    base_img.ext_hdr.setdefault('CFAMNAME', '3C')
    base_img.ext_hdr.setdefault('DPAMNAME', 'POL0')
    base_img.ext_hdr.setdefault('LSAMNAME', 'NFOV')
    base_img.ext_hdr['WV0_X'] = wv0_x
    base_img.ext_hdr['WV0_Y'] = wv0_y
    base_img.ext_hdr.setdefault('STARLOCX', 0.0)
    base_img.ext_hdr.setdefault('STARLOCY', 0.0)
    base_img.ext_hdr.setdefault('FPAM_H', 0.0)
    base_img.ext_hdr.setdefault('FPAM_V', 0.0)
    base_img.ext_hdr.setdefault('FSAM_H', 0.0)
    base_img.ext_hdr.setdefault('FSAM_V', 0.0)
    base_img.ext_hdr['FSMLOS'] = 1 if is_coronagraphic else 0
    if col_cor is not None:
        base_img.ext_hdr['COL_COR'] = col_cor
    return base_img

def create_mock_IQUV_image(n=64, m=64, fwhm=20, amp=1.0, pfrac=0.1, bg=0.0):
    """
    Create a mock Image with [I, Q, U, V] planes for testing.

    Args:
        n (int): Image height (pixels).
        m (int): Image width (pixels).
        fwhm (float): FWHM of the Gaussian PSF used for I.
        amp (float): Peak amplitude of the Gaussian PSF.
        pfrac (float): Polarization fraction. Q, U are scaled by this fraction.
        bg (float): Background level added to the image.

    Returns:
        Image: Mock Image object with data of shape [4, n, m], err and dq arrays included.
    """


    y, x = np.mgrid[0:n, 0:m]
    x0, y0 = 0.5*(m-1), 0.5*(n-1)

    sigma = fwhm / (2*np.sqrt(2*np.log(2)))
    r2 = (x-x0)**2 + (y-y0)**2
    I = bg + amp * np.exp(-0.5*r2/sigma**2)

    phi = np.arctan2(y-y0, x-x0)
    Q = -pfrac * I * np.cos(2*phi)
    U = -pfrac * I * np.sin(2*phi)
    V = np.zeros_like(I)

    cube = np.stack([I, Q, U, V], axis=0)

    pri_hdr = Header()
    ext_hdr = Header()
    ext_hdr["STARLOCX"] = float(x0)
    ext_hdr["STARLOCY"] = float(y0)

    return Image(
        cube,
        pri_hdr=pri_hdr,
        ext_hdr=ext_hdr,
        err=np.zeros_like(cube),
        dq=np.zeros(cube.shape, dtype=np.uint16),
        err_hdr=Header(),
        dq_hdr=Header(),
    )

def create_mock_polarization_l3_dataset(
        image_size=1024,
        fwhm=100.0,
        I0=1e4,
        badpixel_fraction=1e-3,
        fractional_error=None,
        p=0.1,
        theta_deg=20.0,
        roll_angles=None,
        prisms=None,
        seed=None,
        return_image_list=False
):
    """
    Generate mock L3 polarimetric datasets with controlled fractional polarization
    and polarization angles, including optional bad pixels and configurable intensity.

    Each dataset can contain multiple images corresponding to different Wollaston
    prisms and roll angles. For each image, a dual-beam simulation is performed
    to produce the two analyzer channels (e.g., 0/90 deg for POL0, 45/135 deg for POL45),
    and observational noise is applied according to the specified fractional error
    or photon noise.

    Args:
        image_size (int): Size of the square image (H x W).
        fwhm (float): Full width at half maximum of the Gaussian source in pixels.
        I0 (float): Peak intensity of the Gaussian source.
        badpixel_fraction (float): Fraction of randomly placed bad pixels (0-1).
        fractional_error (float or None): Fractional Gaussian noise; if None, photon noise is used.
        p (float): Fractional polarization (0-1).
        theta_deg (float): Polarization angle in degrees.
        roll_angles (list of float, optional): Roll angles per prism. Defaults to [-15, 15, -15, 15].
        prisms (list of str, optional): Prism orientations ('POL0', 'POL45'). Defaults to ['POL0','POL0','POL45','POL45'].
        seed (int, optional): Random seed.
        return_image_list (bool): If True, return list of Image objects instead of Dataset.

    Returns:
        Dataset: Synthetic Dataset object containing Image objects with data, error maps,
                 and data quality arrays.

    Raises:
        ValueError: If roll_angles and prisms lengths mismatch or prism name is invalid.
    """

    # --- defaults ---
    if roll_angles is None:
        roll_angles = [-15, 15, -15, 15]
    if prisms is None:
        prisms = ['POL0', 'POL0', 'POL45', 'POL45']

    if len(roll_angles) != len(prisms):
        raise ValueError("roll_angles and prisms must have the same length")

    rng = np.random.default_rng(seed)

    # --- Gaussian source ---
    y, x = np.mgrid[0:image_size, 0:image_size]
    x0 = y0 = image_size / 2.0
    sigma = fwhm / (2.0 * np.sqrt(2.0 * np.log(2)))
    I_map = I0 * np.exp(-((x - x0)**2 + (y - y0)**2) / (2.0 * sigma**2))

    # --- bad pixels ---
    n_pixels = I_map.size
    n_bad = int(n_pixels * badpixel_fraction)
    dq = np.zeros_like(I_map, dtype=int)
    if n_bad > 0:
        idx_bad = rng.choice(n_pixels, size=n_bad, replace=False)
        dq.flat[idx_bad] = 1
        I_map.flat[idx_bad] *= -1

    cubes_out = []
    cubes_out_err = []

    for roll, prism in zip(roll_angles, prisms):
        theta_obs = np.radians(theta_deg + roll)
        Q_map = I_map * p * np.cos(2 * theta_obs)
        U_map = I_map * p * np.sin(2 * theta_obs)

        # dual-beam prism simulation
        if prism == 'POL0':
            pair_cube = np.stack([0.5 * (I_map + Q_map),
                                  0.5 * (I_map - Q_map)])
        elif prism == 'POL45':
            pair_cube = np.stack([0.5 * (I_map + U_map),
                                  0.5 * (I_map - U_map)])
        else:
            raise ValueError(f"Invalid prism name: {prism}")

        # error map
        if fractional_error is not None:
            pair_err = abs(pair_cube) * fractional_error
        else:
            pair_err = np.sqrt(abs(pair_cube))

        pair_cube += rng.normal(loc=0.0, scale=pair_err)

        cubes_out.append(pair_cube)
        cubes_out_err.append(pair_err)

    # convert to arrays
    cubes_out = np.array(cubes_out)
    cubes_out_err = np.array(cubes_out_err)

    # --- headers ---
    try:
        prihdr, exthdr, errhdr, dqhdr, biashdr = create_default_L2b_headers()
    except:
        prihdr = exthdr = errhdr = dqhdr = biashdr = Header()

    # --- broadcast dq ---
    dq_out = np.broadcast_to(dq, cubes_out.shape).copy()

    Image_out = []
    for i, (roll, prism) in enumerate(zip(roll_angles, prisms)):
        prihdr_i = prihdr.copy()
        exthdr_i = exthdr.copy()
        prihdr_i['ROLL'] = roll
        exthdr_i['DPAMNAME'] = prism
        Image_out.append(
            Image(
                cubes_out[i],
                pri_hdr=prihdr_i,
                ext_hdr=exthdr_i,
                err=cubes_out_err[i],
                dq=dq_out[i],
                err_hdr=errhdr,
                dq_hdr=dqhdr
            )
        )
    
    if return_image_list:
        return Image_out
    else: 
        Dataset_out = Dataset(Image_out)
        return Dataset_out

def get_pol_image_centers(image_separation_arcsec, alignment_angle, pixel_scale = 0.0218, image_center=(512, 512)):
    """
    Calculate the centers of the two polarized images based on the separation and alignment angle.

    Args:
        image_separation_arcsec (float): Separation between the two polarized images in arcseconds.
        alignment_angle (float): Angle in degrees of how the two polarized images are aligned with respect to the horizontal.
        pixel_scale (float): Plate scale in arcseconds per pixel.
        image_center (tuple(int, int), optional): Pixel location of where the two images are centered on the detector.

    Returns:
        tuple: Pixel locations of the centers of the two polarized images.
    """
    angle_rad = alignment_angle * (np.pi / 180)
    displacement_x = int(round((image_separation_arcsec * np.cos(angle_rad)) / (2 * pixel_scale)))
    displacement_y = int(round((image_separation_arcsec * np.sin(angle_rad)) / (2 * pixel_scale)))
    center_left = (image_center[0] - displacement_x, image_center[1] + displacement_y)
    center_right = (image_center[0] + displacement_x, image_center[1] - displacement_y)

    return center_left, center_right

def generate_mock_polcal_dataset(path_to_pol_ref_file, read_noise=200,
                            image_separation_arcsec=7.5, q_inst=0.5,u_inst=-0.1,
                            q_eff=0.8,uq_ct=0.05,u_eff=0.7,qu_ct=0.03):
    '''
    Generate a mock L2b polarimetric dataset for polcal testing

    Args:
        path_to_pol_ref_file (str): Path to the CSV file containing the reference polarization values
        read_noise (float): Read noise to be added to the images
        image_separation_arcsec (float): Separation between the two polarized images in arcseconds
        q_inst (float): Instrumental Q polarization in percentage
        u_inst (float): Instrumental U polarization in percentage
        q_eff (float): Q efficiency
        uq_ct (float): U to Q crosstalk
        u_eff (float): U efficiency
        qu_ct (float): Q to U crosstalk 

    Returns:
        corgidrp.data.Dataset: The simulated L2b polarimetric dataset for polcal testing
    '''
    
    #Read in the test polarization stellar database from test_data/
    pol_ref = pd.read_csv(path_to_pol_ref_file, skipinitialspace=True)
    pol_ref_targets = pol_ref["TARGET"].tolist()
    #Create mock data for three targets in the database - for each target inject known polarization
    image_list = []
    for i, target in enumerate(pol_ref_targets):
        #create two mock L2b polarimetric images for each target, one for each Wollaston prism angle
        #set left and right image values to zero so that only injected polarization is measured
        pol0 = create_mock_l2b_polarimetric_image(dpamname='POL0', 
                                                        observing_mode='NFOV', left_image_value=0, right_image_value=0)
        pol0.pri_hdr['TARGET'] = target
        pol45 = create_mock_l2b_polarimetric_image(dpamname='POL45', 
observing_mode='NFOV', left_image_value=0, right_image_value=0)
        pol45.pri_hdr['TARGET'] = target

        pol0.err = (np.ones_like(pol0.data) * 1)[None,:]
        pol45.err = (np.ones_like(pol45.data) * 1)[None,:]

        #Add Random Roll - This should still work everywhere. 
        random_roll = np.random.randint(0,360)
        pol0.pri_hdr['ROLL'] = random_roll
        pol45.pri_hdr['ROLL'] = random_roll

        #get the q and u values from the reference polarization degree and angle
        q, u = pol.get_qu_from_p_theta(pol_ref["P"].values[i]/100.0, pol_ref["PA"].values[i]+random_roll)
        q_meas = q * q_eff + u * uq_ct + q_inst/100.0
        u_meas = u * u_eff + q * qu_ct + u_inst/100.0
        # generate four gaussians scaled appropriately for the target's polarization
        gauss_array_shape = [26,26]
        gauss1 = gaussian_array(array_shape=gauss_array_shape,amp=1000000) * (1 + q_meas)/2 #left image, POL0
        gauss2 = gaussian_array(array_shape=gauss_array_shape,amp=1000000) * (1 - q_meas)/2 #right image, POL0
        gauss3 = gaussian_array(array_shape=gauss_array_shape,amp=1000000) * (1 + u_meas)/2 #left image, POL45
        gauss4 = gaussian_array(array_shape=gauss_array_shape,amp=1000000) * (1 - u_meas)/2 #right image, POL45
        #add the gaussians to the mock images
        center_left0, center_right0 = get_pol_image_centers(image_separation_arcsec, 0)
        center_left45, center_right45 = get_pol_image_centers(image_separation_arcsec, 45)
        pol0.data[center_left0[1]-gauss_array_shape[1]//2:center_left0[1]+gauss_array_shape[1]//2,
                  center_left0[0]-gauss_array_shape[0]//2:center_left0[0]+gauss_array_shape[0]//2] += gauss1
        pol0.data[center_right0[1]-gauss_array_shape[1]//2:center_right0[1]+gauss_array_shape[1]//2,
                  center_right0[0]-gauss_array_shape[0]//2:center_right0[0]+gauss_array_shape[0]//2] += gauss2
        pol45.data[center_left45[1]-gauss_array_shape[1]//2:center_left45[1]+gauss_array_shape[1]//2,
                   center_left45[0]-gauss_array_shape[0]//2:center_left45[0]+gauss_array_shape[0]//2] += gauss3
        pol45.data[center_right45[1]-gauss_array_shape[1]//2:center_right45[1]+gauss_array_shape[1]//2,
                   center_right45[0]-gauss_array_shape[0]//2:center_right45[0]+gauss_array_shape[0]//2] += gauss4
        
        pol0.err = (np.sqrt(pol0.data+read_noise**2))[None,:]
        pol45.err = (np.sqrt(pol45.data+read_noise**2))[None,:]

        image_list.append(pol0)
        image_list.append(pol45)

    mock_dataset = data.Dataset(image_list)
    for frame in mock_dataset.frames: 
        frame.pri_hdr['VISTYPE'] = "CGIVST_CAL_POL_SETUP"

    return mock_dataset<|MERGE_RESOLUTION|>--- conflicted
+++ resolved
@@ -5157,10 +5157,6 @@
         stokes_cube += rng.normal(0.0, stokes_err)
 
     # headers
-<<<<<<< HEAD
-    prihdr, exthdr, errhdr, dqhdr = create_default_L4_headers()
-
-=======
     try:
         prihdr, exthdr, errhdr, dqhdr, biashdr = create_default_L4_headers()
     except:
@@ -5168,7 +5164,6 @@
     exthdr['DATALVL'] = 'L4'
     exthdr['BUNIT'] = 'photoelectron/s'
     
->>>>>>> aec3e9d5
     dq_out = np.broadcast_to(dq, stokes_cube.shape).copy()
 
     stokes_image = Image(
