--- conflicted
+++ resolved
@@ -5174,10 +5174,7 @@
         dq=dq_out,
         err_hdr=errhdr,
         dq_hdr=dqhdr
-    )
-<<<<<<< HEAD
-    
-=======
+    )    
 
     # add throughput extensions
     kl_thru = np.ones((image_size, image_size), dtype=float)
@@ -5243,7 +5240,6 @@
         base_img.ext_hdr['COL_COR'] = col_cor
     return base_img
 
->>>>>>> e6206538
 def create_mock_IQUV_image(n=64, m=64, fwhm=20, amp=1.0, pfrac=0.1, bg=0.0):
     """
     Create a mock Image with [I, Q, U, V] planes for testing.
