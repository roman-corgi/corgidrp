import os
import numpy as np
import pandas as pd
import astropy.io.fits as fits
from astropy.time import Time
import numpy as np
<<<<<<< HEAD
from pathlib import Path

=======
>>>>>>> ad351078
import corgidrp.data as data
from corgidrp.data import Image
import corgidrp.detector as detector
import photutils.centroids as centr
from corgidrp.detector import imaging_area_geom, unpack_geom

import astropy.io.ascii as ascii
from astropy.coordinates import SkyCoord
import astropy.wcs as wcs
from astropy.table import Table

from emccd_detect.emccd_detect import EMCCDDetect
from emccd_detect.util.read_metadata_wrapper import MetadataWrapper

detector_areas_test= {
'SCI' : { #used for unit tests; enables smaller memory usage with frames of scaled-down comparable geometry
        'frame_rows' : 120,
        'frame_cols' : 220,
        'image' : {
            'rows': 104,
            'cols': 105,
            'r0c0': [2, 108]
            },
        'prescan' : {
            'rows': 120,
            'cols': 108,
            'r0c0': [0, 0]
            },
        'prescan_reliable' : {
            'rows': 120,
            'cols': 108,
            'r0c0': [0, 0]
            },
        'parallel_overscan' : {
            'rows': 14,
            'cols': 107,
            'r0c0': [106, 108]
            },
        'serial_overscan' : {
            'rows': 120,
            'cols': 5,
            'r0c0': [0, 215]
            },
        },
'ENG' : { #used for unit tests; enables smaller memory usage with frames of scaled-down comparable geometry
        'frame_rows' : 220,
        'frame_cols' : 220,
        'image' : {
            'rows': 102,
            'cols': 102,
            'r0c0': [13, 108]
            },
        'prescan' : {
            'rows': 120,
            'cols': 108,
            'r0c0': [0, 0]
            },
        'prescan_reliable' : {
            'rows': 220,
            'cols': 20,
            'r0c0': [0, 80]
            },
        'parallel_overscan' : {
            'rows': 116,
            'cols': 105,
            'r0c0': [104, 108]
            },
        'serial_overscan' : {
            'rows': 220,
            'cols': 5,
            'r0c0': [0, 215]
            },
        }
}

def create_noise_maps(FPN_map, FPN_map_err, FPN_map_dq, CIC_map, CIC_map_err, CIC_map_dq, DC_map, DC_map_err, DC_map_dq):
    '''
    Create simulated noise maps for test_masterdark_from_noisemaps.py.

    Arguments:
        FPN_map: 2D np.array for fixed-pattern noise (FPN) data array
        FPN_map_err: 2D np.array for FPN err array
        FPN_map_dq: 2D np.array for FPN DQ array
        CIC_map: 2D np.array for clock-induced charge (CIC) data array
        CIC_map_err: 2D np.array for CIC err array
        CIC_map_dq: 2D np.array for CIC DQ array
        DC_map: 2D np.array for dark current data array
        DC_map_err: 2D np.array for dark current err array
        DC_map_dq: 2D np.array for dark current DQ array

    Returns:
        corgidrp.data.DetectorNoiseMaps instance
    '''

    prihdr, exthdr = create_default_headers()
    # taken from end of calibrate_darks_lsq()
    exthdr['EXPTIME'] = None
    if 'EMGAIN_M' in exthdr.keys():
        exthdr['EMGAIN_M'] = None
    exthdr['CMDGAIN'] = None
    exthdr['KGAIN'] = None
    exthdr['BUNIT'] = 'detected EM electrons'
    exthdr['HIERARCH DATA_LEVEL'] = None
    # simulate raw data filenames
    exthdr['DRPNFILE'] = 2
    exthdr['FILE0'] = '0.fits'
    exthdr['FILE1'] = '1.fits'
    exthdr['B_O'] = 0.01
    exthdr['B_O_UNIT'] = 'DN'
    exthdr['B_O_ERR'] = 0.001

    err_hdr = fits.Header()
    err_hdr['BUNIT'] = 'detected EM electrons'
    exthdr['DATATYPE'] = 'DetectorNoiseMaps'
    input_data = np.stack([FPN_map, CIC_map, DC_map])
    err = np.stack([[FPN_map_err, CIC_map_err, DC_map_err]])
    dq = np.stack([FPN_map_dq, CIC_map_dq, DC_map_dq])
    noise_maps = data.DetectorNoiseMaps(input_data, pri_hdr=prihdr, ext_hdr=exthdr, err=err,
                              dq=dq, err_hdr=err_hdr)
    return noise_maps

def create_synthesized_master_dark_calib(detector_areas):
    '''
    Create simulated data specifically for test_calibrate_darks_lsq.py.

    Args:
        detector_areas: dict
        a dictionary of detector geometry properties.  Keys should be as found
        in detector_areas in detector.py.


    Returns:
        dataset: corgidrp.data.Dataset instances
    The simulated dataset
    '''

    dark_current = 8.33e-4 #e-/pix/s
    cic=0.02  # e-/pix/frame
    read_noise=100 # e-/pix/frame
    bias=2000 # e-
    eperdn = 7 # e-/DN conversion; used in this example for all stacks
    EMgain_picks = (np.linspace(2, 5000, 7))
    exptime_picks = (np.linspace(2, 100, 7))
    grid = np.meshgrid(EMgain_picks, exptime_picks)
    EMgain_arr = grid[0].ravel()
    exptime_arr = grid[1].ravel()
    #added in after emccd_detect makes the frames (see below)
    # The mean FPN that will be found is eperdn*(FPN//eperdn)
    # due to how I simulate it and then convert the frame to uint16
    FPN = 21 # e
    # the bigger N is, the better the adjusted R^2 per pixel becomes
    N = 30 #Use N=600 for results with better fits (higher values for adjusted
    # R^2 per pixel)
    # image area, including "shielded" rows and cols:
    imrows, imcols, imr0c0 = imaging_area_geom('SCI', detector_areas)
    prerows, precols, prer0c0 = unpack_geom('SCI', 'prescan', detector_areas)

    frame_list = []
    for i in range(len(EMgain_arr)):
        for l in range(N): #number of frames to produce
            # Simulate full dark frame (image area + the rest)
            frame_rows = detector_areas['SCI']['frame_rows']
            frame_cols = detector_areas['SCI']['frame_cols']
            frame_dn_dark = np.zeros((frame_rows, frame_cols))
            im = np.random.poisson(cic*EMgain_arr[i]+
                                exptime_arr[i]*EMgain_arr[i]*dark_current,
                                size=(frame_rows, frame_cols))
            frame_dn_dark = im
            # prescan has no dark current
            pre = np.random.poisson(cic*EMgain_arr[i],
                                    size=(prerows, precols))
            frame_dn_dark[prer0c0[0]:prer0c0[0]+prerows,
                            prer0c0[1]:prer0c0[1]+precols] = pre
            rn = np.random.normal(0, read_noise,
                                    size=(frame_rows, frame_cols))
            with_rn = frame_dn_dark + rn + bias

            frame_dn_dark = with_rn/eperdn
            # simulate a constant FPN in image area (not in prescan
            # so that it isn't removed when bias is removed)
            frame_dn_dark[imr0c0[0]:imr0c0[0]+imrows,imr0c0[1]:
            imr0c0[1]+imcols] += FPN/eperdn # in DN
            # simulate telemetry rows, with the last 5 column entries with high counts
            frame_dn_dark[-1,-5:] = 100000 #DN
            # take raw frames and process them to what is needed for input
            # No simulated pre-processing bad pixels or cosmic rays, so just subtract bias
            # and multiply by k gain
            frame_dn_dark -= bias/eperdn
            frame_dn_dark *= eperdn

            # Now make this into a bunch of corgidrp.Dataset stacks
            prihdr, exthdr = create_default_headers()
            frame = data.Image(frame_dn_dark, pri_hdr=prihdr,
                            ext_hdr=exthdr)
            frame.ext_hdr['CMDGAIN'] = EMgain_arr[i]
            frame.ext_hdr['EXPTIME'] = exptime_arr[i]
            frame.ext_hdr['KGAIN'] = eperdn
            frame_list.append(frame)
    dataset = data.Dataset(frame_list)

    return dataset

def create_dark_calib_files(filedir=None, numfiles=10):
    """
    Create simulated data to create a master dark.
    Assume these have already undergone L1 processing and are L2a level products

    Args:
        filedir (str): (Optional) Full path to directory to save to.
        numfiles (int): Number of files in dataset.  Defaults to 10.

    Returns:
        corgidrp.data.Dataset:
            The simulated dataset
    """
    # Make filedir if it does not exist
    if (filedir is not None) and (not os.path.exists(filedir)):
        os.mkdir(filedir)

    filepattern = "simcal_dark_{0:04d}.fits"
    frames = []
    for i in range(numfiles):
        prihdr, exthdr = create_default_headers()
        exthdr['KGAIN'] = 7
        np.random.seed(456+i); sim_data = np.random.poisson(lam=150., size=(1200, 2200)).astype(np.float64)
        frame = data.Image(sim_data, pri_hdr=prihdr, ext_hdr=exthdr)
        if filedir is not None:
            frame.save(filedir=filedir, filename=filepattern.format(i))
        frames.append(frame)
    dataset = data.Dataset(frames)
    return dataset

def create_simflat_dataset(filedir=None, numfiles=10):
    """
    Create simulated data to check the flat division

    Args:
        filedir (str): (Optional) Full path to directory to save to.
        numfiles (int): Number of files in dataset.  Defaults to 10.

    Returns:
        corgidrp.data.Dataset:
        The simulated dataset
    """
    # Make filedir if it does not exist
    if (filedir is not None) and (not os.path.exists(filedir)):
        os.mkdir(filedir)

    filepattern = "sim_flat_{0:04d}.fits"
    frames = []
    for i in range(numfiles):
        prihdr, exthdr = create_default_headers()
        # generate images in normal distribution with mean 1 and std 0.01
        np.random.seed(456+i); sim_data = np.random.poisson(lam=150., size=(1024, 1024)).astype(np.float64)
        frame = data.Image(sim_data, pri_hdr=prihdr, ext_hdr=exthdr)
        if filedir is not None:
            frame.save(filedir=filedir, filename=filepattern.format(i))
        frames.append(frame)
    dataset = data.Dataset(frames)
    return dataset


def create_raster(mask,data,dither_sizex=None,dither_sizey=None,row_cent = None,col_cent = None,n_dith=None,mask_size=420,snr=250,planet=None, band=None, radius=None, snr_constant=None):
    """Performs raster scan of Neptune or Uranus images
    
    Args:
        mask (int): (Required)  Mask used for the image. (Size of the HST images, 420 X 420 pixels with random values mean=1, std=0.03)
        data (float):(Required) Data in array npixels*npixels format to be raster scanned
        dither_sizex (int):(Required) Size of the dither in X axis in pixels (number of pixels across the planet (neptune=50 and uranus=65))
        dither_sizey (int):(Required) Size of the dither in X axis in pixels (number of pixels across the planet (neptune=50 and uranus=65))
        row_cent (int): (Required)  X coordinate of the centroid
        col_cent (int): (Required)  Y coordinate of the centroid
        n_dith (int): number of dithers required (n_dith=3 for Neptune and n_dith=2 for uranus)
        mask_size (int): Size of the mask in pixels  (Size of the HST images, 420 X 420 pixels with random values mean=1, std=0.03)
        snr (int): Required SNR in the planet images (=250 in the HST images)
        planet (str): neptune or uranus
        band (str): 1 or 4
        radius (int): radius of the planet in pixels (radius=54 for neptune, radius=90)
        snr_constant (int): constant for snr reference  (4.95 for band1 and 9.66 for band4)
        
	Returns:
    	dither_stack_norm (np.array): stacked dithers of the planet images
    	cent (np.array): centroid of images 
    	
        
    """  
 
    cents = []
    
    data_display = data.copy()
    col_max = int(col_cent) + int(mask_size/2)
    col_min = int(col_cent) - int(mask_size/2)
    row_max = int(row_cent) + int(mask_size/2)
    row_min = int(row_cent) - int(mask_size/2)
    dithers = []
    
    if dither_sizey == None:
        dither_sizey = dither_sizex
    if planet == 'neptune':
        dith_end = n_dith
    elif planet == 'uranus':
        dith_end = n_dith+1
    
    for i in np.arange(-n_dith,dith_end):
        for j in np.arange(-n_dith,dith_end):
            mask_data = data.copy()
            image_data = mask_data[row_min + (dither_sizey * j):row_max + (dither_sizey * j), col_min + (dither_sizex * i):col_max + (dither_sizex * i)]
            cents.append(((mask_size/2) + (row_cent - int(row_cent)) - (dither_sizey//2) - (dither_sizey * j), (mask_size/2) + (col_cent - int(col_cent)) - (dither_sizex//2) - (dither_sizex * i)))
            try:
                new_image_data = image_data * mask
                
                if planet == 'neptune' and band=='1' or planet == 'uranus' and band=='1':
                    snr_ref = snr/np.sqrt(snr_constant)
                elif planet == 'neptune' and band=='4' or planet == 'uranus' and band=='4' :
                    snr_ref = snr/np.sqrt(snr_constant)

                u_centroid = centr.centroid_1dg(new_image_data)
                uxc = int(u_centroid[0])
                uyc = int(u_centroid[1])

                modified_data = new_image_data
    
                nx = np.arange(0,modified_data.shape[1])
                ny = np.arange(0,modified_data.shape[0])
                nxx,nyy = np.meshgrid(nx,ny)
                nrr = np.sqrt((nxx-uxc)**2 + (nyy-uyc)**2)

                planmed = np.median(modified_data[nrr<radius])
                modified_data[nrr<=radius] = np.random.normal(modified_data[nrr<=radius], (planmed/snr_ref) * np.abs(modified_data[nrr<=radius]/planmed))
                
                new_image_data_snr = modified_data
            except ValueError:
                print(image_data.shape)
                print(mask.shape)
            dithers.append(new_image_data_snr)

    dither_stack_norm = []
    for dither in dithers:
        dither_stack_norm.append(dither) 
    dither_stack = None 
    
    median_dithers = None 
    final = None 
    full_mask = mask 
    
    return dither_stack_norm,cents
    
def create_onsky_rasterscans(dataset,filedir=None,planet=None,band=None, im_size=420, d=None, n_dith=None, numfiles=36, radius=None, snr=250, snr_constant=None):
    """
    Create simulated data to check the flat division
    
    Args:
       dataset (corgidrp.data.Dataset): dataset of HST images of neptune and uranus
       filedir (str): Full path to directory to save the raster scanned images.
       planet (str): neptune or uranus
       band (str): 1 or 4
       im_size (int): x-dimension of the planet image (in pixels= 420 for the HST images)
       d (int): number of pixels across the planet (neptune=50 and uranus=65)
       n_dith (int): Number of dithers required (n_dith=3 for neptune and n_dith=2 for Uranus)
       numfiles (int): total number of raster images (default 36) 
       radius (int): radius of the planet in pixels (radius=54 for neptune, radius=90 in HST images)
       snr (int): SNR required for the planet image (default is 250 for the HST images)
       snr_constant (int): constant for snr reference  (4.95 for band1 and 9.66 for band4)
        
    Returns: 
    	corgidrp.data.Dataset:
        The simulated dataset of raster scanned images of planets uranus or neptune
    """
    n = im_size
    qe_prnu_fsm_raster = np.random.normal(1,.03,(n,n))
    pred_cents=[]
    planet_rot_images=[]
    
    for i in range(len(dataset)):
        target=dataset[i].pri_hdr['TARGET']
        filter=dataset[i].pri_hdr['FILTER']
        if planet==target and band==filter: 
            planet_image=dataset[i].data
            centroid=centr.centroid_com(planet_image)
            xc=centroid[0]
            yc=centroid[1]
            if planet == 'neptune':
                planetrad=radius; snrcon=snr_constant
                planet_repoint_current = create_raster(qe_prnu_fsm_raster,planet_image,row_cent=yc+(d//2),col_cent=xc+(d//2), dither_sizex=d, dither_sizey=d,n_dith=n_dith,mask_size=n,snr=snr,planet=target,band=filter,radius=planetrad, snr_constant=snrcon)
            elif planet == 'uranus':
                planetrad=radius; snrcon=snr_constant     
                planet_repoint_current = create_raster(qe_prnu_fsm_raster,planet_image,row_cent=yc,col_cent=xc, dither_sizex=d, dither_sizey=d,n_dith=n_dith,mask_size=n,snr=snr,planet=target,band=filter,radius=planetrad, snr_constant=snrcon)
    
    for j in np.arange(len(planet_repoint_current[0])):
        for j in np.arange(len(planet_repoint_current[0])):
            planet_rot_images.append(planet_repoint_current[0][j])
            pred_cents.append(planet_repoint_current[1][j])
    filepattern= planet+'_'+band+"_"+"raster_scan_{0:01d}.fits"
    frames=[]
    for i in range(numfiles):
        prihdr, exthdr = create_default_headers()
        sim_data=planet_rot_images[i]
        frame = data.Image(sim_data, pri_hdr=prihdr, ext_hdr=exthdr)
        pl=planet
        band=band
        frame.pri_hdr.append(('TARGET', pl), end=True)
        frame.pri_hdr.append(('FILTER', band), end=True)
        if filedir is not None:
            frame.save(filedir=filedir, filename=filepattern.format(i))
        frames.append(frame)
    raster_dataset = data.Dataset(frames)
    return raster_dataset

def create_flatfield_dummy(filedir=None, numfiles=2):

    """
    Turn this flat field dataset of image frames that were taken for performing the flat calibration and
    to make one master flat image

    Args:
        filedir (str): (Optional) Full path to directory to save to.
        numfiles (int): Number of files in dataset.  Defaults to 1 to create the dummy flat can be changed to any number

    Returns:
        corgidrp.data.Dataset:
        a set of flat field images
    """
    ## Make filedir if it does not exist
    if (filedir is not None) and (not os.path.exists(filedir)):
        os.mkdir(filedir)

    filepattern= "flat_field_{0:01d}.fits"
    frames=[]
    for i in range(numfiles):
        prihdr, exthdr = create_default_headers()
        np.random.seed(456+i); sim_data = np.random.normal(loc=1.0, scale=0.01, size=(1024, 1024))
        frame = data.Image(sim_data, pri_hdr=prihdr, ext_hdr=exthdr)
        if filedir is not None:
            frame.save(filedir=filedir, filename=filepattern.format(i))
        frames.append(frame)
    flatfield = data.Dataset(frames)
    return flatfield

def create_nonlinear_dataset(nonlin_filepath, filedir=None, numfiles=2,em_gain=2000):
    """
    Create simulated data to non-linear data to test non-linearity correction.

    Args:
        nonlin_filepath (str): path to FITS file containing nonlinear calibration data (e.g., tests/test_data/nonlin_sample.fits)
        filedir (str): (Optional) Full path to directory to save to.
        numfiles (int): Number of files in dataset.  Defaults to 2 (not creating the cal here, just testing the function)
        em_gain (int): The EM gain to use for the simulated data.  Defaults to 2000.

    Returns:
        corgidrp.data.Dataset:
            The simulated dataset
    """

    # Make filedir if it does not exist
    if (filedir is not None) and (not os.path.exists(filedir)):
        os.mkdir(filedir)

    filepattern = "simcal_nonlin_{0:04d}.fits"
    frames = []
    for i in range(numfiles):
        prihdr, exthdr = create_default_headers()
        #Add the CMDGAIN to the headers
        exthdr['CMDGAIN'] = em_gain
        # Create a default
        size = 1024
        sim_data = np.zeros([size,size])
        data_range = np.linspace(10,65536,size)
        # Generate data for each row, where the mean increase from 10 to 65536
        for x in range(size):
            np.random.seed(123+x); sim_data[:, x] = np.random.poisson(data_range[x], size).astype(np.float64)

        non_linearity_correction = data.NonLinearityCalibration(nonlin_filepath)

        #Apply the non-linearity to the data. When we correct we multiple, here when we simulate we divide
        sim_data /= detector.get_relgains(sim_data,em_gain,non_linearity_correction)

        frame = data.Image(sim_data, pri_hdr=prihdr, ext_hdr=exthdr)
        if filedir is not None:
            frame.save(filedir=filedir, filename=filepattern.format(i))
        frames.append(frame)
    dataset = data.Dataset(frames)
    return dataset

def create_cr_dataset(nonlin_filepath, filedir=None, datetime=None, numfiles=2, em_gain=500, numCRs=5, plateau_length=10):
    """
    Create simulated non-linear data with cosmic rays to test CR detection.

    Args:
        nonlin_filepath (str): path to FITS file containing nonlinear calibration data (e.g., tests/test_data/nonlin_sample.fits)
        filedir (str): (Optional) Full path to directory to save to.
        datetime (astropy.time.Time): (Optional) Date and time of the observations to simulate.
        numfiles (int): Number of files in dataset.  Defaults to 2 (not creating the cal here, just testing the function)
        em_gain (int): The EM gain to use for the simulated data.  Defaults to 2000.
        numCRs (int): The number of CR hits to inject. Defaults to 5.
        plateau_length (int): The minimum length of a CR plateau that will be flagged by the filter.

    Returns:
        corgidrp.data.Dataset:
            The simulated dataset.
    """

    if datetime is None:
        datetime = Time('2024-01-01T11:00:00.000Z')

    detector_params = data.DetectorParams({}, date_valid=Time("2023-11-01 00:00:00"))

    kgain = detector_params.params['kgain']
    fwc_em_dn = detector_params.params['fwc_em'] / kgain
    fwc_pp_dn = detector_params.params['fwc_pp'] / kgain
    fwc = np.min([fwc_em_dn,em_gain*fwc_pp_dn])
    dataset = create_nonlinear_dataset(nonlin_filepath, filedir=None, numfiles=numfiles,em_gain=em_gain)

    im_width = dataset.all_data.shape[-1]

    # Overwrite dataset with a poisson distribution
    np.random.seed(123)
    dataset.all_data[:,:,:] = np.random.poisson(lam=150,size=dataset.all_data.shape).astype(np.float64)

    # Loop over images in dataset
    for i in range(len(dataset.all_data)):

        # Save the date
        dataset[i].ext_hdr['DATETIME'] = str(datetime)

        # Pick random locations to add a cosmic ray
        for x in range(numCRs):
            np.random.seed(123+x)
            loc = np.round(np.random.uniform(0,im_width-1, size=2)).astype(int)

            # Add the CR plateau
            tail_start = np.min([loc[1]+plateau_length,im_width])
            dataset.all_data[i,loc[0],loc[1]:tail_start] += fwc

            if tail_start < im_width-1:
                tail_len = im_width-tail_start
                cr_tail = [fwc/(j+1) for j in range(tail_len)]
                dataset.all_data[i,loc[0],tail_start:] += cr_tail

        # Save frame if desired
        if filedir is not None:
            filepattern = "simcal_cosmics_{0:04d}.fits"
            dataset[i].save(filedir=filedir, filename=filepattern.format(i))

    return dataset

def create_prescan_files(filedir=None, numfiles=2, obstype="SCI"):
    """
    Create simulated raw data.

    Args:
        filedir (str): (Optional) Full path to directory to save to.
        numfiles (int): Number of files in dataset.  Defaults to 2.
        obstype (str): Observation type. Defaults to "SCI".

    Returns:
        corgidrp.data.Dataset:
            The simulated dataset
    """
    # Make filedir if it does not exist
    if (filedir is not None) and (not os.path.exists(filedir)):
        os.mkdir(filedir)

    if obstype == "SCI":
        size = (1200, 2200)
    elif obstype == "ENG":
        size = (2200, 2200)
    elif obstype == "CAL":
        size = (2200,2200)
    else:
        raise ValueError(f'Obstype {obstype} not in ["SCI","ENG","CAL"]')


    filepattern = f"sim_prescan_{obstype}"
    filepattern = filepattern+"{0:04d}.fits"

    frames = []
    for i in range(numfiles):
        prihdr, exthdr = create_default_headers(obstype=obstype)
        sim_data = np.random.poisson(lam=150., size=size).astype(np.float64)
        frame = data.Image(sim_data, pri_hdr=prihdr, ext_hdr=exthdr)

        if filedir is not None:
            frame.save(filedir=filedir, filename=filepattern.format(i))

        frames.append(frame)

    dataset = data.Dataset(frames)

    return dataset

def create_default_headers(obstype="SCI"):
    """
    Creates an empty primary header and an Image extension header with some possible keywords

    Args:
        obstype (str): Observation type. Defaults to "SCI".

    Returns:
        tuple:
            prihdr (fits.Header): Primary FITS Header
            exthdr (fits.Header): Extension FITS Header

    """
    prihdr = fits.Header()
    exthdr = fits.Header()

    if obstype != "SCI":
        NAXIS1 = 2200
        NAXIS2 = 1200
    else:
        NAXIS1 = 2200
        NAXIS2 = 2200

    # fill in prihdr
    prihdr['OBSID'] = 0
    prihdr['BUILD'] = 0
    prihdr['OBSTYPE'] = obstype
    prihdr['MOCK'] = True

    # fill in exthdr
    exthdr['NAXIS'] = 2
    exthdr['NAXIS1'] = NAXIS1
    exthdr['NAXIS2'] = NAXIS2
    exthdr['PCOUNT'] = 0
    exthdr['GCOUNT'] = 1
    exthdr['BSCALE'] = 1
    exthdr['BZERO'] = 32768
    exthdr['ARRTYPE'] = obstype # seems to be the same as OBSTYPE
    exthdr['SCTSRT'] = '2024-01-01T12:00:00.000Z'
    exthdr['SCTEND'] = '2024-01-01T20:00:00.000Z'
    exthdr['STATUS'] = 0
    exthdr['HVCBIAS'] = 1
    exthdr['OPMODE'] = ""
    exthdr['EXPTIME'] = 60.0
    exthdr['CMDGAIN'] = 1.0
    exthdr['CYCLES'] = 100000000000
    exthdr['LASTEXP'] = 1000000
    exthdr['BLNKTIME'] = 10
    exthdr['EXPCYC'] = 100
    exthdr['OVEREXP'] = 0
    exthdr['NOVEREXP'] = 0
    exthdr['EXCAMT'] = 40.0
    exthdr['FCMLOOP'] = ""
    exthdr['FSMINNER'] = ""
    exthdr['FSMLOS'] = ""
    exthdr['FSM_X'] = 50.0
    exthdr['FSM_Y'] = 50.0
    exthdr['DMZLOOP'] = ""
    exthdr['SPAM_H'] = 1.0
    exthdr['SPAM_V'] = 1.0
    exthdr['FPAM_H'] = 1.0
    exthdr['FPAM_V'] = 1.0
    exthdr['LSAM_H'] = 1.0
    exthdr['LSAM_V'] = 1.0
    exthdr['FSAM_H'] = 1.0
    exthdr['FSAM_V'] = 1.0
    exthdr['CFAM_H'] = 1.0
    exthdr['CFAM_V'] = 1.0
    exthdr['DPAM_H'] = 1.0
    exthdr['DPAM_V'] = 1.0
    exthdr['DATETIME'] = '2024-01-01T11:00:00.000Z'
    exthdr['HIERARCH DATA_LEVEL'] = "L1"
    exthdr['MISSING'] = False

    return prihdr, exthdr
def create_badpixelmap_files(filedir=None, col_bp=None, row_bp=None):
    """
    Create simulated bad pixel map data. Code value is 4.

    Args:
        filedir (str): (Optional) Full path to directory to save to.
        col_bp (array): (Optional) Array of column indices where bad detector
            pixels are found.
        row_bp (array): (Optional) Array of row indices where bad detector
            pixels are found.

    Returns:
        corgidrp.data.BadPixelMap:
            The simulated dataset
    """
    # Make filedir if it does not exist
    if (filedir is not None) and (not os.path.exists(filedir)):
        os.mkdir(filedir)

    prihdr, exthdr = create_default_headers()
    sim_data = np.zeros([1024,1024], dtype = np.uint16)
    if col_bp is not None and row_bp is not None:
        for i_col in col_bp:
            for i_row in row_bp:
                sim_data[i_col, i_row] += 4
    frame = data.Image(sim_data, pri_hdr=prihdr, ext_hdr=exthdr)

    if filedir is not None:
        frame.save(filedir=filedir, filename= "sim_bad_pixel.fits")

    badpixelmap = data.Dataset([frame])

    return badpixelmap

def nonlin_coefs(filename,EMgain,order):
    """
    Reads TVAC nonlinearity table from location specified by ‘filename’.
    The column in the table closest to the ‘EMgain’ value is selected and fits
    a polynomial of order ‘order’. The coefficients of the fit are adjusted so
    that the polynomial function equals unity at 3000 DN. Outputs array polynomial
    coefficients, array of DN values from the TVAC table, and an array of the
    polynomial function values for all the DN values.

    Args:
      filename (string): file name
      EMgain (int): em gain value
      order (int): polynomial order

    Returns:
      np.array: fit coefficients
      np.array: DN values
      np.array: fit values
    """
    # filename is the name of the csv text file containing the TVAC nonlin table
    # EM gain selects the closest column in the table
    # Load the specified file
    bigArray = pd.read_csv(filename, header=None).values
    EMgains = bigArray[0, 1:]
    DNs = bigArray[1:, 0]

    # Find the closest EM gain available to what was requested
    iG = (np.abs(EMgains - EMgain)).argmin()

    # Fit the nonlinearity numbers to a polynomial
    vals = bigArray[1:, iG + 1]
    coeffs = np.polyfit(DNs, vals, order)

    # shift so that function passes through unity at 3000 DN for these tests
    fitVals0 = np.polyval(coeffs, DNs)
    ind = np.where(DNs == 3000)
    unity_val = fitVals0[ind][0]
    coeffs[3] = coeffs[3] - (unity_val-1.0)
    fitVals = np.polyval(coeffs,DNs)

    return coeffs, DNs, fitVals

def nonlin_factor(coeffs,DN):
    """ 
    Takes array of nonlinearity coefficients (from nonlin_coefs function)
    and an array of DN values and returns the nonlinearity values array. If the
    DN value is less 800 DN, then the nonlinearity value at 800 DN is returned.
    If the DN value is greater than 10000 DN, then the nonlinearity value at
    10000 DN is returned.
    
    Args:
       coeffs (np.array): nonlinearity coefficients
       DN (int): DN value
       
    Returns:
       float: nonlinearity value
    """
    # input coeffs from nonlin_ceofs and a DN value and return the
    # nonlinearity factor
    min_value = 800.0
    max_value = 10000.0
    f_nonlin = np.polyval(coeffs, DN)
    # Control values outside the min/max range
    f_nonlin = np.where(DN < min_value, np.polyval(coeffs, min_value), f_nonlin)
    f_nonlin = np.where(DN > max_value, np.polyval(coeffs, max_value), f_nonlin)

    return f_nonlin

def make_fluxmap_image(
        f_map,
        bias,
        kgain,
        rn,
        emgain, 
        time,
        coeffs,
        nonlin_flag=False,
        divide_em=False,
        ):
    """ 
    This function makes a SCI-sized frame with simulated noise and a fluxmap. It
    also performs bias-subtraction and division by EM gain if required. It is used
    in the unit tests test_nonlin.py and test_kgain_cal.py

    Args:
        f_map (np.array): fluxmap in e/s/px. Its size is 1024x1024 pixels.
        bias (float): bias value in electrons.
        kgain (float): value of K-Gain in electrons per DN.
        rn (float): read noise in electrons.
        emgain (float): calue of EM gain. 
        time (float):  exposure time in sec.
        coeffs (np.array): array of cubic polynomial coefficients from nonlin_coefs.
        nonlin_flag (bool): (Optional) if nonlin_flag is True, then nonlinearity is applied.
        divide_em (bool): if divide_em is True, then the emgain is divided
        
    Returns:
        corgidrp.data.Image
    """
    # Generate random values of rn in elecrons from a Gaussian distribution
    random_array = np.random.normal(0, rn, (1200, 2200)) # e-
    # Generate random values from fluxmap from a Poisson distribution
    Poiss_noise_arr = emgain*np.random.poisson(time*f_map) # e-
    signal_arr = np.zeros((1200,2200))
    start_row = 10
    start_col = 1100
    signal_arr[start_row:start_row + Poiss_noise_arr.shape[0],
                start_col:start_col + Poiss_noise_arr.shape[1]] = Poiss_noise_arr
    temp = random_array + signal_arr # e-
    if nonlin_flag:
        temp2 = nonlin_factor(coeffs, signal_arr/kgain)
        frame = np.round((bias + random_array + signal_arr/temp2)/kgain) # DN
    else:
        frame = np.round((bias+temp)/kgain) # DN

    # Subtract bias and divide by EM gain if required. TODO: substitute by
    # prescan_biassub step function in l1_to_l2a.py and the em_gain_division
    # step function in l2a_to_l2b.py    
    offset_colroi1 = 799
    offset_colroi2 = 1000
    offset_colroi = slice(offset_colroi1,offset_colroi2)
    row_meds = np.median(frame[:,offset_colroi], axis=1)
    row_meds = row_meds[:, np.newaxis]
    frame -= row_meds
    if divide_em:
        frame = frame/emgain

    prhd, exthd = create_default_headers()
    # Record actual commanded EM
    exthd['CMDGAIN'] = emgain
    # Record actual exposure time
    exthd['EXPTIME'] = time
    # Mock error maps
    err = np.ones([1200,2200]) * 0.5
    dq = np.zeros([1200,2200], dtype = np.uint16)
    image = Image(frame, pri_hdr = prhd, ext_hdr = exthd, err = err,
        dq = dq)
    return image

def create_astrom_data(field_path, filedir=None, subfield_radius=0.02):
    """
    Create simulated data for astrometric calibration.

    Args:
        field_path (str): Full path to directory with test field data (ra, dec, vmag, etc.)
        filedir (str): (Optional) Full path to directory to save to.
        subfield_radius (float): The radius [deg] around the target coordinate for creating a subfield to produce the image from

    Returns:
        corgidrp.data.Dataset:
            The simulated dataset

    """
    if type(field_path) != str:
        raise TypeError('field_path must be a str')

    # Make filedir if it does not exist
    if (filedir is not None) and (not os.path.exists(filedir)):
        os.mkdir(filedir)
    
    # hard coded image properties
    size = (1024, 1024)
    sim_data = np.zeros(size)
    ny, nx = size
    center = [nx //2, ny //2]
    target = (80.553428801, -69.514096821)
    platescale = 21.8   #[mas]
    rotation = 45       #[deg]
    fwhm = 3
    subfield_radius = 0.02 #[deg]
    
    # load in the field data and restrict to 0.02 [deg] radius around target
    cal_field = ascii.read(field_path)
    subfield = cal_field[((cal_field['RA'] >= target[0] - subfield_radius) & (cal_field['RA'] <= target[0] + subfield_radius) & (cal_field['DEC'] >= target[1] - subfield_radius) & (cal_field['DEC'] <= target[1] + subfield_radius))]

    cal_SkyCoords = SkyCoord(ra= subfield['RA'], dec= subfield['DEC'], unit='deg', frame='icrs')  # save these subfield skycoords somewhere

    # create the simulated image header
    vert_ang = np.radians(rotation)
    pc = np.array([[-np.cos(vert_ang), np.sin(vert_ang)], [np.sin(vert_ang), np.cos(vert_ang)]])
    cdmatrix = pc * (platescale * 0.001) / 3600.

    new_hdr = {}
    new_hdr['CD1_1'] = cdmatrix[0,0]
    new_hdr['CD1_2'] = cdmatrix[0,1]
    new_hdr['CD2_1'] = cdmatrix[1,0]
    new_hdr['CD2_2'] = cdmatrix[1,1]

    new_hdr['CRPIX1'] = center[0]
    new_hdr['CRPIX2'] = center[1]

    new_hdr['CTYPE1'] = 'RA---TAN'
    new_hdr['CTYPE2'] = 'DEC--TAN'

    new_hdr['CDELT1'] = (platescale * 0.001) / 3600
    new_hdr['CDELT2'] = (platescale * 0.001) / 3600

    new_hdr['CRVAL1'] = target[0]
    new_hdr['CRVAL2'] = target[1]

    w = wcs.WCS(new_hdr)

    # create the image data
    xpix, ypix = wcs.utils.skycoord_to_pixel(cal_SkyCoords, wcs=w)
    pix_inds = np.where((xpix >= 0) & (xpix <= 1024) & (ypix >= 0) & (ypix <= 1024))[0]

    xpix = xpix[pix_inds]
    ypix = ypix[pix_inds]

    amplitudes = np.power(10, ((subfield['VMAG'][pix_inds] - 22.5) / (-2.5))) * 10  

    # inject gaussian psf stars
    for xpos, ypos, amplitude in zip(xpix, ypix, amplitudes):  
        stampsize = int(np.ceil(3 * fwhm))
        sigma = fwhm/ (2.*np.sqrt(2*np.log(2)))
        
        # coordinate system
        y, x = np.indices([stampsize, stampsize])
        y -= stampsize // 2
        x -= stampsize // 2
        
        # find nearest pixel
        x_int = int(round(xpos))
        y_int = int(round(ypos))
        x += x_int
        y += y_int
        
        xmin = x[0][0]
        xmax = x[-1][-1]
        ymin = y[0][0]
        ymax = y[-1][-1]
        
        psf = amplitude * np.exp(-((x - xpos)**2. + (y - ypos)**2.) / (2. * sigma**2))

        # crop the edge of the injection at the edge of the image
        if xmin <= 0:
            psf = psf[:, -xmin:]
            xmin = 0
        if ymin <= 0:
            psf = psf[-ymin:, :]
            ymin = 0
        if xmax >= nx:
            psf = psf[:, :-(xmax-nx + 1)]
            xmax = nx - 1
        if ymax >= ny:
            psf = psf[:-(ymax-ny + 1), :]
            ymax = ny - 1

        # inject the stars into the image
        sim_data[ymin:ymax + 1, xmin:xmax + 1] += psf

    # add Gaussian random noise
    noise_rng = np.random.default_rng(10)
    gain = 1
    ref_flux = 10
    noise = noise_rng.normal(scale= ref_flux/gain * 0.1, size= size)
    sim_data = sim_data + noise

    # load as an image object
    frames = []
    prihdr, exthdr = create_default_headers()
    prihdr['RA'] = target[0]
    prihdr['DEC'] = target[1]

    newhdr = fits.Header(new_hdr)
    frame = data.Image(sim_data, pri_hdr= prihdr, ext_hdr= newhdr)
    filename = "simcal_astrom.fits"
    if filedir is not None:
        # save source SkyCoord locations and pixel location estimates
        guess = Table()
        guess['x'] = [int(x) for x in xpix]
        guess['y'] = [int(y) for y in ypix]
        guess['RA'] = cal_SkyCoords[pix_inds].ra
        guess['DEC'] = cal_SkyCoords[pix_inds].dec
        ascii.write(guess, filedir+'/guesses.csv', overwrite=True)

        frame.save(filedir=filedir, filename=filename)

    frames.append(frame)
    dataset = data.Dataset(frames)

    return dataset

def P1(time_data, offset, tauc, tau, num_pumps = 10000):
    """
    Probability function 1, one trap.

    Ported from ut_trap_fitting.py in the II&T Pipeline

    Args: 
        time_data (np.array): time data
        offset (float): offset
        tauc (float): tauc
        tau (float): tau
        num_pumps (int): number of pumps

    Returns:
        np.array: probability function
    """
    pc = 1 - np.exp(-time_data/tauc)
    return offset+(num_pumps*pc*(np.exp(-time_data/tau)-
        np.exp(-2*time_data/tau)))

def P1_P1(time_data, offset, tauc, tau, tauc2, tau2, num_pumps = 10000):
    """
    Probability function 1, two traps.

    Ported from ut_trap_fitting.py in the II&T Pipeline

    Args: 
        time_data (np.array): time data
        offset (float): offset
        tauc (float): tauc
        tau (float): tau
        tauc2 (float): tauc2
        tau2 (float): tau2
        num_pumps (int): number of pumps

    Returns:
        np.array: probability function

    """
    pc = 1 - np.exp(-time_data/tauc)
    pc2 = 1 - np.exp(-time_data/tauc2)
    return offset+num_pumps*pc*(np.exp(-time_data/tau)-
        np.exp(-2*time_data/tau))+ \
        num_pumps*pc2*(np.exp(-time_data/tau2)-np.exp(-2*time_data/tau2))

def P2(time_data, offset, tauc, tau, num_pumps = 10000):
    """
    Probability function 2, one trap.

    Ported from ut_trap_fitting.py in the II&T Pipeline

    Args:
        time_data (np.array): time data
        offset (float): offset
        tauc (float): tauc
        tau (float): tau
        num_pumps (int): number of pumps

    Returns:
        np.array: probability function
    """
    pc = 1 - np.exp(-time_data/tauc)
    return offset+(num_pumps*pc*(np.exp(-2*time_data/tau)-
        np.exp(-3*time_data/tau)))

def P1_P2(time_data, offset, tauc, tau, tauc2, tau2, num_pumps = 10000):
    """
    One trap for probability function 1, one for probability function 2.

    Ported from ut_trap_fitting.py in the II&T Pipeline

    Args:
        time_data (np.array): time data
        offset (float): offset
        tauc (float): tauc
        tau (float): tau
        tauc2 (float): tauc2
        tau2 (float): tau2
        num_pumps (int): number of pumps

    Returns:
        np.array: probability function
    """
    pc = 1 - np.exp(-time_data/tauc)
    pc2 = 1 - np.exp(-time_data/tauc2)
    return offset+num_pumps*pc*(np.exp(-time_data/tau)-
        np.exp(-2*time_data/tau))+ \
        num_pumps*pc2*(np.exp(-2*time_data/tau2)-np.exp(-3*time_data/tau2))

def P2_P2(time_data, offset, tauc, tau, tauc2, tau2, num_pumps = 10000):
    """
    Probability function 2, two traps.

    Ported from ut_trap_fitting.py in the II&T Pipeline

    Args:
        time_data (np.array): time data
        offset (float): offset
        tauc (float): tauc
        tau (float): tau
        tauc2 (float): tauc2
        tau2 (float): tau2
        num_pumps (int): number of pumps

    Returns:
        np.array: probability function
    """
    pc = 1 - np.exp(-time_data/tauc)
    pc2 = 1 - np.exp(-time_data/tauc2)
    return offset+num_pumps*pc*(np.exp(-2*time_data/tau)-
        np.exp(-3*time_data/tau))+ \
        num_pumps*pc2*(np.exp(-2*time_data/tau2)-np.exp(-3*time_data/tau2))

def P3(time_data, offset, tauc, tau, num_pumps = 10000):
    """
    Probability function 3, one trap.

    Ported from ut_trap_fitting.py in the II&T Pipeline

    Args:
        time_data (np.array): time data
        offset (float): offset
        tauc (float): tauc
        tau (float): tau
        num_pumps (int): number of pumps

    Returns:
        np.array: probability function
    """
    pc = 1 - np.exp(-time_data/tauc)
    return offset+(num_pumps*pc*(np.exp(-time_data/tau)-
        np.exp(-4*time_data/tau)))

def P3_P3(time_data, offset, tauc, tau, tauc2, tau2, num_pumps = 10000):
    """
    Probability function 3, two traps.

    Ported from ut_trap_fitting.py in the II&T Pipeline

    Args:
        time_data (np.array): time data
        offset (float): offset
        tauc (float): tauc
        tau (float): tau
        tauc2 (float): tauc2
        tau2 (float): tau2
        num_pumps (int): number of pumps

    Returns:
        np.array: probability function
    """
    pc = 1 - np.exp(-time_data/tauc)
    pc2 = 1 - np.exp(-time_data/tauc2)
    return offset+num_pumps*pc*(np.exp(-time_data/tau)-
        np.exp(-4*time_data/tau))+ \
        num_pumps*pc2*(np.exp(-time_data/tau2)-np.exp(-4*time_data/tau2))

def P2_P3(time_data, offset, tauc, tau, tauc2, tau2, num_pumps = 10000):
    """
    One trap for probability function 2, one for probability function 3.

    Ported from ut_trap_fitting.py in the II&T Pipeline

    Args:
        time_data (np.array): time data
        offset (float): offset
        tauc (float): tauc
        tau (float): tau
        tauc2 (float): tauc2
        tau2 (float): tau2
        num_pumps (int): number of pumps

    Returns:
        np.array: probability function
    """
    pc = 1 - np.exp(-time_data/tauc)
    pc2 = 1 - np.exp(-time_data/tauc2)
    return offset+num_pumps*pc*(np.exp(-2*time_data/tau)-
        np.exp(-3*time_data/tau))+ \
        num_pumps*pc2*(np.exp(-time_data/tau2)-np.exp(-4*time_data/tau2))

def tau_temp(temp_data, E, cs):
    """
    Calculate tau as a function of temperature.

    Ported from ut_trap_fitting.py in the II&T Pipeline

    Args:
        temp_data (np.array): temperature data
        E (float): E
        cs (float): cs

    Returns:
        np.array: tau
    """
    k = 8.6173e-5 # eV/K
    kb = 1.381e-23 # mks units
    hconst = 6.626e-34 # mks units
    Eg = 1.1692 - (4.9e-4)*temp_data**2/(temp_data+655)
    me = 9.109e-31 # kg
    mlstar = 0.1963 * me
    mtstar = 0.1905 * 1.1692 * me / Eg
    mstardc = 6**(2/3) * (mtstar**2*mlstar)**(1/3)
    vth = np.sqrt(3*kb*temp_data/mstardc) # m/s
    Nc = 2*(2*np.pi*mstardc*kb*temp_data/(hconst**2))**1.5 # 1/m^3
    # added a factor of 1e-19 so that curve_fit step size reasonable
    return np.e**(E/(k*temp_data))/(cs*Nc*vth*1e-19)

def generate_mock_pump_trap_data(output_dir,meta_path):
    """
    Generate mock pump trap data, save it to the output_directory
    
    Args:
        output_dir (str): output directory
        meta_path (str): metadata path
    """

    #If output_dir doesn't exist then make it
    if not os.path.exists(output_dir):
        os.makedirs(output_dir)

    # here = os.path.abspath(os.path.dirname(__file__))
    # meta_path = Path(here, '..', 'util', 'metadata_test.yaml')
    #meta_path = Path(here, '..', 'util', 'metadata.yaml')
    meta = MetadataWrapper(meta_path)
    num_pumps = 10000
    #nrows, ncols, _ = meta._imaging_area_geom()
    # the way emccd_detect works is that it takes an input for the selected
    # image area within the viable CCD pixels, so my input here must be that
    # smaller size (below) as opposed to the full useable CCD pixel size
    # (commented out above)
    nrows, ncols, _ = meta._unpack_geom('image')
    #EM gain
    g = 10 #1
    cic = 200 # 0
    rn = 100 #0
    dc = {180: 0.163, 190: 0.243, 200: 0.323, 210: 0.403,
          220: 0.483}
    # dc = {180: 0, 190: 0, 195: 0, 200: 0, 210: 0, 220: 0}
    bias = 1000 #0
    eperdn = 6 #1
    bias_dn = bias/eperdn
    nbits = 14 #1
    inj_charge = 500 # 0
    def _ENF(g, Nem):
        """
        Returns the ENF.
        """
        return np.sqrt(2*(g-1)*g**(-(Nem+1)/Nem) + 1/g)
    # std dev in e-, before gain division
    std_dev = np.sqrt(100**2 + _ENF(g,604)**2*g**2*(cic+ 1*dc[220]))
    fit_thresh = 3 #standard deviations above mean for trap detection
    #Offset ensures detection.  Physically, shouldn't have to add offset to
    #frame to meet threshold for detection, but in a small-sized frame, the
    # addition of traps increases the std dev a lot
    # (gain divided, w/o offset: from 22 e- before traps to 73 e- after adding)
    # If I run code with lower threshold, though, I can do an offset of 0.
    # For regular full-sized, definitely shouldn't have to add in offset.
    # Also, a trap can't capture more than mean per pixel e-, which is 200e-
    # in this case.  So max amp P1 trap will not be 2500e- but rather the
    #mean e- per pixel!  But this discrepancy doesn't affect validity of tests.

    offset_u = 0
    # offset_u = (bias_dn + ((cic+1*dc[220])*g + fit_thresh*std_dev/g)/eperdn+\
    #    inj_charge/eperdn)
    # #offset_l = bias_dn + ((cic+1*dc[220])*g - fit_thresh*std_dev/g)/eperdn
    # gives these 0 offset in the function (which gives e-), then add it in
    # by hand and convert to DN
    # and I increase dark current with temp linearly (even though it should
    # be exponential, but dc really doesn't affect anything here)
    emccd = {}
    # leaving out 170K
    #170K: gain of 10-20; gives g*CIC ~ 2000 e-
    # emccd[170] = EMCCDDetect(
    #         em_gain=1,#10,
    #         full_well_image=50000.,  # e-
    #         full_well_serial=50000.,  # e-
    #         dark_current=0.083,  # e-/pix/s
    #         cic=200, # e-/pix/frame; lots of CIC from all the prep clocking
    #         read_noise=100.,  # e-/pix/frame
    #         bias=bias,  # e-
    #         qe=0.9,
    #         cr_rate=0.,  # hits/cm^2/s
    #         pixel_pitch=13e-6,  # m
    #         eperdn=7.,
    #         nbits=14,
    #         numel_gain_register=604,
    #         meta_path=meta_path
    #    )
    #180K: gain of 10-20
    emccd[180] = EMCCDDetect(
            em_gain=g,#10,
            full_well_image=50000.,  # e-
            full_well_serial=50000.,  # e-
            dark_current=dc[180], #0.163,  # e-/pix/s
            cic=cic, # e-/pix/frame; lots of CIC from all the prep clocking
            read_noise=rn,  # e-/pix/frame
            bias=bias,  # e-
            qe=0.9,
            cr_rate=0.,  # hits/cm^2/s
            pixel_pitch=13e-6,  # m
            eperdn=eperdn,
            nbits=nbits,
            numel_gain_register=604,
            meta_path=meta_path
        )
    #190K: gain of 10-20
    emccd[190] = EMCCDDetect(
            em_gain=g,#10,
            full_well_image=50000.,  # e-
            full_well_serial=50000.,  # e-
            dark_current= dc[190],#0.243,  # e-/pix/s
            cic=cic, # e-/pix/frame
            read_noise=rn,  # e-/pix/frame
            bias=bias,  # e-
            qe=0.9,
            cr_rate=0.,  # hits/cm^2/s
            pixel_pitch=13e-6,  # m
            eperdn=eperdn,
            nbits=nbits,
            numel_gain_register=604,
            meta_path=meta_path
        )
    #195K: gain of 10-20
    # emccd[195] = EMCCDDetect(
    #         em_gain=g,#10,
    #         full_well_image=50000.,  # e-
    #         full_well_serial=50000.,  # e-
    #         dark_current= dc[195],#0.263,  # e-/pix/s
    #         cic=cic, # e-/pix/frame
    #         read_noise=rn,  # e-/pix/frame
    #         bias=bias,  # e-
    #         qe=0.9,
    #         cr_rate=0.,  # hits/cm^2/s
    #         pixel_pitch=13e-6,  # m
    #         eperdn=eperdn,
    #         nbits=nbits,
    #         numel_gain_register=604,
    #         meta_path=meta_path
    #     )
    #200K: gain of 10-20
    emccd[200] = EMCCDDetect(
            em_gain=g,#10,
            full_well_image=50000.,  # e-
            full_well_serial=50000.,  # e-
            dark_current=dc[200], #0.323,  # e-/pix/s
            cic=cic, # e-/pix/frame
            read_noise=rn,  # e-/pix/frame
            bias=bias,  # e-
            qe=0.9,
            cr_rate=0.,  # hits/cm^2/s
            pixel_pitch=13e-6,  # m
            eperdn=eperdn,
            nbits=nbits,
            numel_gain_register=604,
            meta_path=meta_path
        )
    #210K: gain of 10-20
    emccd[210] = EMCCDDetect(
            em_gain=g, #10,
            full_well_image=50000.,  # e-
            full_well_serial=50000.,  # e-
            dark_current=dc[210], #0.403,  # e-/pix/s
            cic=cic, # e-/pix/frame
            read_noise=rn,  # e-/pix/frame
            bias=bias,  # e-
            qe=0.9,
            cr_rate=0.,  # hits/cm^2/s
            pixel_pitch=13e-6,  # m
            eperdn=eperdn,
            nbits=nbits,
            numel_gain_register=604,
            meta_path=meta_path
        )
    #220K: gain of 10-20
    emccd[220] = EMCCDDetect(
            em_gain=g, #10,
            full_well_image=50000.,  # e-
            full_well_serial=50000.,  # e-
            dark_current=dc[220], #0.483,  # e-/pix/s
            cic=cic, # e-/pix/frame; divide by 15 to get the same 1000
            read_noise=rn,  # e-/pix/frame
            bias=bias,  # e-
            qe=0.9,
            cr_rate=0.,  # hits/cm^2/s
            pixel_pitch=13e-6,  # m
            eperdn=eperdn,
            nbits=nbits,
            numel_gain_register=604,
            meta_path=meta_path
        )

    # trap-pumping done when CGI is secondary instrument (i.e., dark):
    fluxmap = np.zeros((nrows, ncols))
    # frametime for pumped frames: 1000ms, or 1 s
    frametime = 1

    #when tauc is 3e-3, that gives a mean e- field of 2090 e-
    tauc = 1e-8 #3e-3
    tauc2 = 1.2e-8 # 3e-3
    tauc3 = 1e-8 # 3e-3
    # tried for mean field test, but gave low amps that got lost in noise
    tauc4 = 1e-3 #constant Pc over time not a great approximation in theory
    #In order of amplitudes overall (given comparable tau and tau2):
    # P1 biggest, then P3, then P2
    # E,E3 and cs,cs3 params below chosen to ensure a P1 trap found at its
    # peak amp for good eperdn determination
    # E3,cs3: will give tau outside of 1e-6,1e-2
    # for all temps except 220K; we'll just make sure it's present in all
    # scheme 1 stacks for all temps to ensure good eperdn for all temps;
    # E, cs: will give tau outside of 1e-6, 1e-2
    # for just 170K, which I took out of temp_data
    # E2, cs2: fine for all temps
    E = 0.32 #eV
    E2 = 0.28 #0.24 # eV
    E3 = 0.4 #eV
    # tried mean field test (gets tau = 1e-4 for 180K)
    E4 = 0.266 #eV
    cs = 2 #in 1e-19 m^2
    cs2 = 12 #3 #8 # in 1e-19 m^2
    cs3 = 2 # in 1e-19 m^2
    # for mean field test
    cs4 = 4 # in 1e-19 m^2
    #temp_data = np.array([170, 180, 190, 200, 210, 220])
    temp_data = np.array([180, 190, 195, 200, 210, 220])
    #temp_data = np.array([180])
    taus = {}
    taus2 = {}
    taus3 = {}
    taus4 = {}
    for i in temp_data:
        taus[i] = tau_temp(i, E, cs)
        taus2[i] = tau_temp(i, E2, cs2)
        taus3[i] = tau_temp(i, E3, cs3)
        taus4[i] = tau_temp(i, E4, cs4)
    #tau = 7.5e-3
    #tau2 = 8.8e-3
    time_data = (np.logspace(-6, -2, 100))*10**6 # in us
    #time_data = (np.linspace(1e-6, 1e-2, 50))*10**6 # in us
    time_data = time_data.astype(float)
    # make one phase time a repitition
    time_data[-1] = time_data[-2]
    time_data_s = time_data/10**6 # in s
    # half the # of frames for length limit
    length_limit = 5 #int(np.ceil((len(time_data)/2)))
    # mean of these frames will be a bit more than 2000e-, which is gain*CIC
    # std dev: sqrt(rn^2 + ENF^2 * g^2(e- signal))

    # with offset_u non-zero in below, I expect to get eperdn 4.7 w/ the code
    amps1 = {}; amps2 = {}; amps3 = {}
    amps1_k = {}; amps1_tau2 = {}; amps3_tau2 = {}; amps1_mean_field = {}
    amps2_mean_field = {}
    amps11 = {}; amps12 = {}; amps22 = {}; amps23 = {}; amps33 = {}; amps21 ={}
    for i in temp_data:
        amps1[i] = offset_u + g*P1(time_data_s, 0, tauc, taus[i])/eperdn
        amps11[i] = offset_u + g*P1_P1(time_data_s, 0, tauc, taus[i],
            tauc2, taus2[i])/eperdn
        amps2[i] = offset_u + g*P2(time_data_s, 0, tauc, taus[i])/eperdn
        amps12[i] = offset_u + g*P1_P2(time_data_s, 0, tauc, taus[i],
            tauc2, taus2[i])/eperdn
        amps22[i] = offset_u + g*P2_P2(time_data_s, 0, tauc, taus[i],
            tauc2, taus2[i])/eperdn
        amps3[i] = offset_u + g*P3(time_data_s, 0, tauc, taus[i])/eperdn
        amps33[i] = offset_u + g*P3_P3(time_data_s, 0, tauc, taus[i],
            tauc2, taus2[i])/eperdn
        amps23[i] = offset_u + g*P2_P3(time_data_s, 0, tauc, taus[i],
            tauc2, taus2[i])/eperdn
        # just for (98,33)
        amps21[i] =  offset_u + g*P1_P2(time_data_s, 0, tauc2, taus2[i],
            tauc, taus[i])/eperdn
        # now a special amps just for ensuring good eperdn determination
        # actually, doesn't usually meet trap_id thresh, but no harm
        # including it
        amps1_k[i] = offset_u + g*P1(time_data_s, 0, tauc3, taus3[i])/eperdn
        # for the case of (89,2) with a single trap with tau2
        amps1_tau2[i] = offset_u + g*P1(time_data_s, 0, tauc2, taus2[i])/eperdn
        # for the case of (77,90) with a single trap with tau2
        amps3_tau2[i] = offset_u + g*P3(time_data_s, 0, tauc2, taus2[i])/eperdn
        #amps1_k[i] = g*2500/eperdn
        # make a trap for the mean_field test (when mean field=400e- < 2500e-)
        #this trap peaks at 250 e-
        amps1_mean_field[i] = offset_u + \
            g*P1(time_data_s,0,tauc4,taus4[i])/eperdn
        amps2_mean_field[i] = offset_u + \
            g*P2(time_data_s,0,tauc4,taus4[i])/eperdn
    amps_1_trap = {1: amps1, 2: amps2, 3: amps3, 'sp': amps1_k,
            '1b': amps1_tau2, '3b': amps3_tau2, 'mf1': amps1_mean_field,
            'mf2': amps2_mean_field}
    amps_2_trap = {11: amps11, 12: amps12, 21: amps21, 22: amps22, 23: amps23,
        33: amps33}

    #r0c0[0]: starting row for imaging area (physical CCD pixels)
    #r0c0[1]: starting col for imaging area (physical CCD pixels)
    _, _, r0c0 = meta._imaging_area_geom()

    def add_1_dipole(img_stack, row, col, ori, prob, start, end, temp):
        """Adds a dipole to an image stack img_stack at the location of the
        bright pixel given by row and col (relative to image area coordinates)
        that is of orientation 'above' or
        'below' (specified by ori) for a number of unique phase times
        going from start to end (inclusive; don't use -1 for end; 0 for start
        means first frame, length of time array means last frame), and the
        dipole is of the probability function prob (which can be 1, 2, 3,
        'sp', '1b', '3b', 'mf1', or 'mf2').
        The temperature is specified by temp (in K)."""
        img_stack[:,r0c0[0]+row,r0c0[1]+col] += amps_1_trap[prob][temp][:]
        # length limit controlled by how 'long' deficit pixel is since
        #threshold should be met for all frames for bright pixel
        # The subtractions below may get the e- value negative for a sub frame,
        #  but this
        # is simply to ensure that the trap_id() threshold is met since
        # the std dev for a small sub will be big with the presence of traps
        if ori == 'above':
            #img_stack[start:end,r0c0[0]+row+1,r0c0[1]+col] = offset_l
            img_stack[start:end,r0c0[0]+row+1,r0c0[1]+col] -= \
                amps_1_trap[prob][temp][start:end]
        if ori == 'below':
            #img_stack[start:end,r0c0[0]+row-1,r0c0[1]+col] = offset_l
            img_stack[start:end,r0c0[0]+row-1,r0c0[1]+col] -= \
                amps_1_trap[prob][temp][start:end]
        return img_stack

    def add_2_dipole(img_stack, row, col, ori1, ori2, prob, start1, end1,
        start2, end2, temp):
        """Adds a 2-dipole to an image stack img_stack at the location of the
        bright pixel given by row and col (relative to image area coordinates)
        that is of orientation 'above' or
        'below' (specified by ori1 and ori2).  The 1st dipole is for a number
        of unique phase times going from start1 to end1, and
        the 2nd dipole starts from start2 and ends at end2 (inclusive; don't
        use -1 for end; 0 for start means first frame, length of time array
        means last frame). The 2-dipole is of probability function
        prob.  Valid values for prob are 11, 12, 22, 23, and 33.
        The temperature is specified by temp (in K)."""
        img_stack[:,r0c0[0]+row,r0c0[1]+col] += \
            amps_2_trap[prob][temp][:]
        # length limit controlled by how 'long' deficit pixel is since
        #threshold should be met for all frames for bright pixel
        # The subtractions below may get the e- value negative for a sub frame,
        #  but this
        # is simply to ensure that the trap_id() threshold is met since
        # the std dev for a small sub will be big with the presence of traps
        if ori1 == 'above':
            #img_stack[start1:end1,r0c0[0]+row+1,r0c0[1]+col] = offset_l
            img_stack[start1:end1,r0c0[0]+row+1,r0c0[1]+col] -= \
                amps_2_trap[prob][temp][start1:end1]
        if ori1 == 'below':
            #img_stack[start1:end1,r0c0[0]+row-1,r0c0[1]+col] = offset_l
            img_stack[start1:end1,r0c0[0]+row-1,r0c0[1]+col] -= \
                amps_2_trap[prob][temp][start1:end1]
        if ori2 == 'above':
            #img_stack[start2:end2,r0c0[0]+row+1,r0c0[1]+col] = offset_l
            img_stack[start2:end2,r0c0[0]+row+1,r0c0[1]+col] -= \
                amps_2_trap[prob][temp][start2:end2]
        if ori2 == 'below':
            #img_stack[start2:end2,r0c0[0]+row-1,r0c0[1]+col] = offset_l
            img_stack[start2:end2,r0c0[0]+row-1,r0c0[1]+col] -= \
                amps_2_trap[prob][temp][start2:end2]
        # technically, if there is overlap b/w start1:end1 and start2:end2,
        # then you are physically causing too big of a deficit since you're
        # saying more emitted than the amount captured in bright pixel, so
        # avoid this
        return img_stack

    def make_scheme_frames(emccd_inst, phase_times = time_data,
        inj_charge = inj_charge ):
        """Makes a series of frames according to the emccd_detect instance
        emccd_inst, one for each element in the array phase_times (assumed to
        be in s).
        """
        full_frames = []
        for i in range(len(phase_times)):
            full = (emccd_inst.sim_full_frame(fluxmap,frametime)).astype(float)
            full_frames.append(full)
        # inj charge is before gain, but since it has no variance,
        # g*0 = no noise from this
        full_frames = np.stack(full_frames)
        # lazy and not putting in the last image row and col, but doesn't
        #matter since I only use prescan and image areas
        # add to just image area so that it isn't wiped with bias subtraction
        full_frames[:,r0c0[0]:,r0c0[1]:] += inj_charge
        return full_frames

    def add_defect(sch_imgs, prob, ori, temp):
        """Adds to all frames of an image stack sch_imgs a defect area with
        local mean above image-area mean such that a
        dipole in that area that isn't detectable unless ill_corr is True.
        The dipole is a single trap with orientation
        ori ('above' or 'below') and is of probability function prob
        (can be 1, 2, or 3).  The temperature is specified by temp (in K).

        Note: If a defect region is arbitrarily small (e.g., a 2x2 region of
        very bright pixels hiding a trap dipole), that trap simply will not
        be found since the illumination correction bin size is not allowed to
        be less than 5.  In v2.0, a moving median subtraction can be
        implemented that would be more likely to catch cases similar to that.
        However, physically, a defect region of such a small number of rows is
        improbable; even a cosmic ray hit, which could have this signature for
        perhaps 1 phase time, is very unlikely to hit the same region while
        data for each phase time is being taken."""
        # area with defect (high above mean),
        # but no dipole that stands out enough without ill_corr = True
        sch_imgs[:,r0c0[0]+12:r0c0[0]+22,r0c0[1]+17:r0c0[1]+27]=g*9000/eperdn
        # now a dipole that meets threshold around local mean doesn't meet
        # threshold around frame mean; would be detected only after
        # illumination correction
        sch_imgs[:,r0c0[0]+13, r0c0[1]+21] += \
            amps_1_trap[prob][temp][:]
            #offset_u + amps_1_trap[prob][temp][:]
            #2*offset_u + fit_thresh*std_dev/eperdn
        if ori == 'above':
            sch_imgs[:,r0c0[0]+13+1, r0c0[1]+21] -= \
                amps_1_trap[prob][temp][:]
        if ori == 'below':
            sch_imgs[:,r0c0[0]+13-1, r0c0[1]+21] -= \
                amps_1_trap[prob][temp][:]
                # 2*offset_u - fit_thresh*std_dev/eperdn

        return sch_imgs
    #initializing
    sch = {1: None, 2: None, 3: None, 4: None}
    #temps = {170: sch, 180: sch, 190: sch, 200: sch, 210: sch, 220: sch}
    temps = {180: sch, 190: sch, 200: sch, 210: sch, 220: sch}
    #temps = {180: sch}

    # first, get rid of files already existing in the folders where I'll put
    # the simulated data
    # for temp in temps.keys():
    #     for sch in [1,2,3,4]:
    #         curr_sch_dir = Path(here, 'test_data_sub_frame_noise', str(temp)+'K',
    #             'Scheme_'+str(sch))
    #         for file in os.listdir(curr_sch_dir):
    #             os.remove(Path(curr_sch_dir, file))

    for temp in temps.keys():
        for sch in [1,2,3,4]:
            temps[temp][sch] = make_scheme_frames(emccd[temp])
        # 14 total traps (15 with the (13,19) defect trap); at least 1 in every
        # possible sub-electrode location
        # careful not to add traps in defect region; do that with add_defect()
        # careful not to add, e.g., bright pixel of one trap in the deficit
        # pixel of another trap since that would negate the original trap

        # add in 'LHSel1' trap in midst of defect for all phase times
        # (only detectable with ill_corr)
        add_defect(temps[temp][1], 1, 'below', temp)
        add_defect(temps[temp][3], 3, 'below', temp)
        #this defect was used for k_prob=2 case instead of the 2 lines above
        # 'LHSel2':
    #    add_defect(temps[temp][1], 2, 'above', temp)
    #    add_defect(temps[temp][2], 1, 'below', temp)
    #    add_defect(temps[temp][4], 3, 'above', temp)
        # add in 'special' max amp trap for good eperdn determination
        # has tau value outside of 1e-6 to 1e-2, but provides a peak trap
        # actually, doesn't meet threshold usually to count as trap, but
        #no harm leaving it in
        add_1_dipole(temps[temp][1], 33, 77, 'below', 'sp', 0, 100, temp)
        # add in 'CENel1' trap for all phase times
    #    add_1_dipole(temps[temp][3], 26, 28, 'below', 'mf2', 0, 100, temp)
    #    add_1_dipole(temps[temp][4], 26, 28, 'above', 'mf2', 0, 100, temp)
        add_1_dipole(temps[temp][3], 26, 28, 'below', 2, 0, 100, temp)
        add_1_dipole(temps[temp][4], 26, 28, 'above', 2, 0, 100, temp)
        # add in 'RHSel1' trap for more than length limit (but diff lengths)
        #unused sch2 in this same pixel that is compatible with another trap
        add_1_dipole(temps[temp][1], 50, 50, 'above', 1, 0, 100, temp)
        add_1_dipole(temps[temp][4], 50, 50, 'above', 3, 3, 98, temp)
        add_1_dipole(temps[temp][2], 50, 50, 'below', 1, 2, 99, temp)
        # FALSE TRAPS: 'LHSel2' trap that doesn't meet length limit of unique
        # phase times even though the actual length is met for first 2
        # (and/or doesn't pass trap_id(), but I've already tested this case in
        # its unit test file)
        # (3rd will be 'unused')
        add_1_dipole(temps[temp][1], 71, 84, 'above', 2, 95, 100, temp)
        add_1_dipole(temps[temp][2], 71, 84, 'below', 1, 95, 100, temp)
        add_1_dipole(temps[temp][4], 71, 84, 'above', 3, 9, 20, temp)
        # 'LHSel2' trap
        add_1_dipole(temps[temp][1], 60, 80, 'above', 2, 1, 100, temp)
        add_1_dipole(temps[temp][2], 60, 80, 'below', 1, 1, 100, temp)
        add_1_dipole(temps[temp][4], 60, 80, 'above', 3, 1, 100, temp)
        # 'CENel2' trap
        add_1_dipole(temps[temp][1], 68, 67, 'above', 1, 0, 100, temp)
        add_1_dipole(temps[temp][2], 68, 67, 'below', 1, 0, 100, temp)
    #    add_1_dipole(temps[temp][1], 68, 67, 'above', 'mf1', 0, 100, temp)
    #    add_1_dipole(temps[temp][2], 68, 67, 'below', 'mf1', 0, 100, temp)
        # 'RHSel2' and 'LHSel3' traps in same pixel (could overlap phase time),
        # but good detectability means separation of peaks
        add_1_dipole(temps[temp][1], 98, 33, 'above', 1, 0, 100, temp)
        add_2_dipole(temps[temp][2], 98, 33, 'below', 'below', 21,
            60, 100, 0, 40, temp) #80, 100, 0, 20, temp)
        add_2_dipole(temps[temp][4], 98, 33, 'below', 'below', 33,
            60, 100, 0, 40, temp)
        # old:
        # add_2_dipole(temps[temp][2], 98, 33, 'below', 'below', 21,
        #     50, 100, 0, 50, temp) #80, 100, 0, 20, temp)
        # add_2_dipole(temps[temp][4], 98, 33, 'below', 'below', 33,
        #     50, 100, 0, 50, temp)
        # 'CENel3' trap (where sch3 has a 2-trap where one goes unused)
        add_2_dipole(temps[temp][3], 41, 15, 'above', 'above', 23,
           30, 100, 0, 30, temp)
        add_1_dipole(temps[temp][4], 41, 15, 'below', 2, 30, 100, temp)
        # 'RHSel3' and 'LHSel4'
        add_1_dipole(temps[temp][1], 89, 2, 'below', '1b', 0, 100, temp)
        add_2_dipole(temps[temp][2], 89, 2, 'above', 'above', 12,
            60, 100, 0, 30, temp) #30 was 40 in the past
        add_2_dipole(temps[temp][3], 89, 2, 'above', 'above', 33,
            60, 100, 0, 40, temp)
        # 2 'LHSel4' traps; whether the '0' or '1' trap gets assigned tau2 is
        # somewhat random; if one has an earlier starting temp than the other,
        # it would get assigned tau
        add_2_dipole(temps[temp][1], 10, 10, 'below', 'below', 11,
            0, 40, 63, 100, temp)
        add_2_dipole(temps[temp][2], 10, 10, 'above', 'above', 22,
            0, 40, 63, 100, temp)
        add_2_dipole(temps[temp][3], 10, 10, 'above', 'above', 33,
            0, 40, 63, 100, temp) #30, 60, 100
        # old:
        # add_2_dipole(temps[temp][1], 10, 10, 'below', 'below', 11,
        #     0, 40, 50, 100, temp)
        # add_2_dipole(temps[temp][2], 10, 10, 'above', 'above', 22,
        #     0, 40, 50, 100, temp)
        # add_2_dipole(temps[temp][3], 10, 10, 'above', 'above', 33,
        #     0, 40, 50, 100, temp)
        # 'CENel4' trap
        add_1_dipole(temps[temp][1], 56, 56, 'below', 1, 1, 100, temp)
        add_1_dipole(temps[temp][2], 56, 56, 'above', 1, 3, 99, temp)
        #'RHSel4' and 'CENel2' trap (tests 'a' and 'b' splitting in trap_fit_*)
        add_2_dipole(temps[temp][1], 77, 90, 'above', 'below', 12,
            60, 100, 0, 40, temp)
        add_2_dipole(temps[temp][2], 77, 90, 'below', 'above', 11,
            60, 100, 0, 40, temp)
        add_1_dipole(temps[temp][3], 77, 90, 'below', '3b', 0, 40, temp)
        # old:
        # add_2_dipole(temps[temp][1], 77, 90, 'above', 'below', 12,
        #     30, 100, 0, 30, temp)
        # add_2_dipole(temps[temp][2], 77, 90, 'below', 'above', 11,
        #     53, 100, 0, 53, temp)
        # add_1_dipole(temps[temp][3], 77, 90, 'below', '3b', 0, 30, temp)
        pass
        # save to FITS files
        for sch in [1,2,3,4]:
            for i in range(len(temps[temp][sch])):
                hdr = fits.Header()
                hdr['EM_GAIN'] = g
                hdr['PHASE_T'] = time_data[i]
                prim = fits.PrimaryHDU(header = hdr)
                hdr_img = fits.ImageHDU(temps[temp][sch][i])
                hdul = fits.HDUList([prim, hdr_img])

                ## Add in the headers that corgidrp expects
                hdul[1].header['EXCAMT']  = temp
                hdul[1].header['CMDGAIN'] = g
                
                for j in range(1, 5):
                    if sch == j:
                        hdul[1].header['TPSCHEM' + str(j)] = num_pumps
                    else:
                        hdul[1].header['TPSCHEM' + str(j)] = 0
                hdul[1].header['TPTAU'] = time_data[i]
                
                t = time_data[i]
                # curr_sch_dir = Path(here, 'test_data_sub_frame_noise', str(temp)+'K',
                # 'Scheme_'+str(sch))

                # if os.path.isfile(Path(output_dir,
                # str(temp)+'K'+'Scheme_'+str(sch)+'TPUMP_Npumps_10000_gain'+str(g)+'_phasetime'+str(t)+'.fits')):
                #     hdul.writeto(Path(output_dir,
                #     str(temp)+'K'+'Scheme_'+str(sch)+'TPUMP_Npumps_10000_gain'+str(g)+'_phasetime'+
                #     str(t)+'_2.fits'), overwrite = True)
                # else: 
                hdul.writeto(Path(output_dir,
                str(temp)+'K'+'Scheme_'+str(sch)+'TPUMP_Npumps_10000_gain'+str(g)+'_phasetime'+
                str(t)+'.fits'), overwrite = True)<|MERGE_RESOLUTION|>--- conflicted
+++ resolved
@@ -4,11 +4,8 @@
 import astropy.io.fits as fits
 from astropy.time import Time
 import numpy as np
-<<<<<<< HEAD
 from pathlib import Path
 
-=======
->>>>>>> ad351078
 import corgidrp.data as data
 from corgidrp.data import Image
 import corgidrp.detector as detector
