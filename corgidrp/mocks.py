import os
from pathlib import Path
import numpy as np
import warnings
import math
import datetime
import datetime
import scipy.ndimage
import pandas as pd
import astropy.io.fits as fits
from astropy.time import Time
import astropy.io.ascii as ascii
from astropy.coordinates import SkyCoord
import astropy.wcs as wcs
from astropy.table import Table
from astropy.convolution import convolve_fft
from astropy.modeling import models
import corgidrp
import astropy.units as u
from astropy.modeling.models import Gaussian2D
import photutils.centroids as centr
import corgidrp.data as data
from corgidrp.data import Image, Dataset, DetectorParams, FpamFsamCal
import corgidrp.detector as detector
import corgidrp.flat as flat
from corgidrp.detector import imaging_area_geom, unpack_geom
from corgidrp.pump_trap_calibration import (P1, P1_P1, P1_P2, P2, P2_P2, P3, P2_P3, P3_P3, tau_temp)
from pyklip.instruments.utils.wcsgen import generate_wcs
from corgidrp import measure_companions, corethroughput
from corgidrp.astrom import get_polar_dist, seppa2dxdy, seppa2xy


from emccd_detect.emccd_detect import EMCCDDetect
from emccd_detect.util.read_metadata_wrapper import MetadataWrapper

detector_areas_test= {
'SCI' : { #used for unit tests; enables smaller memory usage with frames of scaled-down comparable geometry
        'frame_rows': 120, 
        'frame_cols': 220,
        'image': {
            'rows': 104,
            'cols': 105,
            'r0c0': [2, 108]
            },
        'prescan_reliable': {
            'rows': 120,
            'cols': 108,
            'r0c0': [0, 0]
        },        

        'prescan': {
            'rows': 120,
            'cols': 108,
            'r0c0': [0, 0],
            'col_start': 0, #10
            'col_end': 108, #100
        }, 

        'serial_overscan' : {
            'rows': 120,
            'cols': 5,
            'r0c0': [0, 215]
        },
        'parallel_overscan': {
            'rows': 14,
            'cols': 107,
            'r0c0': [106, 108]
        }
        },
'ENG' : { #used for unit tests; enables smaller memory usage with frames of scaled-down comparable geometry
        'frame_rows' : 220,
        'frame_cols' : 220,
        'image' : {
            'rows': 102,
            'cols': 102,
            'r0c0': [13, 108]
            },
        'prescan' : {
            'rows': 220,
            'cols': 108,
            'r0c0': [0, 0],
            'col_start': 0, #10
            'col_end': 108, #100
            },
        'prescan_reliable' : {
            'rows': 220,
            'cols': 20,
            'r0c0': [0, 80]
            },
        'parallel_overscan' : {
            'rows': 116,
            'cols': 105,
            'r0c0': [104, 108]
            },
        'serial_overscan' : {
            'rows': 220,
            'cols': 5,
            'r0c0': [0, 215]
            },
        }
}

def create_default_L1_headers(arrtype="SCI"):
    """
    Creates an empty primary header and an Image extension header with currently
        defined keywords.

    Args:
        arrtype (str): Array type (SCI or ENG). Defaults to "SCI". 

    Returns:
        tuple:
            prihdr (fits.Header): Primary FITS Header
            exthdr (fits.Header): Extension FITS Header

    """
    dt = datetime.datetime.now(datetime.timezone.utc)
    dt_str = dt.isoformat() 
    
    prihdr = fits.Header()
    exthdr = fits.Header()

    if arrtype != "SCI":
        NAXIS1 = 2200
        NAXIS2 = 1200
    else:
        NAXIS1 = 2200
        NAXIS2 = 2200

    # fill in prihdr
    prihdr['SIMPLE']    = 'T'          # Conforms to FITS Standard
    prihdr['BITPIX']    = 8            # Array data type (no array in this HDU)
    prihdr['NAXIS']     = 0            # Number of array dimensions
    prihdr['EXTEND']    = True         # Denotes FIT extensions
    prihdr['VISITID']   = '1'          # Full visit ID (placeholder positive integer)
    prihdr['CDMSVERS']  = 'X.X.X'      # SSC CDMS pipeline build version used to generate L1
    prihdr['INSTRUME']  = 'CGI'        # Instrument designation
    prihdr['ORIGIN']    = 'SSC'        # Who is responsible for the data
    prihdr['FILETIME']  = '2025-02-16T00:00:00'  # When file was created (placeholder datetime)
    prihdr['DATAVERS']  = ''           # Version of data (increments for reprocessing)
    prihdr['MOCK']      = 1            # DRP only. 0: Not a mock; 1: Image is a mock (for simulated data)
    prihdr['PROGNUM']   = 00000        # The Program ID in visit hierarchy (first 5 digits)
    prihdr['EXECNUM']   = 00           # The Execution Number in visit hierarchy (digits 6-7)
    prihdr['CAMPAIGN']  = 000          # The Pass/Campaign in visit hierarchy (digits 8-10)
    prihdr['SEGMENT']   = 000          # The Segment Number in visit hierarchy (digits 11-13)
    prihdr['OBSNUM']    = 000          # The Observation Number in visit hierarchy (digits 14-16)
    prihdr['VISNUM']    = 000          # The Visit number in visit hierarchy (digits 17-19)
    prihdr['CPGSFILE']  = 'N/A'        # Campaign-level XML containing the current visit
    prihdr['AUXFILE']   = 'N/A'        # An AUX file associated with this observation
    prihdr['VISTYPE']   = 'MOCK'       # Visit file template (enum values as defined)
    prihdr['OBSNAME']   = 'MOCK'       # User-defined label for the associated observation plan
    prihdr['TARGET']    = 'MOCK'       # Name of pointing target
    prihdr['RA']        = 0.0          # Commanded RA in mas
    prihdr['DEC']       = 0.0          # Commanded DEC in mas
    prihdr['EQUINOX']   = '2000.0'     # Reference equinox (J2000)
    prihdr['RAPM']      = 0.0          # RA proper motion (mas/yr)
    prihdr['DECPM']     = 0.0          # DEC proper motion (mas/yr)
    prihdr['ROLL']      = 0.0          # S/C roll (deg)
    prihdr['PITCH']     = 0.0          # S/C pitch (deg)
    prihdr['YAW']       = 0.0          # S/C yaw (deg)
    prihdr['PSFREF']    = 0            # 0: Not a PSF reference observation; 1: PSF reference observation
    prihdr['OPGAIN']    = 'AUTO'       # Planned gain (value or "AUTO")
    prihdr['PHTCNT']    = 0            # 0: Photon counting mode planned; 1: Not planned
    prihdr['FRAMET']    = 0.0          # Expected exposure time per frame (sec)
    prihdr['SATSPOTS']  = 0            # 0: No satellite spots; 1: Satellite spots present
    prihdr['ISHOWFSC']  = 0            # 0: Images taken as part of HOWFSC; 1: Not part of HOWFSC
    prihdr['HOWFSLNK']  = 0            # 0: Campaign does not include HOWFSC activity; 1: Includes HOWFSC activity

    # fill in exthdr
    exthdr['XTENSION']    = 'IMAGE'         # Image Extension (FITS format keyword)
    exthdr['BITPIX']      = 16              # Array data type – instrument data is unsigned 16-bit
    exthdr['NAXIS']       = 2               # Number of array dimensions
    exthdr['NAXIS1']      = NAXIS1          # Axis 1 size
    exthdr['NAXIS2']      = NAXIS2          # Axis 2 size
    exthdr['PCOUNT']      = 0               # Number of parameters (FITS keyword)
    exthdr['GCOUNT']      = 1               # Number of groups (FITS keyword)
    exthdr['BSCALE']      = 1               # Linear scaling factor
    exthdr['BZERO']       = 32768           # Offset for 16-bit unsigned data
    exthdr['BUNIT']       = 'DN'   # Physical unit of the array (brightness unit)
    exthdr['ARRTYPE']     = arrtype         # Indicates frame type (SCI or ENG)
    exthdr['SCTSRT']      = '2025-02-16T00:00:00'  # Spacecraft timestamp of first packet (TAI)
    exthdr['SCTEND']      = '2025-02-16T00:00:00'  # Spacecraft timestamp of last packet (TAI)
    exthdr['STATUS']      = 0               # Housekeeping packet health check status: 0=Nominal, 1=Off-nominal
    exthdr['HVCBIAS']     = 0               # HV clock bias value (DAC value controlling EM-gain)
    exthdr['OPMODE']      = 'NONE_DETON_0'  # EXCAM readout operational mode
    exthdr['EXPTIME']     = 1.0             # Commanded exposure time (sec)
    exthdr['EMGAIN_C']    = 1.0             # Commanded gain
    exthdr['EMGAINA1']    = 0.0             # "Actual" gain calculation a1 coefficient
    exthdr['EMGAINA2']    = 0.0             # "Actual" gain calculation a2 coefficient
    exthdr['EMGAINA3']    = 0.0             # "Actual" gain calculation a3 coefficient
    exthdr['EMGAINA4']    = 0.0             # "Actual" gain calculation a4 coefficient
    exthdr['EMGAINA5']    = 0.0             # "Actual" gain calculation a5 coefficient
    exthdr['GAINTCAL']    = 0.0             # Calibration reference temperature for gain calculation
    exthdr['EXCAMT']      = 0.0             # EXCAM temperature from telemetry (°C)
    exthdr['EMGAIN_A']    = 0.0             # "Actual" gain computed from coefficients and calibration temperature
    exthdr['KGAINPAR']    = 0               # Calculated K-gain parameter (DN to electrons)
    exthdr['CYCLES']      = 0               # EXCAM clock cycles since boot
    exthdr['LASTEXP']     = 0               # EXCAM clock cycles in the last exposing stage
    exthdr['BLNKTIME']    = 0               # EXCAM commanded blanking time (sec)
    exthdr['BLNKCYC']     = 0               # Commanded blanking cycles (clock cycles)
    exthdr['EXPCYC']      = 0               # Exposing stage duration (cycles)
    exthdr['OVEREXP']     = 0               # EXCAM over-illumination flag: 0=Not over-exposed, 1=Over-exposed
    exthdr['NOVEREXP']    = 0.0             # Number of pixels overexposed divided by 100
    exthdr['PROXET']      = 0.0             # EXCAM ProxE heater value (°C)
    exthdr['FCMLOOP']     = 0               # FCM control loop state: 0=open, 1=closed
    exthdr['FCMPOS']      = 0.0             # Coarse FCM position (counts)
    exthdr['FSMINNER']    = 0               # FSM inner loop control state: 0=open, 1=closed
    exthdr['FSMLOS']      = 0               # FSM line-of-sight loop control state: 0=open, 1=closed, 2=unknown
    exthdr['FSMPRFL']     = 'FSM_PROFILE_UNKNOWN'  # FSM profile loaded (e.g., NFOV, WFOV, SPEC660, etc.)
    exthdr['FSMRSTR']     = 0               # FSM raster status: 0=not executing, 1=executing
    exthdr['FSMSG1']      = 0.0             # Average measurement (volts) for strain gauge 1
    exthdr['FSMSG2']      = 0.0             # Average measurement (volts) for strain gauge 2
    exthdr['FSMSG3']      = 0.0             # Average measurement (volts) for strain gauge 3
    exthdr['FSMX']        = 0.0             # Derived FSM X position relative to home (mas)
    exthdr['FSMY']        = 0.0             # Derived FSM Y position relative to home (mas)
    exthdr['DMZLOOP']     = 0               # DM Zernike loop control state: 0=Open, 1=Closed
    exthdr['1SVALID']     = 0               # LOWFSC 1s derived stats validity: 0=not valid, 1=valid
    exthdr['Z2AVG']       = 0.0             # Average Z2 value (nm)
    exthdr['Z2RES']       = 0.0             # Residual Z2 value (nm)
    exthdr['Z2VAR']       = 0.0             # Variance of Z2 value (nm^2)
    exthdr['Z3AVG']       = 0.0             # Average Z3 value (nm)
    exthdr['Z3RES']       = 0.0             # Residual Z3 value (nm)
    exthdr['Z3VAR']       = 0.0             # Variance of Z3 value (nm^2)
    exthdr['10SVALID']    = 0               # LOWFSC 10s derived stats validity: 0=not valid, 1=valid
    exthdr['Z4AVG']       = 0.0             # Average Z4 value (nm) for 10,000 samples
    exthdr['Z4RES']       = 0.0             # Residual Z4 value (nm) for 10,000 samples
    exthdr['Z5AVG']       = 0.0             # Average Z5 value (nm) for 10,000 samples
    exthdr['Z5RES']       = 0.0             # Residual Z5 value (nm) for 10,000 samples
    exthdr['Z6AVG']       = 0.0             # Average Z6 value (nm) for 10,000 samples
    exthdr['Z6RES']       = 0.0             # Residual Z6 value (nm) for 10,000 samples
    exthdr['Z7AVG']       = 0.0             # Average Z7 value (nm) for 10,000 samples
    exthdr['Z7RES']       = 0.0             # Residual Z7 value (nm) for 10,000 samples
    exthdr['Z8AVG']       = 0.0             # Average Z8 value (nm) for 10,000 samples
    exthdr['Z8RES']       = 0.0             # Residual Z8 value (nm) for 10,000 samples
    exthdr['Z9AVG']       = 0.0             # Average Z9 value (nm) for 10,000 samples
    exthdr['Z9RES']       = 0.0             # Residual Z9 value (nm) for 10,000 samples
    exthdr['Z10AVG']      = 0.0             # Average Z10 value (nm) for 10,000 samples
    exthdr['Z10RES']      = 0.0             # Residual Z10 value (nm) for 10,000 samples
    exthdr['Z11AVG']      = 0.0             # Average Z11 value (nm) for 10,000 samples
    exthdr['Z11RES']      = 0.0             # Residual Z11 value (nm) for 10,000 samples
    exthdr['Z12AVG']      = 0.0             # Average Z12 value (nm) for 10,000 samples
    exthdr['Z13AVG']      = 0.0             # Average Z13 value (nm) for 10,000 samples
    exthdr['Z14AVG']      = 0.0             # Average Z14 value (nm) for 10,000 samples
    exthdr['SPAMNAME']    = ''              # Closest named SPAM position from PAM dictionary
    exthdr['SPAM_H']      = 0.0             # SPAM absolute position of the H-axis (µm)
    exthdr['SPAM_V']      = 0.0             # SPAM absolute position of the V-axis (µm)
    exthdr['SPAMSP_H']    = 0.0             # SPAM set point H (µm)
    exthdr['SPAMSP_V']    = 0.0             # SPAM set point V (µm)
    exthdr['FPAMNAME']    = ''              # Closest named FPAM position from PAM dictionary
    exthdr['FPAM_H']      = 0.0             # FPAM absolute position of the H-axis (µm)
    exthdr['FPAM_V']      = 0.0             # FPAM absolute position of the V-axis (µm)
    exthdr['FPAMSP_H']    = 0.0             # FPAM set point H (µm)
    exthdr['FPAMSP_V']    = 0.0             # FPAM set point V (µm)
    exthdr['LSAMNAME']    = ''              # Closest named LSAM position from PAM dictionary
    exthdr['LSAM_H']      = 0.0             # LSAM absolute position of the H-axis (µm)
    exthdr['LSAM_V']      = 0.0             # LSAM absolute position of the V-axis (µm)
    exthdr['LSAMSP_H']    = 0.0             # LSAM set point H (µm)
    exthdr['LSAMSP_V']    = 0.0             # LSAM set point V (µm)
    exthdr['FSAMNAME']    = ''              # Closest named FSAM position from PAM dictionary
    exthdr['FSAM_H']      = 0.0             # FSAM absolute position of the H-axis (µm)
    exthdr['FSAM_V']      = 0.0             # FSAM absolute position of the V-axis (µm)
    exthdr['FSAMSP_H']    = 0.0             # FSAM set point H (µm)
    exthdr['FSAMSP_V']    = 0.0             # FSAM set point V (µm)
    exthdr['CFAMNAME']    = ''              # Closest named CFAM position from PAM dictionary
    exthdr['CFAM_H']      = 0.0             # CFAM absolute position of the H-axis (µm)
    exthdr['CFAM_V']      = 0.0             # CFAM absolute position of the V-axis (µm)
    exthdr['CFAMSP_H']    = 0.0             # CFAM set point H (µm)
    exthdr['CFAMSP_V']    = 0.0             # CFAM set point V (µm)
    exthdr['DPAMNAME']    = ''              # Closest named DPAM position from PAM dictionary
    exthdr['DPAM_H']      = 0.0             # DPAM absolute position of the H-axis (µm)
    exthdr['DPAM_V']      = 0.0             # DPAM absolute position of the V-axis (µm)
    exthdr['DPAMSP_H']    = 0.0             # DPAM set point H (µm)
    exthdr['DPAMSP_V']    = 0.0             # DPAM set point V (µm)
    exthdr['DATETIME']    = dt_str          # Time of preceding 1Hz HK packet (TAI)
    exthdr['FTIMEUTC']    = dt_str           # Frame time in UTC
    exthdr['DATALVL']    = 'L1'            # Data level (e.g., 'L1', 'L2a', 'L2b')
    exthdr['MISSING']     = 0               # Flag indicating if header keywords are missing: 0=no, 1=yes

    return prihdr, exthdr


def create_default_L1_TrapPump_headers(arrtype="SCI"):
    """
    Creates an empty primary header and an Image extension header with currently
        defined keywords.

    Args:
        arrtype (str): Array type (SCI or ENG). Defaults to "SCI". 

    Returns:
        tuple:
            prihdr (fits.Header): Primary FITS Header
            exthdr (fits.Header): Extension FITS Header

    """
    dt = datetime.datetime.now(datetime.timezone.utc)
    dt_str = dt.isoformat() 

    prihdr = fits.Header()
    exthdr = fits.Header()

    if arrtype != "SCI":
        NAXIS1 = 2200
        NAXIS2 = 1200
    else:
        NAXIS1 = 2200
        NAXIS2 = 2200

    # fill in prihdr
    prihdr['SIMPLE']    = 'T'          # Conforms to FITS Standard
    prihdr['BITPIX']    = 8            # Array data type (no array in this HDU)
    prihdr['NAXIS']     = 0            # Number of array dimensions
    prihdr['EXTEND']    = True         # Denotes FIT extensions
    prihdr['VISITID']   = '1'          # Full visit ID (placeholder positive integer)
    prihdr['CDMSVERS']  = 'X.X.X'      # SSC CDMS pipeline build version used to generate L1
    prihdr['INSTRUME']  = 'CGI'        # Instrument designation
    prihdr['ORIGIN']    = 'SSC'        # Who is responsible for the data
    prihdr['FILETIME']  = '2025-02-16T00:00:00'  # When file was created (placeholder datetime)
    prihdr['DATAVERS']  = ''           # Version of data (increments for reprocessing)
    prihdr['MOCK']      = 1            # DRP only. 0: Not a mock; 1: Image is a mock (for simulated data)
    prihdr['PROGNUM']   = 00000        # The Program ID in visit hierarchy (first 5 digits)
    prihdr['EXECNUM']   = 00           # The Execution Number in visit hierarchy (digits 6-7)
    prihdr['CAMPAIGN']  = 000          # The Pass/Campaign in visit hierarchy (digits 8-10)
    prihdr['SEGMENT']   = 000          # The Segment Number in visit hierarchy (digits 11-13)
    prihdr['OBSNUM']    = 000          # The Observation Number in visit hierarchy (digits 14-16)
    prihdr['VISNUM']    = 000          # The Visit number in visit hierarchy (digits 17-19)
    prihdr['CPGSFILE']  = 'N/A'        # Campaign-level XML containing the current visit
    prihdr['AUXFILE']   = 'N/A'        # An AUX file associated with this observation
    prihdr['VISTYPE']   = 'MOCK'       # Visit file template (enum values as defined)
    prihdr['OBSNAME']   = 'MOCK'       # User-defined label for the associated observation plan
    prihdr['TARGET']    = 'MOCK'       # Name of pointing target
    prihdr['RA']        = 0.0          # Commanded RA in mas
    prihdr['DEC']       = 0.0          # Commanded DEC in mas
    prihdr['EQUINOX']   = '2000.0'     # Reference equinox (J2000)
    prihdr['RAPM']      = 0.0          # RA proper motion (mas/yr)
    prihdr['DECPM']     = 0.0          # DEC proper motion (mas/yr)
    prihdr['ROLL']      = 0.0          # S/C roll (deg)
    prihdr['PITCH']     = 0.0          # S/C pitch (deg)
    prihdr['YAW']       = 0.0          # S/C yaw (deg)
    prihdr['PSFREF']    = 0            # 0: Not a PSF reference observation; 1: PSF reference observation
    prihdr['OPGAIN']    = 'AUTO'       # Planned gain (value or "AUTO")
    prihdr['PHTCNT']    = 0            # 0: Photon counting mode planned; 1: Not planned
    prihdr['FRAMET']    = 0.0          # Expected exposure time per frame (sec)
    prihdr['SATSPOTS']  = 0            # 0: No satellite spots; 1: Satellite spots present
    prihdr['ISHOWFSC']  = 0            # 0: Images taken as part of HOWFSC; 1: Not part of HOWFSC
    prihdr['HOWFSLNK']  = 0            # 0: Campaign does not include HOWFSC activity; 1: Includes HOWFSC activity

    # fill in exthdr
    exthdr['XTENSION']    = 'IMAGE'         # Image Extension (FITS format keyword)
    exthdr['BITPIX']      = 16              # Array data type – instrument data is unsigned 16-bit
    exthdr['NAXIS']       = 2               # Number of array dimensions
    exthdr['NAXIS1']      = NAXIS1          # Axis 1 size
    exthdr['NAXIS2']      = NAXIS2          # Axis 2 size
    exthdr['PCOUNT']      = 0               # Number of parameters (FITS keyword)
    exthdr['GCOUNT']      = 1               # Number of groups (FITS keyword)
    exthdr['BSCALE']      = 1               # Linear scaling factor
    exthdr['BZERO']       = 32768           # Offset for 16-bit unsigned data
    exthdr['BUNIT']       = 'DN'   # Physical unit of the array (brightness unit)
    exthdr['ARRTYPE']     = arrtype         # Indicates frame type (SCI or ENG)
    exthdr['SCTSRT']      = '2025-02-16T00:00:00'  # Spacecraft timestamp of first packet (TAI)
    exthdr['SCTEND']      = '2025-02-16T00:00:00'  # Spacecraft timestamp of last packet (TAI)
    exthdr['STATUS']      = 0               # Housekeeping packet health check status: 0=Nominal, 1=Off-nominal
    exthdr['HVCBIAS']     = 0               # HV clock bias value (DAC value controlling EM-gain)
    exthdr['OPMODE']      = 'NONE_DETON_0'  # EXCAM readout operational mode
    exthdr['EXPTIME']     = 1.0             # Commanded exposure time (sec)
    exthdr['EMGAIN_C']    = 1.0             # Commanded gain
    exthdr['EMGAINA1']    = 0.0             # "Actual" gain calculation a1 coefficient
    exthdr['EMGAINA2']    = 0.0             # "Actual" gain calculation a2 coefficient
    exthdr['EMGAINA3']    = 0.0             # "Actual" gain calculation a3 coefficient
    exthdr['EMGAINA4']    = 0.0             # "Actual" gain calculation a4 coefficient
    exthdr['EMGAINA5']    = 0.0             # "Actual" gain calculation a5 coefficient
    exthdr['GAINTCAL']    = 0.0             # Calibration reference temperature for gain calculation
    exthdr['EXCAMT']      = 0.0             # EXCAM temperature from telemetry (°C)
    exthdr['EMGAIN_A']    = 0.0             # "Actual" gain computed from coefficients and calibration temperature
    exthdr['KGAINPAR']    = 0               # Calculated K-gain parameter (DN to electrons)
    exthdr['CYCLES']      = 0               # EXCAM clock cycles since boot
    exthdr['LASTEXP']     = 0               # EXCAM clock cycles in the last exposing stage
    exthdr['BLNKTIME']    = 0               # EXCAM commanded blanking time (sec)
    exthdr['BLNKCYC']     = 0               # Commanded blanking cycles (clock cycles)
    exthdr['EXPCYC']      = 0               # Exposing stage duration (cycles)
    exthdr['OVEREXP']     = 0               # EXCAM over-illumination flag: 0=Not over-exposed, 1=Over-exposed
    exthdr['NOVEREXP']    = 0.0             # Number of pixels overexposed divided by 100
    exthdr['PROXET']      = 0.0             # EXCAM ProxE heater value (°C)
    exthdr['FCMLOOP']     = 0               # FCM control loop state: 0=open, 1=closed
    exthdr['FCMPOS']      = 0.0             # Coarse FCM position (counts)
    exthdr['FSMINNER']    = 0               # FSM inner loop control state: 0=open, 1=closed
    exthdr['FSMLOS']      = 0               # FSM line-of-sight loop control state: 0=open, 1=closed, 2=unknown
    exthdr['FSMPRFL']     = 'FSM_PROFILE_UNKNOWN'  # FSM profile loaded (e.g., NFOV, WFOV, SPEC660, etc.)
    exthdr['FSMRSTR']     = 0               # FSM raster status: 0=not executing, 1=executing
    exthdr['FSMSG1']      = 0.0             # Average measurement (volts) for strain gauge 1
    exthdr['FSMSG2']      = 0.0             # Average measurement (volts) for strain gauge 2
    exthdr['FSMSG3']      = 0.0             # Average measurement (volts) for strain gauge 3
    exthdr['FSMX']        = 0.0             # Derived FSM X position relative to home (mas)
    exthdr['FSMY']        = 0.0             # Derived FSM Y position relative to home (mas)
    exthdr['DMZLOOP']     = 0               # DM Zernike loop control state: 0=Open, 1=Closed
    exthdr['1SVALID']     = 0               # LOWFSC 1s derived stats validity: 0=not valid, 1=valid
    exthdr['Z2AVG']       = 0.0             # Average Z2 value (nm)
    exthdr['Z2RES']       = 0.0             # Residual Z2 value (nm)
    exthdr['Z2VAR']       = 0.0             # Variance of Z2 value (nm^2)
    exthdr['Z3AVG']       = 0.0             # Average Z3 value (nm)
    exthdr['Z3RES']       = 0.0             # Residual Z3 value (nm)
    exthdr['Z3VAR']       = 0.0             # Variance of Z3 value (nm^2)
    exthdr['10SVALID']    = 0               # LOWFSC 10s derived stats validity: 0=not valid, 1=valid
    exthdr['Z4AVG']       = 0.0             # Average Z4 value (nm) for 10,000 samples
    exthdr['Z4RES']       = 0.0             # Residual Z4 value (nm) for 10,000 samples
    exthdr['Z5AVG']       = 0.0             # Average Z5 value (nm) for 10,000 samples
    exthdr['Z5RES']       = 0.0             # Residual Z5 value (nm) for 10,000 samples
    exthdr['Z6AVG']       = 0.0             # Average Z6 value (nm) for 10,000 samples
    exthdr['Z6RES']       = 0.0             # Residual Z6 value (nm) for 10,000 samples
    exthdr['Z7AVG']       = 0.0             # Average Z7 value (nm) for 10,000 samples
    exthdr['Z7RES']       = 0.0             # Residual Z7 value (nm) for 10,000 samples
    exthdr['Z8AVG']       = 0.0             # Average Z8 value (nm) for 10,000 samples
    exthdr['Z8RES']       = 0.0             # Residual Z8 value (nm) for 10,000 samples
    exthdr['Z9AVG']       = 0.0             # Average Z9 value (nm) for 10,000 samples
    exthdr['Z9RES']       = 0.0             # Residual Z9 value (nm) for 10,000 samples
    exthdr['Z10AVG']      = 0.0             # Average Z10 value (nm) for 10,000 samples
    exthdr['Z10RES']      = 0.0             # Residual Z10 value (nm) for 10,000 samples
    exthdr['Z11AVG']      = 0.0             # Average Z11 value (nm) for 10,000 samples
    exthdr['Z11RES']      = 0.0             # Residual Z11 value (nm) for 10,000 samples
    exthdr['Z12AVG']      = 0.0             # Average Z12 value (nm) for 10,000 samples
    exthdr['Z13AVG']      = 0.0             # Average Z13 value (nm) for 10,000 samples
    exthdr['Z14AVG']      = 0.0             # Average Z14 value (nm) for 10,000 samples
    exthdr['SPAMNAME']    = ''              # Closest named SPAM position from PAM dictionary
    exthdr['SPAM_H']      = 0.0             # SPAM absolute position of the H-axis (µm)
    exthdr['SPAM_V']      = 0.0             # SPAM absolute position of the V-axis (µm)
    exthdr['SPAMSP_H']    = 0.0             # SPAM set point H (µm)
    exthdr['SPAMSP_V']    = 0.0             # SPAM set point V (µm)
    exthdr['FPAMNAME']    = ''              # Closest named FPAM position from PAM dictionary
    exthdr['FPAM_H']      = 0.0             # FPAM absolute position of the H-axis (µm)
    exthdr['FPAM_V']      = 0.0             # FPAM absolute position of the V-axis (µm)
    exthdr['FPAMSP_H']    = 0.0             # FPAM set point H (µm)
    exthdr['FPAMSP_V']    = 0.0             # FPAM set point V (µm)
    exthdr['LSAMNAME']    = ''              # Closest named LSAM position from PAM dictionary
    exthdr['LSAM_H']      = 0.0             # LSAM absolute position of the H-axis (µm)
    exthdr['LSAM_V']      = 0.0             # LSAM absolute position of the V-axis (µm)
    exthdr['LSAMSP_H']    = 0.0             # LSAM set point H (µm)
    exthdr['LSAMSP_V']    = 0.0             # LSAM set point V (µm)
    exthdr['FSAMNAME']    = ''              # Closest named FSAM position from PAM dictionary
    exthdr['FSAM_H']      = 0.0             # FSAM absolute position of the H-axis (µm)
    exthdr['FSAM_V']      = 0.0             # FSAM absolute position of the V-axis (µm)
    exthdr['FSAMSP_H']    = 0.0             # FSAM set point H (µm)
    exthdr['FSAMSP_V']    = 0.0             # FSAM set point V (µm)
    exthdr['CFAMNAME']    = ''              # Closest named CFAM position from PAM dictionary
    exthdr['CFAM_H']      = 0.0             # CFAM absolute position of the H-axis (µm)
    exthdr['CFAM_V']      = 0.0             # CFAM absolute position of the V-axis (µm)
    exthdr['CFAMSP_H']    = 0.0             # CFAM set point H (µm)
    exthdr['CFAMSP_V']    = 0.0             # CFAM set point V (µm)
    exthdr['DPAMNAME']    = ''              # Closest named DPAM position from PAM dictionary
    exthdr['DPAM_H']      = 0.0             # DPAM absolute position of the H-axis (µm)
    exthdr['DPAM_V']      = 0.0             # DPAM absolute position of the V-axis (µm)
    exthdr['DPAMSP_H']    = 0.0             # DPAM set point H (µm)
    exthdr['DPAMSP_V']    = 0.0             # DPAM set point V (µm)
    exthdr['TPINJCYC']    = 0               # Number of cycles for TPUMP injection
    exthdr['TPOSCCYC']    = 0               # Number of cycles for charge oscillation (TPUMP)
    exthdr['TPTAU']       = 0               # Length of one step in a trap pumping scheme (microseconds)
    exthdr['TPSCHEME1']   = 0               # Number of cycles for TPUMP pumping SCHEME_1
    exthdr['TPSCHEME2']   = 0               # Number of cycles for TPUMP pumping SCHEME_2
    exthdr['TPSCHEME3']   = 0               # Number of cycles for TPUMP pumping SCHEME_3
    exthdr['TPSCHEME4']   = 0               # Number of cycles for TPUMP pumping SCHEME_4
    exthdr['DATETIME']    = dt_str          # Time of preceding 1Hz HK packet (TAI)
    exthdr['FTIMEUTC']    = dt_str          # Frame time in UTC
    exthdr['DATALVL']    = 'L1'             # Data level (e.g., 'L1', 'L2a', 'L2b')
    exthdr['MISSING']     = 0               # Flag indicating if header keywords are missing: 0=no, 1=yes

    return prihdr, exthdr


def create_default_L2a_headers(arrtype="SCI"):
    """
    Creates an empty primary header and an Image extension header with currently
        defined keywords.

    Args:
        arrtype (str): Array type (SCI or ENG). Defaults to "SCI". 

    Returns:
        tuple:
            prihdr (fits.Header): Primary FITS Header
            exthdr (fits.Header): Extension FITS Header

    """
    # TO DO: Update this once L2a headers have been finalized
    dt = datetime.datetime.now(datetime.timezone.utc)
    dt_str = dt.isoformat() 

    prihdr, exthdr = create_default_L1_headers(arrtype)

    exthdr['BSCALE']        = 1             # Linear scaling factor
    exthdr['BZERO']         = 0             # 64 bit data
    exthdr['NAXIS1']        = 1024          # Axis 1 size
    exthdr['NAXIS2']        = 1024          # Axis 2 size
    exthdr['DATALVL']       = 'L2a'         # Data level (e.g., 'L1', 'L2a', 'L2b')
    exthdr['FWC_PP_E']      = 0.0           # Full well capacity of detector EM gain register
    exthdr['FWC_EM_E']      = 0             # Full well capacity of detector image area pixel
    exthdr['SAT_DN']        = 0.0           # DN saturation
    exthdr['RECIPE']        = ''            # DRP recipe and steps used to generate this data product
    exthdr['DRPVERSN']      = '1.1.2'       # Version of DRP software
    exthdr['DRPCTIME']      = dt_str        # DRP clock time

    return prihdr, exthdr


def create_default_L2b_headers(arrtype="SCI"):
    """
    Creates an empty primary header and an Image extension header with currently
        defined keywords.

    Args:
        arrtype (str): Array type (SCI or ENG). Defaults to "SCI". 

    Returns:
        tuple:
            prihdr (fits.Header): Primary FITS Header
            exthdr (fits.Header): Extension FITS Header

    """
    # TO DO: Update this once L2a headers have been finalized
    prihdr, exthdr = create_default_L2a_headers(arrtype)

    exthdr['BUNIT'] = 'Photoelectrons'   # Physical unit of the array (brightness unit)
    exthdr['DESMEAR']       = False         # Whether desmearing was used
    exthdr['CTI_CORR']      = False         # Whether CTI correction was applied to this frame
    exthdr['IS_BAD']        = False         # Whether the frame was deemed bad
    exthdr['DATALVL']      = 'L2b'           # Data level (e.g., 'L1', 'L2a', 'L2b')
    exthdr['PCTHRESH']     = 0.0            # Photon-counting threshold (electrons)

    return prihdr, exthdr


def create_default_L3_headers(arrtype="SCI"):
    """
    Creates an empty primary header and an Image extension header with currently
        defined keywords.

    Args:
        arrtype (str): Array type (SCI or ENG). Defaults to "SCI". 

    Returns:
        tuple:
            prihdr (fits.Header): Primary FITS Header
            exthdr (fits.Header): Extension FITS Header

    """
    # TO DO: Update this once L3 headers have been finalized
    prihdr, exthdr = create_default_L2b_headers(arrtype)

    prihdr['TARGET'] = ''
    
    exthdr['BUNIT'] = 'Photoelectrons / s'   # Physical unit of the array (brightness unit)
    exthdr['CD1_1'] = 0
    exthdr['CD1_2'] = 0
    exthdr['CD2_1'] = 0
    exthdr['CD2_2'] = 0
    exthdr['CRPIX1'] = 0
    exthdr['CRPIX2'] = 0
    exthdr['CTYPE1'] = 'RA---TAN'
    exthdr['CTYPE2'] = 'DEC--TAN'
    exthdr['CDELT1'] = 0
    exthdr['CDELT2'] = 0
    exthdr['CRVAL1'] = 0
    exthdr['CRVAL2'] = 0
    exthdr['STARLOCX'] = 512
    exthdr['STARLOCY'] = 512
    exthdr['DATALVL']    = 'L3'           # Data level (e.g., 'L1', 'L2a', 'L2b')

    return prihdr, exthdr


def create_default_L4_headers(arrtype="SCI"):
    """
    Creates an empty primary header and an Image extension header with currently
        defined keywords.

    Args:
        arrtype (str): Array type (SCI or ENG). Defaults to "SCI". 

    Returns:
        tuple:
            prihdr (fits.Header): Primary FITS Header
            exthdr (fits.Header): Extension FITS Header

    """
    # TO DO: Update this once L4 headers have been finalized
    prihdr, exthdr = create_default_L3_headers(arrtype)

    exthdr['DATALVL']    = 'L4'           # Data level (e.g., 'L1', 'L2a', 'L2b')

    return prihdr, exthdr


def create_default_calibration_product_headers():
    '''
    This function creates the basic primary and extension headers that
        would be used in a calibration product. Each individual calibration
        product should add additional headers as required.

    Returns:
        tuple:
            prihdr (fits.Header): Primary FITS Header
            exthdr (fits.Header): Extension FITS Header
    '''
    # TO DO: update when this has been more defined
    prihdr, exthdr = create_default_L1_headers()
    exthdr['DATALVL']    = 'Calibration Product'
    exthdr['DATATYPE']    = 'Image'              # What type of calibration product, just do image for now, mock codes will update

    return prihdr, exthdr


def create_noise_maps(FPN_map, FPN_map_err, FPN_map_dq, CIC_map, CIC_map_err, CIC_map_dq, DC_map, DC_map_err, DC_map_dq):
    '''
    Create simulated noise maps for test_masterdark_from_noisemaps.py.

    Arguments:
        FPN_map: 2D np.array for fixed-pattern noise (FPN) data array
        FPN_map_err: 2D np.array for FPN err array
        FPN_map_dq: 2D np.array for FPN DQ array
        CIC_map: 2D np.array for clock-induced charge (CIC) data array
        CIC_map_err: 2D np.array for CIC err array
        CIC_map_dq: 2D np.array for CIC DQ array
        DC_map: 2D np.array for dark current data array
        DC_map_err: 2D np.array for dark current err array
        DC_map_dq: 2D np.array for dark current DQ array

    Returns:
        corgidrp.data.DetectorNoiseMaps instance
    '''

    prihdr, exthdr = create_default_calibration_product_headers()
    # taken from end of calibrate_darks_lsq()

    err_hdr = fits.Header()
    err_hdr['BUNIT']        = 'Photoelectrons'
    exthdr['EMGAIN_A']    = 0.0             # "Actual" gain computed from coefficients and calibration temperature
    exthdr['EMGAIN_C']    = 1.0             # Commanded gain computed from coefficients and calibration temperature
    exthdr['DATALVL']      = 'CalibrationProduct'
    exthdr['DATATYPE']      = 'DetectorNoiseMaps'
    exthdr['DRPNFILE']      = "Mocks"         # What files are used to create this calibration product 
    exthdr['FILE0']         = "Mock0.fits"
    exthdr['FILE1']         = "Mock1.fits"
    exthdr['B_O'] = 0.01
    exthdr['B_O_UNIT'] = 'DN'
    exthdr['B_O_ERR'] = 0.001

    err_hdr = fits.Header()
    err_hdr['BUNIT'] = 'detected electrons'
    exthdr['DATATYPE'] = 'DetectorNoiseMaps'
    input_data = np.stack([FPN_map, CIC_map, DC_map])
    err = np.stack([[FPN_map_err, CIC_map_err, DC_map_err]])
    dq = np.stack([FPN_map_dq, CIC_map_dq, DC_map_dq])
    noise_maps = data.DetectorNoiseMaps(input_data, pri_hdr=prihdr, ext_hdr=exthdr, err=err,
                              dq=dq, err_hdr=err_hdr)
    return noise_maps


def create_synthesized_master_dark_calib(detector_areas):
    '''
    Create simulated data specifically for test_calibrate_darks_lsq.py.

    Args:
        detector_areas: dict
        a dictionary of detector geometry properties.  Keys should be as found
        in detector_areas in detector.py.


    Returns:
        dataset: corgidrp.data.Dataset instances
    The simulated dataset
    '''

    dark_current = 8.33e-4 #e-/pix/s
    cic=0.02  # e-/pix/frame
    read_noise=100 # e-/pix/frame
    bias=2000 # e-
    eperdn = 7 # e-/DN conversion; used in this example for all stacks
    EMgain_picks = (np.linspace(2, 5000, 7))
    exptime_picks = (np.linspace(2, 100, 7))
    grid = np.meshgrid(EMgain_picks, exptime_picks)
    EMgain_arr = grid[0].ravel()
    exptime_arr = grid[1].ravel()
    #added in after emccd_detect makes the frames (see below)
    # The mean FPN that will be found is eperdn*(FPN//eperdn)
    # due to how I simulate it and then convert the frame to uint16
    FPN = 21 # e
    # the bigger N is, the better the adjusted R^2 per pixel becomes
    N = 30 #Use N=600 for results with better fits (higher values for adjusted
    # R^2 per pixel)
    # image area, including "shielded" rows and cols:
    imrows, imcols, imr0c0 = imaging_area_geom('SCI', detector_areas)
    prerows, precols, prer0c0 = unpack_geom('SCI', 'prescan', detector_areas)
    
    frame_list = []
    for i in range(len(EMgain_arr)):
        for l in range(N): #number of frames to produce
            # Simulate full dark frame (image area + the rest)
            frame_rows = detector_areas['SCI']['frame_rows']
            frame_cols = detector_areas['SCI']['frame_cols']
            frame_dn_dark = np.zeros((frame_rows, frame_cols))
            im = np.random.poisson(cic*EMgain_arr[i]+
                                exptime_arr[i]*EMgain_arr[i]*dark_current,
                                size=(frame_rows, frame_cols))
            frame_dn_dark = im
            # prescan has no dark current
            pre = np.random.poisson(cic*EMgain_arr[i],
                                    size=(prerows, precols))
            frame_dn_dark[prer0c0[0]:prer0c0[0]+prerows,
                            prer0c0[1]:prer0c0[1]+precols] = pre
            rn = np.random.normal(0, read_noise,
                                    size=(frame_rows, frame_cols))
            with_rn = frame_dn_dark + rn + bias

            frame_dn_dark = with_rn/eperdn
            # simulate a constant FPN in image area (not in prescan
            # so that it isn't removed when bias is removed)
            frame_dn_dark[imr0c0[0]:imr0c0[0]+imrows,imr0c0[1]:
            imr0c0[1]+imcols] += FPN/eperdn # in DN
            # simulate telemetry rows, with the last 5 column entries with high counts
            frame_dn_dark[-1,-5:] = 100000 #DN
            # take raw frames and process them to what is needed for input
            # No simulated pre-processing bad pixels or cosmic rays, so just subtract bias
            # and multiply by k gain
            frame_dn_dark -= bias/eperdn
            frame_dn_dark *= eperdn

            # Now make this into a bunch of corgidrp.Dataset stacks
            prihdr, exthdr = create_default_calibration_product_headers()
            frame = data.Image(frame_dn_dark, pri_hdr=prihdr,
                            ext_hdr=exthdr)
            frame.ext_hdr['EMGAIN_C'] = EMgain_arr[i]
            frame.ext_hdr['EXPTIME'] = exptime_arr[i]
            frame.ext_hdr['KGAINPAR'] = eperdn
            frame_list.append(frame)
    dataset = data.Dataset(frame_list)

    return dataset


def create_dark_calib_files(filedir=None, numfiles=10):
    """
    Create simulated data to create a master dark.
    Assume these have already undergone L1 processing and are L2a level products

    Args:
        filedir (str): (Optional) Full path to directory to save to.
        numfiles (int): Number of files in dataset.  Defaults to 10.

    Returns:
        corgidrp.data.Dataset:
            The simulated dataset
    """
    # Make filedir if it does not exist
    if (filedir is not None) and (not os.path.exists(filedir)):
        os.mkdir(filedir)

    filepattern = "simcal_dark_{0:04d}.fits"
    frames = []
    for i in range(numfiles):
        prihdr, exthdr = create_default_L1_headers(arrtype="SCI")
        prihdr["OBSNUM"] = 000
        exthdr['KGAINPAR'] = 7
        #np.random.seed(456+i); 
        sim_data = np.random.poisson(lam=150., size=(1200, 2200)).astype(np.float64)
        frame = data.Image(sim_data, pri_hdr=prihdr, ext_hdr=exthdr)
        if filedir is not None:
            frame.save(filedir=filedir, filename=filepattern.format(i))
        frames.append(frame)
    dataset = data.Dataset(frames)
    return dataset


def create_simflat_dataset(filedir=None, numfiles=10):
    """
    Create simulated data to check the flat division

    Args:
        filedir (str): (Optional) Full path to directory to save to.
        numfiles (int): Number of files in dataset.  Defaults to 10.

    Returns:
        corgidrp.data.Dataset:
        The simulated dataset
    """
    # Make filedir if it does not exist
    if (filedir is not None) and (not os.path.exists(filedir)):
        os.mkdir(filedir)

    filepattern = "sim_flat_{0:04d}.fits"
    frames = []
    for i in range(numfiles):
        prihdr, exthdr = create_default_L1_headers()
        # generate images in normal distribution with mean 1 and std 0.01
        #np.random.seed(456+i); 
        sim_data = np.random.poisson(lam=150., size=(1024, 1024)).astype(np.float64)
        frame = data.Image(sim_data, pri_hdr=prihdr, ext_hdr=exthdr)
        if filedir is not None:
            frame.save(filedir=filedir, filename=filepattern.format(i))
        frames.append(frame)
    dataset = data.Dataset(frames)
    return dataset


def create_raster(mask,data,dither_sizex=None,dither_sizey=None,row_cent = None,col_cent = None,n_dith=None,mask_size=420,snr=250,planet=None, band=None, radius=None, snr_constant=None):
    """Performs raster scan of Neptune or Uranus images
    
    Args:
        mask (int): (Required)  Mask used for the image. (Size of the HST images, 420 X 420 pixels with random values mean=1, std=0.03)
        data (float):(Required) Data in array npixels*npixels format to be raster scanned
        dither_sizex (int):(Required) Size of the dither in X axis in pixels (number of pixels across the planet (neptune=50 and uranus=65))
        dither_sizey (int):(Required) Size of the dither in X axis in pixels (number of pixels across the planet (neptune=50 and uranus=65))
        row_cent (int): (Required)  X coordinate of the centroid
        col_cent (int): (Required)  Y coordinate of the centroid
        n_dith (int): number of dithers required
        mask_size (int): Size of the mask in pixels  (Size of the HST images, 420 X 420 pixels with random values mean=1, std=0.03)
        snr (int): Required SNR in the planet images (=250 in the HST images)
        planet (str): neptune or uranus
        band (str): 1 or 4
        radius (int): radius of the planet in pixels (radius=54 for neptune, radius=90)
        snr_constant (int): constant for snr reference  (4.95 for band1 and 9.66 for band4)
        
	Returns:
    	dither_stack_norm (np.array): stacked dithers of the planet images
    	cent (np.array): centroid of images 
    	
        
    """  
 
    cents = []
    
    data_display = data.copy()
    col_max = int(col_cent) + int(mask_size/2)
    col_min = int(col_cent) - int(mask_size/2)
    row_max = int(row_cent) + int(mask_size/2)
    row_min = int(row_cent) - int(mask_size/2)
    dithers = []
    
    if dither_sizey == None:
        dither_sizey = dither_sizex

    
    for i in np.arange(-n_dith,n_dith):
        for j in np.arange(-n_dith,n_dith):
            mask_data = data.copy()
            new_image_row_coords = np.arange(row_min + (dither_sizey * j), row_max + (dither_sizey * j))
            new_image_col_coords = np.arange(col_min + (dither_sizex * i), col_max + (dither_sizex * i))
            new_image_col_coords, new_image_row_coords = np.meshgrid(new_image_col_coords, new_image_row_coords)
            image_data = scipy.ndimage.map_coordinates(mask_data, [new_image_row_coords, new_image_col_coords], mode="constant", cval=0)
            # image_data = mask_data[row_min + (dither_sizey * j):row_max + (dither_sizey * j), col_min + (dither_sizex * i):col_max + (dither_sizex * i)]
            cents.append(((mask_size/2) + (row_cent - int(row_cent)) - (dither_sizey//2) - (dither_sizey * j), (mask_size/2) + (col_cent - int(col_cent)) - (dither_sizex//2) - (dither_sizex * i)))
            # try:
            new_image_data = image_data * mask
            
            snr_ref = snr/np.sqrt(snr_constant)

            u_centroid = centr.centroid_1dg(new_image_data)
            uxc = int(u_centroid[0])
            uyc = int(u_centroid[1])

            modified_data = new_image_data

            nx = np.arange(0,modified_data.shape[1])
            ny = np.arange(0,modified_data.shape[0])
            nxx,nyy = np.meshgrid(nx,ny)
            nrr = np.sqrt((nxx-uxc)**2 + (nyy-uyc)**2)

            planmed = np.median(modified_data[nrr<radius])
            modified_data[nrr<=radius] = np.random.normal(modified_data[nrr<=radius], (planmed/snr_ref) * np.abs(modified_data[nrr<=radius]/planmed))
            
            new_image_data_snr = modified_data
            # except ValueError:
            #     print(image_data.shape)
            #     print(mask.shape)
            dithers.append(new_image_data_snr)

    dither_stack_norm = []
    for dither in dithers:
        dither_stack_norm.append(dither) 
    dither_stack = None 
    
    median_dithers = None 
    final = None 
    full_mask = mask 
    
    return dither_stack_norm,cents
    

def create_onsky_rasterscans(dataset,filedir=None,planet=None,band=None, im_size=420, d=None, n_dith=3, radius=None, snr=250, snr_constant=None, flat_map=None, raster_radius=40, raster_subexps=1):
    """
    Create simulated data to check the flat division
    
    Args:
       dataset (corgidrp.data.Dataset): dataset of HST images of neptune and uranus
       filedir (str): Full path to directory to save the raster scanned images.
       planet (str): neptune or uranus
       band (str): 1 or 4
       im_size (int): x-dimension of the planet image (in pixels= 420 for the HST images)
       d (int): number of pixels across the planet (neptune=50 and uranus=65)
       n_dith (int): Number of dithers required (Default is 3)
       radius (int): radius of the planet in pixels (radius=54 for neptune, radius=90 in HST images)
       snr (int): SNR required for the planet image (default is 250 for the HST images)
       snr_constant (int): constant for snr reference  (4.95 for band1 and 9.66 for band4)
       flat_map (np.array): a user specified flat map. Must have shape (im_size, im_size). Default: None; assumes each pixel drawn from a normal distribution with 3% rms scatter
       raster_radius (float): radius of circular raster done to smear out image during observation, in pixels
       raster_subexps (int): number of subexposures that consist of a singular raster. Currently just duplicates images and does not simulate partial rasters
        
    Returns: 
    	corgidrp.data.Dataset:
        The simulated dataset of raster scanned images of planets uranus or neptune
    """
    n = im_size

    if flat_map is None:
        qe_prnu_fsm_raster = np.random.normal(1,.03,(n,n))
    else:
        qe_prnu_fsm_raster = flat_map

    pred_cents=[]
    planet_rot_images=[]
    
    for i in range(len(dataset)):
        target=dataset[i].pri_hdr['TARGET']
        filter=dataset[i].pri_hdr['FILTER']
        if planet==target and band==filter: 
            planet_image=dataset[i].data
            centroid=centr.centroid_com(planet_image)
            xc=centroid[0]
            yc=centroid[1]
            planet_image = convolve_fft(planet_image, flat.raster_kernel(raster_radius, planet_image))
            if planet == 'neptune':
                planetrad=radius; snrcon=snr_constant
                planet_repoint_current = create_raster(qe_prnu_fsm_raster,planet_image,row_cent=yc+(d//2),col_cent=xc+(d//2), dither_sizex=d, dither_sizey=d,n_dith=n_dith,mask_size=n,snr=snr,planet=target,band=filter,radius=planetrad, snr_constant=snrcon)
            elif planet == 'uranus':
                planetrad=radius; snrcon=snr_constant     
                planet_repoint_current = create_raster(qe_prnu_fsm_raster,planet_image,row_cent=yc,col_cent=xc, dither_sizex=d, dither_sizey=d,n_dith=n_dith,mask_size=n,snr=snr,planet=target,band=filter,radius=planetrad, snr_constant=snrcon)
    
    numfiles = len(planet_repoint_current[0])
    for j in np.arange(numfiles):
        for k in range(raster_subexps):
            # don't know how to simualate partial rasters, so we just append the same image multiple times
            # it's ok to append the same noise as well because we simulated the full raster to reach the SNR after combining subexps
            planet_rot_images.append(planet_repoint_current[0][j])
            pred_cents.append(planet_repoint_current[1][j])

    filepattern= planet+'_'+band+"_"+"raster_scan_{0:01d}.fits"
    frames=[]
    for i in range(numfiles*raster_subexps):
        prihdr, exthdr = create_default_L1_headers()
        sim_data=planet_rot_images[i]
        frame = data.Image(sim_data, pri_hdr=prihdr, ext_hdr=exthdr)
        pl=planet
        band=band
        frame.pri_hdr.set('TARGET', pl)
        frame.pri_hdr.append(('FILTER', band), end=True)
        if filedir is not None:
            frame.save(filedir=filedir, filename=filepattern.format(i))
        frames.append(frame)
    raster_dataset = data.Dataset(frames)
    return raster_dataset


def create_flatfield_dummy(filedir=None, numfiles=2):

    """
    Turn this flat field dataset of image frames that were taken for performing the flat calibration and
    to make one master flat image

    Args:
        filedir (str): (Optional) Full path to directory to save to.
        numfiles (int): Number of files in dataset.  Defaults to 1 to create the dummy flat can be changed to any number

    Returns:
        corgidrp.data.Dataset:
        a set of flat field images
    """
    ## Make filedir if it does not exist
    if (filedir is not None) and (not os.path.exists(filedir)):
        os.mkdir(filedir)

    filepattern= "flat_field_{0:01d}.fits"
    frames=[]
    for i in range(numfiles):
        prihdr, exthdr = create_default_L1_headers()
        #np.random.seed(456+i); 
        sim_data = np.random.normal(loc=1.0, scale=0.01, size=(1024, 1024))
        frame = data.Image(sim_data, pri_hdr=prihdr, ext_hdr=exthdr)
        if filedir is not None:
            frame.save(filedir=filedir, filename=filepattern.format(i))
        frames.append(frame)
    flatfield = data.Dataset(frames)
    return flatfield

def create_nonlinear_dataset(nonlin_filepath, filedir=None, numfiles=2,em_gain=2000):
    """
    Create simulated data to non-linear data to test non-linearity correction.

    Args:
        nonlin_filepath (str): path to FITS file containing nonlinear calibration data (e.g., tests/test_data/nonlin_sample.fits)
        filedir (str): (Optional) Full path to directory to save to.
        numfiles (int): Number of files in dataset.  Defaults to 2 (not creating the cal here, just testing the function)
        em_gain (int): The EM gain to use for the simulated data.  Defaults to 2000.

    Returns:
        corgidrp.data.Dataset:
            The simulated dataset
    """

    # Make filedir if it does not exist
    if (filedir is not None) and (not os.path.exists(filedir)):
        os.mkdir(filedir)

    filepattern = "simcal_nonlin_{0:04d}.fits"
    frames = []
    for i in range(numfiles):
        prihdr, exthdr = create_default_L1_headers()
        #Add the commanded gain to the headers
        exthdr['EMGAIN_C'] = em_gain
        exthdr['OBSNAME'] = 'NONLIN'
        # Create a default
        size = 1024
        sim_data = np.zeros([size,size])
        data_range = np.linspace(800,65536,size)
        # Generate data for each row, where the mean increase from 10 to 65536
        for x in range(size):
            #np.random.seed(120+x); 
            sim_data[:, x] = np.random.poisson(data_range[x], size).astype(np.float64)

        non_linearity_correction = data.NonLinearityCalibration(nonlin_filepath)

        #Apply the non-linearity to the data. When we correct we multiple, here when we simulate we divide
        #This is a bit tricky because when we correct the get_relgains function takes the current state of 
        # the data as input, which when actually used will be the non-linear data. Here we try to get close 
        # to that by calculating the relative gains after applying the relative gains one time. This won't be 
        # perfect, but it'll be closer than just dividing by the straight simulated data. 

        sim_data_tmp = sim_data/detector.get_relgains(sim_data,em_gain,non_linearity_correction)

        sim_data /= detector.get_relgains(sim_data_tmp,em_gain,non_linearity_correction)

        frame = data.Image(sim_data, pri_hdr=prihdr, ext_hdr=exthdr)
        if filedir is not None:
            frame.save(filedir=filedir, filename=filepattern.format(i))
        frames.append(frame)
    dataset = data.Dataset(frames)
    return dataset


def create_cr_dataset(nonlin_filepath, filedir=None, datetime=None, numfiles=2, em_gain=500, numCRs=5, plateau_length=10):
    """
    Create simulated non-linear data with cosmic rays to test CR detection.

    Args:
        nonlin_filepath (str): path to FITS file containing nonlinear calibration data (e.g., tests/test_data/nonlin_sample.fits)
        filedir (str): (Optional) Full path to directory to save to.
        datetime (astropy.time.Time): (Optional) Date and time of the observations to simulate.
        numfiles (int): Number of files in dataset.  Defaults to 2 (not creating the cal here, just testing the function)
        em_gain (int): The EM gain to use for the simulated data.  Defaults to 2000.
        numCRs (int): The number of CR hits to inject. Defaults to 5.
        plateau_length (int): The minimum length of a CR plateau that will be flagged by the filter.

    Returns:
        corgidrp.data.Dataset:
            The simulated dataset.
    """

    if datetime is None:
        datetime = Time('2024-01-01T11:00:00.000Z')

    detector_params = data.DetectorParams({}, date_valid=Time("2023-11-01 00:00:00"))

    kgain = detector_params.params['KGAINPAR']
    fwc_em_dn = detector_params.params['FWC_EM_E'] / kgain
    fwc_pp_dn = detector_params.params['FWC_PP_E'] / kgain
    fwc = np.min([fwc_em_dn,em_gain*fwc_pp_dn])
    dataset = create_nonlinear_dataset(nonlin_filepath, filedir=None, numfiles=numfiles,em_gain=em_gain)

    im_width = dataset.all_data.shape[-1]

    # Overwrite dataset with a poisson distribution
    #np.random.seed(123)
    dataset.all_data[:,:,:] = np.random.poisson(lam=150,size=dataset.all_data.shape).astype(np.float64)

    # Loop over images in dataset
    for i in range(len(dataset.all_data)):

        # Save the date
        dataset[i].ext_hdr['DATETIME'] = str(datetime)

        # Pick random locations to add a cosmic ray
        for x in range(numCRs):
            #np.random.seed(123+x)
            loc = np.round(np.random.uniform(0,im_width-1, size=2)).astype(int)

            # Add the CR plateau
            tail_start = np.min([loc[1]+plateau_length,im_width])
            dataset.all_data[i,loc[0],loc[1]:tail_start] += fwc

            if tail_start < im_width-1:
                tail_len = im_width-tail_start
                cr_tail = [fwc/(j+1) for j in range(tail_len)]
                dataset.all_data[i,loc[0],tail_start:] += cr_tail

        # Save frame if desired
        if filedir is not None:
            filepattern = "simcal_cosmics_{0:04d}.fits"
            dataset[i].save(filedir=filedir, filename=filepattern.format(i))

    return dataset


def create_prescan_files(filedir=None, numfiles=2, arrtype="SCI"):
    """
    Create simulated raw data.

    Args:
        filedir (str): (Optional) Full path to directory to save to.
        numfiles (int): Number of files in dataset.  Defaults to 2.
        arrtype (str): Observation type. Defaults to "SCI".

    Returns:
        corgidrp.data.Dataset:
            The simulated dataset
    """
    # Make filedir if it does not exist
    if (filedir is not None) and (not os.path.exists(filedir)):
        os.mkdir(filedir)

    if arrtype == "SCI":
        size = (1200, 2200)
    elif arrtype == "ENG":
        size = (2200, 2200)
    elif arrtype == "CAL":
        size = (2200,2200)
    else:
        raise ValueError(f'Arrtype {arrtype} not in ["SCI","ENG","CAL"]')


    filepattern = f"sim_prescan_{arrtype}"
    filepattern = filepattern+"{0:04d}.fits"

    frames = []
    for i in range(numfiles):
        prihdr, exthdr = create_default_L1_headers(arrtype=arrtype)
        sim_data = np.random.poisson(lam=150., size=size).astype(np.float64)
        frame = data.Image(sim_data, pri_hdr=prihdr, ext_hdr=exthdr)

        if filedir is not None:
            frame.save(filedir=filedir, filename=filepattern.format(i))

        frames.append(frame)

    dataset = data.Dataset(frames)

    return dataset

def create_default_headers(arrtype="SCI", vistype="TDEMO"):
    """
    Creates an empty primary header and an Image extension header with some possible keywords

    Args:
        arrtype (str): Array type (SCI or ENG). Defaults to "SCI". 
        vistype (str): Visit type. Defaults to "TDEMO"

    Returns:
        tuple:
            prihdr (fits.Header): Primary FITS Header
            exthdr (fits.Header): Extension FITS Header

    """
    prihdr = fits.Header()
    exthdr = fits.Header()

    if arrtype != "SCI":
        NAXIS1 = 2200
        NAXIS2 = 1200
    else:
        NAXIS1 = 2200
        NAXIS2 = 2200

    # fill in prihdr
    prihdr['AUXFILE'] = 'mock_auxfile.fits'
    prihdr['OBSID'] = 0
    prihdr['BUILD'] = 0
    # prihdr['OBSTYPE'] = arrtype
    prihdr['VISTYPE'] = vistype
    prihdr['MOCK'] = True
    prihdr['TELESCOP'] = 'ROMAN'
    prihdr['INSTRUME'] = 'CGI'
    prihdr['OBSNAME'] = 'MOCK'
    prihdr['TARGET'] = 'MOCK'
    prihdr['OBSNUM'] = '000'
    prihdr['CAMPAIGN'] = '000'
    prihdr['PROGNUM'] = '00000'
    prihdr['SEGMENT'] = '000'
    prihdr['VISNUM'] = '000'
    prihdr['EXECNUM'] = '00'
    prihdr['VISITID'] = prihdr['PROGNUM'] + prihdr['EXECNUM'] + prihdr['CAMPAIGN'] + prihdr['SEGMENT'] + prihdr['OBSNUM'] + prihdr['VISNUM']
    prihdr['PSFREF'] = False
    prihdr['SIMPLE'] = True
    prihdr['NAXIS'] = 0
        

    # fill in exthdr
    exthdr['NAXIS'] = 2
    exthdr['NAXIS1'] = NAXIS1
    exthdr['NAXIS2'] = NAXIS2
    exthdr['PCOUNT'] = 0
    exthdr['GCOUNT'] = 1
    exthdr['BSCALE'] = 1
    exthdr['BZERO'] = 32768
    exthdr['ARRTYPE'] = arrtype 
    exthdr['SCTSRT'] = '2024-01-01T12:00:00.000Z'
    exthdr['SCTEND'] = '2024-01-01T20:00:00.000Z'
    exthdr['STATUS'] = 0
    exthdr['HVCBIAS'] = 1
    exthdr['OPMODE'] = ""
    exthdr['EXPTIME'] = 60.0
    exthdr['CMDGAIN'] = 1.0
    exthdr['CYCLES'] = 100000000000
    exthdr['LASTEXP'] = 1000000
    exthdr['BLNKTIME'] = 10
    exthdr['EXPCYC'] = 100
    exthdr['OVEREXP'] = 0
    exthdr['NOVEREXP'] = 0
    exthdr['EXCAMT'] = 40.0
    exthdr['FCMLOOP'] = ""
    exthdr['FSMINNER'] = ""
    exthdr['FSMLOS'] = ""
    exthdr['FSM_X'] = 50.0
    exthdr['FSM_Y'] = 50.0
    exthdr['DMZLOOP'] = ""
    exthdr['SPAM_H'] = 1.0
    exthdr['SPAM_V'] = 1.0
    exthdr['FPAM_H'] = 1.0
    exthdr['FPAM_V'] = 1.0
    exthdr['LSAM_H'] = 1.0
    exthdr['LSAM_V'] = 1.0
    exthdr['FSAM_H'] = 1.0
    exthdr['FSAM_V'] = 1.0
    exthdr['CFAM_H'] = 1.0
    exthdr['CFAM_V'] = 1.0
    exthdr['DPAM_H'] = 1.0
    exthdr['DPAM_V'] = 1.0
    exthdr['CFAMNAME'] = '1F' # Color filter for band 1
    exthdr['DPAMNAME'] = 'IMAGING' 
    exthdr['FPAMNAME'] = 'HLC12_C2R1' # Focal plane mask for NFOV
    exthdr['FSAMNAME'] = 'R1C1' # Circular field stop for NFOV
    exthdr['LSAMNAME'] = 'NFOV' # Lyot stop for NFOV observations
    exthdr['SPAMNAME'] = 'OPEN' # Used for NFOV observations
    


    exthdr['DATETIME'] = '2024-01-01T11:00:00.000Z'
    exthdr['HIERARCH DATA_LEVEL'] = "L1"
    exthdr['MISSING'] = False
    exthdr['BUNIT'] = ""

    return prihdr, exthdr

def create_badpixelmap_files(filedir=None, col_bp=None, row_bp=None):
    """
    Create simulated bad pixel map data. Code value is 4.

    Args:
        filedir (str): (Optional) Full path to directory to save to.
        col_bp (array): (Optional) Array of column indices where bad detector
            pixels are found.
        row_bp (array): (Optional) Array of row indices where bad detector
            pixels are found.

    Returns:
        corgidrp.data.BadPixelMap:
            The simulated dataset
    """
    # Make filedir if it does not exist
    if (filedir is not None) and (not os.path.exists(filedir)):
        os.mkdir(filedir)

    prihdr, exthdr = create_default_calibration_product_headers()
    exthdr['DATATYPE']      = 'BadPixelMap'

    sim_data = np.zeros([1024,1024], dtype = np.uint16)
    if col_bp is not None and row_bp is not None:
        for i_col in col_bp:
            for i_row in row_bp:
                sim_data[i_col, i_row] += 4
    frame = data.Image(sim_data, pri_hdr=prihdr, ext_hdr=exthdr)

    if filedir is not None:
        frame.save(filedir=filedir, filename= "sim_bad_pixel.fits")

    badpixelmap = data.Dataset([frame])

    return badpixelmap


def nonlin_coefs(filename,EMgain,order):
    """
    Reads TVAC nonlinearity table from location specified by ‘filename’.
    The column in the table closest to the ‘EMgain’ value is selected and fits
    a polynomial of order ‘order’. The coefficients of the fit are adjusted so
    that the polynomial function equals unity at 3000 DN. Outputs array polynomial
    coefficients, array of DN values from the TVAC table, and an array of the
    polynomial function values for all the DN values.

    Args:
      filename (string): file name
      EMgain (int): em gain value
      order (int): polynomial order

    Returns:
      np.array: fit coefficients
      np.array: DN values
      np.array: fit values
    """
    # filename is the name of the csv text file containing the TVAC nonlin table
    # EM gain selects the closest column in the table
    # Load the specified file
    bigArray = pd.read_csv(filename, header=None).values
    EMgains = bigArray[0, 1:]
    DNs = bigArray[1:, 0]

    # Find the closest EM gain available to what was requested
    iG = (np.abs(EMgains - EMgain)).argmin()

    # Fit the nonlinearity numbers to a polynomial
    vals = bigArray[1:, iG + 1]
    coeffs = np.polyfit(DNs, vals, order)

    # shift so that function passes through unity at 3000 DN for these tests
    fitVals0 = np.polyval(coeffs, DNs)
    ind = np.where(DNs == 3000)
    unity_val = fitVals0[ind][0]
    coeffs[3] = coeffs[3] - (unity_val-1.0)
    fitVals = np.polyval(coeffs,DNs)

    return coeffs, DNs, fitVals


def nonlin_factor(coeffs,DN):
    """ 
    Takes array of nonlinearity coefficients (from nonlin_coefs function)
    and an array of DN values and returns the nonlinearity values array. If the
    DN value is less 800 DN, then the nonlinearity value at 800 DN is returned.
    If the DN value is greater than 10000 DN, then the nonlinearity value at
    10000 DN is returned.
    
    Args:
       coeffs (np.array): nonlinearity coefficients
       DN (int): DN value
       
    Returns:
       float: nonlinearity value
    """
    # input coeffs from nonlin_ceofs and a DN value and return the
    # nonlinearity factor
    min_value = 800.0
    max_value = 10000.0
    f_nonlin = np.polyval(coeffs, DN)
    # Control values outside the min/max range
    f_nonlin = np.where(DN < min_value, np.polyval(coeffs, min_value), f_nonlin)
    f_nonlin = np.where(DN > max_value, np.polyval(coeffs, max_value), f_nonlin)

    return f_nonlin


def make_fluxmap_image(f_map, bias, kgain, rn, emgain, time, coeffs, nonlin_flag=False,
        divide_em=False):
    """ 
    This function makes a SCI-sized frame with simulated noise and a fluxmap. It
    also performs bias-subtraction and division by EM gain if required. It is used
    in the unit tests test_nonlin.py and test_kgain_cal.py

    Args:
        f_map (np.array): fluxmap in e/s/px. Its size is 1024x1024 pixels.
        bias (float): bias value in electrons.
        kgain (float): value of K-Gain in electrons per DN.
        rn (float): read noise in electrons.
        emgain (float): calue of EM gain. 
        time (float):  exposure time in sec.
        coeffs (np.array): array of cubic polynomial coefficients from nonlin_coefs.
        nonlin_flag (bool): (Optional) if nonlin_flag is True, then nonlinearity is applied.
        divide_em (bool): if divide_em is True, then the emgain is divided
        
    Returns:
        corgidrp.data.Image
    """
    # Generate random values of rn in electrons from a Gaussian distribution
    random_array = np.random.normal(0, rn, (1200, 2200)) # e-
    # Generate random values from fluxmap from a Poisson distribution
    Poiss_noise_arr = emgain*np.random.poisson(time*f_map) # e-
    signal_arr = np.zeros((1200,2200))
    start_row = 10
    start_col = 1100
    signal_arr[start_row:start_row + Poiss_noise_arr.shape[0],
                start_col:start_col + Poiss_noise_arr.shape[1]] = Poiss_noise_arr
    temp = random_array + signal_arr # e-
    if nonlin_flag:
        temp2 = nonlin_factor(coeffs, signal_arr/kgain)
        frame = np.round((bias + random_array + signal_arr/temp2)/kgain) # DN
    else:
        frame = np.round((bias+temp)/kgain) # DN

    # Subtract bias and divide by EM gain if required. TODO: substitute by
    # prescan_biassub step function in l1_to_l2a.py and the em_gain_division
    # step function in l2a_to_l2b.py    
    offset_colroi1 = 799
    offset_colroi2 = 1000
    offset_colroi = slice(offset_colroi1,offset_colroi2)
    row_meds = np.median(frame[:,offset_colroi], axis=1)
    row_meds = row_meds[:, np.newaxis]
    frame -= row_meds
    if divide_em:
        frame = frame/emgain

    # TO DO: Determine what level this image should be
    prhd, exthd = create_default_L2b_headers()
    # Record actual commanded EM
    exthd['EMGAIN_C'] = emgain
    # Record actual exposure time
    exthd['EXPTIME'] = time
    # Mock error maps
    err = np.ones([1200,2200]) * 0.5
    dq = np.zeros([1200,2200], dtype = np.uint16)
    image = Image(frame, pri_hdr = prhd, ext_hdr = exthd, err = err,
        dq = dq)
    return image

def create_astrom_data(field_path, filedir=None, image_shape=(1024, 1024), subfield_radius=0.02, platescale=21.8, rotation=45, add_gauss_noise=True, distortion_coeffs_path=None):
    """
    Create simulated data for astrometric calibration.

    Args:
        field_path (str): Full path to directory with test field data (ra, dec, vmag, etc.)
        filedir (str): (Optional) Full path to directory to save to.
        image_shape (tuple of ints): The desired shape of the image (num y pixels, num x pixels), (default: (1024, 1024))
        subfield_radius (float): The radius [deg] around the target coordinate for creating a subfield to produce the image from
        platescale (float): The plate scale of the created image data (default: 21.8 [mas/pixel])
        rotation (float): The north angle of the created image data (default: 45 [deg])
        add_gauss_noise (boolean): Argument to determine if gaussian noise should be added to the data (default: True)
        distortion_coeffs_path (str): Full path to csv with the distortion coefficients and the order of polynomial used to describe distortion (default: None))

    Returns:
        corgidrp.data.Dataset:
            The simulated dataset

    """
    if type(field_path) != str:
        raise TypeError('field_path must be a str')

    # Make filedir if it does not exist
    if (filedir is not None) and (not os.path.exists(filedir)):
        os.mkdir(filedir)
    
    # hard coded image properties
    sim_data = np.zeros(image_shape)
    ny, nx = image_shape
    center = [nx //2, ny //2]
    target = (80.553428801, -69.514096821)
    fwhm = 3
    subfield_radius = 0.02 #[deg]
    
    # load in the field data and restrict to 0.02 [deg] radius around target
    cal_field = ascii.read(field_path)
    subfield = cal_field[((cal_field['RA'] >= target[0] - subfield_radius) & (cal_field['RA'] <= target[0] + subfield_radius) & (cal_field['DEC'] >= target[1] - subfield_radius) & (cal_field['DEC'] <= target[1] + subfield_radius))]

    cal_SkyCoords = SkyCoord(ra= subfield['RA'], dec= subfield['DEC'], unit='deg', frame='icrs')  # save these subfield skycoords somewhere

    # create the simulated image header
    vert_ang = np.radians(rotation)
    pc = np.array([[-np.cos(vert_ang), np.sin(vert_ang)], [np.sin(vert_ang), np.cos(vert_ang)]])
    cdmatrix = pc * (platescale * 0.001) / 3600.

    new_hdr = {}
    new_hdr['CD1_1'] = cdmatrix[0,0]
    new_hdr['CD1_2'] = cdmatrix[0,1]
    new_hdr['CD2_1'] = cdmatrix[1,0]
    new_hdr['CD2_2'] = cdmatrix[1,1]

    new_hdr['CRPIX1'] = center[0]
    new_hdr['CRPIX2'] = center[1]

    new_hdr['CTYPE1'] = 'RA---TAN'
    new_hdr['CTYPE2'] = 'DEC--TAN'

    new_hdr['CDELT1'] = (platescale * 0.001) / 3600
    new_hdr['CDELT2'] = (platescale * 0.001) / 3600

    new_hdr['CRVAL1'] = target[0]
    new_hdr['CRVAL2'] = target[1]

    w = wcs.WCS(new_hdr)

    # create the image data
    xpix, ypix = wcs.utils.skycoord_to_pixel(cal_SkyCoords, wcs=w)
    pix_inds = np.where((xpix >= 0) & (xpix <= 1024) & (ypix >= 0) & (ypix <= 1024))[0]

    xpix = xpix[pix_inds]
    ypix = ypix[pix_inds]
    ras = cal_SkyCoords[pix_inds]
    decs = cal_SkyCoords[pix_inds]

    amplitudes = np.power(10, ((subfield['VMAG'][pix_inds] - 22.5) / (-2.5))) * 10  

    # inject gaussian psf stars
    for xpos, ypos, amplitude in zip(xpix, ypix, amplitudes):  
        stampsize = int(np.ceil(3 * fwhm))
        sigma = fwhm/ (2.*np.sqrt(2*np.log(2)))
        
        # coordinate system
        y, x = np.indices([stampsize, stampsize])
        y -= stampsize // 2
        x -= stampsize // 2
        
        # find nearest pixel
        x_int = int(round(xpos))
        y_int = int(round(ypos))
        x += x_int
        y += y_int
        
        xmin = x[0][0]
        xmax = x[-1][-1]
        ymin = y[0][0]
        ymax = y[-1][-1]
        
        psf = amplitude * np.exp(-((x - xpos)**2. + (y - ypos)**2.) / (2. * sigma**2))

        # crop the edge of the injection at the edge of the image
        if xmin <= 0:
            psf = psf[:, -xmin:]
            xmin = 0
        if ymin <= 0:
            psf = psf[-ymin:, :]
            ymin = 0
        if xmax >= nx:
            psf = psf[:, :-(xmax-nx + 1)]
            xmax = nx - 1
        if ymax >= ny:
            psf = psf[:-(ymax-ny + 1), :]
            ymax = ny - 1

        # inject the stars into the image
        sim_data[ymin:ymax + 1, xmin:xmax + 1] += psf

    if add_gauss_noise:
        # add Gaussian random noise
        noise_rng = np.random.default_rng(10)
        gain = 1
        ref_flux = 10
        noise = noise_rng.normal(scale= ref_flux/gain * 0.1, size= image_shape)
        sim_data = sim_data + noise

    # add distortion (optional)
    if distortion_coeffs_path is not None:
        # load in distortion coeffs and fitorder
        coeff_data = np.genfromtxt(distortion_coeffs_path, delimiter=',', dtype=None)
        fitorder = int(coeff_data[-1])

        # convert legendre polynomials into distortin maps in x and y 
        yorig, xorig = np.indices(image_shape)
        y0, x0 = image_shape[0]//2, image_shape[1]//2
        yorig -= y0
        xorig -= x0

        # get the number of fitting params from the order
        fitparams = (fitorder + 1)**2
        
        # reshape the coeff arrays
        best_params_x = coeff_data[:fitparams]
        best_params_x = best_params_x.reshape(fitorder+1, fitorder+1)
        
        total_orders = np.arange(fitorder+1)[:,None] + np.arange(fitorder+1)[None, :]
        
        best_params_x = best_params_x / 500**(total_orders)

        # evaluate the polynomial at all pixel positions
        x_corr = np.polynomial.legendre.legval2d(xorig.ravel(), yorig.ravel(), best_params_x)
        x_corr = x_corr.reshape(xorig.shape)
        distmapx = x_corr - xorig
        
        # reshape and evaluate the same for y
        best_params_y = coeff_data[fitparams:-1]
        best_params_y = best_params_y.reshape(fitorder+1, fitorder+1)
    
        best_params_y = best_params_y / 500**(total_orders)

        # evaluate the polynomial at all pixel positions
        y_corr = np.polynomial.legendre.legval2d(xorig.ravel(), yorig.ravel(), best_params_y)
        y_corr = y_corr.reshape(yorig.shape)
        distmapy = y_corr - yorig

        ## distort image based on coeffs
        if (nx >= ny): imgsize = nx
        else: imgsize = ny

        gridx, gridy = np.meshgrid(np.arange(imgsize), np.arange(imgsize))
        gridx = gridx + distmapx
        gridy = gridy + distmapy

        sim_data = scipy.ndimage.map_coordinates(sim_data, [gridy, gridx])
        # translated_pix = scipy.ndimage.map_coordinates()
        # transform the source coordinates
        dist_xpix, dist_ypix = [], []
        for (x,y) in zip(xpix, ypix):
            x_new = x - distmapx[round(y)][round(x)]
            y_new = y - distmapy[round(y)][round(x)]

            dist_xpix.append(x_new)
            dist_ypix.append(y_new)

        xpix, ypix = dist_xpix, dist_ypix

    # load as an image object
    frames = []
    # TO DO: Determine what level this image should be
    prihdr, exthdr = create_default_L3_headers()
    prihdr['VISTYPE'] = 'BORESITE'
    prihdr['RA'] = target[0]
    prihdr['DEC'] = target[1]
    prihdr['ROLL'] = 0   ## assume a telescope roll = 0 for now

    # newhdr = fits.Header(new_hdr)
    # frame = data.Image(sim_data, pri_hdr= prihdr, ext_hdr= newhdr)
        ## save a default ext_hdr
    frame = data.Image(sim_data, pri_hdr= prihdr, ext_hdr= exthdr)
    filename = "simcal_astrom.fits"
    guessname = "guesses.csv"
    if filedir is not None:
        # save source SkyCoord locations and pixel location estimates
        guess = Table()
        guess['x'] = [x for x in xpix]
        guess['y'] = [y for y in ypix]
        guess['RA'] = ras.ra
        guess['DEC'] = decs.dec
        guess['VMAG'] = subfield['VMAG'][pix_inds]
        ascii.write(guess, filedir+'/'+guessname, overwrite=True)

        frame.save(filedir=filedir, filename=filename)

    frames.append(frame)
    dataset = data.Dataset(frames)

    return dataset


def create_not_normalized_dataset(filedir=None, numfiles=10):
    """
    Create simulated data not normalized for the exposure time.

    Args:
        filedir (str): (Optional) Full path to directory to save to.
        numfiles (int): Number of files in dataset. Default is 10.

    Returns:
        corgidrp.data.Dataset:
            the simulated dataset
    """
    filepattern = "simcall_not_normalized_{0:04d}.fits"
    frames = []
    for i in range(numfiles):
        # TO DO: Determine what level this image should be
        prihdr, exthdr = create_default_L1_headers()

        sim_data = np.asarray(np.random.poisson(lam=150.0, size=(1024,1024)), dtype=float)
        sim_err = np.asarray(np.random.poisson(lam=1.0, size=(1024,1024)), dtype=float)
        sim_dq = np.asarray(np.zeros((1024,1024)), dtype=int)
        frame = data.Image(sim_data, pri_hdr=prihdr, ext_hdr=exthdr, err=sim_err, dq=sim_dq)
        # frame = data.Image(sim_data, pri_hdr = prihdr, ext_hdr = exthdr, err = sim_err, dq = sim_dq)
        if filedir is not None:
            frame.save(filedir=filedir, filename=filepattern.format(i))
        frames.append(frame)
    dataset = data.Dataset(frames)

    return dataset


def generate_mock_pump_trap_data(output_dir,meta_path, EMgain=10, 
                                 read_noise = 100, eperdn = 6, e2emode=False, 
                                 nonlin_path=None, arrtype='SCI'):
    """
    Generate mock pump trap data, save it to the output_directory
    
    Args:
        output_dir (str): output directory
        meta_path (str): metadata path
        EMgain (float): desired EM gain for frames
        read_noise (float): desired read noise for frames
        eperdn (float):  desired k gain (e-/DN conversion factor)
        e2emode (bool):  If True, e2e simulated data made instead of data for the unit test.  
            Difference b/w the two: 
            This e2emode data differs from the data generated when e2emode is False in the following ways:
            -The bright pixel of each trap is simulated in a more realistic way (i.e., at every phase time frame).
            -Simulated readout is more realistic (read noise, EM gain, k gain, nonlinearity, bias invoked after traps simulated).  
            In the other dataset (when e2emode is False), readout was simulated before traps were added, and no nonlinearity was applied.  
            Also, the number of electrons in the dark pixels of the dipoles can no longer be negative, and this condition is enforced.
            -The number of pumps and injected charge are much higher in these frames so that traps stand out above the read noise.  
            This was not an issue in the other dataset since read noise was added to frames that were EM-gained before charge was injected, which suppressed the effective read noise.
            -The EM gain used is 1.5.  For a large injected charge amount, the EM gain cannot be very high because of the risk of saturation.  
            -The number of phase times is 10 per scheme, to reduce the dataset size (compared to 100 when e2emode is False).
            -The frame format is ENG, as real trap-pump data is.
        nonlin_path (str): Path of nonlinearity correction file to use.  
            The inverse is applied, implementing rather than correcting nonlinearity.  
            If None, no nonlinearity is applied.  Defaults to None.
        arrtype (str): array type (for this function, choice of 'SCI' or 'ENG')
    """

    #If output_dir doesn't exist then make it
    if not os.path.exists(output_dir):
        os.makedirs(output_dir)

    # here = os.path.abspath(os.path.dirname(__file__))
    # meta_path = Path(here, '..', 'util', 'metadata_test.yaml')
    #meta_path = Path(here, '..', 'util', 'metadata.yaml')
    meta = MetadataWrapper(meta_path)
    num_pumps = 10000
    multiple = 1
    #nrows, ncols, _ = meta._imaging_area_geom()
    # the way emccd_detect works is that it takes an input for the selected
    # image area within the viable CCD pixels, so my input here must be that
    # smaller size (below) as opposed to the full useable CCD pixel size
    # (commented out above)
    nrows, ncols, _ = meta._unpack_geom('image')
    #EM gain
    g = EMgain
    cic = 200  
    rn = read_noise 
    dc = {180: 0.163, 190: 0.243, 200: 0.323, 210: 0.403,
          220: 0.483}
    # dc = {180: 0, 190: 0, 195: 0, 200: 0, 210: 0, 220: 0}
    bias = 1000 
    inj_charge = 500 # 0
    full_well_image=50000.  # e-
    full_well_serial=50000.
    # trap-pumping done when CGI is secondary instrument (i.e., dark):
    fluxmap = np.zeros((nrows, ncols))
    # frametime for pumped frames: 1000ms, or 1 s
    frametime = 1
    # set these to have no effect, then use these with their input values at the end
    later_eperdn = eperdn
    if e2emode: 
        eperdn = 1
        cic = 0.02
        num_pumps = 50000 #120000#90000#15000#5000
        inj_charge = 27000 #31000#70000#45000#8000 #num_pumps/2 # more than num_pumps/4, so no mean_field input needed
        multiple = 1
        g = 1
        rn = 0
        bias = 0
        full_well_image=105000.  # e-
        full_well_serial=105000.
        phase_times = 10
    bias_dn = bias/eperdn
    nbits = 14 #1
    
    def _ENF(g, Nem):
        """
        Returns the ENF.

        Args:
            g (float): gain
            Nem (int): Nem

        Returns:
            float: ENF

        """
        return np.sqrt(2*(g-1)*g**(-(Nem+1)/Nem) + 1/g)
    # std dev in e-, before gain division
    std_dev = np.sqrt(100**2 + _ENF(g,604)**2*g**2*(cic+ 1*dc[220]))
    fit_thresh = 3 #standard deviations above mean for trap detection
    #Offset ensures detection.  Physically, shouldn't have to add offset to
    #frame to meet threshold for detection, but in a small-sized frame, the
    # addition of traps increases the std dev a lot
    # (gain divided, w/o offset: from 22 e- before traps to 73 e- after adding)
    # If I run code with lower threshold, though, I can do an offset of 0.
    # For regular full-sized, definitely shouldn't have to add in offset.
    # Also, a trap can't capture more than mean per pixel e-, which is 200e-
    # in this case.  So max amp P1 trap will not be 2500e- but rather the
    #mean e- per pixel!  But this discrepancy doesn't affect validity of tests.

    offset_u = 0
    # offset_u = (bias_dn + ((cic+1*dc[220])*g + fit_thresh*std_dev/g)/eperdn+\
    #    inj_charge/eperdn)
    # #offset_l = bias_dn + ((cic+1*dc[220])*g - fit_thresh*std_dev/g)/eperdn
    # gives these 0 offset in the function (which gives e-), then add it in
    # by hand and convert to DN
    # and I increase dark current with temp linearly (even though it should
    # be exponential, but dc really doesn't affect anything here)
    emccd = {}
    # leaving out 170K
    #170K: gain of 10-20; gives g*CIC ~ 2000 e-
    # emccd[170] = EMCCDDetect(
    #         em_gain=1,#10,
    #         full_well_image=50000.,  # e-
    #         full_well_serial=50000.,  # e-
    #         dark_current=0.083,  # e-/pix/s
    #         cic=200, # e-/pix/frame; lots of CIC from all the prep clocking
    #         read_noise=100.,  # e-/pix/frame
    #         bias=bias,  # e-
    #         qe=0.9,
    #         cr_rate=0.,  # hits/cm^2/s
    #         pixel_pitch=13e-6,  # m
    #         eperdn=7.,
    #         nbits=14,
    #         numel_gain_register=604,
    #         meta_path=meta_path
    #    )
    #180K: gain of 10-20
    emccd[180] = EMCCDDetect(
            em_gain=g,#10,
            full_well_image=full_well_image,  # e-
            full_well_serial=full_well_serial,  # e-
            dark_current=dc[180], #0.163,  # e-/pix/s
            cic=cic, # e-/pix/frame; lots of CIC from all the prep clocking
            read_noise=rn,  # e-/pix/frame
            bias=bias,  # e-
            qe=0.9,
            cr_rate=0.,  # hits/cm^2/s
            pixel_pitch=13e-6,  # m
            eperdn=eperdn,
            nbits=nbits,
            numel_gain_register=604,
            meta_path=meta_path
        )
    #190K: gain of 10-20
    emccd[190] = EMCCDDetect(
            em_gain=g,#10,
            full_well_image=full_well_image,  # e-
            full_well_serial=full_well_serial,  # e-
            dark_current= dc[190],#0.243,  # e-/pix/s
            cic=cic, # e-/pix/frame
            read_noise=rn,  # e-/pix/frame
            bias=bias,  # e-
            qe=0.9,
            cr_rate=0.,  # hits/cm^2/s
            pixel_pitch=13e-6,  # m
            eperdn=eperdn,
            nbits=nbits,
            numel_gain_register=604,
            meta_path=meta_path
        )
    #195K: gain of 10-20
    # emccd[195] = EMCCDDetect(
    #         em_gain=g,#10,
    #         full_well_image=50000.,  # e-
    #         full_well_serial=50000.,  # e-
    #         dark_current= dc[195],#0.263,  # e-/pix/s
    #         cic=cic, # e-/pix/frame
    #         read_noise=rn,  # e-/pix/frame
    #         bias=bias,  # e-
    #         qe=0.9,
    #         cr_rate=0.,  # hits/cm^2/s
    #         pixel_pitch=13e-6,  # m
    #         eperdn=eperdn,
    #         nbits=nbits,
    #         numel_gain_register=604,
    #         meta_path=meta_path
    #     )
    #200K: gain of 10-20
    emccd[200] = EMCCDDetect(
            em_gain=g,#10,
            full_well_image=full_well_image,  # e-
            full_well_serial=full_well_serial,  # e-
            dark_current=dc[200], #0.323,  # e-/pix/s
            cic=cic, # e-/pix/frame
            read_noise=rn,  # e-/pix/frame
            bias=bias,  # e-
            qe=0.9,
            cr_rate=0.,  # hits/cm^2/s
            pixel_pitch=13e-6,  # m
            eperdn=eperdn,
            nbits=nbits,
            numel_gain_register=604,
            meta_path=meta_path
        )
    #210K: gain of 10-20
    emccd[210] = EMCCDDetect(
            em_gain=g, #10,
            full_well_image=full_well_image,  # e-
            full_well_serial=full_well_serial,  # e-
            dark_current=dc[210], #0.403,  # e-/pix/s
            cic=cic, # e-/pix/frame
            read_noise=rn,  # e-/pix/frame
            bias=bias,  # e-
            qe=0.9,
            cr_rate=0.,  # hits/cm^2/s
            pixel_pitch=13e-6,  # m
            eperdn=eperdn,
            nbits=nbits,
            numel_gain_register=604,
            meta_path=meta_path
        )
    #220K: gain of 10-20
    emccd[220] = EMCCDDetect(
            em_gain=g, #10,
            full_well_image=full_well_image,  # e-
            full_well_serial=full_well_serial,  # e-
            dark_current=dc[220], #0.483,  # e-/pix/s
            cic=cic, # e-/pix/frame; divide by 15 to get the same 1000
            read_noise=rn,  # e-/pix/frame
            bias=bias,  # e-
            qe=0.9,
            cr_rate=0.,  # hits/cm^2/s
            pixel_pitch=13e-6,  # m
            eperdn=eperdn,
            nbits=nbits,
            numel_gain_register=604,
            meta_path=meta_path
        )

    #when tauc is 3e-3, that gives a mean e- field of 2090 e-
    tauc = 1e-8 #3e-3
    tauc2 = 1.2e-8 # 3e-3
    tauc3 = 1e-8 # 3e-3
    # tried for mean field test, but gave low amps that got lost in noise
    tauc4 = 1e-3 #constant Pc over time not a great approximation in theory
    #In order of amplitudes overall (given comparable tau and tau2):
    # P1 biggest, then P3, then P2
    # E,E3 and cs,cs3 params below chosen to ensure a P1 trap found at its
    # peak amp for good eperdn determination
    # E3,cs3: will give tau outside of 1e-6,1e-2
    # for all temps except 220K; we'll just make sure it's present in all
    # scheme 1 stacks for all temps to ensure good eperdn for all temps;
    # E, cs: will give tau outside of 1e-6, 1e-2
    # for just 170K, which I took out of temp_data
    # E2, cs2: fine for all temps
    E = 0.32 #eV
    E2 = 0.28 #0.24 # eV
    E3 = 0.4 #eV
    # tried mean field test (gets tau = 1e-4 for 180K)
    E4 = 0.266 #eV
    cs = 2 #in 1e-19 m^2
    cs2 = 12 #3 #8 # in 1e-19 m^2
    cs3 = 2 # in 1e-19 m^2
    # for mean field test
    cs4 = 4 # in 1e-19 m^2
    #temp_data = np.array([170, 180, 190, 200, 210, 220])
    temp_data = np.array([180, 190, 195, 200, 210, 220])
    #temp_data = np.array([180])
    taus = {}
    taus2 = {}
    taus3 = {}
    taus4 = {}
    for i in temp_data:
        taus[i] = tau_temp(i, E, cs)
        taus2[i] = tau_temp(i, E2, cs2)
        taus3[i] = tau_temp(i, E3, cs3)
        taus4[i] = tau_temp(i, E4, cs4)
    #tau = 7.5e-3
    #tau2 = 8.8e-3
    if e2emode:
        time_data = (np.logspace(-6, -2, phase_times))*10**6 # in us 
    else:
        time_data = (np.logspace(-6, -2, 100))*10**6 # in us 
    #time_data = (np.linspace(1e-6, 1e-2, 50))*10**6 # in us
    time_data = time_data.astype(float)
    # make one phase time a repitition
    time_data[-1] = time_data[-2]
    time_data = np.array(time_data.tolist()*multiple)
    time_data_s = time_data/10**6 # in s
    # half the # of frames for length limit
    length_limit = 5 #int(np.ceil((len(time_data)/2)))
    # mean of these frames will be a bit more than 2000e-, which is gain*CIC
    # std dev: sqrt(rn^2 + ENF^2 * g^2(e- signal))

    # with offset_u non-zero in below, I expect to get eperdn 4.7 w/ the code
    amps1 = {}; amps2 = {}; amps3 = {}
    amps1_k = {}; amps1_tau2 = {}; amps3_tau2 = {}; amps1_mean_field = {}
    amps2_mean_field = {}
    amps11 = {}; amps12 = {}; amps22 = {}; amps23 = {}; amps33 = {}; amps21 ={}
    for i in temp_data:
        amps1[i] = offset_u + g*P1(time_data_s, 0, tauc, taus[i], num_pumps)/eperdn
        amps11[i] = offset_u + g*P1_P1(time_data_s, 0, tauc, taus[i],
            tauc2, taus2[i], num_pumps)/eperdn
        amps2[i] = offset_u + g*P2(time_data_s, 0, tauc, taus[i], num_pumps)/eperdn
        amps12[i] = offset_u + g*P1_P2(time_data_s, 0, tauc, taus[i],
            tauc2, taus2[i], num_pumps)/eperdn
        amps22[i] = offset_u + g*P2_P2(time_data_s, 0, tauc, taus[i],
            tauc2, taus2[i], num_pumps)/eperdn
        amps3[i] = offset_u + g*P3(time_data_s, 0, tauc, taus[i], num_pumps)/eperdn
        amps33[i] = offset_u + g*P3_P3(time_data_s, 0, tauc, taus[i],
            tauc2, taus2[i], num_pumps)/eperdn
        amps23[i] = offset_u + g*P2_P3(time_data_s, 0, tauc, taus[i],
            tauc2, taus2[i], num_pumps)/eperdn
        # just for (98,33)
        amps21[i] =  offset_u + g*P1_P2(time_data_s, 0, tauc2, taus2[i],
            tauc, taus[i], num_pumps)/eperdn
        # now a special amps just for ensuring good eperdn determination
        # actually, doesn't usually meet trap_id thresh, but no harm
        # including it
        amps1_k[i] = offset_u + g*P1(time_data_s, 0, tauc3, taus3[i], num_pumps)/eperdn
        # for the case of (89,2) with a single trap with tau2
        amps1_tau2[i] = offset_u + g*P1(time_data_s, 0, tauc2, taus2[i], num_pumps)/eperdn
        # for the case of (77,90) with a single trap with tau2
        amps3_tau2[i] = offset_u + g*P3(time_data_s, 0, tauc2, taus2[i], num_pumps)/eperdn
        #amps1_k[i] = g*2500/eperdn
        # make a trap for the mean_field test (when mean field=400e- < 2500e-)
        #this trap peaks at 250 e-
        amps1_mean_field[i] = offset_u + \
            g*P1(time_data_s,0,tauc4,taus4[i], num_pumps)/eperdn
        amps2_mean_field[i] = offset_u + \
            g*P2(time_data_s,0,tauc4,taus4[i], num_pumps)/eperdn
    amps_1_trap = {1: amps1, 2: amps2, 3: amps3, 'sp': amps1_k,
            '1b': amps1_tau2, '3b': amps3_tau2, 'mf1': amps1_mean_field,
            'mf2': amps2_mean_field}
    amps_2_trap = {11: amps11, 12: amps12, 21: amps21, 22: amps22, 23: amps23,
        33: amps33}

    #r0c0[0]: starting row for imaging area (physical CCD pixels)
    #r0c0[1]: starting col for imaging area (physical CCD pixels)
    _, _, r0c0 = meta._imaging_area_geom()

    def add_1_dipole(img_stack, row, col, ori, prob, start, end, temp):
        """Adds a dipole to an image stack img_stack at the location of the
        bright pixel given by row and col (relative to image area coordinates)
        that is of orientation 'above' or
        'below' (specified by ori) for a number of unique phase times
        going from start to end (inclusive; don't use -1 for end; 0 for start
        means first frame, length of time array means last frame), and the
        dipole is of the probability function prob (which can be 1, 2, 3,
        'sp', '1b', '3b', 'mf1', or 'mf2').
        The temperature is specified by temp (in K).
        
        When e2emode is True, the amount subtracted from the dark pixel and added to the bright 
        pixel of a given dipole is constrained so that a pixel is not left with a negative number of electrons. 
        See doc string of generate_mock_pump_trap_data for full e2emode details.

        Args: 
            img_stack (np.array): image stack
            row (int): row
            col (int): col
            ori (str): orientation
            prob (int): probability
            start (int): start
            end (int): end
            temp (int): temperature

        Returns:
            np.array: image stack
        """
        # length limit controlled by how 'long' deficit pixel is since
        #threshold should be met for all frames for bright pixel
        if ori == 'above':
            #img_stack[start:end,r0c0[0]+row+1,r0c0[1]+col] = offset_l
            region = img_stack[start:end,r0c0[0]+row+1,r0c0[1]+col]
            region_c = img_stack[start:end,r0c0[0]+row+1,r0c0[1]+col].copy()
        if ori == 'below':
            #img_stack[start:end,r0c0[0]+row-1,r0c0[1]+col] = offset_l
            region = img_stack[start:end,r0c0[0]+row-1,r0c0[1]+col]
            region_c = img_stack[start:end,r0c0[0]+row-1,r0c0[1]+col].copy()
        region -= amps_1_trap[prob][temp][start:end]
        if e2emode:
            # can't draw more e- than what's there
            neg_inds = np.where(region < 0)
            good_inds = np.where(region >= 0)
            if neg_inds[0].size > 0:
                print(neg_inds[0].size)
                pass
            region[neg_inds[0]] = 0
            img_stack[start:end,r0c0[0]+row,r0c0[1]+col][good_inds[0]] += amps_1_trap[prob][temp][start:end][good_inds[0]]
            img_stack[start:end,r0c0[0]+row,r0c0[1]+col][neg_inds[0]] += region_c[neg_inds[0]]
        else:
            img_stack[: ,r0c0[0]+row,r0c0[1]+col] += amps_1_trap[prob][temp][:]

        return img_stack

    def add_2_dipole(img_stack, row, col, ori1, ori2, prob, start1, end1,
        start2, end2, temp):
        """Adds a 2-dipole to an image stack img_stack at the location of the
        bright pixel given by row and col (relative to image area coordinates)
        that is of orientation 'above' or
        'below' (specified by ori1 and ori2).  The 1st dipole is for a number
        of unique phase times going from start1 to end1, and
        the 2nd dipole starts from start2 and ends at end2 (inclusive; don't
        use -1 for end; 0 for start means first frame, length of time array
        means last frame). The 2-dipole is of probability function
        prob.  Valid values for prob are 11, 12, 22, 23, and 33.
        The temperature is specified by temp (in K).

        When e2emode is True, the amount subtracted from the dark pixel and added to the bright 
        pixel of a given dipole is constrained so that a pixel is not left with a negative number of electrons. 
        Also, start2:end2 should not overlap with start1:end1, and the ranges should 
        cover the whole 0:10 frames.  This condition allows for the simulation of the probability 
        distribution across all phase times.
        See doc string of generate_mock_pump_trap_data for full e2emode details.
        
        Args:
            img_stack (np.array): image stack
            row (int): row
            col (int): col
            ori1 (str): orientation 1
            ori2 (str): orientation 2
            prob (int): probability
            start1 (int): start 1
            end1 (int): end 1
            start2 (int): start 2
            end2 (int): end 2  
            temp (int): temperature

        Returns:
            np.array: image stack    
        """
        # length limit controlled by how 'long' deficit pixel is since
        #threshold should be met for all frames for bright pixel
        if ori1 == 'above':
            region1 = img_stack[start1:end1,r0c0[0]+row+1,r0c0[1]+col]
            region1_c = img_stack[start1:end1,r0c0[0]+row+1,r0c0[1]+col].copy()
            #img_stack[start1:end1,r0c0[0]+row+1,r0c0[1]+col] = offset_l
        if ori1 == 'below':
            #img_stack[start1:end1,r0c0[0]+row-1,r0c0[1]+col] = offset_l
            region1 = img_stack[start1:end1,r0c0[0]+row-1,r0c0[1]+col] 
            region1_c = img_stack[start1:end1,r0c0[0]+row-1,r0c0[1]+col].copy()
        if ori2 == 'above':
            #img_stack[start2:end2,r0c0[0]+row+1,r0c0[1]+col] = offset_l
            region2 = img_stack[start2:end2,r0c0[0]+row+1,r0c0[1]+col]
            region2_c = img_stack[start2:end2,r0c0[0]+row+1,r0c0[1]+col].copy()
        if ori2 == 'below':
            region2 = img_stack[start2:end2,r0c0[0]+row-1,r0c0[1]+col]
            region2_c = img_stack[start2:end2,r0c0[0]+row-1,r0c0[1]+col].copy()
        # technically, should subtract 1 prob distribution at at time (amps_1_trap), but I'm just subtracting 
        # a bit more than I'm supposed to, and doesn't matter too much since these 
        # are the deficit pixels (or pixel) next to the bright pixel, which is what counts for doing fits
        region1 -= amps_2_trap[prob][temp][start1:end1]
        region2 -= amps_2_trap[prob][temp][start2:end2]
        if e2emode:
            # can't draw more e- than what's there
            neg_inds1 = np.where(region1 < 0)
            if neg_inds1[0].size > 0:
                print(neg_inds1[0].size)
                pass
            good_inds1 = np.where(region1 >= 0)
            region1[neg_inds1] = 0
            img_stack[start1:end1,r0c0[0]+row,r0c0[1]+col][good_inds1[0]] += amps_2_trap[prob][temp][start1:end1][good_inds1[0]]
            img_stack[start1:end1,r0c0[0]+row,r0c0[1]+col][neg_inds1[0]] += region1_c[neg_inds1[0]]
        
            # can't draw more e- than what's there
            neg_inds2 = np.where(region2 < 0)
            if neg_inds2[0].size > 0:
                print(neg_inds2[0].size)
                pass
            good_inds2 = np.where(region2 >= 0)
            region2[neg_inds2] = 0
            img_stack[start2:end2,r0c0[0]+row,r0c0[1]+col][good_inds2[0]] += amps_2_trap[prob][temp][start2:end2][good_inds2[0]]
            img_stack[start2:end2,r0c0[0]+row,r0c0[1]+col][neg_inds2[0]] += region2_c[neg_inds2[0]]
        
        else:
            img_stack[:,r0c0[0]+row,r0c0[1]+col] += amps_2_trap[prob][temp][:]
        # technically, if there is overlap b/w start1:end1 and start2:end2,
        # then you are physically causing too big of a deficit since you're
        # saying more emitted than the amount captured in bright pixel, so
        # avoid this
        return img_stack

    def make_scheme_frames(emccd_inst, phase_times = time_data,
        inj_charge = inj_charge ):
        """Makes a series of frames according to the emccd_detect instance
        emccd_inst, one for each element in the array phase_times (assumed to
        be in s).

        Args:
            emccd_inst (EMCCDDetect): emccd instance
            phase_times (np.array): phase times
            inj_charge (int): injection charge

        Returns:
            np.array: full frames
        """
        full_frames = []
        for i in range(len(phase_times)):
            full = (emccd_inst.sim_full_frame(fluxmap,frametime)).astype(float)
            full_frames.append(full)
        # inj charge is before gain, but since it has no variance,
        # g*0 = no noise from this
        full_frames = np.stack(full_frames)
        # lazy and not putting in the last image row and col, but doesn't
        #matter since I only use prescan and image areas
        # add to just image area so that it isn't wiped with bias subtraction
        full_frames[:,r0c0[0]:,r0c0[1]:] += inj_charge
        return full_frames

    def add_defect(sch_imgs, prob, ori, temp):
        """Adds to all frames of an image stack sch_imgs a defect area with
        local mean above image-area mean such that a
        dipole in that area that isn't detectable unless ill_corr is True.
        The dipole is a single trap with orientation
        ori ('above' or 'below') and is of probability function prob
        (can be 1, 2, or 3).  The temperature is specified by temp (in K).

        Note: If a defect region is arbitrarily small (e.g., a 2x2 region of
        very bright pixels hiding a trap dipole), that trap simply will not
        be found since the illumination correction bin size is not allowed to
        be less than 5.  In v2.0, a moving median subtraction can be
        implemented that would be more likely to catch cases similar to that.
        However, physically, a defect region of such a small number of rows is
        improbable; even a cosmic ray hit, which could have this signature for
        perhaps 1 phase time, is very unlikely to hit the same region while
        data for each phase time is being taken.
        
        When e2emode is True, the amount subtracted from the dark pixel and added to the bright 
        pixel of a given dipole is constrained so that a pixel is not left with a negative number of electrons. 
        This condition allows for the simulation of the probability 
        distribution across all phase times.
        See doc string of generate_mock_pump_trap_data for full e2emode details.

        Args: 
            sch_imgs (np.array): scheme images
            prob (int): probability
            ori (str): orientation
            temp (int): temperature

            
        Returns:
            np.array: scheme images
            
        """
        # area with defect (high above mean),
        # but no dipole that stands out enough without ill_corr = True
        amount = 9000
        if e2emode:
            amount = inj_charge*2
        sch_imgs[:,r0c0[0]+12:r0c0[0]+22,r0c0[1]+17:r0c0[1]+27]=g*amount/eperdn
        # now a dipole that meets threshold around local mean doesn't meet
        # threshold around frame mean; would be detected only after
        # illumination correction
        if ori == 'above':
            region = sch_imgs[:,r0c0[0]+13+1, r0c0[1]+21] 
            region_c = region.copy()
        if ori == 'below':
            region = sch_imgs[:,r0c0[0]+13-1, r0c0[1]+21] 
            region_c = region.copy()
                # 2*offset_u - fit_thresh*std_dev/eperdn
        region -= amps_1_trap[prob][temp][:]
        if e2emode: # realistic handling:  can't trap more charge than what's there in a pixel
            neg_inds = np.where(region < 0)
            if neg_inds[0].size > 0:
                print(neg_inds[0].size)
            good_inds = np.where(region >= 0)
            region[neg_inds[0]] = 0
            sch_imgs[good_inds[0],r0c0[0]+13, r0c0[1]+21] += amps_1_trap[prob][temp][good_inds[0]]
            sch_imgs[neg_inds[0],r0c0[0]+13,r0c0[1]+21] += region_c[neg_inds[0]]
        else:
            sch_imgs[:,r0c0[0]+13, r0c0[1]+21] += amps_1_trap[prob][temp][:]

        return sch_imgs
    
    #initializing
    sch = {1: None, 2: None, 3: None, 4: None}
    #temps = {170: sch, 180: sch, 190: sch, 200: sch, 210: sch, 220: sch}
    # change from last iteration: make copies of sch below b/c make_scheme_frames() below was changing sch present in 
    # EVERY temp for every iteration in the temps for loop; however, no actual change in the output since 
    # the output .fits files were saved before the next iteration's make_scheme_frames() is called. So, Max's
    # unit test is unchanged. 
    temps = {180: sch, 190: sch.copy(), 200: sch.copy(), 210: sch.copy(), 220: sch.copy()}
    #temps = {180: sch}

    # first, get rid of files already existing in the folders where I'll put
    # the simulated data
    # for temp in temps.keys():
    #     for sch in [1,2,3,4]:
    #         curr_sch_dir = Path(here, 'test_data_sub_frame_noise', str(temp)+'K',
    #             'Scheme_'+str(sch))
    #         for file in os.listdir(curr_sch_dir):
    #             os.remove(Path(curr_sch_dir, file))

    for temp in temps.keys():
        for sc in [1,2,3,4]:
            temps[temp][sc] = make_scheme_frames(emccd[temp])
        # 14 total traps (15 with the (13,19) defect trap); at least 1 in every
        # possible sub-electrode location
        # careful not to add traps in defect region; do that with add_defect()
        # careful not to add, e.g., bright pixel of one trap in the deficit
        # pixel of another trap since that would negate the original trap

        # add in 'LHSel1' trap in midst of defect for all phase times
        # (only detectable with ill_corr)
        add_defect(temps[temp][1], 1, 'below', temp)
        add_defect(temps[temp][3], 3, 'below', temp)
        #this defect was used for k_prob=2 case instead of the 2 lines above
        # 'LHSel2':
    #    add_defect(temps[temp][1], 2, 'above', temp)
    #    add_defect(temps[temp][2], 1, 'below', temp)
    #    add_defect(temps[temp][4], 3, 'above', temp)
        # add in 'special' max amp trap for good eperdn determination
        # has tau value outside of 1e-6 to 1e-2, but provides a peak trap
        # actually, doesn't meet threshold usually to count as trap, but
        #no harm leaving it in
        if not e2emode:
            add_1_dipole(temps[temp][1], 33, 77, 'below', 'sp', 0, 100, temp)
            # add in 'CENel1' trap for all phase times
        #    add_1_dipole(temps[temp][3], 26, 28, 'below', 'mf2', 0, 100, temp)
        #    add_1_dipole(temps[temp][4], 26, 28, 'above', 'mf2', 0, 100, temp)
            add_1_dipole(temps[temp][3], 26, 28, 'below', 2, 0, 100, temp)
            add_1_dipole(temps[temp][4], 26, 28, 'above', 2, 0, 100, temp)
            # add in 'RHSel1' trap for more than length limit (but diff lengths)
            #unused sch2 in this same pixel that is compatible with another trap
            add_1_dipole(temps[temp][1], 50, 50, 'above', 1, 0, 100, temp)
            add_1_dipole(temps[temp][4], 50, 50, 'above', 3, 3, 98, temp)
            add_1_dipole(temps[temp][2], 50, 50, 'below', 1, 2, 99, temp)
            # FALSE TRAPS: 'LHSel2' trap that doesn't meet length limit of unique
            # phase times even though the actual length is met for first 2
            # (and/or doesn't pass trap_id(), but I've already tested this case in
            # its unit test file)
            # (3rd will be 'unused')
            add_1_dipole(temps[temp][1], 71, 84, 'above', 2, 95, 100, temp)
            add_1_dipole(temps[temp][2], 71, 84, 'below', 1, 95, 100, temp)
            add_1_dipole(temps[temp][4], 71, 84, 'above', 3, 9, 20, temp)
            # 'LHSel2' trap
            add_1_dipole(temps[temp][1], 60, 80, 'above', 2, 1, 100, temp)
            add_1_dipole(temps[temp][2], 60, 80, 'below', 1, 1, 100, temp)
            add_1_dipole(temps[temp][4], 60, 80, 'above', 3, 1, 100, temp)
            # 'CENel2' trap
            add_1_dipole(temps[temp][1], 68, 67, 'above', 1, 0, 100, temp)
            add_1_dipole(temps[temp][2], 68, 67, 'below', 1, 0, 100, temp)
        #    add_1_dipole(temps[temp][1], 68, 67, 'above', 'mf1', 0, 100, temp)
        #    add_1_dipole(temps[temp][2], 68, 67, 'below', 'mf1', 0, 100, temp)
            # 'RHSel2' and 'LHSel3' traps in same pixel (could overlap phase time),
            # but good detectability means separation of peaks
            add_1_dipole(temps[temp][1], 98, 33, 'above', 1, 0, 100, temp)
            add_2_dipole(temps[temp][2], 98, 33, 'below', 'below', 21,
                60, 100, 0, 40, temp) #80, 100, 0, 20, temp)
            add_2_dipole(temps[temp][4], 98, 33, 'below', 'below', 33,
                60, 100, 0, 40, temp)
            # old:
            # add_2_dipole(temps[temp][2], 98, 33, 'below', 'below', 21,
            #     50, 100, 0, 50, temp) #80, 100, 0, 20, temp)
            # add_2_dipole(temps[temp][4], 98, 33, 'below', 'below', 33,
            #     50, 100, 0, 50, temp)
            # 'CENel3' trap (where sch3 has a 2-trap where one goes unused)
            add_2_dipole(temps[temp][3], 41, 15, 'above', 'above', 23,
            30, 100, 0, 30, temp)
            add_1_dipole(temps[temp][4], 41, 15, 'below', 2, 30, 100, temp)
            # 'RHSel3' and 'LHSel4'
            add_1_dipole(temps[temp][1], 89, 2, 'below', '1b', 0, 100, temp)
            add_2_dipole(temps[temp][2], 89, 2, 'above', 'above', 12,
                60, 100, 0, 30, temp) #30 was 40 in the past
            add_2_dipole(temps[temp][3], 89, 2, 'above', 'above', 33,
                60, 100, 0, 40, temp)
            # 2 'LHSel4' traps; whether the '0' or '1' trap gets assigned tau2 is
            # somewhat random; if one has an earlier starting temp than the other,
            # it would get assigned tau
            add_2_dipole(temps[temp][1], 10, 10, 'below', 'below', 11,
                0, 40, 63, 100, temp)
            add_2_dipole(temps[temp][2], 10, 10, 'above', 'above', 22,
                0, 40, 63, 100, temp)
            add_2_dipole(temps[temp][3], 10, 10, 'above', 'above', 33,
                0, 40, 63, 100, temp) #30, 60, 100
            # old:
            # add_2_dipole(temps[temp][1], 10, 10, 'below', 'below', 11,
            #     0, 40, 50, 100, temp)
            # add_2_dipole(temps[temp][2], 10, 10, 'above', 'above', 22,
            #     0, 40, 50, 100, temp)
            # add_2_dipole(temps[temp][3], 10, 10, 'above', 'above', 33,
            #     0, 40, 50, 100, temp)
            # 'CENel4' trap
            add_1_dipole(temps[temp][1], 56, 56, 'below', 1, 1, 100, temp)
            add_1_dipole(temps[temp][2], 56, 56, 'above', 1, 3, 99, temp)
            #'RHSel4' and 'CENel2' trap (tests 'a' and 'b' splitting in trap_fit_*)
            add_2_dipole(temps[temp][1], 77, 90, 'above', 'below', 12,
                60, 100, 0, 40, temp)
            add_2_dipole(temps[temp][2], 77, 90, 'below', 'above', 11,
                60, 100, 0, 40, temp)
            add_1_dipole(temps[temp][3], 77, 90, 'below', '3b', 0, 40, temp)
            # old:
            # add_2_dipole(temps[temp][1], 77, 90, 'above', 'below', 12,
            #     30, 100, 0, 30, temp)
            # add_2_dipole(temps[temp][2], 77, 90, 'below', 'above', 11,
            #     53, 100, 0, 53, temp)
            # add_1_dipole(temps[temp][3], 77, 90, 'below', '3b', 0, 30, temp)

        if e2emode: # full range should be covered if trap present
            add_1_dipole(temps[temp][1], 33, 77, 'below', 'sp', 0, phase_times, temp)
            # add in 'CENel1' trap for all phase times
        #    add_1_dipole(temps[temp][3], 26, 28, 'below', 'mf2', 0, 100, temp)
        #    add_1_dipole(temps[temp][4], 26, 28, 'above', 'mf2', 0, 100, temp)
            add_1_dipole(temps[temp][3], 26, 28, 'below', 2, 0, phase_times, temp)
            add_1_dipole(temps[temp][4], 26, 28, 'above', 2, 0, phase_times, temp)
            # add in 'RHSel1' trap for more than length limit (but diff lengths)
            #unused sch2 in this same pixel that is compatible with another trap
            add_1_dipole(temps[temp][1], 50, 50, 'above', 1, 0, phase_times, temp)
            add_1_dipole(temps[temp][4], 50, 50, 'above', 3, 3, phase_times, temp)
            add_1_dipole(temps[temp][2], 50, 50, 'below', 1, 2, phase_times, temp)
            # FALSE TRAPS: 'LHSel2' trap that doesn't meet length limit of unique
            # phase times even though the actual length is met for first 2
            # (and/or doesn't pass trap_id(), but I've already tested this case in
            # its unit test file)
            # (3rd will be 'unused')
            add_1_dipole(temps[temp][1], 71, 84, 'above', 2, 95, phase_times, temp)
            add_1_dipole(temps[temp][2], 71, 84, 'below', 1, 95, phase_times, temp)
            add_1_dipole(temps[temp][4], 71, 84, 'above', 3, 9, phase_times, temp)
            # 'LHSel2' trap
            add_1_dipole(temps[temp][1], 60, 80, 'above', 2, 1, phase_times, temp)
            add_1_dipole(temps[temp][2], 60, 80, 'below', 1, 1, phase_times, temp)
            add_1_dipole(temps[temp][4], 60, 80, 'above', 3, 1, phase_times, temp)
            # 'CENel2' trap
            add_1_dipole(temps[temp][1], 68, 67, 'above', 1, 0, phase_times, temp)
            add_1_dipole(temps[temp][2], 68, 67, 'below', 1, 0, phase_times, temp)
        #    add_1_dipole(temps[temp][1], 68, 67, 'above', 'mf1', 0, 100, temp)
        #    add_1_dipole(temps[temp][2], 68, 67, 'below', 'mf1', 0, 100, temp)
            # 'RHSel2' and 'LHSel3' traps in same pixel (could overlap phase time),
            # but good detectability means separation of peaks
            add_1_dipole(temps[temp][1], 98, 33, 'above', 1, 0, phase_times, temp)
            add_2_dipole(temps[temp][2], 98, 33, 'below', 'below', 21,
                int(phase_times/2), phase_times, 0, int(phase_times/2), temp) #80, 100, 0, 20, temp)
            add_2_dipole(temps[temp][4], 98, 33, 'below', 'below', 33,
                int(phase_times/2), phase_times, 0, int(phase_times/2), temp)
            # old:
            # add_2_dipole(temps[temp][2], 98, 33, 'below', 'below', 21,
            #     50, 100, 0, 50, temp) #80, 100, 0, 20, temp)
            # add_2_dipole(temps[temp][4], 98, 33, 'below', 'below', 33,
            #     50, 100, 0, 50, temp)
            # 'CENel3' trap (where sch3 has a 2-trap where one goes unused)
            add_2_dipole(temps[temp][3], 41, 15, 'above', 'above', 23,
            int(phase_times/2), phase_times, 0, int(phase_times/2), temp)
            add_1_dipole(temps[temp][4], 41, 15, 'below', 2, 0, phase_times, temp)
            # 'RHSel3' and 'LHSel4'
            add_1_dipole(temps[temp][1], 89, 2, 'below', '1b', 0, phase_times, temp)
            add_2_dipole(temps[temp][2], 89, 2, 'above', 'above', 12,
                int(phase_times/2), phase_times, 0, int(phase_times/2), temp) #30 was 40 in the past
            add_2_dipole(temps[temp][3], 89, 2, 'above', 'above', 33,
                int(phase_times/2), phase_times, 0, int(phase_times/2), temp)
            # 2 'LHSel4' traps; whether the '0' or '1' trap gets assigned tau2 is
            # somewhat random; if one has an earlier starting temp than the other,
            # it would get assigned tau
            add_2_dipole(temps[temp][1], 10, 10, 'below', 'below', 11,
                0, int(phase_times/2), int(phase_times/2), phase_times, temp)
            add_2_dipole(temps[temp][2], 10, 10, 'above', 'above', 22,
                0, int(phase_times/2), int(phase_times/2), phase_times, temp)
            add_2_dipole(temps[temp][3], 10, 10, 'above', 'above', 33,
                0, int(phase_times/2), int(phase_times/2), phase_times, temp) #30, 60, 100
            # old:
            # add_2_dipole(temps[temp][1], 10, 10, 'below', 'below', 11,
            #     0, 40, 50, 100, temp)
            # add_2_dipole(temps[temp][2], 10, 10, 'above', 'above', 22,
            #     0, 40, 50, 100, temp)
            # add_2_dipole(temps[temp][3], 10, 10, 'above', 'above', 33,
            #     0, 40, 50, 100, temp)
            # 'CENel4' trap
            add_1_dipole(temps[temp][1], 56, 56, 'below', 1, 1, phase_times, temp)
            add_1_dipole(temps[temp][2], 56, 56, 'above', 1, 3, phase_times, temp)
            #'RHSel4' and 'CENel2' trap (tests 'a' and 'b' splitting in trap_fit_*)
            add_2_dipole(temps[temp][1], 77, 90, 'above', 'below', 12,
                int(phase_times/2), phase_times, 0, int(phase_times/2), temp)
            add_2_dipole(temps[temp][2], 77, 90, 'below', 'above', 11,
                int(phase_times/2), phase_times, 0, int(phase_times/2), temp)
            add_1_dipole(temps[temp][3], 77, 90, 'below', '3b', 0, phase_times, temp)
            # old:
            # add_2_dipole(temps[temp][1], 77, 90, 'above', 'below', 12,
            #     30, 100, 0, 30, temp)
            # add_2_dipole(temps[temp][2], 77, 90, 'below', 'above', 11,
            #     53, 100, 0, 53, temp)
            # add_1_dipole(temps[temp][3], 77, 90, 'below', '3b', 0, 30, temp)
        pass
        if e2emode:
            readout_emccd = EMCCDDetect(
                em_gain=EMgain, #10,
                full_well_image=full_well_image,  # e-
                full_well_serial=full_well_serial,  # e-
                dark_current=0,  # e-/pix/s
                cic=0, # e-/pix/frame
                read_noise=read_noise,  # e-/pix/frame
                bias=1000,  # e-
                qe=1, # no QE hit here; just simulating readout
                cr_rate=0.,  # hits/cm^2/s
                pixel_pitch=13e-6,  # m
                eperdn=later_eperdn,
                nbits=nbits,
                numel_gain_register=604,
                meta_path=meta_path,
                nonlin_path=nonlin_path
                )
        # save to FITS files
        for sc in [1,2,3,4]:
            for i in range(len(temps[temp][sc])):
                if e2emode:
                    if temps[temp][sc][i].any() >= full_well_image:
                        raise Exception('Saturated before EM gain applied.')
                    # Now apply readout things for e2e mode 
                    gain_counts = np.reshape(readout_emccd._gain_register_elements(temps[temp][sc][i].ravel()),temps[temp][sc][i].shape)
                    if gain_counts.any() >= full_well_serial:
                        raise Exception('Saturated after EM gain applied.')
                    output_dn = readout_emccd.readout(gain_counts)
                else:
                    output_dn = temps[temp][sc][i]
                prihdr, exthdr = create_default_L1_TrapPump_headers(arrtype)
                prim = fits.PrimaryHDU(header = prihdr)
                hdr_img = fits.ImageHDU(output_dn, header=exthdr)
                hdul = fits.HDUList([prim, hdr_img])
                ## Fill in the headers that matter to corgidrp
                hdul[1].header['EXCAMT']  = temp
                hdul[1].header['EMGAIN_C'] = EMgain
                hdul[1].header['ARRTYPE'] = arrtype
                for j in range(1, 5):
                    if sc == j:
                        hdul[1].header['TPSCHEM' + str(j)] = num_pumps
                    else:
                        hdul[1].header['TPSCHEM' + str(j)] = 0
                hdul[1].header['TPTAU'] = time_data[i]
                
                t = time_data[i]
                # curr_sch_dir = Path(here, 'test_data_sub_frame_noise', str(temp)+'K',
                # 'Scheme_'+str(sch))

                # if os.path.isfile(Path(output_dir,
                # str(temp)+'K'+'Scheme_'+str(sch)+'TPUMP_Npumps_10000_gain'+str(g)+'_phasetime'+str(t)+'.fits')):
                #     hdul.writeto(Path(output_dir,
                #     str(temp)+'K'+'Scheme_'+str(sch)+'TPUMP_Npumps_10000_gain'+str(g)+'_phasetime'+
                #     str(t)+'_2.fits'), overwrite = True)
                # else: 
                mult_counter = 0
                filename = Path(output_dir,
                str(temp)+'K'+'Scheme_'+str(sc)+'TPUMP_Npumps'+str(int(num_pumps))+'_gain'+str(EMgain)+'_phasetime'+
                str(t)+'.fits')
                if multiple > 1:
                    if not os.path.exists(filename):
                        hdul.writeto(filename, overwrite = True)
                    else:
                        mult_counter += 1
                        hdul.writeto(str(filename)[:-4]+'_'+str(mult_counter)+'.fits', overwrite = True)
                else:
                    hdul.writeto(filename, overwrite = True)


def create_photon_countable_frames(Nbrights=30, Ndarks=40, EMgain=5000, kgain=7, exptime=0.05, cosmic_rate=0, full_frame=True, smear=True, flux=1):
    '''This creates mock L1 Dataset containing frames with large gain and short exposure time, illuminated and dark frames.
    Used for unit tests for photon counting.  
    
    Args:
        Nbrights (int):  number of illuminated frames to simulate
        Ndarks (int):  number of dark frames to simulate
        EMgain (float): EM gain
        kgain (float): k gain (e-/DN)
        exptime (float): exposure time (in s)
        cosmic_rate: (float) simulated cosmic rays incidence, hits/cm^2/s
        full_frame: (bool) If True, simulated frames are SCI full frames.  If False, 50x50 images are simulated.  Defaults to True.
        smear: (bool) If True, smear is simulated.  Defaults to True.
        flux: (float) Number of photons/s per pixel desired.  Defaults to 1.
    
    Returns:
        ill_dataset (corgidrp.data.Dataset): Dataset containing the illuminated frames
        dark_dataset (corgidrp.data.Dataset): Dataset containing the dark frames
        ill_mean (float): mean electron count value simulated in the illuminated frames
        dark_mean (float): mean electron count value simulated in the dark frames
    '''
    pix_row = 1024 #number of rows and number of columns
    fluxmap = flux*np.ones((pix_row,pix_row)) #photon flux map, photons/s

    emccd = EMCCDDetect(
        em_gain=EMgain,
        full_well_image=60000.,  # e-
        full_well_serial=100000.,  # e-
        dark_current=8.33e-4,  # e-/pix/s
        cic=0.01,  # e-/pix/frame
        read_noise=100.,  # e-/pix/frame
        bias=20000,  # e-
        qe=0.9,  # quantum efficiency, e-/photon
        cr_rate=cosmic_rate,  # cosmic rays incidence, hits/cm^2/s
        pixel_pitch=13e-6,  # m
        eperdn=kgain,  
        nbits=64, # number of ADU bits
        numel_gain_register=604 #number of gain register elements
        )

    thresh = emccd.em_gain/10 # threshold

    if np.average(exptime*fluxmap) > 0.1:
        warnings.warn('average # of photons/pixel is > 0.1.  Decrease frame '
        'time to get lower average # of photons/pixel.')

    if emccd.read_noise <=0:
        warnings.warn('read noise should be greater than 0 for effective '
        'photon counting')
    if thresh < 4*emccd.read_noise:
        warnings.warn('thresh should be at least 4 or 5 times read_noise for '
        'accurate photon counting')

    avg_ph_flux = np.mean(fluxmap)
    # theoretical electron flux for brights
    ill_mean = avg_ph_flux*emccd.qe*exptime + emccd.dark_current*exptime + emccd.cic
    # theoretical electron flux for darks
    dark_mean = emccd.dark_current*exptime + emccd.cic

    if smear:
        #simulate smear to fluxmap
        detector_params = DetectorParams({})
        rowreadtime = detector_params.params['ROWREADT']
        smear = np.zeros_like(fluxmap)
        m = len(smear)
        for r in range(m):
            columnsum = 0
            for i in range(r+1):
                columnsum = columnsum + rowreadtime*fluxmap[i,:]
            smear[r,:] = columnsum
        
        fluxmap = fluxmap + smear/exptime
    
    frame_e_list = []
    frame_e_dark_list = []
    prihdr, exthdr = create_default_L1_headers()
    for i in range(Nbrights):
        # Simulate bright
        if full_frame:
            frame_dn = emccd.sim_full_frame(fluxmap, exptime)
        else:
            frame_dn = emccd.sim_sub_frame(fluxmap[:50,:50], exptime)
        frame = data.Image(frame_dn, pri_hdr=prihdr, ext_hdr=exthdr)
        frame.ext_hdr['EMGAIN_C'] = EMgain
        frame.ext_hdr['EXPTIME'] = exptime
        frame.ext_hdr['KGAINPAR'] = kgain
        frame.pri_hdr['PHTCNT'] = True
        frame.pri_hdr["VISTYPE"] = "TDEMO"
        frame.filename = 'L1_for_pc_ill_{0}.fits'.format(i)
        frame_e_list.append(frame)

    for i in range(Ndarks):
        # Simulate dark
        if full_frame:
            frame_dn_dark = emccd.sim_full_frame(np.zeros_like(fluxmap), exptime)
        else:
            frame_dn_dark = emccd.sim_sub_frame(np.zeros_like(fluxmap[:50,:50]), exptime)
        frame_dark = data.Image(frame_dn_dark, pri_hdr=prihdr.copy(), ext_hdr=exthdr.copy())
        frame_dark.ext_hdr['EMGAIN_C'] = EMgain
        frame_dark.ext_hdr['EXPTIME'] = exptime
        frame_dark.ext_hdr['KGAINPAR'] = kgain
        frame_dark.pri_hdr['PHTCNT'] = True
        frame_dark.pri_hdr["VISTYPE"] = "DARK"
        frame.filename = 'L1_for_pc_dark_{0}.fits'.format(i)
        frame_e_dark_list.append(frame_dark)

    ill_dataset = data.Dataset(frame_e_list)
    dark_dataset = data.Dataset(frame_e_dark_list)

    return ill_dataset, dark_dataset, ill_mean, dark_mean

def gaussian_array(array_shape=[50,50],sigma=2.5,amp=100.,xoffset=0.,yoffset=0.):
    """Generate a 2D square array with a centered gaussian surface (for mock PSF data).

    Args:
        array_shape (int, optional): Shape of desired array in pixels. Defaults to [50,50].
        sigma (float, optional): Standard deviation of the gaussian curve, in pixels. Defaults to 5.
        amp (float,optional): Amplitude (peak) of gaussian curve. Defaults to 1.
        xoffset (float,optional): x offset of gaussian from array center. Defaults to 0.
        yoffset (float,optional): y offset of gaussian from array center. Defaults to 0.
        
    Returns:
        np.array: 2D array of a gaussian surface.
    """
    x, y = np.meshgrid(np.linspace(-array_shape[0]/2+0.5, array_shape[0]/2-0.5, array_shape[0]),
                        np.linspace(-array_shape[1]/2+0.5, array_shape[1]/2-0.5, array_shape[1]))
    dst = np.sqrt((x-xoffset)**2+(y-yoffset)**2)

    # Calculate Gaussian 
    gauss = np.exp(-((dst)**2 / (2.0 * sigma**2))) * amp
    
    return gauss

def create_flux_image(
    flux_erg_s_cm2,       # integrated flux over bandpass of filter, in erg/(s*cm^2)
    fwhm, 
    cal_factor,           # [ e- / erg ], conversion from erg/s -> e-/s
    optical_throughput=1.0,   # dimensionless fraction (0-1) capturing optics throughput etc.
    color_cor=1.0,        # dimensionless color correction factor
    filter='3C', 
    fpamname='HOLE',
    target_name='Vega', 
    fsm_x=0.0, 
    fsm_y=0.0,
    exptime=1.0,
    filedir=None, 
    platescale=21.8,      # mas/pixel
    background=0,
    add_gauss_noise=True,
    noise_scale=1.0,
    file_save=False,
    shape=(1024, 1024)    # <-- new parameter for image size (ny, nx)
):
    """
    Create simulated data for absolute flux calibration in photoelectrons.
    This is a point source with a 2D-Gaussian PSF plus optional noise.

    Args:
        flux_erg_s_cm2 (float): Star's flux integrated over the band, in erg/(s*cm^2).
        fwhm (float): FWHM of the PSF in pixels.
        cal_factor (float): Conversion from [erg] -> [electrons], i.e. e-/erg. This lumps
            in the average photon energy, QE, passband integration, etc.
        optical_throughput (float): Dimensionless fraction of light transmitted (0 < 
            throughput <= 1).
        color_cor (float): Another dimensionless factor if you need it. 
        filter, fpamname, target_name: For metadata in the header.
        fsm_x, fsm_y (float): X,Y shift in mas from the image center.
        exptime (float): Exposure time (s).
        platescale (float): Plate scale in mas/pixel.
        background (float): Add an optional uniform background in e-.
        add_gauss_noise (bool): Whether to add Gaussian noise to the final data.
        noise_scale (float): RMS amplitude of the Gaussian noise.
        filedir (str): Optional folder to save the result if file_save=True.
        file_save (bool): If True, writes the FITS file to disk.
        shape (tuple[int,int]): Size of the output image (ny, nx). Defaults to 
            (1024, 1024).

    Returns:
        outframe (corgidrp.data.Image): The 2D array in photoelectrons.
    """

    # Create directory if needed
    if filedir is not None and file_save:
        os.makedirs(filedir, exist_ok=True)

    # 1) Telescope area in cm^2
    telescope_diam = 2.4  # meters
    obscuration_factor = 0.0 
    radius_m = telescope_diam / 2.0
    area_m2 = math.pi * (radius_m**2)
    if obscuration_factor > 0:
        area_m2 *= (1 - obscuration_factor)
    area_cm2 = area_m2 * 1e4

    # 2) Convert flux (erg/(s*cm^2)) -> e-/s
    flux_per_s = flux_erg_s_cm2 * area_cm2 * cal_factor * optical_throughput * color_cor
    star_electrons = flux_per_s * exptime

    # 3) Create the image array
    ny, nx = shape
    sim_data = np.zeros((ny, nx), dtype=np.float32)
    center = [nx // 2, ny // 2]  # center in x,y sense => [xCenter, yCenter]

    # 4) FSM offset in mas -> pixels
    # platescale is [mas/pixel], so xshift = fsm_x / platescale
    fsm_x_shift = fsm_x / platescale
    fsm_y_shift = fsm_y / platescale
    xpos = center[0] + fsm_x_shift
    ypos = center[1] + fsm_y_shift

    # 5) Build a 2D Gaussian of total star_electrons
    sigma = fwhm / (2.0 * np.sqrt(2.0 * np.log(2.0)))
    stampsize = int(np.ceil(3 * fwhm))

    y_grid, x_grid = np.indices([stampsize, stampsize])
    y_grid -= stampsize // 2
    x_grid -= stampsize // 2

    # integer offsets
    x_int = int(round(xpos))
    y_int = int(round(ypos))
<<<<<<< HEAD
=======
    x += x_int
    y += y_int
    
    xmin = x[0][0]
    xmax = x[-1][-1]
    ymin = y[0][0]
    ymax = y[-1][-1]
        
    psf = gaussian_array((stampsize,stampsize),sigma,flux) / (2.0 * np.pi * sigma**2)
>>>>>>> 1a5fcac1

    x_grid += x_int
    y_grid += y_int

    xmin, xmax = x_grid[0, 0], x_grid[-1, -1]
    ymin, ymax = y_grid[0, 0], y_grid[-1, -1]

    # "gaussian_array" that sums to 'star_electrons'
    psf = gaussian_array((stampsize, stampsize), sigma, star_electrons)

    # 6) Inject into full frame (check boundaries)
    # If part of the stamp is outside the image, we clamp:
    x1_clamp = max(xmin, 0)
    x2_clamp = min(xmax, nx - 1)
    y1_clamp = max(ymin, 0)
    y2_clamp = min(ymax, ny - 1)

    # only add the overlapping region
    if (x2_clamp >= x1_clamp) and (y2_clamp >= y1_clamp):
        stamp_x1 = x1_clamp - xmin
        stamp_y1 = y1_clamp - ymin
        stamp_x2 = x2_clamp - xmin
        stamp_y2 = y2_clamp - ymin

        sim_data[y1_clamp:y2_clamp + 1, x1_clamp:x2_clamp + 1] += psf[stamp_y1:stamp_y2 + 1, stamp_x1:stamp_x2 + 1]

    # 7) Add background
    sim_data += background

    # 8) Optional noise
    if add_gauss_noise:
        # add Gaussian random noise
        noise_rng = np.random.default_rng(10)
        noise = noise_rng.normal(scale=noise_scale, size=(ny, nx))
        sim_data += noise.astype(np.float32)

    # 9) Build error map (just uniform for demonstration)
    err = np.full((ny, nx), noise_scale, dtype=np.float32)

    # 10) Build headers
    prihdr, exthdr = create_default_L3_headers()
    prihdr['VISTYPE'] = 'ABSFLXBT'
    prihdr['TARGET']  = target_name
    # Example RA/DEC just for demonstration
    prihdr['RA'] = 80.553428801
    prihdr['DEC'] = -69.514096821
    
    exthdr['CFAMNAME'] = filter
    exthdr['FPAMNAME'] = fpamname
    exthdr['FSM_X']    = fsm_x
    exthdr['FSM_Y']    = fsm_y
    exthdr['EXPTIME']  = exptime
    exthdr['CRPIX1']   = xpos
    exthdr['CRPIX2']   = ypos
    exthdr['CDELT1']   = (platescale * 0.001) / 3600.
    exthdr['CDELT2']   = (platescale * 0.001) / 3600.
    exthdr['SHAPEY']   = ny
    exthdr['SHAPEX']   = nx
    exthdr['TELESCOP'] = 'ROMAN'

    # 11) Create the corgidrp Image
    out_frame = Image(sim_data, err=err, pri_hdr=prihdr, ext_hdr=exthdr)

    # 12) Optionally save
    if filedir and file_save:
        safe_target_name = target_name.replace(' ', '_')
        fname = f"mock_flux_image_{safe_target_name}_X{fsm_x}_Y{fsm_y}.fits"
        out_frame.save(filedir=filedir, filename=fname)

    return out_frame


def generate_reference_star_dataset_with_flux(
    n_frames=3,
    roll_angles=None,
    # Following arguments match create_flux_image
    flux_erg_s_cm2=1e-13,
    fwhm=3.0,
    cal_factor=1e10,            # [ e- / erg ]
    optical_throughput=1.0,
    color_cor=1.0,
    filter='3C',
    fpamname='HOLE',
    target_name='Vega',
    fsm_x=0.0,
    fsm_y=0.0,
    exptime=1.0,
    platescale=21.8,     
    background=0,
    add_gauss_noise=True,
    noise_scale=1.,
    filedir=None,
    file_save=False,
    shape=(1024, 1024)  # <-- new shape argument
):
    """
    Generate simulated reference star dataset with flux calibration.
    This function creates multiple frames of a reference star (with no planet)
    using create_flux_image(), and assigns unique roll angles to each frame's header.
    The generated frames can then be used for RDI or ADI+RDI processing in pyKLIP.
    
    Args:
        n_frames (int): Number of frames to generate.
        roll_angles (list or None): Roll angles (in degrees) for each frame. If None, all frames use 0.0.
        flux_erg_s_cm2 (float): Stellar flux in erg s⁻¹ cm⁻².
        fwhm (float): Full Width at Half Maximum of the star's PSF.
        cal_factor (float): Calibration factor [e⁻/erg] to convert flux to electron counts.
        optical_throughput (float): Overall optical throughput factor.
        color_cor (float): Color correction factor.
        filter (str): Filter identifier.
        fpamname (str): FPAM name indicating the pupil mask configuration.
        target_name (str): Name of the target star.
        fsm_x (float): Field Stabilization Mirror (FSM) x-offset.
        fsm_y (float): Field Stabilization Mirror (FSM) y-offset.
        exptime (float): Exposure time in seconds.
        platescale (float): Plate scale (e.g., mas/pixel or arcsec/pixel) of the image.
        background (int): Background level counts.
        add_gauss_noise (bool): If True, add Gaussian noise to the image.
        noise_scale (float): Scaling factor for the Gaussian noise.
        filedir (str or None): Directory to save the generated files if file_save is True.
        file_save (bool): Flag to save each generated frame to disk.
        shape (tuple): Shape (ny, nx) of the generated images.
    
    Returns:
        Dataset (corgidrp.Data.Dataset): A Dataset object containing the generated reference star frames.
    """

    if roll_angles is None:
        roll_angles = [0.0]*n_frames
    elif len(roll_angles) != n_frames:
        raise ValueError("roll_angles must match n_frames or be None.")

    from corgidrp.data import Dataset
    frames = []
    for i in range(n_frames):
        # 1) Create a single flux image with the star alone
        frame = create_flux_image(
            flux_erg_s_cm2=flux_erg_s_cm2,
            fwhm=fwhm,
            cal_factor=cal_factor,
            optical_throughput=optical_throughput,
            color_cor=color_cor,
            filter=filter,
            fpamname=fpamname,
            target_name=target_name,
            fsm_x=fsm_x,
            fsm_y=fsm_y,
            exptime=exptime,
            filedir=filedir,
            platescale=platescale,
            background=background,
            add_gauss_noise=add_gauss_noise,
            noise_scale=noise_scale,
            file_save=False,
            shape=shape            # <--- pass the shape argument here
        )   

        # 2) Mark primary header as "PSFREF=1" so do_psf_subtraction sees it as reference
        frame.pri_hdr["PSFREF"] = 1

        # 3) Set this frame's roll angle in pri_hdr
        frame.pri_hdr["ROLL"] = roll_angles[i]

        # 4) Set star center for reference
        #    create_flux_image puts the star around (shape[1]//2, shape[0]//2).
        #    If fsm_x=0, fsm_y=0. 
        nx = shape[1]
        ny = shape[0]
        x_center = nx // 2 + (fsm_x * 0.001 / (platescale * 0.001))
        y_center = ny // 2 + (fsm_y * 0.001 / (platescale * 0.001))

        frame.ext_hdr['PLTSCALE'] = platescale
        frame.ext_hdr["STARLOCX"] = x_center  
        frame.ext_hdr["STARLOCY"] = y_center  
        frame.pri_hdr["FILENAME"] = f"mock_refstar_flux_{i:03d}.fits"

        # 5) Optionally save each file
        if filedir is not None and file_save:
            filename = f"mock_refstar_flux_{i:03d}.fits"
            frame.save(filedir=filedir, filename=filename)

        frames.append(frame)

    return Dataset(frames)


def create_ct_psfs(fwhm_mas, cfam_name='1F', n_psfs=10, image_shape=(1024,1024),
                   apply_mask=True, total_counts=1e4):
    """
    Create simulated data for core throughput calibration. This is a set of
    individual, noiseless 2D Gaussians with a spatially varying throughput
    that mimics a central occulting mask when apply_mask=True.
    
    Args:
        fwhm_mas (float): PSF FWHM in mas.
        cfam_name (str): CFAM filter name.
        n_psfs (int): Number of PSFs to generate.
        image_shape (tuple): Full image shape.
        apply_mask (bool): If True, apply the mask transmission function. If False,
            the transmission is set to 1 everywhere.
        total_counts (float): The desired total integrated counts in the unmasked PSF.
    
    Returns:
        data_psf (list): List of Image objects with the PSF stamp inserted.
        psf_loc (np.array): Array of PSF locations.
        half_psf (np.array): Array of “half” throughput values (roughly total_counts/2 after mask).
    """
    # Set up headers, error, and dq arrays.
    prhd, exthd = create_default_L3_headers()
    exthd['CFAMNAME'] = cfam_name
    err = np.ones(image_shape)
    dq = np.zeros(image_shape, dtype=np.uint16)
    
    # Calculate the image center.
    center_x = image_shape[1] // 2
    center_y = image_shape[0] // 2
    image_center = (center_x, center_y)
    exthd['MASKLOCX'] = center_x
    exthd['MASKLOCY'] = center_y
    
    # Determine the stamp size for the PSF: +/- 3 FWHM in pixels.
    fwhm_pix = int(np.ceil(fwhm_mas / 21.8))
    stamp_shape = (6 * fwhm_pix + 1, 6 * fwhm_pix + 1)
    
    # PSF parameters.
    # Compute the standard deviations (assuming FWHM = 2.355 sigma).
    x_stddev = fwhm_mas / 21.8 / 2.355
    y_stddev = fwhm_mas / 21.8 / 2.355
    x_mean = stamp_shape[1] // 2
    y_mean = stamp_shape[0] // 2
    
    # Calculate the amplitude such that the integrated flux equals total_counts.
    # Integrated flux of a 2D Gaussian: 2 * pi * amplitude * sigma_x * sigma_y
    amplitude = total_counts / (2 * np.pi * x_stddev * y_stddev)
    
    constant_model = models.Gaussian2D(amplitude=amplitude,
                                       x_mean=x_mean,
                                       y_mean=y_mean,
                                       x_stddev=x_stddev,
                                       y_stddev=y_stddev)
    
    # Use a random generator for PSF placement.
    rng = np.random.default_rng(0)
    psf_loc = []
    half_psf = []
    data_psf = []
    
    # Define mask transmission function; if apply_mask is False, return 1.
    def mask_transmission(x_val, y_val, center=image_center, r0=30, sigma=10):
        if not apply_mask:
            return 1.0
        r = ((x_val - center[0])**2 + (y_val - center[1])**2)**0.5
        return 1 / (1 + np.exp(-(r - r0) / sigma))
    
    # Compute allowed offsets so that the stamp fits within the image.
    x_offset_min = stamp_shape[1] // 2 - center_x
    x_offset_max = image_shape[1] - stamp_shape[1] - center_x + stamp_shape[1] // 2
    y_offset_min = stamp_shape[0] // 2 - center_y
    y_offset_max = image_shape[0] - stamp_shape[0] - center_y + stamp_shape[0] // 2

    # Restrict offsets to ±100 pixels.
    desired_range = 100
    x_offset_min = max(x_offset_min, -desired_range)
    x_offset_max = min(x_offset_max, desired_range)
    y_offset_min = max(y_offset_min, -desired_range)
    y_offset_max = min(y_offset_max, desired_range)
    
    for i in range(n_psfs):
        # Render the PSF stamp.
        psf_stamp = np.zeros(stamp_shape)
        constant_model.bounding_box = None
        constant_model.render(psf_stamp)
        
        # Create a full image and insert the stamp.
        image = np.zeros(image_shape)
        y_offset = rng.integers(y_offset_min, y_offset_max + 1)
        x_offset = rng.integers(x_offset_min, x_offset_max + 1)
        x_start = center_x + x_offset - stamp_shape[1] // 2
        y_start = center_y + y_offset - stamp_shape[0] // 2
        
        final_x = x_start + x_mean
        final_y = y_start + y_mean
        psf_loc.append([final_x, final_y])
        
        # Compute the base throughput (unmasked core flux) for reference.
        # For a perfect Gaussian, roughly 50% of the flux is above half maximum.
        base_throughput = np.pi * amplitude * x_stddev * y_stddev  # equals total_counts/2
        transmission = mask_transmission(final_x, final_y)
        half_psf.append(base_throughput * transmission)
        
        # Apply transmission if requested.
        psf_stamp = psf_stamp * transmission
        
        image[y_start:y_start+stamp_shape[0], x_start:x_start+stamp_shape[1]] = psf_stamp
        
        data_psf.append(Image(image, pri_hdr=prhd, ext_hdr=exthd, err=err, dq=dq))
    
    return data_psf, np.array(psf_loc), np.array(half_psf)



def create_ct_cal(fwhm_mas, cfam_name='1F',
                  cenx=50.5, ceny=50.5,
                  nx=21, ny=21):
    """
    Create a Core Throughput calibration file using create_ct_psfs.
    
    This function reuses create_ct_psfs by passing in (ny, nx) as the image size.
    It sets the number of PSFs to nx*ny so that, by default, create_ct_psfs would
    generate that many PSF images. Then, to ensure that the CT array is sampled on a 
    regular grid (i.e. with PSF centers covering the entire frame), we override the 
    returned positions with a grid spanning 0 to nx-1 (x) and 0 to ny-1 (y).

    Args:
        fwhm_mas (float): PSF's FWHM in mas.
        cfam_name (str, optional): CFAM filter name.
        cenx (float, optional): Not used here (can be used to shift the grid if needed).
        ceny (float, optional): Not used here (can be used to shift the grid if needed).
        nx (int, optional): Number of pixels in x for each PSF image and number of grid points.
        ny (int, optional): Number of pixels in y for each PSF image and number of grid points.

    Returns:
        CoreThroughputCalibration: The generated calibration object.
    """
    from astropy.io import fits
    from corgidrp.data import CoreThroughputCalibration, Dataset, Image
    import numpy as np

    # Set the full PSF image (stamp) size to (ny, nx).
    image_shape = (ny, nx)
    # Set number of PSFs equal to the number of grid points.
    n_psfs = nx * ny

    # Call create_ct_psfs with the desired image_shape.
    data_psf, psf_loc, half_psf = create_ct_psfs(fwhm_mas, cfam_name=cfam_name,
                                                  n_psfs=n_psfs, image_shape=image_shape)

    # Optionally, override the returned psf_loc with a regular grid spanning the frame.
    # For example, a grid spanning x = 0 ... nx-1 and y = 0 ... ny-1:
    x_grid = np.linspace(0, nx - 1, nx)
    y_grid = np.linspace(0, ny - 1, ny)
    grid_positions = np.array([[x, y] for x in x_grid for y in y_grid])
    # Replace psf_loc with the grid positions.
    psf_loc = grid_positions

    # Assemble the CT array: a 3 x n_psfs array with rows: x positions, y positions, throughput.
    ct_excam = np.array([psf_loc[:, 0], psf_loc[:, 1], half_psf])
    ct_hdr = fits.Header()
    ct_hdr['COMMENT'] = "Grid of PSF positions and measured core throughput values"
    ct_hdr['UNITS'] = "x,y in pixels; throughput is a relative flux value"

    # Build the HDU list for the calibration file.
    ct_hdu_list = [fits.ImageHDU(data=ct_excam, header=ct_hdr, name='CTEXCAM')]
    # Dummy FPAM and FSAM values.
    fpam_hv = [0., 0.]
    fpam_hdr = fits.Header()
    fpam_hdr['COMMENT'] = 'FPAM H and V values during the core throughput observations'
    fpam_hdr['UNITS'] = 'micrometer'
    ct_hdu_list.append(fits.ImageHDU(data=fpam_hv, header=fpam_hdr, name='CTFPAM'))
    fsam_hv = [0., 0.]
    fsam_hdr = fits.Header()
    fsam_hdr['COMMENT'] = 'FSAM H and V values during the core throughput observations'
    fsam_hdr['UNITS'] = 'micrometer'
    ct_hdu_list.append(fits.ImageHDU(data=fsam_hv, header=fsam_hdr, name='CTFSAM'))

    # Build the PSF cube by stacking the data from each PSF Image.
    psf_cube = np.stack([im.data for im in data_psf])

    # Create default primary and extension headers.
    prhd, exthd = create_default_L3_headers()
    exthd['EXTNAME'] = 'PSFCUBE'
    exthd['CFAMNAME'] = cfam_name

    # input_dataset.
    input_dataset = Dataset(data_psf)

    # Create and return the CoreThroughputCalibration object.
    ct_cal = CoreThroughputCalibration(
        psf_cube,
        pri_hdr=prhd,
        ext_hdr=exthd,
        input_hdulist=ct_hdu_list,
        dq=np.zeros_like(psf_cube),
        dq_hdr=fits.Header(),
        input_dataset=input_dataset
    )
    return ct_cal


def create_ct_interp(
    n_radii=9,
    n_azimuths=5,
    min_angle=0,
    max_angle=6.2831853072,
    norm=1,
    fpm_x=0,
    fpm_y=0,
    pop_index=None,
    ):
    """
    Create simulated data to test the class function that does core throughput
    interpolation. We want to set the CT to a known function. We accomplish it
    by using a synthetic PSF shape with a well defined CT profile. The PSF is
    needed because the interpolation function takes a CT cal file that is
    generated from a Dataset of PSF images.

    Args:
        n_radii (int): Number of divisions along a radial direction.
        n_azimuths (int): Number of divisions along the azimuth, from
          zero to max_angle.
        min_angle (float): Minimum angle in radians to be considered.
        max_angle (float): Maximum angle in radians to be considered.
        norm (float): Factor to multiply the CT profile. Useful if one
          wants the CT to be between 0 and 1 after the division by the total counts
          that happens when estimating the CT of the Dataset in corethroughput.py.
        fpm_x (float): FPM location in EXCAM (fractional) pixels. First dimension.
        fpm_y (float): FPM location in EXCAM (fractional) pixels. Second dimension.
        pop_index (int) (optional): the Dataset skips the PSF with this index.
          Useful when testing interpolation by popping some PSFs and comparing
          the interpolated values with the original ones at the same location.

    Returns:
        corgidrp.data.Image: The simulated PSF Images
        np.array: PSF locations
        np.array: PSF CT values
    """
    if max_angle > 2*np.pi:
        print('You may have set a maximum angle in degrees instead of radians. '
            'Please check the value of max_angle is the one intended.')

    # The shape of all PSFs is the same, and irrelevant
    # Their amplitude will be adjusted to a specific CT profiledepending on
    # their location
    imshape=(7,7)
    psf_model = np.zeros(imshape)
    # Set of known values at selected locations
    psf_model[imshape[1]//2 - 3:imshape[1]//2 + 4,
        imshape[0]//2 - 3:imshape[0]//2 + 4] = 1
    psf_model[imshape[1]//2 - 2:imshape[1]//2 + 3,
        imshape[0]//2 - 2:imshape[0]//2 + 3] = 2
    psf_model[imshape[1]//2 - 1:imshape[1]//2 + 2,
        imshape[0]//2 - 1:imshape[0]//2 + 2] = 3
    psf_model[imshape[1]//2, imshape[0]//2] = 4

    # Default headers
    prhd, exthd = create_default_L2b_headers()
    exthd['CFAMNAME'] = '1F'
    # Mock error
    err = np.ones([1024,1024])

    # Simulate PSFs within two radii
    psf_loc = []
    half_psf = []
    data_psf = []

    #Create a dataset
    # From 2 to 9 lambda/D
    radii = np.logspace(np.log10(2), np.log10(9),n_radii)
    # lambda/D ~ 2.3 EXCAM pixels for Band 1 and HLC
    radii *= 2.3
    # Threefold symmetry
    azimuths = np.linspace(min_angle, max_angle, n_azimuths)
    
    # Create 2D grids for the radii and azimuths
    r_grid, theta_grid = np.meshgrid(radii, azimuths)
    
    # Convert polar coordinates to Cartesian coordinates
    x_grid = np.round(fpm_x + r_grid * np.cos(theta_grid)).flatten()
    y_grid = np.round(fpm_y + r_grid * np.sin(theta_grid)).flatten()
    # Derive the final radial distance from the FPM's center
    r_grid_from_fpm = np.sqrt((x_grid-fpm_x)**2 + (y_grid-fpm_y)**2)
    # Make up a core throughput dataset
    core_throughput = r_grid_from_fpm.flatten()/r_grid_from_fpm.max()
    # Normalize to 1 by accounting for the contribution of the PSF to the CT
    core_throughput /= psf_model[psf_model>=psf_model.max()/2].sum()
    # Optionally, take into account an additional factor
    core_throughput *= norm
    for i_psf in range(r_grid.size):
        if pop_index is not None:
            if i_psf == pop_index:
                print('Skipping 1 PSF (interpolation test)')
                continue
        image = np.zeros([1024, 1024])
        # Insert PSF at random location within the SCI frame
        x_image = int(x_grid[i_psf])
        y_image = int(y_grid[i_psf])
        image[y_image-imshape[0]//2:y_image+imshape[0]//2+1,
            x_image-imshape[1]//2:x_image+imshape[1]//2+1] = psf_model
        # Adjust intensity following some radial profile
        image *= core_throughput[i_psf]
        # List of known positions
        psf_loc += [[x_image-imshape[0]//2, y_image-imshape[0]//2]]
        # Add numerator of core throughput
        half_psf += [image[image>=image.max()/2].sum()]
        # Build up the Dataset
        data_psf += [Image(image,pri_hdr=prhd, ext_hdr=exthd, err=err)]

    return data_psf, np.array(psf_loc), np.array(half_psf)

def create_ct_cal(fwhm_mas, cfam_name='1F',
                  cenx = 50.5,ceny=50.5,
                  nx=21,ny=21,
                  psfsize=None):
    """
    Creates a mock CoreThroughputCalibration object with gaussian PSFs.

    Args:
        fwhm_mas (float): FWHM in milliarcseconds
        cfam_name (str, optional): CFAM name, defaults to '1F'.
        cenx (float, optional): EXCAM mask center X location (measured from bottom left corner of bottom left pixel)
        ceny (float, optional): EXCAM mask center Y location (measured from bottom left corner of bottom left pixel)
        nx (int, optional): Number of x positions at which to simulate mock PSFs. Must be an odd number. 
            PSFs will be generated in the center of each pixel within nx/2 pixels of the mask center. Defaults to 21.
        ny (int, optional): Number of y positions at which to simulate mock PSFs. Must be an odd number. 
            PSFs will be generated in the center of each pixel within nx/2 pixels of the mask center. Defaults to 21.
        psfsize (int,optional): Size of psf model array in pixels. Must be an odd number. Defaults to 6 * the FWHM.
    
    Returns:
        corgidrp.data.CoreThroughputCalibration: mock CoreThroughputCalibration object 

    """
    # Default headers
    prhd, exthd = create_default_L3_headers()
    # cfam filter
    exthd['CFAMNAME'] = cfam_name
    exthd.set('EXTNAME','PSFCUBE')

    # Need nx, ny to be odd
    assert nx%2 == 1, 'nx must be an odd integer'
    assert ny%2 == 1, 'ny must be an odd integer'

    x_arr = []
    y_arr = []

    for x in np.linspace(cenx-(nx-1)/2,cenx+(nx-1)/2,nx):
        for y in np.linspace(ceny-(ny-1)/2,ceny+(ny-1)/2,ny):
            x_arr.append(x)
            y_arr.append(y)
    x_arr = np.array(x_arr)
    y_arr = np.array(y_arr)

    n_psfs = len(x_arr)
    
    fwhm_pix = int(np.ceil(fwhm_mas/21.8))
    sig_pix = fwhm_pix / (2 * np.sqrt(2. * np.log(2.)))

    # PSF/PSF_peak > 1e-10 for +/- 3FWHM around the PSFs center
    if psfsize is None:
        imshape = (6*fwhm_pix+1, 6*fwhm_pix+1)
    else:
        assert psfsize%2 == 1, 'psfsize must be an odd integer'
        imshape = (psfsize,psfsize)

    psf = gaussian_array(array_shape=imshape,sigma=sig_pix,amp=1.,xoffset=0.,yoffset=0.)

    psf_cube = np.ones((n_psfs,*imshape))
    psf_cube *= psf
    amps = np.arange(1,len(psf_cube)+1)
    psf_cube = np.array([psf_cube[i] * amps[i] for i in range(len(psf_cube))])

    err_cube = np.zeros_like(psf_cube)
    err_hdr = fits.Header()
    dq_cube = np.zeros_like(psf_cube)
    dq_hdr = fits.Header()

    cts = np.linspace(1.,0.01,len(x_arr))
    ct_excam = np.array([x_arr,y_arr,cts])
    ct_hdr = fits.Header()
    ct_hdu_list = [fits.ImageHDU(data=ct_excam, header=ct_hdr, name='CTEXCAM')]
    
    fpam_hv = [0., 0.]
    fpam_hdr = fits.Header()
    fpam_hdr['COMMENT'] = 'FPAM H and V values during the core throughput observations'
    fpam_hdr['UNITS'] = 'micrometer'
    ct_hdu_list += [fits.ImageHDU(data=fpam_hv, header=fpam_hdr, name='CTFPAM')]

    fsam_hv = [0., 0.]
    fsam_hdr = fits.Header()
    fsam_hdr['COMMENT'] = 'FSAM H and V values during the core throughput observations'
    fsam_hdr['UNITS'] = 'micrometer'
    ct_hdu_list += [fits.ImageHDU(data=fsam_hv, header=fsam_hdr, name='CTFSAM')]

    ct_cal = data.CoreThroughputCalibration(psf_cube,
        pri_hdr=prhd,
        ext_hdr=exthd,
        input_hdulist=ct_hdu_list,
        dq=dq_cube,
        dq_hdr=dq_hdr,
        input_dataset=data.Dataset([data.Image(np.array([0.]),
                                 pri_hdr=fits.Header(),
                                 ext_hdr=fits.Header())]))
    
    return ct_cal

default_wcs_string = """WCSAXES =                    2 / Number of coordinate axes                      
CRPIX1  =                  0.0 / Pixel coordinate of reference point            
CRPIX2  =                  0.0 / Pixel coordinate of reference point            
CDELT1  =                  1.0 / Coordinate increment at reference point        
CDELT2  =                  1.0 / Coordinate increment at reference point        
CRVAL1  =                  0.0 / Coordinate value at reference point            
CRVAL2  =                  0.0 / Coordinate value at reference point            
LATPOLE =                 90.0 / [deg] Native latitude of celestial pole        
MJDREF  =                  0.0 / [d] MJD of fiducial time
"""

def create_psfsub_dataset(n_sci,n_ref,roll_angles,darkhole_scifiles=None,darkhole_reffiles=None,
                          wcs_header = None,
                          data_shape = [100,100],
                          centerxy = None,
                          outdir = None,
                          st_amp = 100.,
                          noise_amp = 1.,
                          fwhm_pix = 2.5,
                          ref_psf_spread=1. ,
                          pl_contrast=1e-3,
                          pl_sep = 10.
                          ):
    """Generate a mock science and reference dataset ready for the PSF subtraction step.
    TODO: reference a central pixscale number, rather than hard code.

    Args:
        n_sci (int): number of science frames, must be >= 1.
        n_ref (int): nummber of reference frames, must be >= 0.
        roll_angles (list-like): list of the roll angles of each science and reference 
            frame, with the science frames listed first. 
        darkhole_scifiles (list of str, optional): Filepaths to the darkhole science frames. 
            If not provided, a noisy 2D gaussian will be used instead. Defaults to None.
        darkhole_reffiles (list of str, optional): Filepaths to the darkhole reference frames. 
            If not provided, a noisy 2D gaussian will be used instead. Defaults to None.
        wcs_header (astropy.fits.Header, optional): Fits header object containing WCS 
            information. If not provided, a mock header will be created. Defaults to None.
        data_shape (list of int): desired shape of data array. Must have length 2. Defaults to 
            [100,100].
        centerxy (list of float): Desired PSF center in xy order. Must have length 2. Defaults 
            to image center.
        outdir (str, optional): Desired output directory. If not provided, data will not be 
            saved. Defaults to None.
        st_amp (float): Amplitude of stellar psf added to fake data. Defaults to 100.
        fwhm_pix (float): FWHM of the stellar (and optional planet) PSF. Defaults to 2.5.
        noise_amp (float): Amplitude of gaussian noise added to fake data. Defaults to 1.
        ref_psf_spread (float): Fractional increase in gaussian PSF width between science and 
            reference PSFs. Defaults to 1.
        pl_contrast (float): Flux ratio between planet and starlight incident on the detector. 
            Defaults to 1e-3.
        pl_sep (float): Planet-star separation in pixels. Defaults to 10.

        
    Returns:
        tuple: corgiDRP science Dataset object and reference Dataset object.
    """

    assert len(data_shape) == 2
    
    if roll_angles is None:
        roll_angles = [0.] * (n_sci+n_ref)

    # mask_center = np.array(data_shape)/2
    # star_pos = mask_center
    pixscale = 0.0218 # arcsec

    # Build each science/reference frame
    sci_frames = []
    ref_frames = []
    for i in range(n_sci+n_ref):

        # Create default headers
        prihdr, exthdr = create_default_headers()
        
        # Read in darkhole data, if provided
        if i<n_sci and not darkhole_scifiles is None:
            fpath = darkhole_scifiles[i]
            _,fname = os.path.split(fpath)
            darkhole = fits.getdata(fpath)
            
            fill_value = np.nanmin(darkhole)
            img_data = np.full(data_shape,fill_value)

            # Overwrite center of array with the darkhole data
            cr_psf_pix = np.array(darkhole.shape) / 2 - 0.5
            if centerxy is None:
                full_arr_center = np.array(img_data.shape) // 2 
            else:
                full_arr_center = (centerxy[1],centerxy[0])
            start_psf_ind = full_arr_center - np.array(darkhole.shape) // 2
            img_data[start_psf_ind[0]:start_psf_ind[0]+darkhole.shape[0],start_psf_ind[1]:start_psf_ind[1]+darkhole.shape[1]] = darkhole
            psfcenty, psfcentx = cr_psf_pix + start_psf_ind
        
        elif i>=n_sci and not darkhole_reffiles is None:
            fpath = darkhole_reffiles[i-n_sci]
            _,fname = os.path.split(fpath)
            darkhole = fits.getdata(fpath)
            fill_value = np.nanmin(darkhole)
            img_data = np.full(data_shape,fill_value)

            # Overwrite center of array with the darkhole data
            cr_psf_pix = np.array(darkhole.shape) / 2 - 0.5
            if centerxy is None:
                full_arr_center = np.array(img_data.shape) // 2 
            else:
                full_arr_center = (centerxy[1],centerxy[0])
            start_psf_ind = full_arr_center - np.array(darkhole.shape) // 2
            img_data[start_psf_ind[0]:start_psf_ind[0]+darkhole.shape[0],start_psf_ind[1]:start_psf_ind[1]+darkhole.shape[1]] = darkhole
            psfcenty, psfcentx = cr_psf_pix + start_psf_ind

        # Otherwise generate a 2D gaussian for a fake PSF
        else:
<<<<<<< HEAD
            sci_sigma = fwhm_pix
            ref_sigma = sci_sigma * ref_psf_spread
=======
            sci_fwhm = fwhm_pix
            ref_fwhm = sci_fwhm * ref_psf_spread
>>>>>>> 1a5fcac1
            pl_amp = st_amp * pl_contrast

            label = 'ref' if i>= n_sci else 'sci'
            fwhm = ref_fwhm if i>= n_sci else sci_fwhm
            sigma = fwhm / (2 * np.sqrt(2. * np.log(2.)))
            fname = f'MOCK_{label}_roll{roll_angles[i]}.fits'
            arr_center = np.array(data_shape) / 2 - 0.5
            if centerxy is None:
                psfcenty,psfcentx = arr_center
            else:
                psfcentx,psfcenty = centerxy
            
            psf_off_xy = (psfcentx-arr_center[1],psfcenty-arr_center[0])
            img_data = gaussian_array(array_shape=data_shape,
                                      xoffset=psf_off_xy[0],
                                      yoffset=psf_off_xy[1],
                                      sigma=sigma,
                                      amp=st_amp)
            
            # Add some noise
            rng = np.random.default_rng(seed=123+2*i)
            noise = rng.normal(0,noise_amp,img_data.shape)
            img_data += noise

            # Add fake planet to sci files
            if i<n_sci:
                pa_deg = -roll_angles[i]
                xoff,yoff = pl_sep * np.array([-np.sin(np.radians(pa_deg)),np.cos(np.radians(pa_deg))])
                planet_psf = gaussian_array(array_shape=data_shape,
                                            amp=pl_amp,
                                            sigma=sigma,
                                            xoffset=xoff+psf_off_xy[0],
                                            yoffset=yoff+psf_off_xy[1])
                img_data += planet_psf
        
                # Assign PSFREF flag
                prihdr['PSFREF'] = 0
            else:
                prihdr['PSFREF'] = 1

        # Add necessary header keys
        prihdr['TELESCOP'] = 'ROMAN'
        prihdr['INSTRUME'] = 'CGI'
        prihdr['XOFFSET'] = 0.0
        prihdr['YOFFSET'] = 0.0
        prihdr['ROLL'] = roll_angles[i]
        prihdr['FILENAME'] = fname
        
        exthdr['BUNIT'] = 'MJy/sr'
        exthdr['MASKLOCX'] = psfcentx
        exthdr['MASKLOCY'] = psfcenty
        exthdr['STARLOCX'] = psfcentx
        exthdr['STARLOCY'] = psfcenty
        exthdr['PLTSCALE'] = pixscale # This is in milliarcseconds!
        exthdr["HIERARCH DATA_LEVEL"] = 'L3'
        
        # Add WCS header info, if provided
        if wcs_header is None:
            wcs_header = generate_wcs(roll_angles[i], 
                                      [psfcentx,psfcenty],
                                      platescale=0.0218).to_header()
            
            # wcs_header._cards = wcs_header._cards[-1]
        exthdr.extend(wcs_header)

        # Make a corgiDRP Image frame
        frame = data.Image(img_data, pri_hdr=prihdr, ext_hdr=exthdr)

        # Add it to the correct dataset
        if i < n_sci:
            sci_frames.append(frame)
        else:
            ref_frames.append(frame)

    sci_dataset = data.Dataset(sci_frames)

    if len(ref_frames) > 0:
        ref_dataset = data.Dataset(ref_frames)
    else:
        ref_dataset = None

    # Save datasets if outdir was provided
    if not outdir is None:
        if not os.path.exists(outdir):
            os.makedirs(outdir)
            
        sci_dataset.save(filedir=outdir, filenames=['mock_psfsub_L2b_sci_input_dataset.fits'])
        if len(ref_frames) > 0:
            ref_dataset.save(filedir=outdir, filenames=['mock_psfsub_L2b_ref_input_dataset.fits'])

    return sci_dataset,ref_dataset


def generate_coron_dataset_with_companions(
    n_frames=1,
    shape=(1024, 1024),
    host_star_center=None,
    host_star_counts=1e5,
    roll_angles=None,
    companion_sep_pix=None,   # Companion separation in pixels (explicit)
    companion_pa_deg=None,    # Companion position angle in degrees (counterclockwise from north)
    companion_counts=100.0,
    filter='1F',
    platescale=0.0218,
    add_noise=False,
    noise_std=1.0e-2,
    outdir=None,
    darkhole_file=None,   # darkhole_file is ignored in this version
    apply_coron_mask=True,
    coron_mask_radius=5,
    throughput_factor=1,
):
    """
    Create a mock coronagraphic dataset with a star and (optionally) a companion.
    
    In this version, a Gaussian star is always injected at host_star_center.
    When the coronagraph mask is applied, the flux within the inner mask region
    is scaled down by a factor of 1e-3.
    
    Args:
      n_frames (int): Number of frames.
      shape (tuple): (ny, nx) image shape.
      host_star_center (tuple): (x, y) pixel coordinates of the host star. If None, uses image center.
      host_star_counts (float): Total counts for the star.
      roll_angles (list of float): One roll angle per frame (in degrees).
      companion_sep_pix (float): On-sky separation of the companion in pixels.
      companion_pa_deg (float): On-sky position angle of the companion (counterclockwise from north).
      companion_counts (float): Total flux (counts) of the companion.
      filter (str): Filter name.
      platescale (float): Plate scale in arcsec per pixel.
      add_noise (bool): Whether to add random noise.
      noise_std (float): Stddev of the noise.
      outdir (str or None): If given, saves the frames to disk.
      darkhole_file (Image): Ignored in this version.
      apply_coron_mask (bool): Whether to apply the simulated coronagraph mask.
      coron_mask_radius (int): Coronagraph mask radius in pixels.
      throughput_factor (float): Optical throughput of companion due to the presence of a coronagraph mask.
    
    Returns:
      Dataset: A dataset of frames (each an Image) with the star and companion injected.
    """
    ny, nx = shape
    if host_star_center is None:
        host_star_center = (nx / 2, ny / 2)  # (x, y)

    if roll_angles is None:
        roll_angles = [0.0] * n_frames
    elif len(roll_angles) != n_frames:
        raise ValueError("roll_angles must have length n_frames or be None.")

    frames = []

    for i in range(n_frames):
        angle_i = roll_angles[i]

        # Build an empty image frame.
        data_arr = np.zeros((ny, nx), dtype=np.float32)

        # (B) Insert the star as a 2D Gaussian centered at host_star_center.
        xgrid, ygrid = np.meshgrid(np.arange(nx), np.arange(ny))
        sigma_star = 1.2
        r2 = (xgrid - host_star_center[0])**2 + (ygrid - host_star_center[1])**2
        star_gaus = np.exp(-0.5 * r2 / sigma_star**2)
        star_gaus /= np.sum(star_gaus)         # Normalize the Gaussian.
        star_gaus *= host_star_counts          # Scale to the total star counts.
        data_arr += star_gaus

        # (Optional) Apply the coronagraph mask by scaling down counts in the inner region.
        if apply_coron_mask:
            data_arr[r2 < coron_mask_radius**2] *= 1e-3

        # (C) Insert the companion if specified.
        if companion_sep_pix is not None and companion_pa_deg is not None:
            rel_pa = companion_pa_deg - angle_i      
            dx, dy = seppa2dxdy(companion_sep_pix, rel_pa)
            xcomp = host_star_center[0] + dx
            ycomp = host_star_center[1] + dy

            # Inject the companion as a small Gaussian PSF.
            sigma_c = 1.0
            rc2 = (xgrid - xcomp)**2 + (ygrid - ycomp)**2
            companion_gaus = np.exp(-0.5 * rc2 / sigma_c**2)
            companion_gaus /= np.sum(companion_gaus)
            companion_flux = companion_counts * throughput_factor
            companion_gaus *= companion_flux
            data_arr += companion_gaus

        # (D) Add noise if requested.
        if add_noise:
            noise = np.random.normal(0., noise_std, data_arr.shape)
            data_arr += noise.astype(np.float32)

        # (E) Build headers and create the Image.
        prihdr, exthdr = create_default_L3_headers()
        prihdr["FILENAME"] = f"mock_coron_{i:03d}.fits"
        prihdr["ROLL"] = angle_i
        prihdr['TELESCOP'] = 'ROMAN'
        exthdr["CFAMNAME"] = filter
        exthdr["PLTSCALE"] = platescale
        exthdr["STARLOCX"] = host_star_center[0]
        exthdr["STARLOCY"] = host_star_center[1]
        exthdr["DATALVL"]  = "L3"
        exthdr["MASKLOCX"] = host_star_center[0]
        exthdr["MASKLOCY"] = host_star_center[1]
        # Optional WCS generation.
        wcs_obj = generate_wcs(angle_i, [host_star_center[0], host_star_center[1]], platescale=platescale)
        wcs_header = wcs_obj.to_header()
        exthdr.update(wcs_header)

        # Record the companion location in the header if applicable.
        if companion_sep_pix is not None and companion_pa_deg is not None:
            exthdr["SNYX001"] = f"5.0,{xcomp:.2f},{ycomp:.2f}"

        frame = Image(data_arr, pri_hdr=prihdr, ext_hdr=exthdr)
        frames.append(frame)

    from corgidrp.data import Dataset
    dataset = Dataset(frames)

    # (F) Optionally save the dataset.
    if outdir is not None:
        import os
        os.makedirs(outdir, exist_ok=True)
        file_list = [f"mock_coron_{i:03d}.fits" for i in range(n_frames)]
        dataset.save(filedir=outdir, filenames=file_list)
        print(f"Saved {n_frames} frames to {outdir}")

    return dataset



def create_mock_fpamfsam_cal(
    fpam_matrix=None,
    fsam_matrix=None,
    date_valid=None,
    save_file=False,
    output_dir=None,
    filename=None
):
    """
    Create and optionally save a mock FpamFsamCal object.

    Args:
        fpam_matrix (np.ndarray of shape (2,2) or None): The custom transformation matrix 
            from FPAM to EXCAM. If None, defaults to FpamFsamCal.fpam_to_excam_modelbased.
        fsam_matrix (np.ndarray of shape (2,2) or None): The custom transformation matrix 
            from FSAM to EXCAM. If None, defaults to FpamFsamCal.fsam_to_excam_modelbased.
        date_valid (astropy.time.Time or None): Date/time from which this calibration is 
            valid. If None, defaults to the current time.
        save_file (bool, optional): If True, save the generated calibration file to disk.
        output_dir (str, optional): Directory in which to save the file if save_file=True. 
            Defaults to current dir.
        filename (str, optional): Filename to use if saving to disk. If None, a default 
            name is generated.

    Returns:
        FpamFsamCal (corgidrp.data.FpamFsamCal object): The newly-created FpamFsamCal 
            object (in memory).
    """
    if fpam_matrix is None:
        fpam_matrix = FpamFsamCal.fpam_to_excam_modelbased
    if fsam_matrix is None:
        fsam_matrix = FpamFsamCal.fsam_to_excam_modelbased

    # Ensure the final shape is (2, 2, 2):
    # [ [fpam_matrix], [fsam_matrix] ]
    combined_array = np.array([fpam_matrix, fsam_matrix])  # shape (2,2,2)

    # Create the calibration object in-memory
    fpamfsam_cal = FpamFsamCal(data_or_filepath=combined_array, date_valid=date_valid)

    if save_file:
        # By default, use the filename from the object's .filename unless overridden
        if not filename:
            filename = fpamfsam_cal.filename  # e.g. "FpamFsamCal_<ISOTIME>.fits"

        if not output_dir:
            output_dir = '.'

        # Save the calibration file
        filepath = os.path.join(output_dir, filename)
        fpamfsam_cal.save(filedir=output_dir, filename=filename)
        print(f"Saved FpamFsamCal to {filepath}")

    return fpamfsam_cal

def create_mock_ct_dataset_and_cal_file(
    fwhm=50,
    n_psfs=100,
    cfam_name='1F',
    pupil_value_1=1,
    pupil_value_2=3,
    seed=None,
    save_cal_file=False,
    cal_filename=None,
    image_shape=(1024, 1024),
    total_counts = 1e4
):
    """
    Create simulated data for core throughput calibration.
    This function generates a mock dataset consisting of off-axis PSF images and pupil images,
    which are used to compute a core throughput calibration file. Two sets of PSF images are created:
    one with a simulated coronagraph mask (throughput reduced) and one without (unmasked). A calibration
    object is then generated from the masked dataset. Optionally, the calibration file can be saved to disk.
    
    Args:
        fwhm (float): Full Width at Half Maximum of the off-axis PSFs.
        n_psfs (int): Number of PSF images to generate.
        cfam_name (str): CFAM filter name used in the image headers.
        pupil_value_1 (int): Pixel value to assign to the first pupil image patch.
        pupil_value_2 (int): Pixel value to assign to the second pupil image patch.
        seed (int or None): Random seed for reproducibility. If provided, sets the NumPy random seed.
        save_cal_file (bool): If True, save the generated core throughput calibration file to disk.
        cal_filename (str or None): Filename for the calibration file. If None, a filename is generated based on the current time.
        image_shape (tuple): Shape (ny, nx) of the generated images.
        total_counts (float): Total counts assigned to the PSF images.
    
    Returns:
        dataset_ct_masked (Dataset): Dataset of masked (throughput reduced) PSF images.
        ct_cal (CoreThroughputCalibration): Generated core throughput calibration object.
        dataset_ct_nomask (Dataset): Dataset of unmasked PSF images.
    """
    if seed is not None:
        np.random.seed(seed)
    
    # ----------------------------
    # A) Create the base headers
    # ----------------------------
    prihdr, exthd = create_default_L3_headers()
    prihdr["FILENAME"] = f"CoreThroughputCalibration_{Time.now().isot}.fits"
    exthd['DRPCTIME'] = Time.now().isot
    exthd['DRPVERSN'] = corgidrp.__version__
    exthd['CFAMNAME'] = cfam_name

    exthd['FPAM_H'] = 6854
    exthd['FPAM_V'] = 22524
    exthd['FSAM_H'] = 29471
    exthd['FSAM_V'] = 12120

    exthd_pupil = exthd.copy()
    exthd_pupil['DPAMNAME'] = 'PUPIL'
    exthd_pupil['LSAMNAME'] = 'OPEN'
    exthd_pupil['FSAMNAME'] = 'OPEN'
    exthd_pupil['FPAMNAME'] = 'OPEN_12'

    # ----------------------------
    # B) Create the unocculted/pupil frames
    # ----------------------------
    pupil_image_1 = np.zeros(image_shape)
    pupil_image_2 = np.zeros(image_shape)
    ny, nx = image_shape
    y_center = ny // 2
    x_center = nx // 2
    patch_half_size = 10
    pupil_image_1[y_center - patch_half_size:y_center + patch_half_size,
                  x_center - patch_half_size:x_center + patch_half_size] = pupil_value_1
    pupil_image_2[y_center - patch_half_size:y_center + patch_half_size,
                  x_center - patch_half_size:x_center + patch_half_size] = pupil_value_2

    err = np.ones(image_shape)
    im_pupil1 = Image(pupil_image_1, pri_hdr=prihdr, ext_hdr=exthd_pupil, err=err)
    im_pupil2 = Image(pupil_image_2, pri_hdr=prihdr, ext_hdr=exthd_pupil, err=err)

    # ----------------------------
    # C) Create a set of off-axis PSFs (masked and unmasked)
    # ----------------------------
    data_psf_masked, psf_locs, half_psf = create_ct_psfs(
        fwhm, cfam_name=cfam_name, n_psfs=n_psfs, image_shape=image_shape, apply_mask=True, 
        total_counts=total_counts
    )
    data_psf_nomask, _, _ = create_ct_psfs(
        fwhm, cfam_name=cfam_name, n_psfs=n_psfs, image_shape=image_shape, apply_mask=False,
        total_counts=total_counts
    )

    # Combine frames for CT dataset (pupil frames + masked PSFs)
    data_ct_masked_temp = [im_pupil1, im_pupil2] + data_psf_masked
    dataset_ct_masked_temp = Dataset(data_ct_masked_temp)

    # ----------------------------
    # D) Generate the CT cal file
    # ----------------------------
    ct_cal_tmp = corethroughput.generate_ct_cal(dataset_ct_masked_temp)
    ct_cal_tmp.ext_hdr['MASKLOCX'] = x_center
    ct_cal_tmp.ext_hdr['MASKLOCY'] = y_center

    if save_cal_file:
        if not cal_filename:
            cal_filename = f"CoreThroughputCalibration_{Time.now().isot}.fits"
        cal_filepath = os.path.join(corgidrp.default_cal_dir, cal_filename)
        ct_cal_tmp.save(filedir=corgidrp.default_cal_dir, filename=cal_filename)
        print(f"Saved CT cal file to: {cal_filepath}")

    # Return datasets without the pupil images
    dataset_ct_nomask = Dataset(data_psf_nomask)
    dataset_ct_masked = Dataset(data_psf_masked)

    # Return both datasets and the calibration object.
    return dataset_ct_masked, ct_cal_tmp, dataset_ct_nomask



def generate_reference_star_dataset(
    n_frames=3,
    shape=(200, 200),
    star_center=(100,100),
    host_star_counts=1e5,
    roll_angles=None,
    add_noise=False,
    noise_std=1.0e-2,
    outdir=None
):
    """
    Generate a simulated reference star dataset for RDI or ADI+RDI processing.
    This function creates a set of mock frames of a reference star behind a coronagraph
    (with no planet), represented as a 2D Gaussian with a central masked (throughput-reduced)
    region. The resulting frames are assembled into a Dataset object and can optionally be saved to disk.
    
    Args:
        n_frames (int): Number of frames to generate.
        shape (tuple): Image shape (ny, nx) for each generated frame.
        star_center (tuple): Pixel coordinates (x, y) of the star center in the image.
        host_star_counts (float): Total integrated counts for the host star.
        roll_angles (list or None): Roll angles (in degrees) for each frame. If None, all frames are assigned 0.0.
        add_noise (bool): If True, add Gaussian noise to the images.
        noise_std (float): Standard deviation of the Gaussian noise.
        outdir (str or None): Directory to which the frames are saved if provided.
    
    Returns:
        dataset (corgidrp.Data.Dataset): A Dataset object containing the generated reference star frames.
    """
    from corgidrp.data import Dataset, Image
    import numpy as np
    import os

    # We'll adapt the same logic but no companion injection
    ny, nx = shape
    if roll_angles is None:
        roll_angles = [0.0]*n_frames

    frames = []
    for i in range(n_frames):
        data_arr = np.zeros((ny, nx), dtype=np.float32)

        # Insert a star behind coronagraph, e.g. as a 2D Gaussian with some hole
        xgrid, ygrid = np.meshgrid(np.arange(nx), np.arange(ny))
        sigma = 1.2
        r2 = (xgrid - star_center[0])**2 + (ygrid - star_center[1])**2
        star_gaus = (host_star_counts / (2*np.pi*sigma**2)) * np.exp(-0.5*r2/sigma**2)

        # Fake 5-pixel mask radius at center
        hole_mask = r2 < 5**2
        star_gaus[hole_mask] *= 1e-5

        data_arr += star_gaus.astype(np.float32)

        # Optional noise
        if add_noise:
            noise = np.random.normal(0., noise_std, data_arr.shape)
            data_arr += noise.astype(np.float32)

        # Build minimal headers
        prihdr, exthdr = create_default_L3_headers()
        prihdr["FILENAME"] = f"mock_refstar_{i:03d}.fits"
        # Mark these frames as reference
        prihdr["PSFREF"] = 1 
        prihdr["ROLL"] = roll_angles[i]
        exthdr["STARLOCX"] = star_center[0]
        exthdr["STARLOCY"] = star_center[1]

        # Make an Image
        frame = Image(data_arr, pri_hdr=prihdr, ext_hdr=exthdr)
        frames.append(frame)

    dataset = Dataset(frames)
    if outdir is not None:
        os.makedirs(outdir, exist_ok=True)
        file_list = [f"mock_refstar_{i:03d}.fits" for i in range(n_frames)]
        dataset.save(filedir=outdir, filenames=file_list)
    return dataset


def create_synthetic_satellite_spot_image(
    image_shape,
    bg_sigma,
    bg_offset,
    gaussian_fwhm,
    separation,
    star_center=None,
    angle_offset=0,
    amplitude_multiplier=10,
):
    """
    Creates a synthetic 2D image with Gaussian background noise, a constant background,
    and four symmetric Gaussians.

    Args:
        image_shape (tuple of int):  
            The (ny, nx) shape of the image.
        bg_sigma (float):  
            Standard deviation of the background Gaussian noise.
        bg_offset (float):  
            Constant background level added to the entire image.
        gaussian_fwhm (float):  
            Full width at half maximum (FWHM) for the 2D Gaussian sources (in pixels).
        separation (float):  
            Radial separation (in pixels) of each Gaussian from the specified center.
        star_center (tuple of float, optional):  
            Absolute (x, y) position in the image at which the four Gaussians will be centered.
            If None, defaults to the image center (nx//2, ny//2).
        angle_offset (float, optional):  
            An additional angle (in degrees) to add to each default position angle.  
            The default Gaussians are at [0, 90, 180, 270] degrees; the final angles will be these 
            plus the `angle_offset`. Positive offsets rotate the Gaussians counterclockwise.
        amplitude_multiplier (float, optional):  
            Multiplier for the amplitude of the Gaussians relative to `bg_sigma`. By default, each 
            Gaussian’s amplitude is 10 * `bg_sigma`.

    Returns:
        numpy.ndarray:  
            The synthetic image (2D NumPy array) with background noise, a constant background, 
            and four added Gaussians.
    """
    # Create the background noise image with an added constant offset.
    image = np.random.normal(loc=0, scale=bg_sigma, size=image_shape) + bg_offset

    ny, nx = image_shape

    # Determine the center for the satellite spots. Default to image center if not specified.
    if star_center is None:
        center_x = nx // 2
        center_y = ny // 2
    else:
        center_x, center_y = star_center

    # Define the default position angles (in degrees) and add any additional angle offset.
    default_angles_deg = np.array([0, 90, 180, 270])
    angles_rad = np.deg2rad(default_angles_deg + angle_offset)

    # Compute the amplitude and convert FWHM to standard deviation.
    amplitude = amplitude_multiplier * bg_sigma
    # FWHM = 2 * sqrt(2 * ln(2)) * stddev  --> stddev = FWHM / (2*sqrt(2*ln(2)))
    stddev = gaussian_fwhm / (2 * np.sqrt(2 * np.log(2)))

    # Create a grid of (x, y) pixel coordinates.
    y_indices, x_indices = np.indices(image_shape)

    # Add four Gaussians at the computed positions.
    for angle in angles_rad:
        dx = separation * np.cos(angle)
        dy = separation * np.sin(angle)
        gauss_center_x = center_x + dx
        gauss_center_y = center_y + dy

        gauss = Gaussian2D(
            amplitude=amplitude,
            x_mean=gauss_center_x,
            y_mean=gauss_center_y,
            x_stddev=stddev,
            y_stddev=stddev,
            theta=0,
        )
        image += gauss(x_indices, y_indices)

    return image


def create_satellite_spot_observing_sequence(
        n_sci_frames, n_satspot_frames, 
        image_shape=(201, 201), bg_sigma=1.0, bg_offset=10.0,
        gaussian_fwhm=5.0, separation=14.79, star_center=None, angle_offset=0,
        amplitude_multiplier=100, observing_mode='NFOV'):
    """
    Creates a single dataset of synthetic observing frames. The dataset contains:

        • Science frames (with amplitude_multiplier=0), simulating no satellite spots.
        • Satellite spot frames (with amplitude_multiplier > 0), simulating the presence of spots.

    Synthetic frames are generated using the create_synthetic_satellite_spot_image function, 
    with added Gaussian noise and adjustable parameters for background level, spot separation, 
    and overall amplitude scaling.

    Args:
        n_sci_frames (int): 
            Number of science frames without satellite spots.
        n_satspot_frames (int): 
            Number of frames with satellite spots.
        image_shape (tuple, optional): 
            Shape of the synthetic image (height, width). Defaults to (201, 201).
        bg_sigma (float, optional): 
            Standard deviation of the background noise. Defaults to 1.0.
        bg_offset (float, optional): 
            Offset of the background noise. Defaults to 10.0.
        gaussian_fwhm (float, optional): 
            Full width at half maximum of the Gaussian spot. Defaults to 5.0.
        separation (float, optional): 
            Separation between the satellite spots. Defaults to 14.79.
        star_center (tuple of float, optional):  
            Absolute (x, y) position in the image at which the four Gaussians will be centered.
            If None, defaults to the image center (nx//2, ny//2).
        angle_offset (float, optional): 
            Offset of the spot angles. Defaults to 0.
        amplitude_multiplier (int, optional): 
            Amplitude multiplier for the satellite spots. Defaults to 100.
        observing_mode (str, optional): 
            Observing mode. Must be one of ['NFOV', 'WFOV', 'SPEC660', 'SPEC730']. 
            Defaults to 'NFOV'.

    Returns:
        data.Dataset: 
            A single dataset object containing both science frames (no satellite spots) 
            and satellite spot frames. The science frames have header value "SATSPOTS" set to 0, 
            while the satellite spot frames have "SATSPOTS" set to 1.
    """

    assert len(image_shape) == 2, "Data shape needs to have two values"
    assert observing_mode in ['NFOV', 'WFOV', 'SPEC660', 'SPEC730'], \
        "Invalid mode. Mode has to be one of 'NFOV', 'WFOV', 'SPEC660', 'SPEC730'"

    sci_frames = []
    satspot_frames = []
    
    # Example of setting up headers
    prihdr, exthdr = create_default_L3_headers(arrtype="SCI")
    prihdr['NAXIS1'] = image_shape[1]
    prihdr['NAXIS2'] = image_shape[0]
    prihdr["SATSPOTS"] = 0  # 0 if no satellite spots, 1 if satellite spots
    exthdr['FSMPRFL'] = f'{observing_mode}'  # Needed for initial guess of satellite spot parameters

    # Make science images (no satellite spots)
    for i in range(n_sci_frames):
        sci_image = create_synthetic_satellite_spot_image(
            image_shape, bg_sigma, bg_offset, gaussian_fwhm,
            separation, star_center, angle_offset,
            amplitude_multiplier=0
        )
        sci_frame = data.Image(sci_image, pri_hdr=prihdr.copy(), ext_hdr=exthdr.copy())
        sci_frame.pri_hdr["SATSPOTS"] = 0
        sci_frame.filename = f"sci_frame_{i}.fits"
        sci_frames.append(sci_frame)

    # Make satellite spot images
    for i in range(n_satspot_frames):
        satspot_image = create_synthetic_satellite_spot_image(
            image_shape, bg_sigma, bg_offset, gaussian_fwhm,
            separation, star_center, angle_offset, amplitude_multiplier
        )
        satspot_frame = data.Image(satspot_image, pri_hdr=prihdr.copy(), ext_hdr=exthdr.copy())
        satspot_frame.pri_hdr["SATSPOTS"] = 1
        satspot_frame.filename = f"plus_frame_{i}.fits"
        satspot_frames.append(satspot_frame)
    
    all_frames = sci_frames + satspot_frames
    dataset = data.Dataset(all_frames)

    return dataset<|MERGE_RESOLUTION|>--- conflicted
+++ resolved
@@ -2739,18 +2739,6 @@
     # integer offsets
     x_int = int(round(xpos))
     y_int = int(round(ypos))
-<<<<<<< HEAD
-=======
-    x += x_int
-    y += y_int
-    
-    xmin = x[0][0]
-    xmax = x[-1][-1]
-    ymin = y[0][0]
-    ymax = y[-1][-1]
-        
-    psf = gaussian_array((stampsize,stampsize),sigma,flux) / (2.0 * np.pi * sigma**2)
->>>>>>> 1a5fcac1
 
     x_grid += x_int
     y_grid += y_int
@@ -3457,13 +3445,8 @@
 
         # Otherwise generate a 2D gaussian for a fake PSF
         else:
-<<<<<<< HEAD
             sci_sigma = fwhm_pix
             ref_sigma = sci_sigma * ref_psf_spread
-=======
-            sci_fwhm = fwhm_pix
-            ref_fwhm = sci_fwhm * ref_psf_spread
->>>>>>> 1a5fcac1
             pl_amp = st_amp * pl_contrast
 
             label = 'ref' if i>= n_sci else 'sci'
