import os
import csv
from pathlib import Path
import numpy as np
import warnings
import math
import re
import datetime
import scipy.ndimage
import pandas as pd
import astropy.io.fits as fits
from astropy.time import Time
from astropy.io.fits import Header
import astropy.io.ascii as ascii
from astropy.coordinates import SkyCoord
import astropy.wcs as wcs
from astropy.table import Table
from astropy.convolution import convolve_fft
from astropy.modeling import models
import corgidrp
import astropy.units as u
from astropy.modeling.models import Gaussian2D
import photutils.centroids as centr
import corgidrp.data as data
from corgidrp.data import Image, Dataset, DetectorParams, FpamFsamCal
import corgidrp.detector as detector
import corgidrp.flat as flat
from corgidrp.detector import imaging_area_geom, unpack_geom
from corgidrp.pump_trap_calibration import (P1, P1_P1, P1_P2, P2, P2_P2, P3, P2_P3, P3_P3, tau_temp)
from pyklip.instruments.utils.wcsgen import generate_wcs
from corgidrp import measure_companions, corethroughput
from corgidrp.astrom import get_polar_dist, seppa2dxdy, seppa2xy
import datetime
import glob
import shutil


from emccd_detect.emccd_detect import EMCCDDetect
from emccd_detect.util.read_metadata_wrapper import MetadataWrapper

detector_areas_test= {
'SCI' : { #used for unit tests; enables smaller memory usage with frames of scaled-down comparable geometry
        'frame_rows': 120, 
        'frame_cols': 220,
        'image': {
            'rows': 104,
            'cols': 105,
            'r0c0': [2, 108]
            },
        'prescan_reliable': {
            'rows': 120,
            'cols': 108,
            'r0c0': [0, 0]
        },        

        'prescan': {
            'rows': 120,
            'cols': 108,
            'r0c0': [0, 0],
            'col_start': 0, #10
            'col_end': 108, #100
        }, 

        'serial_overscan' : {
            'rows': 120,
            'cols': 5,
            'r0c0': [0, 215]
        },
        'parallel_overscan': {
            'rows': 14,
            'cols': 107,
            'r0c0': [106, 108]
        }
        },
'ENG' : { #used for unit tests; enables smaller memory usage with frames of scaled-down comparable geometry
        'frame_rows' : 220,
        'frame_cols' : 220,
        'image' : {
            'rows': 102,
            'cols': 102,
            'r0c0': [13, 108]
            },
        'prescan' : {
            'rows': 220,
            'cols': 108,
            'r0c0': [0, 0],
            'col_start': 0, #10
            'col_end': 108, #100
            },
        'prescan_reliable' : {
            'rows': 220,
            'cols': 20,
            'r0c0': [0, 80]
            },
        'parallel_overscan' : {
            'rows': 116,
            'cols': 105,
            'r0c0': [104, 108]
            },
        'serial_overscan' : {
            'rows': 220,
            'cols': 5,
            'r0c0': [0, 215]
            },
        }
}

def parse_csv_table(csv_file_path, section_name, key_col="Keyword",
                    value_col="Example Value", datatype_col="Datatype"):
    """
    Parse a combined CSV (with a Section column) and extract keywords and values
    from a specified section.

    Args:
        csv_file_path (str): Path to the combined CSV file.
        section_name (str): Name of the section to filter on
                            (eg, "Primary Header (HDU 0)" or "Image Header (HDU 1)").
        key_col (str): Column name holding the keyword (default: "Keyword").
        value_col (str): Column name holding the example/value (default: "Example Value").
        datatype_col (str): Column name holding the datatype (default: "Datatype").

    Returns:
        dict: values are coerced using the datatype column. If the section is not a header 
                table or required columns are missing, returns an empty dict.
    """
    def coerce(val_str, dtype_str):
        if val_str is None:
            return None
        s = str(val_str).strip()
        # strip surrounding quotes if present
        if len(s) >= 2 and ((s[0] == s[-1] == '"') or (s[0] == s[-1] == "'")):
            s = s[1:-1].strip()

        dtype = (dtype_str or "").strip().lower()
        if dtype == "int":
            try:
                return int(float(s))  # tolerate "0.0"
            except ValueError:
                return 0
        if dtype == "float":
            try:
                return float(s)
            except ValueError:
                return 0.0
        if dtype == "bool":
            return s.lower() in ("true", "1", "yes", "y", "t")
        # default: string
        return s

    out = {}

    if not os.path.exists(csv_file_path):
        print(f"Warning: CSV file not found at {csv_file_path}")
        return out

    with open(csv_file_path, newline="") as f:
        reader = csv.DictReader(f)
        # Ensure required columns exist
        required_cols = {"Section", key_col, value_col, datatype_col}
        if not required_cols.issubset(reader.fieldnames or []):
            # Not a header-style section or wrong CSV
            return out

        for row in reader:
            if row.get("Section") != section_name:
                continue
            key = (row.get(key_col) or "").strip()
            if not key or key.lower() in {"keyword", "datatype", "example value", "description"}:
                continue
            val = coerce(row.get(value_col), row.get(datatype_col))
            out[key] = val

    return out


def create_default_L1_headers(arrtype="SCI", vistype="CGIVST_TDD_OBS"):
    """
    Creates default L1 headers by reading values from the l1.csv documentation file.
    
    Args:
        arrtype (str): Array type ("SCI" or "ENG"). Defaults to "SCI".
        vistype (str): Visit type. Defaults to "CGIVST_TDD_OBS".
    
    Returns:
        tuple: 
            prihdr (fits.Header): Primary FITS header with L1 keywords
            exthdr (fits.Header): Extension FITS header with L1 keywords
    
    """
    # Create empty headers
    prihdr = fits.Header()
    exthdr = fits.Header()
    
    # Set up dynamic values
    dt = datetime.datetime.now()
    dt_str = dt.strftime("%Y-%m-%dT%H:%M:%S")
    ftime = dt.strftime("%Y%m%dt%H%M%S%f")[:-5]
    # Override NAXIS values to match test expectations (1024x1024)
    # L1.rst documents actual detector dimensions (2200x1200 for SCI, 2200x2200 for ENG)
    NAXIS1 = 1024
    NAXIS2 = 1024
    

    # Get the path to the RST file
    current_dir = os.path.dirname(os.path.abspath(__file__))
    csv_file_path = os.path.join(current_dir, 'data', 'header_formats', 'l1.csv')
    
    # Parse primary header values
    primary_values = parse_csv_table(csv_file_path, "Primary Header (HDU 0)")
    
    # Fill in primary header with values from RST
    for keyword, value in primary_values.items():
        prihdr[keyword] = value
    
    # Override some values that should be dynamic
    prihdr['FILETIME'] = dt_str
    prihdr['VISTYPE'] = vistype
    
    # Parse image header values  
    image_values = parse_csv_table(csv_file_path, "Image Header (HDU 1)")
    
    # Fill in extension header with values from RST
    for keyword, value in image_values.items():
        exthdr[keyword] = value
    
    # Override some values that should be dynamic
    exthdr['NAXIS1'] = NAXIS1
    exthdr['NAXIS2'] = NAXIS2
    exthdr['ARRTYPE'] = arrtype
    exthdr['DATETIME'] = dt_str
    exthdr['FTIMEUTC'] = dt_str
    prihdr['FILENAME'] = f"cgi_{prihdr['VISITID']}_{ftime}_l1_.fits"

    return prihdr, exthdr


def create_default_L1_TrapPump_headers(arrtype="SCI"):
    """
    Creates default L1 trap pump headers by reading values from the l1.csv documentation file.
    
    Args:
        arrtype (str): Array type ("SCI" or "ENG"). Defaults to "SCI".
    
    Returns:
        tuple: 
            prihdr (fits.Header): Primary FITS header with L1 trap pump keywords
            exthdr (fits.Header): Extension FITS header with L1 trap pump keywords
    
    """
    # Create empty headers
    prihdr = fits.Header()
    exthdr = fits.Header()
    
    # Set up dynamic values
    dt = datetime.datetime.now()
    dt_str = dt.strftime("%Y-%m-%dT%H:%M:%S")
    ftime = dt.strftime("%Y%m%dt%H%M%S%f")[:-5]
    # Override NAXIS values to match test expectations (1024x1024)
    # L1.rst documents actual detector dimensions (2200x1200 for SCI, 2200x2200 for ENG)
    NAXIS1 = 1024
    NAXIS2 = 1024
    


    # Get the path to the RST file
    current_dir = os.path.dirname(os.path.abspath(__file__))
    csv_file_path = os.path.join(current_dir, 'data', 'header_formats', 'l1.csv')
    
    # Parse primary header values
    primary_values = parse_csv_table(csv_file_path, "Primary Header (HDU 0)")
    
    # Fill in primary header with values from RST
    for keyword, value in primary_values.items():
        prihdr[keyword] = value
    
    # Override some values that should be dynamic
    prihdr['FILETIME'] = dt_str
    prihdr['VISTYPE'] = 'TPUMP'  # Trap pump specific
    
    # Parse image header values  
    image_values = parse_csv_table(csv_file_path, "Image Header (HDU 1)")
    
    # Fill in extension header with values from RST
    for keyword, value in image_values.items():
        exthdr[keyword] = value
    
    # Override some values that should be dynamic
    exthdr['NAXIS1'] = NAXIS1
    exthdr['NAXIS2'] = NAXIS2
    exthdr['ARRTYPE'] = arrtype
    exthdr['DATETIME'] = dt_str
    exthdr['FTIMEUTC'] = dt_str

    prihdr['FILENAME'] = f"cgi_{prihdr['VISITID']}_{ftime}_l1_.fits"
    
    # Override BUNIT for trap pump data (different from regular L1)
    exthdr['BUNIT'] = 'detected EM electron'
    
    # Add trap pumping specific keywords that aren't in the RST
    exthdr['TPINJCYC'] = 0               # Number of cycles for TPUMP injection
    exthdr['TPOSCCYC'] = 0               # Number of cycles for charge oscillation (TPUMP)
    exthdr['TPTAU'] = 0                  # Length of one step in a trap pumping scheme (microseconds)
    exthdr['TPSCHEM1'] = 0               # Number of cycles for TPUMP pumping SCHEME_1
    exthdr['TPSCHEM2'] = 0               # Number of cycles for TPUMP pumping SCHEME_2
    exthdr['TPSCHEM3'] = 0               # Number of cycles for TPUMP pumping SCHEME_3
    exthdr['TPSCHEM4'] = 0               # Number of cycles for TPUMP pumping SCHEME_4

    return prihdr, exthdr


def create_default_L2a_headers(arrtype="SCI"):
    """
    Creates an empty primary header and an Image extension header with currently
        defined keywords.

    Args:
        arrtype (str): Array type (SCI or ENG). Defaults to "SCI". 

    Returns:
        tuple:
            prihdr (fits.Header): Primary FITS Header
            exthdr (fits.Header): Extension FITS Header
            errhdr (fits.Header): Error FITS Header
            dqhdr (fits.Header): Data quality FITS Header
            biashdr (fits.Header): Bias FITS Header


    """
    dt = datetime.datetime.now()
    dt_str = dt.strftime("%Y-%m-%dT%H:%M:%S")
    ftime = dt.strftime("%Y%m%dt%H%M%S%f")[:-5]

    prihdr, exthdr = create_default_L1_headers(arrtype)
    
    errhdr = fits.Header()
    dqhdr = fits.Header()
    biashdr = fits.Header()

    prihdr['ORIGIN']        = 'DRP'         # Who is responsible for the data
    prihdr['FILENAME']      = f"cgi_{prihdr['VISITID']}_{ftime}_l2a.fits"

    del(exthdr['BSCALE'])
    del(exthdr['BZERO'])
    exthdr['NAXIS1']        = 1024          # Axis 1 size
    exthdr['NAXIS2']        = 1024          # Axis 2 size
    exthdr['DATALVL']       = 'L2a'         # Data level (e.g., 'L1', 'L2a', 'L2b')

    exthdr['DESMEAR']       = False         # Whether desmearing is used
    exthdr['CTI_CORR']      = False         # Whether CTI correction was applied to the frame
    exthdr['IS_BAD']        = False         # Whether frame is bad
    exthdr['FWC_PP_E']      = 0.0           # Full well capacity of detector EM gain register
    exthdr['FWC_EM_E']      = 0             # Full well capacity of detector image area pixel
    exthdr['SAT_DN']        = 0.0           # DN saturation
    exthdr['RECIPE']        = ''            # DRP recipe and steps used to generate this data product
    exthdr['DRPVERSN']      = '2.2'         # Version of DRP software
    exthdr['DRPCTIME']      = dt_str        # DRP clock time
    exthdr['HISTORY']       = ''            # History comments
    exthdr['FTIMEUTC']      = dt_str

    errhdr['XTENSION']    = 'IMAGE'         # Image Extension (FITS format keyword)
    errhdr['BITPIX']      = 16              # Array data type – instrument data is unsigned 16-bit
    errhdr['NAXIS']       = 3               # Number of array dimensions
    errhdr['NAXIS1']      = 1024            # Axis 1 size
    errhdr['NAXIS2']      = 1024            # Axis 2 size
    errhdr['NAXIS3']      = 1               # Axis 3 size
    errhdr['PCOUNT']      = 0               # Number of parameters (FITS keyword)
    errhdr['GCOUNT']      = 1               # Number of groups (FITS keyword)
    errhdr['EXTNAME']     = 'ERR'           # Extension name
    errhdr['TRK_ERRS']    = False           # Whether or not errors are tracked
    errhdr['LAYER_1']     = 'combined_error' # The type of error reported in this slice
    errhdr['HISTORY']       = ''            # History comments

    dqhdr['XTENSION']    = 'IMAGE'         # Image Extension (FITS format keyword)
    dqhdr['BITPIX']      = 16              # Array data type – instrument data is unsigned 16-bit
    dqhdr['NAXIS']       = 2               # Number of array dimensions
    dqhdr['NAXIS1']      = 1024            # Axis 1 size
    dqhdr['NAXIS2']      = 1024            # Axis 2 size
    dqhdr['PCOUNT']      = 0               # Number of parameters (FITS keyword)
    dqhdr['GCOUNT']      = 1               # Number of groups (FITS keyword)
    dqhdr['EXTNAME']     = 'DQ'           # Extension name

    biashdr['XTENSION']    = 'IMAGE'         # Image Extension (FITS format keyword)
    biashdr['BITPIX']      = 16              # Array data type – instrument data is unsigned 16-bit
    biashdr['NAXIS']       = 1               # Number of array dimensions
    biashdr['NAXIS1']      = 1024            # Axis 1 size
    biashdr['PCOUNT']      = 0               # Number of parameters (FITS keyword)
    biashdr['GCOUNT']      = 1               # Number of groups (FITS keyword)
    biashdr['EXTNAME']     = 'BIAS'           # Extension name

    return prihdr, exthdr, errhdr, dqhdr, biashdr

def create_default_L2a_TrapPump_headers(arrtype="SCI"):
    """
    Creates an empty primary header and an Image extension header with currently
        defined keywords.

    Args:
        arrtype (str): Array type (SCI or ENG). Defaults to "SCI". 

    Returns:
        tuple:
            prihdr (fits.Header): Primary FITS Header
            exthdr (fits.Header): Extension FITS Header
            errhdr (fits.Header): Error FITS Header
            dqhdr (fits.Header): Data quality FITS Header
            biashdr (fits.Header): Bias FITS Header

    """
    # TO DO: Update this once L2a headers have been finalized
    dt = datetime.datetime.now()
    dt_str = dt.strftime("%Y-%m-%dT%H:%M:%S")
    ftime = dt.strftime("%Y%m%dt%H%M%S%f")[:-5]

    prihdr, exthdr = create_default_L1_TrapPump_headers(arrtype)
    
    errhdr = fits.Header()
    dqhdr = fits.Header()
    biashdr = fits.Header()

    prihdr['ORIGIN']        = 'DRP'         # Who is responsible for the data
    prihdr['FILENAME']      = f"cgi_{prihdr['VISITID']}_{ftime}_l2a.fits"

    del(exthdr['BSCALE'])
    del(exthdr['BZERO'])
    exthdr['NAXIS1']        = 1024          # Axis 1 size
    exthdr['NAXIS2']        = 1024          # Axis 2 size
    exthdr['DATALVL']       = 'L2a'         # Data level (e.g., 'L1', 'L2a', 'L2b')

    exthdr['DESMEAR']       = False         # Whether desmearing is used
    exthdr['CTI_CORR']      = False         # Whether CTI correction was applied to the frame
    exthdr['IS_BAD']        = False         # Whether frame is bad
    exthdr['FWC_PP_E']      = 0.0           # Full well capacity of detector EM gain register
    exthdr['FWC_EM_E']      = 0             # Full well capacity of detector image area pixel
    exthdr['SAT_DN']        = 0.0           # DN saturation
    exthdr['RECIPE']        = ''            # DRP recipe and steps used to generate this data product
    exthdr['DRPVERSN']      = '2.2'         # Version of DRP software
    exthdr['DRPCTIME']      = dt_str        # DRP clock time
    exthdr['HISTORY']       = ''            # History comments

    errhdr['XTENSION']    = 'IMAGE'         # Image Extension (FITS format keyword)
    errhdr['BITPIX']      = 16              # Array data type – instrument data is unsigned 16-bit
    errhdr['NAXIS']       = 3               # Number of array dimensions
    errhdr['NAXIS1']      = 1024            # Axis 1 size
    errhdr['NAXIS2']      = 1024            # Axis 2 size
    errhdr['NAXIS3']      = 1               # Axis 3 size
    errhdr['PCOUNT']      = 0               # Number of parameters (FITS keyword)
    errhdr['GCOUNT']      = 1               # Number of groups (FITS keyword)
    errhdr['EXTNAME']     = 'ERR'           # Extension name
    errhdr['TRK_ERRS']    = False           # Whether or not errors are tracked
    errhdr['LAYER_1']     = 'combined_error' # The type of error reported in this slice
    errhdr['HISTORY']       = ''            # History comments

    dqhdr['XTENSION']    = 'IMAGE'         # Image Extension (FITS format keyword)
    dqhdr['BITPIX']      = 16              # Array data type – instrument data is unsigned 16-bit
    dqhdr['NAXIS']       = 2               # Number of array dimensions
    dqhdr['NAXIS1']      = 1024            # Axis 1 size
    dqhdr['NAXIS2']      = 1024            # Axis 2 size
    dqhdr['PCOUNT']      = 0               # Number of parameters (FITS keyword)
    dqhdr['GCOUNT']      = 1               # Number of groups (FITS keyword)
    dqhdr['EXTNAME']     = 'DQ'           # Extension name

    biashdr['XTENSION']    = 'IMAGE'         # Image Extension (FITS format keyword)
    biashdr['BITPIX']      = 16              # Array data type – instrument data is unsigned 16-bit
    biashdr['NAXIS']       = 1               # Number of array dimensions
    biashdr['NAXIS1']      = 1024            # Axis 1 size
    biashdr['PCOUNT']      = 0               # Number of parameters (FITS keyword)
    biashdr['GCOUNT']      = 1               # Number of groups (FITS keyword)
    biashdr['EXTNAME']     = 'BIAS'           # Extension name

    return prihdr, exthdr, errhdr, dqhdr, biashdr


def create_default_L2b_headers(arrtype="SCI"):
    """
    Creates an empty primary header and an Image extension header with currently
        defined keywords.

    Args:
        arrtype (str): Array type (SCI or ENG). Defaults to "SCI". 

    Returns:
        tuple:
            prihdr (fits.Header): Primary FITS Header
            exthdr (fits.Header): Extension FITS Header
            errhdr (fits.Header): Error FITS Header
            dqhdr (fits.Header): Data quality FITS Header
            biashdr (fits.Header): Bias FITS Header

    """

    prihdr, exthdr, errhdr, dqhdr, biashdr = create_default_L2a_headers(arrtype)

    dt = datetime.datetime.now()
    dt_str = dt.strftime("%Y-%m-%dT%H:%M:%S")
    ftime = dt.strftime("%Y%m%dt%H%M%S%f")[:-5]
    exthdr['DRPCTIME']      = dt_str        # DRP clock time
    prihdr['FILENAME']      = f"cgi_{prihdr['VISITID']}_{ftime}_l2b.fits"

    exthdr['BUNIT'] = 'photoelectron'   # Physical unit of the array (brightness unit)
    exthdr['DATALVL']       = 'L2b'         # Data level (e.g., 'L1', 'L2a', 'L2b')

    exthdr['KGAIN_ER']      = 0.0           # Kgain error
    exthdr['RN']            = ''            # Read noise
    exthdr['RN_ERR']        = ''            # Read noise error
    exthdr['FRMSEL01'] = (1, "Bad Pixel Fraction < This Value. Doesn't include DQflags summed to 0") # record selection criteria
    exthdr['FRMSEL02'] = (False, "Are we selecting on the OVEREXP flag?") # record selection criteria
    exthdr['FRMSEL03'] = (None, "tip rms (Z2VAR) threshold") # record selection criteria
    exthdr['FRMSEL04'] = (None, "tilt rms (Z3VAR) threshold") # record selection criteria
    exthdr['FRMSEL05'] = (None, "tip bias (Z2RES) threshold") # record selection criteria
    exthdr['FRMSEL06'] = (None, "tilt bias (Z3RES) threshold") # record selection criteria
    exthdr.add_history("Marked 0 frames as bad: ") # history message tracking bad frames

    errhdr['BUNIT']         = 'photoelectron'   # Unit of error map
    errhdr['KGAINPAR']      = exthdr['KGAINPAR'] # Calculated kgain parameter (copied from exthdr)
    errhdr['KGAIN_ER']      = exthdr['KGAIN_ER'] # Kgain error (copied from exthdr)
    errhdr['RN']            = exthdr['RN']       # Kgain error (copied from exthdr)
    errhdr['DESMEAR']       = exthdr['DESMEAR']  # Whether desmearing was used (copied from exthdr)

    return prihdr, exthdr, errhdr, dqhdr, biashdr


def create_default_L2b_TrapPump_headers(arrtype="SCI"):
    """
    Creates an empty primary header and an Image extension header with currently
        defined keywords.

    Args:
        arrtype (str): Array type (SCI or ENG). Defaults to "SCI". 

    Returns:
        tuple:
            prihdr (fits.Header): Primary FITS Header
            exthdr (fits.Header): Extension FITS Header
            errhdr (fits.Header): Error FITS Header
            dqhdr (fits.Header): Data quality FITS Header
            biashdr (fits.Header): Bias FITS Header

    """

    prihdr, exthdr, errhdr, dqhdr, biashdr = create_default_L2a_TrapPump_headers(arrtype)

    dt = datetime.datetime.now()
    dt_str = dt.strftime("%Y-%m-%dT%H:%M:%S")
    ftime = dt.strftime("%Y%m%dt%H%M%S%f")[:-5]
    exthdr['DRPCTIME']      = dt_str        # DRP clock time
    prihdr['FILENAME']      = f"cgi_{prihdr['VISITID']}_{ftime}_l2b.fits"

    exthdr['BUNIT'] = 'photoelectron'   # Physical unit of the array (brightness unit)
    exthdr['DATALVL']       = 'L2b'         # Data level (e.g., 'L1', 'L2a', 'L2b')

    exthdr['KGAIN_ER']      = 0.0           # Kgain error
    exthdr['RN']            = ''            # Read noise
    exthdr['RN_ERR']        = ''            # Read noise error
    exthdr['FRMSEL01'] = (1, "Bad Pixel Fraction < This Value. Doesn't include DQflags summed to 0") # record selection criteria
    exthdr['FRMSEL02'] = (False, "Are we selecting on the OVEREXP flag?") # record selection criteria
    exthdr['FRMSEL03'] = (None, "tip rms (Z2VAR) threshold") # record selection criteria
    exthdr['FRMSEL04'] = (None, "tilt rms (Z3VAR) threshold") # record selection criteria
    exthdr['FRMSEL05'] = (None, "tip bias (Z2RES) threshold") # record selection criteria
    exthdr['FRMSEL06'] = (None, "tilt bias (Z3RES) threshold") # record selection criteria
    exthdr.add_history("Marked 0 frames as bad: ") # history message tracking bad frames
    exthdr['PCTHRESH']      = 0.0           # Photon counting threshold applied
    exthdr['NUM_FR']        = 0             # Number of frames which were PC processed

    errhdr['BUNIT']         = exthdr['BUNIT']   # Unit of error map
    errhdr['KGAINPAR']      = exthdr['KGAINPAR'] # Calculated kgain parameter (copied from exthdr)
    errhdr['KGAIN_ER']      = exthdr['KGAIN_ER'] # Kgain error (copied from exthdr)
    errhdr['RN']            = exthdr['RN']       # Kgain error (copied from exthdr)
    errhdr['DESMEAR']       = exthdr['DESMEAR']  # Whether desmearing was used (copied from exthdr)

    return prihdr, exthdr, errhdr, dqhdr, biashdr


def create_default_L3_headers(arrtype="SCI"):
    """
    Creates an empty primary header and an Image extension header with currently
        defined keywords.

    Args:
        arrtype (str): Array type (SCI or ENG). Defaults to "SCI". 

    Returns:
        tuple:
            prihdr (fits.Header): Primary FITS Header
            exthdr (fits.Header): Extension FITS Header
            errhdr (fits.Header): Error FITS Header
            dqhdr (fits.Header): Data quality FITS Header

    """
    # TO DO: Update this once L3 headers have been finalized
    prihdr, exthdr, errhdr, dqhdr, biashdr = create_default_L2b_headers(arrtype)

    dt = datetime.datetime.now()
    dt_str = dt.strftime("%Y-%m-%dT%H:%M:%S")
    ftime = dt.strftime("%Y%m%dt%H%M%S%f")[:-5]
    exthdr['DRPCTIME']      = dt_str        # DRP clock time
    exthdr['HISTORY']       = ''            # History comments
    prihdr['FILENAME']      = f"cgi_{prihdr['VISITID']}_{ftime}_l3_.fits"
    
    exthdr['BUNIT'] = 'photoelectron/s'   # Physical unit of the array (brightness unit)
    exthdr['CD1_1'] = 0
    exthdr['CD1_2'] = 0
    exthdr['CD2_1'] = 0
    exthdr['CD2_2'] = 0
    exthdr['CRPIX1'] = 0
    exthdr['CRPIX2'] = 0
    exthdr['CTYPE1'] = 'RA---TAN'
    exthdr['CTYPE2'] = 'DEC--TAN'
    exthdr['CDELT1'] = 0
    exthdr['CDELT2'] = 0
    exthdr['CRVAL1'] = 0
    exthdr['CRVAL2'] = 0
    exthdr['PLTSCALE'] = 21.8             # mas/ pixel
    exthdr['DATALVL']    = 'L3'           # Data level (e.g., 'L1', 'L2a', 'L2b')

    return prihdr, exthdr, errhdr, dqhdr


def create_default_L4_headers(arrtype="SCI"):
    """
    Creates an empty primary header and an Image extension header with currently
        defined keywords.

    Args:
        arrtype (str): Array type (SCI or ENG). Defaults to "SCI". 

    Returns:
        tuple:
            prihdr (fits.Header): Primary FITS Header
            exthdr (fits.Header): Extension FITS Header
            errhdr (fits.Header): Error FITS Header
            dqhdr (fits.Header): Data quality FITS Header

    """
    # TO DO: Update this once L4 headers have been finalized
    prihdr, exthdr, errhdr, dqhdr = create_default_L3_headers(arrtype)

    dt = datetime.datetime.now()
    dt_str = dt.strftime("%Y-%m-%dT%H:%M:%S")
    ftime = dt.strftime("%Y%m%dt%H%M%S%f")[:-5]
    exthdr['DRPCTIME']      = dt_str        # DRP clock time
    exthdr['HISTORY']       = ''            # History comments
    prihdr['FILENAME']      = f"cgi_{prihdr['VISITID']}_{ftime}_l4_.fits"
    
    exthdr['NUM_FR']        = 2             # Number of frames that were used in the combine_subexposures step
    exthdr['DRPNFILE']      = 2             # Num raw files used in final image combination
    exthdr['FILE0']         = 'mockfile0.fits' 	#File name for the Nth science file used in PSF subtraction
    exthdr['FILE1']         = 'mockfile1.fits' 	#File name for the Nth science file used in PSF subtraction
    exthdr['PSFSUB']        = ''            # PSF subtraction algorithm used (coronagraphic only)
    exthdr['PYKLIPV']       = ''            # pyKLIP version used (coronagraphic only)
    exthdr['KLMODE0']       = ''            # Number of KL modes used in the Nth slice (coronagraphic only)
    exthdr['STARLOCX']      = 512           # X location of the of the target star (coronagraphic only)
    exthdr['STARLOCY']      = 512           # Y location of the of the target star (coronagraphic only)
    exthdr['DETPIX0X']      = ''            #  Position of the 0th column of the data array on the 1024x1024 EXCAM detector
    exthdr['DETPIX0Y']      = ''            # Position of the 0th row of the data array on the 1024x1024 EXCAM detector 
    exthdr['CTCALFN']       = ''            # Core throughput linked file for calibration
    exthdr['FLXCALFN']      = ''            # Abs flux file linked for calibration
    exthdr['DATALVL']       = 'L4'          # Data level (e.g., 'L1', 'L2a', 'L2b')

    return prihdr, exthdr, errhdr, dqhdr


def create_default_calibration_product_headers():
    '''
    This function creates the basic primary and extension headers that
        would be used in a calibration product. Each individual calibration
        product should add additional headers as required.

    Returns:
        tuple:
            prihdr (fits.Header): Primary FITS Header
            exthdr (fits.Header): Extension FITS Header
            errhdr (fits.Header): Error FITS Header
            dqhdr (fits.Header): Data quality FITS Header
    '''
    # TO DO: update when this has been more defined
    prihdr, exthdr, errhdr, dqhdr, biashdr = create_default_L2b_headers()
    exthdr['DATALVL']    = 'CAL'
    exthdr['DATATYPE']    = 'Image'              # What type of calibration product, just do image for now, mock codes will update

    return prihdr, exthdr, errhdr, dqhdr


def create_noise_maps(FPN_map, FPN_map_err, FPN_map_dq, CIC_map, CIC_map_err, CIC_map_dq, DC_map, DC_map_err, DC_map_dq):
    '''
    Create simulated noise maps for test_masterdark_from_noisemaps.py.

    Arguments:
        FPN_map: 2D np.array for fixed-pattern noise (FPN) data array
        FPN_map_err: 2D np.array for FPN err array
        FPN_map_dq: 2D np.array for FPN DQ array
        CIC_map: 2D np.array for clock-induced charge (CIC) data array
        CIC_map_err: 2D np.array for CIC err array
        CIC_map_dq: 2D np.array for CIC DQ array
        DC_map: 2D np.array for dark current data array
        DC_map_err: 2D np.array for dark current err array
        DC_map_dq: 2D np.array for dark current DQ array

    Returns:
        corgidrp.data.DetectorNoiseMaps instance
    '''

    prihdr, exthdr, errhdr, dqhdr = create_default_calibration_product_headers()
    # taken from end of calibrate_darks_lsq()

    exthdr['EMGAIN_A']    = 0.0             # "Actual" gain computed from coefficients and calibration temperature
    exthdr['EMGAIN_C']    = 1.0             # Commanded gain computed from coefficients and calibration temperature
    exthdr['DATALVL']      = 'CalibrationProduct'
    exthdr['DATATYPE']      = 'DetectorNoiseMaps'
    exthdr['DRPNFILE']      = 2         # Number of files used to create this calibration product 
    exthdr['FILE0']         = "Mock0.fits"
    exthdr['FILE1']         = "Mock1.fits"
    exthdr['B_O'] = 0.01
    exthdr['B_O_UNIT'] = 'DN'
    exthdr['B_O_ERR'] = 0.001

    err_hdr = fits.Header()
    err_hdr['BUNIT'] = 'detected electron'
    exthdr['DATATYPE'] = 'DetectorNoiseMaps'
    input_data = np.stack([FPN_map, CIC_map, DC_map])
    err = np.stack([[FPN_map_err, CIC_map_err, DC_map_err]])
    dq = np.stack([FPN_map_dq, CIC_map_dq, DC_map_dq])
    noise_maps = data.DetectorNoiseMaps(input_data, pri_hdr=prihdr, ext_hdr=exthdr, err=err,
                              dq=dq, err_hdr=err_hdr)
    return noise_maps


def create_synthesized_master_dark_calib(detector_areas):
    '''
    Create simulated data specifically for test_calibrate_darks_lsq.py.

    Args:
        detector_areas: dict
        a dictionary of detector geometry properties.  Keys should be as found
        in detector_areas in detector.py.


    Returns:
        dataset: corgidrp.data.Dataset instances
    The simulated dataset
    '''

    dark_current = 8.33e-4 #e-/pix/s
    cic=0.02  # e-/pix/frame
    read_noise=100 # e-/pix/frame
    bias=2000 # e-
    eperdn = 7 # e-/DN conversion; used in this example for all stacks
    EMgain_picks = (np.linspace(2, 5000, 7))
    exptime_picks = (np.linspace(2, 100, 7))
    grid = np.meshgrid(EMgain_picks, exptime_picks)
    EMgain_arr = grid[0].ravel()
    exptime_arr = grid[1].ravel()
    #added in after emccd_detect makes the frames (see below)
    # The mean FPN that will be found is eperdn*(FPN//eperdn)
    # due to how I simulate it and then convert the frame to uint16
    FPN = 21 # e
    # the bigger N is, the better the adjusted R^2 per pixel becomes
    N = 30 #Use N=600 for results with better fits (higher values for adjusted
    # R^2 per pixel)
    # image area, including "shielded" rows and cols:
    imrows, imcols, imr0c0 = imaging_area_geom('SCI', detector_areas)
    prerows, precols, prer0c0 = unpack_geom('SCI', 'prescan', detector_areas)
    
    frame_list = []
    for i in range(len(EMgain_arr)):
        for l in range(N): #number of frames to produce
            # Simulate full dark frame (image area + the rest)
            frame_rows = detector_areas['SCI']['frame_rows']
            frame_cols = detector_areas['SCI']['frame_cols']
            frame_dn_dark = np.zeros((frame_rows, frame_cols))
            im = np.random.poisson(cic*EMgain_arr[i]+
                                exptime_arr[i]*EMgain_arr[i]*dark_current,
                                size=(frame_rows, frame_cols))
            frame_dn_dark = im
            # prescan has no dark current
            pre = np.random.poisson(cic*EMgain_arr[i],
                                    size=(prerows, precols))
            frame_dn_dark[prer0c0[0]:prer0c0[0]+prerows,
                            prer0c0[1]:prer0c0[1]+precols] = pre
            rn = np.random.normal(0, read_noise,
                                    size=(frame_rows, frame_cols))
            with_rn = frame_dn_dark + rn + bias

            frame_dn_dark = with_rn/eperdn
            # simulate a constant FPN in image area (not in prescan
            # so that it isn't removed when bias is removed)
            frame_dn_dark[imr0c0[0]:imr0c0[0]+imrows,imr0c0[1]:
            imr0c0[1]+imcols] += FPN/eperdn # in DN
            # simulate telemetry rows, with the last 5 column entries with high counts
            frame_dn_dark[-1,-5:] = 100000 #DN
            # take raw frames and process them to what is needed for input
            # No simulated pre-processing bad pixels or cosmic rays, so just subtract bias
            # and multiply by k gain
            frame_dn_dark -= bias/eperdn
            frame_dn_dark *= eperdn

            # Now make this into a bunch of corgidrp.Dataset stacks
            prihdr, exthdr, errhdr, dqhdr = create_default_calibration_product_headers()
            frame = data.Image(frame_dn_dark, pri_hdr=prihdr,
                            ext_hdr=exthdr)
            frame.ext_hdr['EMGAIN_C'] = EMgain_arr[i]
            frame.ext_hdr['EXPTIME'] = exptime_arr[i]
            frame.ext_hdr['KGAINPAR'] = eperdn
            frame_list.append(frame)
    dataset = data.Dataset(frame_list)

    return dataset


def create_dark_calib_files(filedir=None, numfiles=10):
    """
    Create simulated data to create a master dark.
    Assume these have already undergone L1 processing and are L2a level products

    Args:
        filedir (str): (Optional) Full path to directory to save to.
        numfiles (int): Number of files in dataset.  Defaults to 10.

    Returns:
        corgidrp.data.Dataset:
            The simulated dataset
    """
    # Make filedir if it does not exist
    if (filedir is not None) and (not os.path.exists(filedir)):
        os.mkdir(filedir)

    frames = []
    for i in range(numfiles):
        prihdr, exthdr = create_default_L1_headers(arrtype="SCI")
        prihdr["OBSNUM"] = 000
        exthdr['KGAINPAR'] = 7
        exthdr['BUNIT'] = "detected electron"
        #np.random.seed(456+i); 
        sim_data = np.random.poisson(lam=150., size=(1200, 2200)).astype(np.float64)
        frame = data.Image(sim_data, pri_hdr=prihdr, ext_hdr=exthdr)
        if filedir is not None:
            # Generate unique, properly formatted filename
            visitid = prihdr["VISITID"]
            base_time = datetime.datetime.now()
            time_offset = datetime.timedelta(seconds=i)
            unique_time = base_time + time_offset
            time_str = data.format_ftimeutc(unique_time.isoformat())
            filename = f"cgi_{visitid}_{time_str}_l1_.fits"
            frame.save(filedir=filedir, filename=filename)
        frames.append(frame)
    dataset = data.Dataset(frames)
    return dataset


def create_simflat_dataset(filedir=None, numfiles=10):
    """
    Create simulated data to check the flat division

    Args:
        filedir (str): (Optional) Full path to directory to save to.
        numfiles (int): Number of files in dataset.  Defaults to 10.

    Returns:
        corgidrp.data.Dataset:
        The simulated dataset
    """
    # Make filedir if it does not exist
    if (filedir is not None) and (not os.path.exists(filedir)):
        os.mkdir(filedir)

    frames = []
    for i in range(numfiles):
        prihdr, exthdr = create_default_L1_headers()
        # generate images in normal distribution with mean 1 and std 0.01
        #np.random.seed(456+i); 
        sim_data = np.random.poisson(lam=150., size=(1024, 1024)).astype(np.float64)
        frame = data.Image(sim_data, pri_hdr=prihdr, ext_hdr=exthdr)
        if filedir is not None:
            # Generate unique, properly formatted filename
            visitid = prihdr["VISITID"]
            base_time = datetime.datetime.now()
            time_offset = datetime.timedelta(seconds=i)
            unique_time = base_time + time_offset
            time_str = data.format_ftimeutc(unique_time.isoformat())
            filename = f"cgi_{visitid}_{time_str}_l1_.fits"
            frame.save(filedir=filedir, filename=filename)
        frames.append(frame)
    dataset = data.Dataset(frames)
    return dataset


def create_raster(mask,data,dither_sizex=None,dither_sizey=None,row_cent = None,col_cent = None,n_dith=None,mask_size=420,snr=250,planet=None, band=None, radius=None, snr_constant=None):
    """Performs raster scan of Neptune or Uranus images
    
    Args:
        mask (int): (Required)  Mask used for the image. (Size of the HST images, 420 X 420 pixels with random values mean=1, std=0.03)
        data (float):(Required) Data in array npixels*npixels format to be raster scanned
        dither_sizex (int):(Required) Size of the dither in X axis in pixels (number of pixels across the planet (neptune=50 and uranus=65))
        dither_sizey (int):(Required) Size of the dither in X axis in pixels (number of pixels across the planet (neptune=50 and uranus=65))
        row_cent (int): (Required)  X coordinate of the centroid
        col_cent (int): (Required)  Y coordinate of the centroid
        n_dith (int): number of dithers required
        mask_size (int): Size of the mask in pixels  (Size of the HST images, 420 X 420 pixels with random values mean=1, std=0.03)
        snr (int): Required SNR in the planet images (=250 in the HST images)
        planet (str): neptune or uranus
        band (str): 1 or 4
        radius (int): radius of the planet in pixels (radius=54 for neptune, radius=90)
        snr_constant (int): constant for snr reference  (4.95 for band1 and 9.66 for band4)
        
	Returns:
    	dither_stack_norm (np.array): stacked dithers of the planet images
    	cent (np.array): centroid of images 
    	
        
    """  
 
    cents = []
    
    data_display = data.copy()
    col_max = int(col_cent) + int(mask_size/2)
    col_min = int(col_cent) - int(mask_size/2)
    row_max = int(row_cent) + int(mask_size/2)
    row_min = int(row_cent) - int(mask_size/2)
    dithers = []
    
    if dither_sizey == None:
        dither_sizey = dither_sizex

    
    for i in np.arange(-n_dith,n_dith):
        for j in np.arange(-n_dith,n_dith):
            mask_data = data.copy()
            new_image_row_coords = np.arange(row_min + (dither_sizey * j), row_max + (dither_sizey * j))
            new_image_col_coords = np.arange(col_min + (dither_sizex * i), col_max + (dither_sizex * i))
            new_image_col_coords, new_image_row_coords = np.meshgrid(new_image_col_coords, new_image_row_coords)
            image_data = scipy.ndimage.map_coordinates(mask_data, [new_image_row_coords, new_image_col_coords], mode="constant", cval=0)
            # image_data = mask_data[row_min + (dither_sizey * j):row_max + (dither_sizey * j), col_min + (dither_sizex * i):col_max + (dither_sizex * i)]
            cents.append(((mask_size/2) + (row_cent - int(row_cent)) - (dither_sizey//2) - (dither_sizey * j), (mask_size/2) + (col_cent - int(col_cent)) - (dither_sizex//2) - (dither_sizex * i)))
            # try:
            new_image_data = image_data * mask
            
            snr_ref = snr/np.sqrt(snr_constant)

            u_centroid = centr.centroid_1dg(new_image_data)
            uxc = int(u_centroid[0])
            uyc = int(u_centroid[1])

            modified_data = new_image_data

            nx = np.arange(0,modified_data.shape[1])
            ny = np.arange(0,modified_data.shape[0])
            nxx,nyy = np.meshgrid(nx,ny)
            nrr = np.sqrt((nxx-uxc)**2 + (nyy-uyc)**2)

            planmed = np.median(modified_data[nrr<radius])
            modified_data[nrr<=radius] = np.random.normal(modified_data[nrr<=radius], (planmed/snr_ref) * np.abs(modified_data[nrr<=radius]/planmed))
            
            new_image_data_snr = modified_data
            # except ValueError:
            #     print(image_data.shape)
            #     print(mask.shape)
            dithers.append(new_image_data_snr)

    dither_stack_norm = []
    for dither in dithers:
        dither_stack_norm.append(dither) 
    dither_stack = None 
    
    median_dithers = None 
    final = None 
    full_mask = mask 
    
    return dither_stack_norm,cents
    

def create_onsky_rasterscans(dataset,filedir=None,planet=None,band=None, im_size=420, d=None, n_dith=3, radius=None, snr=250, snr_constant=None, flat_map=None, raster_radius=40, raster_subexps=1):
    """
    Create simulated data to check the flat division
    
    Args:
       dataset (corgidrp.data.Dataset): dataset of HST images of neptune and uranus
       filedir (str): Full path to directory to save the raster scanned images.
       planet (str): neptune or uranus
       band (str): 1 or 4
       im_size (int): x-dimension of the planet image (in pixels= 420 for the HST images)
       d (int): number of pixels across the planet (neptune=50 and uranus=65)
       n_dith (int): Number of dithers required (Default is 3)
       radius (int): radius of the planet in pixels (radius=54 for neptune, radius=90 in HST images)
       snr (int): SNR required for the planet image (default is 250 for the HST images)
       snr_constant (int): constant for snr reference  (4.95 for band1 and 9.66 for band4)
       flat_map (np.array): a user specified flat map. Must have shape (im_size, im_size). Default: None; assumes each pixel drawn from a normal distribution with 3% rms scatter
       raster_radius (float): radius of circular raster done to smear out image during observation, in pixels
       raster_subexps (int): number of subexposures that consist of a singular raster. Currently just duplicates images and does not simulate partial rasters
        
    Returns: 
    	corgidrp.data.Dataset:
        The simulated dataset of raster scanned images of planets uranus or neptune
    """
    n = im_size

    if flat_map is None:
        qe_prnu_fsm_raster = np.random.normal(1,.03,(n,n))
    else:
        qe_prnu_fsm_raster = flat_map

    pred_cents=[]
    planet_rot_images=[]
    
    for i in range(len(dataset)):
        target=dataset[i].pri_hdr['TARGET']
        filter=dataset[i].pri_hdr['FILTER']
        if planet==target and band==filter: 
            planet_image=dataset[i].data
            centroid=centr.centroid_com(planet_image)
            xc=centroid[0]
            yc=centroid[1]
            planet_image = convolve_fft(planet_image, flat.raster_kernel(raster_radius, planet_image))
            if planet == 'neptune':
                planetrad=radius; snrcon=snr_constant
                planet_repoint_current = create_raster(qe_prnu_fsm_raster,planet_image,row_cent=yc+(d//2),col_cent=xc+(d//2), dither_sizex=d, dither_sizey=d,n_dith=n_dith,mask_size=n,snr=snr,planet=target,band=filter,radius=planetrad, snr_constant=snrcon)
            elif planet == 'uranus':
                planetrad=radius; snrcon=snr_constant     
                planet_repoint_current = create_raster(qe_prnu_fsm_raster,planet_image,row_cent=yc,col_cent=xc, dither_sizex=d, dither_sizey=d,n_dith=n_dith,mask_size=n,snr=snr,planet=target,band=filter,radius=planetrad, snr_constant=snrcon)
    
    numfiles = len(planet_repoint_current[0])
    for j in np.arange(numfiles):
        for k in range(raster_subexps):
            # don't know how to simualate partial rasters, so we just append the same image multiple times
            # it's ok to append the same noise as well because we simulated the full raster to reach the SNR after combining subexps
            planet_rot_images.append(planet_repoint_current[0][j])
            pred_cents.append(planet_repoint_current[1][j])

    filepattern = "cgi_pppppccaaasssooovvv_yyyymmddt{0:02d}{1:02d}00_l2a.fits"
    frames=[]
    for i in range(numfiles*raster_subexps):
        prihdr, exthdr = create_default_L1_headers()
        sim_data=planet_rot_images[i]
        frame = data.Image(sim_data, pri_hdr=prihdr, ext_hdr=exthdr)
        pl=planet
        band=band
        frame.pri_hdr.set('TARGET', pl)
        frame.ext_hdr.append(('CFAMNAME', "{0}F".format(band)), end=True)
        if filedir is not None:
            frame.save(filedir=filedir, filename=filepattern.format(i))
        else:
            # fake filenumber as hours and minutes
            hours = i // 60
            minutes = i % 60
            frame.filename = filepattern.format(hours, minutes)
        frames.append(frame)
    raster_dataset = data.Dataset(frames)
    return raster_dataset


def create_flatfield_dummy(filedir=None, numfiles=2):

    """
    Turn this flat field dataset of image frames that were taken for performing the flat calibration and
    to make one master flat image

    Args:
        filedir (str): (Optional) Full path to directory to save to.
        numfiles (int): Number of files in dataset.  Defaults to 1 to create the dummy flat can be changed to any number

    Returns:
        corgidrp.data.Dataset:
        a set of flat field images
    """
    ## Make filedir if it does not exist
    if (filedir is not None) and (not os.path.exists(filedir)):
        os.mkdir(filedir)

    frames=[]
    for i in range(numfiles):
        prihdr, exthdr = create_default_L1_headers()
        #np.random.seed(456+i); 
        sim_data = np.random.normal(loc=1.0, scale=0.01, size=(1024, 1024))
        frame = data.Image(sim_data, pri_hdr=prihdr, ext_hdr=exthdr)
        if filedir is not None:
            # Generate CGI filename with incrementing datetime
            visitid = prihdr["VISITID"]
            base_time = datetime.datetime.now()
            time_offset = datetime.timedelta(seconds=i)
            unique_time = base_time + time_offset
            time_str = data.format_ftimeutc(unique_time.isoformat())
            filename = f"cgi_{visitid}_{time_str}_l1_.fits"
            frame.save(filedir=filedir, filename=filename)
        frames.append(frame)
    flatfield = data.Dataset(frames)
    return flatfield

def create_nonlinear_dataset(nonlin_filepath, filedir=None, numfiles=2,em_gain=2000):
    """
    Create simulated data to non-linear data to test non-linearity correction.

    Args:
        nonlin_filepath (str): path to FITS file containing nonlinear calibration data (e.g., tests/test_data/nonlin_sample.fits)
        filedir (str): (Optional) Full path to directory to save to.
        numfiles (int): Number of files in dataset.  Defaults to 2 (not creating the cal here, just testing the function)
        em_gain (int): The EM gain to use for the simulated data.  Defaults to 2000.

    Returns:
        corgidrp.data.Dataset:
            The simulated dataset
    """

    # Make filedir if it does not exist
    if (filedir is not None) and (not os.path.exists(filedir)):
        os.mkdir(filedir)

    frames = []
    for i in range(numfiles):
        prihdr, exthdr = create_default_L1_headers()
        #Add the commanded gain to the headers
        exthdr['EMGAIN_C'] = em_gain
        exthdr['OBSNAME'] = 'NONLIN'
        # Create a default
        size = 1024
        sim_data = np.zeros([size,size])
        data_range = np.linspace(800,65536,size)
        # Generate data for each row, where the mean increase from 10 to 65536
        for x in range(size):
            #np.random.seed(120+x); 
            sim_data[:, x] = np.random.poisson(data_range[x], size).astype(np.float64)

        non_linearity_correction = data.NonLinearityCalibration(nonlin_filepath)

        #Apply the non-linearity to the data. When we correct we multiple, here when we simulate we divide
        #This is a bit tricky because when we correct the get_relgains function takes the current state of 
        # the data as input, which when actually used will be the non-linear data. Here we try to get close 
        # to that by calculating the relative gains after applying the relative gains one time. This won't be 
        # perfect, but it'll be closer than just dividing by the straight simulated data. 

        sim_data_tmp = sim_data/detector.get_relgains(sim_data,em_gain,non_linearity_correction)

        sim_data /= detector.get_relgains(sim_data_tmp,em_gain,non_linearity_correction)

        frame = data.Image(sim_data, pri_hdr=prihdr, ext_hdr=exthdr)
        if filedir is not None:
            # Generate unique, properly formatted filename
            visitid = prihdr["VISITID"]
            base_time = datetime.datetime.now()
            time_offset = datetime.timedelta(seconds=i)
            unique_time = base_time + time_offset
            time_str = data.format_ftimeutc(unique_time.isoformat())
            filename = f"cgi_{visitid}_{time_str}_l1_.fits"
            frame.save(filedir=filedir, filename=filename)
        frames.append(frame)
    dataset = data.Dataset(frames)
    return dataset


def create_cr_dataset(nonlin_filepath, filedir=None, obs_datetime=None, numfiles=2, em_gain=500, numCRs=5, plateau_length=10):
    """
    Create simulated non-linear data with cosmic rays to test CR detection.

    Args:
        nonlin_filepath (str): path to FITS file containing nonlinear calibration data (e.g., tests/test_data/nonlin_sample.fits)
        filedir (str): (Optional) Full path to directory to save to.
        obs_datetime (astropy.time.Time): (Optional) Date and time of the observations to simulate.
        numfiles (int): Number of files in dataset.  Defaults to 2 (not creating the cal here, just testing the function)
        em_gain (int): The EM gain to use for the simulated data.  Defaults to 2000.
        numCRs (int): The number of CR hits to inject. Defaults to 5.
        plateau_length (int): The minimum length of a CR plateau that will be flagged by the filter.

    Returns:
        corgidrp.data.Dataset:
            The simulated dataset.
    """

    if obs_datetime is None:
        obs_datetime = Time('2024-01-01T11:00:00.000Z')

    detector_params = data.DetectorParams({}, date_valid=Time("2023-11-01 00:00:00"))

    kgain = detector_params.params['KGAINPAR']
    fwc_em_dn = detector_params.params['FWC_EM_E'] / kgain
    fwc_pp_dn = detector_params.params['FWC_PP_E'] / kgain
    fwc = np.min([fwc_em_dn,em_gain*fwc_pp_dn])
    dataset = create_nonlinear_dataset(nonlin_filepath, filedir=None, numfiles=numfiles,em_gain=em_gain)

    im_width = dataset.all_data.shape[-1]

    # Overwrite dataset with a poisson distribution
    #np.random.seed(123)
    dataset.all_data[:,:,:] = np.random.poisson(lam=150,size=dataset.all_data.shape).astype(np.float64)

    # Loop over images in dataset
    for i in range(len(dataset.all_data)):

        # Save the date
        dataset[i].ext_hdr['DATETIME'] = str(obs_datetime)

        # Pick random locations to add a cosmic ray
        for x in range(numCRs):
            #np.random.seed(123+x)
            loc = np.round(np.random.uniform(0,im_width-1, size=2)).astype(int)

            # Add the CR plateau
            tail_start = np.min([loc[1]+plateau_length,im_width])
            dataset.all_data[i,loc[0],loc[1]:tail_start] += fwc

            if tail_start < im_width-1:
                tail_len = im_width-tail_start
                cr_tail = [fwc/(j+1) for j in range(tail_len)]
                dataset.all_data[i,loc[0],tail_start:] += cr_tail

        # generate unique, properly formatted filename
        visitid = dataset[i].pri_hdr["VISITID"]
        base_time = datetime.datetime.now()
        time_offset = datetime.timedelta(seconds=i)
        unique_time = base_time + time_offset
        time_str = data.format_ftimeutc(unique_time.isoformat())
        dataset[i].filename = f"cgi_{visitid}_{time_str}_l1_.fits"

    # Save frame if desired
    if filedir is not None:
        dataset.save(filedir=filedir)

    return dataset


def create_prescan_files(filedir=None, numfiles=2, arrtype="SCI"):
    """
    Create simulated raw data.

    Args:
        filedir (str): (Optional) Full path to directory to save to.
        numfiles (int): Number of files in dataset.  Defaults to 2.
        arrtype (str): Observation type. Defaults to "SCI".

    Returns:
        corgidrp.data.Dataset:
            The simulated dataset
    """
    # Make filedir if it does not exist
    if (filedir is not None) and (not os.path.exists(filedir)):
        os.mkdir(filedir)

    if arrtype == "SCI":
        size = (1200, 2200)
    elif arrtype == "ENG":
        size = (2200, 2200)
    elif arrtype == "CAL":
        size = (2200,2200)
    else:
        raise ValueError(f'Arrtype {arrtype} not in ["SCI","ENG","CAL"]')

    frames = []
    for i in range(numfiles):
        prihdr, exthdr = create_default_L1_headers(arrtype=arrtype)
        sim_data = np.random.poisson(lam=150., size=size).astype(np.float64)
        frame = data.Image(sim_data, pri_hdr=prihdr, ext_hdr=exthdr)

        if filedir is not None:
            # Generate unique, properly formatted filename
            visitid = prihdr["VISITID"]
            base_time = datetime.datetime.now()
            time_offset = datetime.timedelta(seconds=i)
            unique_time = base_time + time_offset
            time_str = data.format_ftimeutc(unique_time.isoformat())
            filename = f"cgi_{visitid}_{time_str}_l1_.fits"
            frame.save(filedir=filedir, filename=filename)

        frames.append(frame)

    dataset = data.Dataset(frames)

    return dataset


def create_badpixelmap_files(filedir=None, col_bp=None, row_bp=None):
    """
    Create simulated bad pixel map data. Code value is 4.

    Args:
        filedir (str): (Optional) Full path to directory to save to.
        col_bp (array): (Optional) Array of column indices where bad detector
            pixels are found.
        row_bp (array): (Optional) Array of row indices where bad detector
            pixels are found.

    Returns:
        corgidrp.data.BadPixelMap:
            The simulated dataset
    """
    # Make filedir if it does not exist
    if (filedir is not None) and (not os.path.exists(filedir)):
        os.mkdir(filedir)

    prihdr, exthdr, errhdr, dqhdr = create_default_calibration_product_headers()
    exthdr['DATATYPE']      = 'BadPixelMap'

    sim_data = np.zeros([1024,1024], dtype = np.uint16)
    if col_bp is not None and row_bp is not None:
        for i_col in col_bp:
            for i_row in row_bp:
                sim_data[i_col, i_row] += 4
    frame = data.Image(sim_data, pri_hdr=prihdr, ext_hdr=exthdr)

    if filedir is not None:
        # Generate unique, properly formatted filename
        visitid = prihdr["VISITID"]
        base_time = datetime.datetime.now()
        time_str = data.format_ftimeutc(base_time.isoformat())
        filename = f"cgi_{visitid}_{time_str}_bpm_cal.fits"
        frame.save(filedir=filedir, filename=filename)

    badpixelmap = data.Dataset([frame])

    return badpixelmap


def nonlin_coefs(filename,EMgain,order):
    """
    Reads TVAC nonlinearity table from location specified by ‘filename’.
    The column in the table closest to the ‘EMgain’ value is selected and fits
    a polynomial of order ‘order’. The coefficients of the fit are adjusted so
    that the polynomial function equals unity at 3000 DN. Outputs array polynomial
    coefficients, array of DN values from the TVAC table, and an array of the
    polynomial function values for all the DN values.

    Args:
      filename (string): file name
      EMgain (int): em gain value
      order (int): polynomial order

    Returns:
      np.array: fit coefficients
      np.array: DN values
      np.array: fit values
    """
    # filename is the name of the csv text file containing the TVAC nonlin table
    # EM gain selects the closest column in the table
    # Load the specified file
    bigArray = pd.read_csv(filename, header=None).values
    EMgains = bigArray[0, 1:]
    DNs = bigArray[1:, 0]

    # Find the closest EM gain available to what was requested
    iG = (np.abs(EMgains - EMgain)).argmin()

    # Fit the nonlinearity numbers to a polynomial
    vals = bigArray[1:, iG + 1]
    coeffs = np.polyfit(DNs, vals, order)

    # shift so that function passes through unity at 3000 DN for these tests
    fitVals0 = np.polyval(coeffs, DNs)
    ind = np.where(DNs == 3000)
    unity_val = fitVals0[ind][0]
    coeffs[3] = coeffs[3] - (unity_val-1.0)
    fitVals = np.polyval(coeffs,DNs)

    return coeffs, DNs, fitVals


def nonlin_factor(coeffs,DN):
    """ 
    Takes array of nonlinearity coefficients (from nonlin_coefs function)
    and an array of DN values and returns the nonlinearity values array. If the
    DN value is less 800 DN, then the nonlinearity value at 800 DN is returned.
    If the DN value is greater than 10000 DN, then the nonlinearity value at
    10000 DN is returned.
    
    Args:
       coeffs (np.array): nonlinearity coefficients
       DN (int): DN value
       
    Returns:
       float: nonlinearity value
    """
    # input coeffs from nonlin_ceofs and a DN value and return the
    # nonlinearity factor
    min_value = 800.0
    max_value = 10000.0
    f_nonlin = np.polyval(coeffs, DN)
    # Control values outside the min/max range
    f_nonlin = np.where(DN < min_value, np.polyval(coeffs, min_value), f_nonlin)
    f_nonlin = np.where(DN > max_value, np.polyval(coeffs, max_value), f_nonlin)

    return f_nonlin


def make_fluxmap_image(f_map, bias, kgain, rn, emgain, time, coeffs, nonlin_flag=False,
        divide_em=False):
    """ 
    This function makes a SCI-sized frame with simulated noise and a fluxmap. It
    also performs bias-subtraction and division by EM gain if required. It is used
    in the unit tests test_nonlin.py and test_kgain_cal.py

    Args:
        f_map (np.array): fluxmap in e/s/px. Its size is 1024x1024 pixels.
        bias (float): bias value in electrons.
        kgain (float): value of K-Gain in electrons per DN.
        rn (float): read noise in electrons.
        emgain (float): calue of EM gain. 
        time (float):  exposure time in sec.
        coeffs (np.array): array of cubic polynomial coefficients from nonlin_coefs.
        nonlin_flag (bool): (Optional) if nonlin_flag is True, then nonlinearity is applied.
        divide_em (bool): if divide_em is True, then the emgain is divided
        
    Returns:
        corgidrp.data.Image
    """
    # Generate random values of rn in electrons from a Gaussian distribution
    random_array = np.random.normal(0, rn, (1200, 2200)) # e-
    # Generate random values from fluxmap from a Poisson distribution
    Poiss_noise_arr = emgain*np.random.poisson(time*f_map) # e-
    signal_arr = np.zeros((1200,2200))
    start_row = 10
    start_col = 1100
    signal_arr[start_row:start_row + Poiss_noise_arr.shape[0],
                start_col:start_col + Poiss_noise_arr.shape[1]] = Poiss_noise_arr
    temp = random_array + signal_arr # e-
    if nonlin_flag:
        temp2 = nonlin_factor(coeffs, signal_arr/kgain)
        frame = np.round((bias + random_array + signal_arr/temp2)/kgain) # DN
    else:
        frame = np.round((bias+temp)/kgain) # DN

    # Subtract bias and divide by EM gain if required. TODO: substitute by
    # prescan_biassub step function in l1_to_l2a.py and the em_gain_division
    # step function in l2a_to_l2b.py    
    offset_colroi1 = 799
    offset_colroi2 = 1000
    offset_colroi = slice(offset_colroi1,offset_colroi2)
    row_meds = np.median(frame[:,offset_colroi], axis=1)
    row_meds = row_meds[:, np.newaxis]
    frame -= row_meds
    if divide_em:
        frame = frame/emgain

    # TO DO: Determine what level this image should be
    prhd, exthd, errhdr, dqhdr, biashdr= create_default_L2b_headers()
    # Record actual commanded EM
    exthd['EMGAIN_C'] = emgain
    # Record actual exposure time
    exthd['EXPTIME'] = time
    # Mock error maps
    err = np.ones([1200,2200]) * 0.5
    dq = np.zeros([1200,2200], dtype = np.uint16)
    image = Image(frame, pri_hdr = prhd, ext_hdr = exthd, err = err,
        dq = dq)
    # Use a an expected filename
    visitid = prhd["VISITID"]
    base_time = datetime.datetime.now()
    time_str = data.format_ftimeutc(base_time.isoformat())
    image.filename = f"cgi_{visitid}_{time_str}_l2b.fits"
    return image

def create_astrom_data(field_path, filedir=None, image_shape=(1024, 1024), target=(80.553428801, -69.514096821), offset=(0,0), subfield_radius=0.03, platescale=21.8, rotation=45, add_gauss_noise=True, 
                       distortion_coeffs_path=None, dither_pointings=0, bpix_map=None, sim_err_map=False):
    """
    Create simulated data for astrometric calibration.

    Args:
        field_path (str): Full path to directory with test field data (ra, dec, vmag, etc.)
        filedir (str): (Optional) Full path to directory to save to. (default: None)
        image_shape (tuple of ints): The desired shape of the image (num y pixels, num x pixels), (default: (1024, 1024))
        target (tuple): The original pointing target in RA/DEC [deg] (default: (80.553428801, -69.514096821))
        offset (tuple): The RA/DEC [deg] injected offset from the target pointing (default: (0,0))
        subfield_radius (float): The radius [deg] around the target coordinate for creating a subfield to produce the image from (default: 0.03 [deg])
        platescale (float): The plate scale of the created image data (default: 21.8 [mas/pixel])
        rotation (float): The north angle of the created image data (default: 45 [deg])
        add_gauss_noise (boolean): Argument to determine if gaussian noise should be added to the data (default: True)
        distortion_coeffs_path (str): Full path to csv with the distortion coefficients and the order of polynomial used to describe distortion (default: None))
        dither_pointings (int): Number of dithers to include with the dataset. Dither offset is assumed to be half the FoV. (default: 0)
        bpix_map (np.array): 2D bad pixel map to apply to simulated data (default: None)
        sim_err_map (boolean): If True, simulates an error map (default: False) 

    Returns:
        corgidrp.data.Dataset:
            The simulated dataset

    """
    if type(field_path) != str:
        raise TypeError('field_path must be a str')

    # Make filedir if it does not exist
    if (filedir is not None) and (not os.path.exists(filedir)):
        os.mkdir(filedir)
    
    # hard coded image properties
    sim_data = np.zeros(image_shape)
    ny, nx = image_shape
    center = [nx //2, ny //2]
    fwhm = 3
    
    # load in the field data and restrict to 0.02 [deg] radius around target
    cal_field = ascii.read(field_path)
    subfield = cal_field[((cal_field['RA'] >= target[0] - subfield_radius) & (cal_field['RA'] <= target[0] + subfield_radius) & (cal_field['DEC'] >= target[1] - subfield_radius) & (cal_field['DEC'] <= target[1] + subfield_radius))]
    cal_SkyCoords = SkyCoord(ra= subfield['RA'], dec= subfield['DEC'], unit='deg', frame='icrs')  # save these subfield skycoords somewhere

    # create the simulated image header
    vert_ang = np.radians(rotation)
    pc = np.array([[-np.cos(vert_ang), np.sin(vert_ang)], [np.sin(vert_ang), np.cos(vert_ang)]])
    cdmatrix = pc * (platescale * 0.001) / 3600.

    new_hdr = {}
    new_hdr['CD1_1'] = cdmatrix[0,0]
    new_hdr['CD1_2'] = cdmatrix[0,1]
    new_hdr['CD2_1'] = cdmatrix[1,0]
    new_hdr['CD2_2'] = cdmatrix[1,1]

    new_hdr['CRPIX1'] = center[0]
    new_hdr['CRPIX2'] = center[1]

    new_hdr['CTYPE1'] = 'RA---TAN'
    new_hdr['CTYPE2'] = 'DEC--TAN'

    new_hdr['CDELT1'] = (platescale * 0.001) / 3600
    new_hdr['CDELT2'] = (platescale * 0.001) / 3600

    new_hdr['CRVAL1'] = target[0] + offset[0]
    new_hdr['CRVAL2'] = target[1] + offset[1]

    w = wcs.WCS(new_hdr)

    # create the image data
    xpix_full, ypix_full = wcs.utils.skycoord_to_pixel(cal_SkyCoords, wcs=w)

    frame_xpixels = []  # place to hold the source pixel locations for different frames
    frame_ypixels = []
    frame_ras = []      # place to hold matching ra/decs for guesses.csv file
    frame_decs = []
    frame_amps = []
    frame_mags = []
    frame_targs = []

    # compute pixel positions and sky locations for the undithered image
    pix_inds = np.where((xpix_full >= 0) & (xpix_full <= nx) & (ypix_full >= 0) & (ypix_full <= ny))[0]
    xpix = xpix_full[pix_inds]
    ypix = ypix_full[pix_inds]
    ras = cal_SkyCoords[pix_inds]
    decs = cal_SkyCoords[pix_inds]
    mags = subfield['VMAG'][pix_inds]
    amplitudes = np.power(10, ((mags - 22.5) / (-2.5))) * 10 

    frame_xpixels.append(np.array(xpix))    # add pixel locations to all frame list
    frame_ypixels.append(np.array(ypix))
    frame_ras.append(ras)
    frame_decs.append(decs)
    frame_amps.append(np.array(amplitudes))
    frame_mags.append(np.array(mags))
    frame_targs.append(np.array(target))

    # find the dither RA/DEC pointings (assume we know this)
    # one FoV roughly translates to 
    ra_fov = 0.01741774460001011  #[deg]
    dec_fov = 0.00617760699999792  #[deg]
    ## assume the target coord has moved by half ra/dec fov based on direction
    dither_target_ras = [target[0], target[0], target[0]+(ra_fov/2), target[0]-(ra_fov/2)]
    dither_target_decs = [target[1]+(dec_fov/2), target[1]-(dec_fov/2), target[1], target[1]]


    # create dithered images if dither_pointings > 0
    for i in range(dither_pointings):

        # simulate header with same image properties but around the dither target coord
        new_hdr = {}
        new_hdr['CD1_1'] = cdmatrix[0,0]
        new_hdr['CD1_2'] = cdmatrix[0,1]
        new_hdr['CD2_1'] = cdmatrix[1,0]
        new_hdr['CD2_2'] = cdmatrix[1,1]
        
        new_hdr['CRPIX1'] = center[0]
        new_hdr['CRPIX2'] = center[1]
        
        new_hdr['CTYPE1'] = 'RA---TAN'
        new_hdr['CTYPE2'] = 'DEC--TAN'
        
        new_hdr['CDELT1'] = (platescale * 0.001) / 3600
        new_hdr['CDELT2'] = (platescale * 0.001) / 3600
        
        new_hdr['CRVAL1'] = dither_target_ras[i] + offset[0]
        new_hdr['CRVAL2'] = dither_target_decs[i] + offset[1]
        
        w = wcs.WCS(new_hdr)
        
        # create the image data
        xpix_full, ypix_full = wcs.utils.skycoord_to_pixel(cal_SkyCoords, wcs=w)

        dither_inds = np.where((xpix_full >= 0) & (xpix_full <= 1024) & (ypix_full >= 0) & (ypix_full <= 1024))[0]

        dxpix = xpix_full[dither_inds]
        dypix = ypix_full[dither_inds]
        dras = cal_SkyCoords[dither_inds]
        ddecs = cal_SkyCoords[dither_inds]
        dmags = subfield['VMAG'][dither_inds]
        damplitudes = np.power(10, ((dmags - 22.5) / (-2.5))) * 10
   
        frame_xpixels.append(np.array(dxpix))
        frame_ypixels.append(np.array(dypix))
        frame_ras.append(dras)
        frame_decs.append(ddecs)
        frame_amps.append(np.array(damplitudes))
        frame_mags.append(np.array(dmags))
        frame_targs.append(np.array([dither_target_ras[i], dither_target_decs[i]]))


    # create a place to save the image frames
    image_frames = []

    for i, (xp, yp, amps) in enumerate(zip(frame_xpixels, frame_ypixels, frame_amps)):
        sim_data = np.zeros(image_shape)

        # inject gaussian psf stars
        for xpos, ypos, amplitude in zip(xp, yp, amps):  
            stampsize = int(np.ceil(3 * fwhm))
            sigma = fwhm/ (2.*np.sqrt(2*np.log(2)))
            
            # coordinate system
            y, x = np.indices([stampsize, stampsize])
            y -= stampsize // 2
            x -= stampsize // 2
            
            # find nearest pixel
            x_int = int(xpos)
            y_int = int(ypos)
            x += x_int
            y += y_int
            
            xmin = x[0][0]
            xmax = x[-1][-1]
            ymin = y[0][0]
            ymax = y[-1][-1]
            
            psf = amplitude * np.exp(-((x - xpos)**2. + (y - ypos)**2.) / (2. * sigma**2))

            # crop the edge of the injection at the edge of the image
            if xmin <= 0:
                psf = psf[:, -xmin:]
                xmin = 0
            if ymin <= 0:
                psf = psf[-ymin:, :]
                ymin = 0
            if xmax >= nx:
                psf = psf[:, :-(xmax-nx + 1)]
                xmax = nx - 1
            if ymax >= ny:
                psf = psf[:-(ymax-ny + 1), :]
                ymax = ny - 1

            # inject the stars into the image
            sim_data[ymin:ymax + 1, xmin:xmax + 1] += psf

        if add_gauss_noise:
            # add Gaussian random noise
            noise_rng = np.random.default_rng(10)
            gain = 1
            ref_flux = 10
            noise = noise_rng.normal(scale= ref_flux/gain * 0.1, size= image_shape)
            sim_data = sim_data + noise
            
        if sim_err_map:
            
            # Create an error map estimating the measurement noise to be about 5% of the flux. Rather arbitrary values, feel free to change.
            err_rng = np.random.default_rng(10)
            err_map = err_rng.normal(loc=sim_data*0.05, scale=1, size=sim_data.shape)
      
        # add distortion (optional)
        if distortion_coeffs_path is not None:
            # load in distortion coeffs and fitorder
            coeff_data = np.genfromtxt(distortion_coeffs_path, delimiter=',', dtype=None)
            fitorder = int(coeff_data[-1])

            # convert legendre polynomials into distortin maps in x and y 
            yorig, xorig = np.indices(image_shape)
            y0, x0 = image_shape[0]//2, image_shape[1]//2
            yorig -= y0
            xorig -= x0

            # get the number of fitting params from the order
            fitparams = (fitorder + 1)**2
            
            # reshape the coeff arrays
            best_params_x = coeff_data[:fitparams]
            best_params_x = best_params_x.reshape(fitorder+1, fitorder+1)
            
            total_orders = np.arange(fitorder+1)[:,None] + np.arange(fitorder+1)[None, :]
            
            best_params_x = best_params_x / 500**(total_orders)

            # evaluate the polynomial at all pixel positions
            x_corr = np.polynomial.legendre.legval2d(xorig.ravel(), yorig.ravel(), best_params_x)
            x_corr = x_corr.reshape(xorig.shape)
            distmapx = x_corr - xorig
            
            # reshape and evaluate the same for y
            best_params_y = coeff_data[fitparams:-1]
            best_params_y = best_params_y.reshape(fitorder+1, fitorder+1)
        
            best_params_y = best_params_y / 500**(total_orders)

            # evaluate the polynomial at all pixel positions
            y_corr = np.polynomial.legendre.legval2d(xorig.ravel(), yorig.ravel(), best_params_y)
            y_corr = y_corr.reshape(yorig.shape)
            distmapy = y_corr - yorig

            ## distort image based on coeffs
            if (nx >= ny): imgsize = nx
            else: imgsize = ny

            gridx, gridy = np.meshgrid(np.arange(imgsize), np.arange(imgsize))
            gridx = gridx + distmapx
            gridy = gridy + distmapy

            sim_data = scipy.ndimage.map_coordinates(sim_data, [gridy, gridx])
            
            if sim_err_map:
                # transform the error map
                err_map = scipy.ndimage.map_coordinates(err_map, [gridy, gridx])
            
            # translated_pix = scipy.ndimage.map_coordinates()
            # transform the source coordinates
            dist_xpix, dist_ypix = [], []
            for (x,y) in zip(xp, yp):
                x_new = x - distmapx[int(y)][int(x)]
                y_new = y - distmapy[int(y)][int(x)]

                dist_xpix.append(x_new)
                dist_ypix.append(y_new)

            frame_xpixels[i] = np.array(dist_xpix)
            frame_ypixels[i] = np.array(dist_ypix)
            
        # apply bad pixel map if provided (optional)
        if bpix_map is not None:
            if bpix_map.shape[0] == 3:
                frame_bpix = bpix_map[i]
                sim_data[frame_bpix.astype(bool)] = np.nan 
                if sim_err_map:
                    err_map[frame_bpix.astype(bool)] = np.nan
                dq_map = frame_bpix
            else:
                sim_data[bpix_map.astype(bool)] = np.nan
                if sim_err_map:
                    err_map[bpix_map.astype(bool)] = np.nan
                dq_map = bpix_map
            
        # image_frames.append(sim_data)

        # TO DO: Determine what level this image should be
        prihdr, exthdr, errhdr, dqhdr, biashdr = create_default_L2b_headers()
        prihdr['VISTYPE'] = 'CGIVST_CAL_BORESIGHT'
        prihdr['RA'] = np.array(frame_targs).T[0][i]  # assume we will know something about the dither RA/DEC pointing
        prihdr['DEC'] = np.array(frame_targs).T[1][i]
        prihdr['ROLL'] = 0   ## assume a telescope roll = 0 for now

        ## save as an Image object
        err_map = None if not sim_err_map else err_map
        dq_map = None if bpix_map is None else dq_map
        frame = data.Image(sim_data, pri_hdr= prihdr, ext_hdr= exthdr, err=err_map, dq=dq_map)
        # Generate unique, properly formatted filename
        visitid = prihdr["VISITID"]
        base_time = datetime.datetime.now()
        time_str = data.format_ftimeutc(base_time.isoformat())
        filename = f"cgi_{visitid}_{time_str}_l2b.fits"
        frame.filename = filename
        
        if filedir is not None:
            # save source SkyCoord locations and pixel location estimates
            guess = Table()
            guess['x'] = frame_xpixels[i]
            guess['y'] = frame_ypixels[i]
            guess['RA'] = frame_ras[i].ra
            guess['DEC'] = frame_decs[i].dec
            guess['VMAG'] = frame_mags[i]
            # guessname = "guesses.csv"
            ascii.write(guess, filedir+'/guesses'+str(i)+'.csv', overwrite=True)

            frame.save(filedir=filedir, filename=filename)

        image_frames.append(frame)

    # frames.append(frame)
    dataset = data.Dataset(image_frames)

    return dataset


def create_not_normalized_dataset(filedir=None, numfiles=10):
    """
    Create simulated data not normalized for the exposure time.

    Args:
        filedir (str): (Optional) Full path to directory to save to.
        numfiles (int): Number of files in dataset. Default is 10.

    Returns:
        corgidrp.data.Dataset:
            the simulated dataset
    """
    frames = []
    for i in range(numfiles):
        # TO DO: Determine what level this image should be
        prihdr, exthdr, errhdr, dqhdr, biashdr = create_default_L2b_headers()

        sim_data = np.asarray(np.random.poisson(lam=150.0, size=(1024,1024)), dtype=float)
        sim_err = np.asarray(np.random.poisson(lam=1.0, size=(1024,1024)), dtype=float)
        sim_dq = np.asarray(np.zeros((1024,1024)), dtype=int)
        frame = data.Image(sim_data, pri_hdr=prihdr, ext_hdr=exthdr, err=sim_err, dq=sim_dq, err_hdr = errhdr, dq_hdr = dqhdr)
        # frame = data.Image(sim_data, pri_hdr = prihdr, ext_hdr = exthdr, err = sim_err, dq = sim_dq)
        if filedir is not None:
            # Generate CGI filename with incrementing datetime
            visitid = prihdr["VISITID"]
            base_time = datetime.datetime.now()
            time_offset = datetime.timedelta(seconds=i)
            unique_time = base_time + time_offset
            time_str = data.format_ftimeutc(unique_time.isoformat())
            filename = f"cgi_{visitid}_{time_str}_l2b.fits"
            frame.save(filedir=filedir, filename=filename)
        frames.append(frame)
    dataset = data.Dataset(frames)

    return dataset


def generate_mock_pump_trap_data(output_dir,meta_path, EMgain=10, 
                                 read_noise = 100, eperdn = 6, e2emode=False, 
                                 nonlin_path=None, arrtype='SCI'):
    """
    Generate mock pump trap data, save it to the output_directory
    
    Args:
        output_dir (str): output directory
        meta_path (str): metadata path
        EMgain (float): desired EM gain for frames
        read_noise (float): desired read noise for frames
        eperdn (float):  desired k gain (e-/DN conversion factor)
        e2emode (bool):  If True, e2e simulated data made instead of data for the unit test.  
            Difference b/w the two: 
            This e2emode data differs from the data generated when e2emode is False in the following ways:
            -The bright pixel of each trap is simulated in a more realistic way (i.e., at every phase time frame).
            -Simulated readout is more realistic (read noise, EM gain, k gain, nonlinearity, bias invoked after traps simulated).  
            In the other dataset (when e2emode is False), readout was simulated before traps were added, and no nonlinearity was applied.  
            Also, the number of electrons in the dark pixels of the dipoles can no longer be negative, and this condition is enforced.
            -The number of pumps and injected charge are much higher in these frames so that traps stand out above the read noise.  
            This was not an issue in the other dataset since read noise was added to frames that were EM-gained before charge was injected, which suppressed the effective read noise.
            -The EM gain used is 1.5.  For a large injected charge amount, the EM gain cannot be very high because of the risk of saturation.  
            -The number of phase times is 10 per scheme, to reduce the dataset size (compared to 100 when e2emode is False).
            -The frame format is ENG, as real trap-pump data is.
        nonlin_path (str): Path of nonlinearity correction file to use.  
            The inverse is applied, implementing rather than correcting nonlinearity.  
            If None, no nonlinearity is applied.  Defaults to None.
        arrtype (str): array type (for this function, choice of 'SCI' or 'ENG')
    """

    #If output_dir doesn't exist then make it
    if not os.path.exists(output_dir):
        os.makedirs(output_dir)

    # here = os.path.abspath(os.path.dirname(__file__))
    # meta_path = Path(here, '..', 'util', 'metadata_test.yaml')
    #meta_path = Path(here, '..', 'util', 'metadata.yaml')
    meta = MetadataWrapper(meta_path)
    num_pumps = 10000
    multiple = 1
    #nrows, ncols, _ = meta._imaging_area_geom()
    # the way emccd_detect works is that it takes an input for the selected
    # image area within the viable CCD pixels, so my input here must be that
    # smaller size (below) as opposed to the full useable CCD pixel size
    # (commented out above)
    nrows, ncols, _ = meta._unpack_geom('image')
    #EM gain
    g = EMgain
    cic = 200  
    rn = read_noise 
    dc = {180: 0.163, 190: 0.243, 200: 0.323, 210: 0.403,
          220: 0.483}
    # dc = {180: 0, 190: 0, 195: 0, 200: 0, 210: 0, 220: 0}
    bias = 1000 
    inj_charge = 500 # 0
    full_well_image=50000.  # e-
    full_well_serial=50000.
    # trap-pumping done when CGI is secondary instrument (i.e., dark):
    fluxmap = np.zeros((nrows, ncols))
    # frametime for pumped frames: 1000ms, or 1 s
    frametime = 1
    # set these to have no effect, then use these with their input values at the end
    later_eperdn = eperdn
    if e2emode: 
        eperdn = 1
        cic = 0.02
        num_pumps = 50000 #120000#90000#15000#5000
        inj_charge = 27000 #31000#70000#45000#8000 #num_pumps/2 # more than num_pumps/4, so no mean_field input needed
        multiple = 1
        g = 1
        rn = 0
        bias = 0
        full_well_image=105000.  # e-
        full_well_serial=105000.
        phase_times = 10
    bias_dn = bias/eperdn
    nbits = 14 #1
    
    def _ENF(g, Nem):
        """
        Returns the ENF.

        Args:
            g (float): gain
            Nem (int): Nem

        Returns:
            float: ENF

        """
        return np.sqrt(2*(g-1)*g**(-(Nem+1)/Nem) + 1/g)
    # std dev in e-, before gain division
    std_dev = np.sqrt(100**2 + _ENF(g,604)**2*g**2*(cic+ 1*dc[220]))
    fit_thresh = 3 #standard deviations above mean for trap detection
    #Offset ensures detection.  Physically, shouldn't have to add offset to
    #frame to meet threshold for detection, but in a small-sized frame, the
    # addition of traps increases the std dev a lot
    # (gain divided, w/o offset: from 22 e- before traps to 73 e- after adding)
    # If I run code with lower threshold, though, I can do an offset of 0.
    # For regular full-sized, definitely shouldn't have to add in offset.
    # Also, a trap can't capture more than mean per pixel e-, which is 200e-
    # in this case.  So max amp P1 trap will not be 2500e- but rather the
    #mean e- per pixel!  But this discrepancy doesn't affect validity of tests.

    offset_u = 0
    # offset_u = (bias_dn + ((cic+1*dc[220])*g + fit_thresh*std_dev/g)/eperdn+\
    #    inj_charge/eperdn)
    # #offset_l = bias_dn + ((cic+1*dc[220])*g - fit_thresh*std_dev/g)/eperdn
    # gives these 0 offset in the function (which gives e-), then add it in
    # by hand and convert to DN
    # and I increase dark current with temp linearly (even though it should
    # be exponential, but dc really doesn't affect anything here)
    emccd = {}
    # leaving out 170K
    #170K: gain of 10-20; gives g*CIC ~ 2000 e-
    # emccd[170] = EMCCDDetect(
    #         em_gain=1,#10,
    #         full_well_image=50000.,  # e-
    #         full_well_serial=50000.,  # e-
    #         dark_current=0.083,  # e-/pix/s
    #         cic=200, # e-/pix/frame; lots of CIC from all the prep clocking
    #         read_noise=100.,  # e-/pix/frame
    #         bias=bias,  # e-
    #         qe=0.9,
    #         cr_rate=0.,  # hits/cm^2/s
    #         pixel_pitch=13e-6,  # m
    #         eperdn=7.,
    #         nbits=14,
    #         numel_gain_register=604,
    #         meta_path=meta_path
    #    )
    #180K: gain of 10-20
    emccd[180] = EMCCDDetect(
            em_gain=g,#10,
            full_well_image=full_well_image,  # e-
            full_well_serial=full_well_serial,  # e-
            dark_current=dc[180], #0.163,  # e-/pix/s
            cic=cic, # e-/pix/frame; lots of CIC from all the prep clocking
            read_noise=rn,  # e-/pix/frame
            bias=bias,  # e-
            qe=0.9,
            cr_rate=0.,  # hits/cm^2/s
            pixel_pitch=13e-6,  # m
            eperdn=eperdn,
            nbits=nbits,
            numel_gain_register=604,
            meta_path=meta_path
        )
    #190K: gain of 10-20
    emccd[190] = EMCCDDetect(
            em_gain=g,#10,
            full_well_image=full_well_image,  # e-
            full_well_serial=full_well_serial,  # e-
            dark_current= dc[190],#0.243,  # e-/pix/s
            cic=cic, # e-/pix/frame
            read_noise=rn,  # e-/pix/frame
            bias=bias,  # e-
            qe=0.9,
            cr_rate=0.,  # hits/cm^2/s
            pixel_pitch=13e-6,  # m
            eperdn=eperdn,
            nbits=nbits,
            numel_gain_register=604,
            meta_path=meta_path
        )
    #195K: gain of 10-20
    # emccd[195] = EMCCDDetect(
    #         em_gain=g,#10,
    #         full_well_image=50000.,  # e-
    #         full_well_serial=50000.,  # e-
    #         dark_current= dc[195],#0.263,  # e-/pix/s
    #         cic=cic, # e-/pix/frame
    #         read_noise=rn,  # e-/pix/frame
    #         bias=bias,  # e-
    #         qe=0.9,
    #         cr_rate=0.,  # hits/cm^2/s
    #         pixel_pitch=13e-6,  # m
    #         eperdn=eperdn,
    #         nbits=nbits,
    #         numel_gain_register=604,
    #         meta_path=meta_path
    #     )
    #200K: gain of 10-20
    emccd[200] = EMCCDDetect(
            em_gain=g,#10,
            full_well_image=full_well_image,  # e-
            full_well_serial=full_well_serial,  # e-
            dark_current=dc[200], #0.323,  # e-/pix/s
            cic=cic, # e-/pix/frame
            read_noise=rn,  # e-/pix/frame
            bias=bias,  # e-
            qe=0.9,
            cr_rate=0.,  # hits/cm^2/s
            pixel_pitch=13e-6,  # m
            eperdn=eperdn,
            nbits=nbits,
            numel_gain_register=604,
            meta_path=meta_path
        )
    #210K: gain of 10-20
    emccd[210] = EMCCDDetect(
            em_gain=g, #10,
            full_well_image=full_well_image,  # e-
            full_well_serial=full_well_serial,  # e-
            dark_current=dc[210], #0.403,  # e-/pix/s
            cic=cic, # e-/pix/frame
            read_noise=rn,  # e-/pix/frame
            bias=bias,  # e-
            qe=0.9,
            cr_rate=0.,  # hits/cm^2/s
            pixel_pitch=13e-6,  # m
            eperdn=eperdn,
            nbits=nbits,
            numel_gain_register=604,
            meta_path=meta_path
        )
    #220K: gain of 10-20
    emccd[220] = EMCCDDetect(
            em_gain=g, #10,
            full_well_image=full_well_image,  # e-
            full_well_serial=full_well_serial,  # e-
            dark_current=dc[220], #0.483,  # e-/pix/s
            cic=cic, # e-/pix/frame; divide by 15 to get the same 1000
            read_noise=rn,  # e-/pix/frame
            bias=bias,  # e-
            qe=0.9,
            cr_rate=0.,  # hits/cm^2/s
            pixel_pitch=13e-6,  # m
            eperdn=eperdn,
            nbits=nbits,
            numel_gain_register=604,
            meta_path=meta_path
        )

    #when tauc is 3e-3, that gives a mean e- field of 2090 e-
    tauc = 1e-8 #3e-3
    tauc2 = 1.2e-8 # 3e-3
    tauc3 = 1e-8 # 3e-3
    # tried for mean field test, but gave low amps that got lost in noise
    tauc4 = 1e-3 #constant Pc over time not a great approximation in theory
    #In order of amplitudes overall (given comparable tau and tau2):
    # P1 biggest, then P3, then P2
    # E,E3 and cs,cs3 params below chosen to ensure a P1 trap found at its
    # peak amp for good eperdn determination
    # E3,cs3: will give tau outside of 1e-6,1e-2
    # for all temps except 220K; we'll just make sure it's present in all
    # scheme 1 stacks for all temps to ensure good eperdn for all temps;
    # E, cs: will give tau outside of 1e-6, 1e-2
    # for just 170K, which I took out of temp_data
    # E2, cs2: fine for all temps
    E = 0.32 #eV
    E2 = 0.28 #0.24 # eV
    E3 = 0.4 #eV
    # tried mean field test (gets tau = 1e-4 for 180K)
    E4 = 0.266 #eV
    cs = 2 #in 1e-19 m^2
    cs2 = 12 #3 #8 # in 1e-19 m^2
    cs3 = 2 # in 1e-19 m^2
    # for mean field test
    cs4 = 4 # in 1e-19 m^2
    #temp_data = np.array([170, 180, 190, 200, 210, 220])
    temp_data = np.array([180, 190, 195, 200, 210, 220])
    #temp_data = np.array([180])
    taus = {}
    taus2 = {}
    taus3 = {}
    taus4 = {}
    for i in temp_data:
        taus[i] = tau_temp(i, E, cs)
        taus2[i] = tau_temp(i, E2, cs2)
        taus3[i] = tau_temp(i, E3, cs3)
        taus4[i] = tau_temp(i, E4, cs4)
    #tau = 7.5e-3
    #tau2 = 8.8e-3
    if e2emode:
        time_data = (np.logspace(-6, -2, phase_times))*10**6 # in us 
    else:
        time_data = (np.logspace(-6, -2, 100))*10**6 # in us 
    #time_data = (np.linspace(1e-6, 1e-2, 50))*10**6 # in us
    time_data = time_data.astype(float)
    # make one phase time a repitition
    time_data[-1] = time_data[-2]
    time_data = np.array(time_data.tolist()*multiple)
    time_data_s = time_data/10**6 # in s
    # half the # of frames for length limit
    length_limit = 5 #int(np.ceil((len(time_data)/2)))
    # mean of these frames will be a bit more than 2000e-, which is gain*CIC
    # std dev: sqrt(rn^2 + ENF^2 * g^2(e- signal))

    # with offset_u non-zero in below, I expect to get eperdn 4.7 w/ the code
    amps1 = {}; amps2 = {}; amps3 = {}
    amps1_k = {}; amps1_tau2 = {}; amps3_tau2 = {}; amps1_mean_field = {}
    amps2_mean_field = {}
    amps11 = {}; amps12 = {}; amps22 = {}; amps23 = {}; amps33 = {}; amps21 ={}
    for i in temp_data:
        amps1[i] = offset_u + g*P1(time_data_s, 0, tauc, taus[i], num_pumps)/eperdn
        amps11[i] = offset_u + g*P1_P1(time_data_s, 0, tauc, taus[i],
            tauc2, taus2[i], num_pumps)/eperdn
        amps2[i] = offset_u + g*P2(time_data_s, 0, tauc, taus[i], num_pumps)/eperdn
        amps12[i] = offset_u + g*P1_P2(time_data_s, 0, tauc, taus[i],
            tauc2, taus2[i], num_pumps)/eperdn
        amps22[i] = offset_u + g*P2_P2(time_data_s, 0, tauc, taus[i],
            tauc2, taus2[i], num_pumps)/eperdn
        amps3[i] = offset_u + g*P3(time_data_s, 0, tauc, taus[i], num_pumps)/eperdn
        amps33[i] = offset_u + g*P3_P3(time_data_s, 0, tauc, taus[i],
            tauc2, taus2[i], num_pumps)/eperdn
        amps23[i] = offset_u + g*P2_P3(time_data_s, 0, tauc, taus[i],
            tauc2, taus2[i], num_pumps)/eperdn
        # just for (98,33)
        amps21[i] =  offset_u + g*P1_P2(time_data_s, 0, tauc2, taus2[i],
            tauc, taus[i], num_pumps)/eperdn
        # now a special amps just for ensuring good eperdn determination
        # actually, doesn't usually meet trap_id thresh, but no harm
        # including it
        amps1_k[i] = offset_u + g*P1(time_data_s, 0, tauc3, taus3[i], num_pumps)/eperdn
        # for the case of (89,2) with a single trap with tau2
        amps1_tau2[i] = offset_u + g*P1(time_data_s, 0, tauc2, taus2[i], num_pumps)/eperdn
        # for the case of (77,90) with a single trap with tau2
        amps3_tau2[i] = offset_u + g*P3(time_data_s, 0, tauc2, taus2[i], num_pumps)/eperdn
        #amps1_k[i] = g*2500/eperdn
        # make a trap for the mean_field test (when mean field=400e- < 2500e-)
        #this trap peaks at 250 e-
        amps1_mean_field[i] = offset_u + \
            g*P1(time_data_s,0,tauc4,taus4[i], num_pumps)/eperdn
        amps2_mean_field[i] = offset_u + \
            g*P2(time_data_s,0,tauc4,taus4[i], num_pumps)/eperdn
    amps_1_trap = {1: amps1, 2: amps2, 3: amps3, 'sp': amps1_k,
            '1b': amps1_tau2, '3b': amps3_tau2, 'mf1': amps1_mean_field,
            'mf2': amps2_mean_field}
    amps_2_trap = {11: amps11, 12: amps12, 21: amps21, 22: amps22, 23: amps23,
        33: amps33}

    #r0c0[0]: starting row for imaging area (physical CCD pixels)
    #r0c0[1]: starting col for imaging area (physical CCD pixels)
    _, _, r0c0 = meta._imaging_area_geom()

    def add_1_dipole(img_stack, row, col, ori, prob, start, end, temp):
        """Adds a dipole to an image stack img_stack at the location of the
        bright pixel given by row and col (relative to image area coordinates)
        that is of orientation 'above' or
        'below' (specified by ori) for a number of unique phase times
        going from start to end (inclusive; don't use -1 for end; 0 for start
        means first frame, length of time array means last frame), and the
        dipole is of the probability function prob (which can be 1, 2, 3,
        'sp', '1b', '3b', 'mf1', or 'mf2').
        The temperature is specified by temp (in K).
        
        When e2emode is True, the amount subtracted from the dark pixel and added to the bright 
        pixel of a given dipole is constrained so that a pixel is not left with a negative number of electrons. 
        See doc string of generate_mock_pump_trap_data for full e2emode details.

        Args: 
            img_stack (np.array): image stack
            row (int): row
            col (int): col
            ori (str): orientation
            prob (int): probability
            start (int): start
            end (int): end
            temp (int): temperature

        Returns:
            np.array: image stack
        """
        # length limit controlled by how 'long' deficit pixel is since
        #threshold should be met for all frames for bright pixel
        if ori == 'above':
            #img_stack[start:end,r0c0[0]+row+1,r0c0[1]+col] = offset_l
            region = img_stack[start:end,r0c0[0]+row+1,r0c0[1]+col]
            region_c = img_stack[start:end,r0c0[0]+row+1,r0c0[1]+col].copy()
        if ori == 'below':
            #img_stack[start:end,r0c0[0]+row-1,r0c0[1]+col] = offset_l
            region = img_stack[start:end,r0c0[0]+row-1,r0c0[1]+col]
            region_c = img_stack[start:end,r0c0[0]+row-1,r0c0[1]+col].copy()
        region -= amps_1_trap[prob][temp][start:end]
        if e2emode:
            # can't draw more e- than what's there
            neg_inds = np.where(region < 0)
            good_inds = np.where(region >= 0)
            if neg_inds[0].size > 0:
                print(neg_inds[0].size)
                pass
            region[neg_inds[0]] = 0
            img_stack[start:end,r0c0[0]+row,r0c0[1]+col][good_inds[0]] += amps_1_trap[prob][temp][start:end][good_inds[0]]
            img_stack[start:end,r0c0[0]+row,r0c0[1]+col][neg_inds[0]] += region_c[neg_inds[0]]
        else:
            img_stack[: ,r0c0[0]+row,r0c0[1]+col] += amps_1_trap[prob][temp][:]

        return img_stack

    def add_2_dipole(img_stack, row, col, ori1, ori2, prob, start1, end1,
        start2, end2, temp):
        """Adds a 2-dipole to an image stack img_stack at the location of the
        bright pixel given by row and col (relative to image area coordinates)
        that is of orientation 'above' or
        'below' (specified by ori1 and ori2).  The 1st dipole is for a number
        of unique phase times going from start1 to end1, and
        the 2nd dipole starts from start2 and ends at end2 (inclusive; don't
        use -1 for end; 0 for start means first frame, length of time array
        means last frame). The 2-dipole is of probability function
        prob.  Valid values for prob are 11, 12, 22, 23, and 33.
        The temperature is specified by temp (in K).

        When e2emode is True, the amount subtracted from the dark pixel and added to the bright 
        pixel of a given dipole is constrained so that a pixel is not left with a negative number of electrons. 
        Also, start2:end2 should not overlap with start1:end1, and the ranges should 
        cover the whole 0:10 frames.  This condition allows for the simulation of the probability 
        distribution across all phase times.
        See doc string of generate_mock_pump_trap_data for full e2emode details.
        
        Args:
            img_stack (np.array): image stack
            row (int): row
            col (int): col
            ori1 (str): orientation 1
            ori2 (str): orientation 2
            prob (int): probability
            start1 (int): start 1
            end1 (int): end 1
            start2 (int): start 2
            end2 (int): end 2  
            temp (int): temperature

        Returns:
            np.array: image stack    
        """
        # length limit controlled by how 'long' deficit pixel is since
        #threshold should be met for all frames for bright pixel
        if ori1 == 'above':
            region1 = img_stack[start1:end1,r0c0[0]+row+1,r0c0[1]+col]
            region1_c = img_stack[start1:end1,r0c0[0]+row+1,r0c0[1]+col].copy()
            #img_stack[start1:end1,r0c0[0]+row+1,r0c0[1]+col] = offset_l
        if ori1 == 'below':
            #img_stack[start1:end1,r0c0[0]+row-1,r0c0[1]+col] = offset_l
            region1 = img_stack[start1:end1,r0c0[0]+row-1,r0c0[1]+col] 
            region1_c = img_stack[start1:end1,r0c0[0]+row-1,r0c0[1]+col].copy()
        if ori2 == 'above':
            #img_stack[start2:end2,r0c0[0]+row+1,r0c0[1]+col] = offset_l
            region2 = img_stack[start2:end2,r0c0[0]+row+1,r0c0[1]+col]
            region2_c = img_stack[start2:end2,r0c0[0]+row+1,r0c0[1]+col].copy()
        if ori2 == 'below':
            region2 = img_stack[start2:end2,r0c0[0]+row-1,r0c0[1]+col]
            region2_c = img_stack[start2:end2,r0c0[0]+row-1,r0c0[1]+col].copy()
        # technically, should subtract 1 prob distribution at at time (amps_1_trap), but I'm just subtracting 
        # a bit more than I'm supposed to, and doesn't matter too much since these 
        # are the deficit pixels (or pixel) next to the bright pixel, which is what counts for doing fits
        region1 -= amps_2_trap[prob][temp][start1:end1]
        region2 -= amps_2_trap[prob][temp][start2:end2]
        if e2emode:
            # can't draw more e- than what's there
            neg_inds1 = np.where(region1 < 0)
            if neg_inds1[0].size > 0:
                print(neg_inds1[0].size)
                pass
            good_inds1 = np.where(region1 >= 0)
            region1[neg_inds1] = 0
            img_stack[start1:end1,r0c0[0]+row,r0c0[1]+col][good_inds1[0]] += amps_2_trap[prob][temp][start1:end1][good_inds1[0]]
            img_stack[start1:end1,r0c0[0]+row,r0c0[1]+col][neg_inds1[0]] += region1_c[neg_inds1[0]]
        
            # can't draw more e- than what's there
            neg_inds2 = np.where(region2 < 0)
            if neg_inds2[0].size > 0:
                print(neg_inds2[0].size)
                pass
            good_inds2 = np.where(region2 >= 0)
            region2[neg_inds2] = 0
            img_stack[start2:end2,r0c0[0]+row,r0c0[1]+col][good_inds2[0]] += amps_2_trap[prob][temp][start2:end2][good_inds2[0]]
            img_stack[start2:end2,r0c0[0]+row,r0c0[1]+col][neg_inds2[0]] += region2_c[neg_inds2[0]]
        
        else:
            img_stack[:,r0c0[0]+row,r0c0[1]+col] += amps_2_trap[prob][temp][:]
        # technically, if there is overlap b/w start1:end1 and start2:end2,
        # then you are physically causing too big of a deficit since you're
        # saying more emitted than the amount captured in bright pixel, so
        # avoid this
        return img_stack

    def make_scheme_frames(emccd_inst, phase_times = time_data,
        inj_charge = inj_charge ):
        """Makes a series of frames according to the emccd_detect instance
        emccd_inst, one for each element in the array phase_times (assumed to
        be in s).

        Args:
            emccd_inst (EMCCDDetect): emccd instance
            phase_times (np.array): phase times
            inj_charge (int): injection charge

        Returns:
            np.array: full frames
        """
        full_frames = []
        for i in range(len(phase_times)):
            full = (emccd_inst.sim_full_frame(fluxmap,frametime)).astype(float)
            full_frames.append(full)
        # inj charge is before gain, but since it has no variance,
        # g*0 = no noise from this
        full_frames = np.stack(full_frames)
        # lazy and not putting in the last image row and col, but doesn't
        #matter since I only use prescan and image areas
        # add to just image area so that it isn't wiped with bias subtraction
        full_frames[:,r0c0[0]:,r0c0[1]:] += inj_charge
        return full_frames

    def add_defect(sch_imgs, prob, ori, temp):
        """Adds to all frames of an image stack sch_imgs a defect area with
        local mean above image-area mean such that a
        dipole in that area that isn't detectable unless ill_corr is True.
        The dipole is a single trap with orientation
        ori ('above' or 'below') and is of probability function prob
        (can be 1, 2, or 3).  The temperature is specified by temp (in K).

        Note: If a defect region is arbitrarily small (e.g., a 2x2 region of
        very bright pixels hiding a trap dipole), that trap simply will not
        be found since the illumination correction bin size is not allowed to
        be less than 5.  In v2.0, a moving median subtraction can be
        implemented that would be more likely to catch cases similar to that.
        However, physically, a defect region of such a small number of rows is
        improbable; even a cosmic ray hit, which could have this signature for
        perhaps 1 phase time, is very unlikely to hit the same region while
        data for each phase time is being taken.
        
        When e2emode is True, the amount subtracted from the dark pixel and added to the bright 
        pixel of a given dipole is constrained so that a pixel is not left with a negative number of electrons. 
        This condition allows for the simulation of the probability 
        distribution across all phase times.
        See doc string of generate_mock_pump_trap_data for full e2emode details.

        Args: 
            sch_imgs (np.array): scheme images
            prob (int): probability
            ori (str): orientation
            temp (int): temperature

            
        Returns:
            np.array: scheme images
            
        """
        # area with defect (high above mean),
        # but no dipole that stands out enough without ill_corr = True
        amount = 9000
        if e2emode:
            amount = inj_charge*2
        sch_imgs[:,r0c0[0]+12:r0c0[0]+22,r0c0[1]+17:r0c0[1]+27]=g*amount/eperdn
        # now a dipole that meets threshold around local mean doesn't meet
        # threshold around frame mean; would be detected only after
        # illumination correction
        if ori == 'above':
            region = sch_imgs[:,r0c0[0]+13+1, r0c0[1]+21] 
            region_c = region.copy()
        if ori == 'below':
            region = sch_imgs[:,r0c0[0]+13-1, r0c0[1]+21] 
            region_c = region.copy()
                # 2*offset_u - fit_thresh*std_dev/eperdn
        region -= amps_1_trap[prob][temp][:]
        if e2emode: # realistic handling:  can't trap more charge than what's there in a pixel
            neg_inds = np.where(region < 0)
            if neg_inds[0].size > 0:
                print(neg_inds[0].size)
            good_inds = np.where(region >= 0)
            region[neg_inds[0]] = 0
            sch_imgs[good_inds[0],r0c0[0]+13, r0c0[1]+21] += amps_1_trap[prob][temp][good_inds[0]]
            sch_imgs[neg_inds[0],r0c0[0]+13,r0c0[1]+21] += region_c[neg_inds[0]]
        else:
            sch_imgs[:,r0c0[0]+13, r0c0[1]+21] += amps_1_trap[prob][temp][:]

        return sch_imgs
    
    #initializing
    sch = {1: None, 2: None, 3: None, 4: None}
    #temps = {170: sch, 180: sch, 190: sch, 200: sch, 210: sch, 220: sch}
    # change from last iteration: make copies of sch below b/c make_scheme_frames() below was changing sch present in 
    # EVERY temp for every iteration in the temps for loop; however, no actual change in the output since 
    # the output .fits files were saved before the next iteration's make_scheme_frames() is called. So, Max's
    # unit test is unchanged. 
    temps = {180: sch, 190: sch.copy(), 200: sch.copy(), 210: sch.copy(), 220: sch.copy()}
    #temps = {180: sch}

    # first, get rid of files already existing in the folders where I'll put
    # the simulated data
    # for temp in temps.keys():
    #     for sch in [1,2,3,4]:
    #         curr_sch_dir = Path(here, 'test_data_sub_frame_noise', str(temp)+'K',
    #             'Scheme_'+str(sch))
    #         for file in os.listdir(curr_sch_dir):
    #             os.remove(Path(curr_sch_dir, file))

    for temp in temps.keys():
        for sc in [1,2,3,4]:
            temps[temp][sc] = make_scheme_frames(emccd[temp])
        # 14 total traps (15 with the (13,19) defect trap); at least 1 in every
        # possible sub-electrode location
        # careful not to add traps in defect region; do that with add_defect()
        # careful not to add, e.g., bright pixel of one trap in the deficit
        # pixel of another trap since that would negate the original trap

        # add in 'LHSel1' trap in midst of defect for all phase times
        # (only detectable with ill_corr)
        add_defect(temps[temp][1], 1, 'below', temp)
        add_defect(temps[temp][3], 3, 'below', temp)
        #this defect was used for k_prob=2 case instead of the 2 lines above
        # 'LHSel2':
    #    add_defect(temps[temp][1], 2, 'above', temp)
    #    add_defect(temps[temp][2], 1, 'below', temp)
    #    add_defect(temps[temp][4], 3, 'above', temp)
        # add in 'special' max amp trap for good eperdn determination
        # has tau value outside of 1e-6 to 1e-2, but provides a peak trap
        # actually, doesn't meet threshold usually to count as trap, but
        #no harm leaving it in
        if not e2emode:
            add_1_dipole(temps[temp][1], 33, 77, 'below', 'sp', 0, 100, temp)
            # add in 'CENel1' trap for all phase times
        #    add_1_dipole(temps[temp][3], 26, 28, 'below', 'mf2', 0, 100, temp)
        #    add_1_dipole(temps[temp][4], 26, 28, 'above', 'mf2', 0, 100, temp)
            add_1_dipole(temps[temp][3], 26, 28, 'below', 2, 0, 100, temp)
            add_1_dipole(temps[temp][4], 26, 28, 'above', 2, 0, 100, temp)
            # add in 'RHSel1' trap for more than length limit (but diff lengths)
            #unused sch2 in this same pixel that is compatible with another trap
            add_1_dipole(temps[temp][1], 50, 50, 'above', 1, 0, 100, temp)
            add_1_dipole(temps[temp][4], 50, 50, 'above', 3, 3, 98, temp)
            add_1_dipole(temps[temp][2], 50, 50, 'below', 1, 2, 99, temp)
            # FALSE TRAPS: 'LHSel2' trap that doesn't meet length limit of unique
            # phase times even though the actual length is met for first 2
            # (and/or doesn't pass trap_id(), but I've already tested this case in
            # its unit test file)
            # (3rd will be 'unused')
            add_1_dipole(temps[temp][1], 71, 84, 'above', 2, 95, 100, temp)
            add_1_dipole(temps[temp][2], 71, 84, 'below', 1, 95, 100, temp)
            add_1_dipole(temps[temp][4], 71, 84, 'above', 3, 9, 20, temp)
            # 'LHSel2' trap
            add_1_dipole(temps[temp][1], 60, 80, 'above', 2, 1, 100, temp)
            add_1_dipole(temps[temp][2], 60, 80, 'below', 1, 1, 100, temp)
            add_1_dipole(temps[temp][4], 60, 80, 'above', 3, 1, 100, temp)
            # 'CENel2' trap
            add_1_dipole(temps[temp][1], 68, 67, 'above', 1, 0, 100, temp)
            add_1_dipole(temps[temp][2], 68, 67, 'below', 1, 0, 100, temp)
        #    add_1_dipole(temps[temp][1], 68, 67, 'above', 'mf1', 0, 100, temp)
        #    add_1_dipole(temps[temp][2], 68, 67, 'below', 'mf1', 0, 100, temp)
            # 'RHSel2' and 'LHSel3' traps in same pixel (could overlap phase time),
            # but good detectability means separation of peaks
            add_1_dipole(temps[temp][1], 98, 33, 'above', 1, 0, 100, temp)
            add_2_dipole(temps[temp][2], 98, 33, 'below', 'below', 21,
                60, 100, 0, 40, temp) #80, 100, 0, 20, temp)
            add_2_dipole(temps[temp][4], 98, 33, 'below', 'below', 33,
                60, 100, 0, 40, temp)
            # old:
            # add_2_dipole(temps[temp][2], 98, 33, 'below', 'below', 21,
            #     50, 100, 0, 50, temp) #80, 100, 0, 20, temp)
            # add_2_dipole(temps[temp][4], 98, 33, 'below', 'below', 33,
            #     50, 100, 0, 50, temp)
            # 'CENel3' trap (where sch3 has a 2-trap where one goes unused)
            add_2_dipole(temps[temp][3], 41, 15, 'above', 'above', 23,
            30, 100, 0, 30, temp)
            add_1_dipole(temps[temp][4], 41, 15, 'below', 2, 30, 100, temp)
            # 'RHSel3' and 'LHSel4'
            add_1_dipole(temps[temp][1], 89, 2, 'below', '1b', 0, 100, temp)
            add_2_dipole(temps[temp][2], 89, 2, 'above', 'above', 12,
                60, 100, 0, 30, temp) #30 was 40 in the past
            add_2_dipole(temps[temp][3], 89, 2, 'above', 'above', 33,
                60, 100, 0, 40, temp)
            # 2 'LHSel4' traps; whether the '0' or '1' trap gets assigned tau2 is
            # somewhat random; if one has an earlier starting temp than the other,
            # it would get assigned tau
            add_2_dipole(temps[temp][1], 10, 10, 'below', 'below', 11,
                0, 40, 63, 100, temp)
            add_2_dipole(temps[temp][2], 10, 10, 'above', 'above', 22,
                0, 40, 63, 100, temp)
            add_2_dipole(temps[temp][3], 10, 10, 'above', 'above', 33,
                0, 40, 63, 100, temp) #30, 60, 100
            # old:
            # add_2_dipole(temps[temp][1], 10, 10, 'below', 'below', 11,
            #     0, 40, 50, 100, temp)
            # add_2_dipole(temps[temp][2], 10, 10, 'above', 'above', 22,
            #     0, 40, 50, 100, temp)
            # add_2_dipole(temps[temp][3], 10, 10, 'above', 'above', 33,
            #     0, 40, 50, 100, temp)
            # 'CENel4' trap
            add_1_dipole(temps[temp][1], 56, 56, 'below', 1, 1, 100, temp)
            add_1_dipole(temps[temp][2], 56, 56, 'above', 1, 3, 99, temp)
            #'RHSel4' and 'CENel2' trap (tests 'a' and 'b' splitting in trap_fit_*)
            add_2_dipole(temps[temp][1], 77, 90, 'above', 'below', 12,
                60, 100, 0, 40, temp)
            add_2_dipole(temps[temp][2], 77, 90, 'below', 'above', 11,
                60, 100, 0, 40, temp)
            add_1_dipole(temps[temp][3], 77, 90, 'below', '3b', 0, 40, temp)
            # old:
            # add_2_dipole(temps[temp][1], 77, 90, 'above', 'below', 12,
            #     30, 100, 0, 30, temp)
            # add_2_dipole(temps[temp][2], 77, 90, 'below', 'above', 11,
            #     53, 100, 0, 53, temp)
            # add_1_dipole(temps[temp][3], 77, 90, 'below', '3b', 0, 30, temp)

        if e2emode: # full range should be covered if trap present
            add_1_dipole(temps[temp][1], 33, 77, 'below', 'sp', 0, phase_times, temp)
            # add in 'CENel1' trap for all phase times
        #    add_1_dipole(temps[temp][3], 26, 28, 'below', 'mf2', 0, 100, temp)
        #    add_1_dipole(temps[temp][4], 26, 28, 'above', 'mf2', 0, 100, temp)
            add_1_dipole(temps[temp][3], 26, 28, 'below', 2, 0, phase_times, temp)
            add_1_dipole(temps[temp][4], 26, 28, 'above', 2, 0, phase_times, temp)
            # add in 'RHSel1' trap for more than length limit (but diff lengths)
            #unused sch2 in this same pixel that is compatible with another trap
            add_1_dipole(temps[temp][1], 50, 50, 'above', 1, 0, phase_times, temp)
            add_1_dipole(temps[temp][4], 50, 50, 'above', 3, 3, phase_times, temp)
            add_1_dipole(temps[temp][2], 50, 50, 'below', 1, 2, phase_times, temp)
            # FALSE TRAPS: 'LHSel2' trap that doesn't meet length limit of unique
            # phase times even though the actual length is met for first 2
            # (and/or doesn't pass trap_id(), but I've already tested this case in
            # its unit test file)
            # (3rd will be 'unused')
            add_1_dipole(temps[temp][1], 71, 84, 'above', 2, 95, phase_times, temp)
            add_1_dipole(temps[temp][2], 71, 84, 'below', 1, 95, phase_times, temp)
            add_1_dipole(temps[temp][4], 71, 84, 'above', 3, 9, phase_times, temp)
            # 'LHSel2' trap
            add_1_dipole(temps[temp][1], 60, 80, 'above', 2, 1, phase_times, temp)
            add_1_dipole(temps[temp][2], 60, 80, 'below', 1, 1, phase_times, temp)
            add_1_dipole(temps[temp][4], 60, 80, 'above', 3, 1, phase_times, temp)
            # 'CENel2' trap
            add_1_dipole(temps[temp][1], 68, 67, 'above', 1, 0, phase_times, temp)
            add_1_dipole(temps[temp][2], 68, 67, 'below', 1, 0, phase_times, temp)
        #    add_1_dipole(temps[temp][1], 68, 67, 'above', 'mf1', 0, 100, temp)
        #    add_1_dipole(temps[temp][2], 68, 67, 'below', 'mf1', 0, 100, temp)
            # 'RHSel2' and 'LHSel3' traps in same pixel (could overlap phase time),
            # but good detectability means separation of peaks
            add_1_dipole(temps[temp][1], 98, 33, 'above', 1, 0, phase_times, temp)
            add_2_dipole(temps[temp][2], 98, 33, 'below', 'below', 21,
                int(phase_times/2), phase_times, 0, int(phase_times/2), temp) #80, 100, 0, 20, temp)
            add_2_dipole(temps[temp][4], 98, 33, 'below', 'below', 33,
                int(phase_times/2), phase_times, 0, int(phase_times/2), temp)
            # old:
            # add_2_dipole(temps[temp][2], 98, 33, 'below', 'below', 21,
            #     50, 100, 0, 50, temp) #80, 100, 0, 20, temp)
            # add_2_dipole(temps[temp][4], 98, 33, 'below', 'below', 33,
            #     50, 100, 0, 50, temp)
            # 'CENel3' trap (where sch3 has a 2-trap where one goes unused)
            add_2_dipole(temps[temp][3], 41, 15, 'above', 'above', 23,
            int(phase_times/2), phase_times, 0, int(phase_times/2), temp)
            add_1_dipole(temps[temp][4], 41, 15, 'below', 2, 0, phase_times, temp)
            # 'RHSel3' and 'LHSel4'
            add_1_dipole(temps[temp][1], 89, 2, 'below', '1b', 0, phase_times, temp)
            add_2_dipole(temps[temp][2], 89, 2, 'above', 'above', 12,
                int(phase_times/2), phase_times, 0, int(phase_times/2), temp) #30 was 40 in the past
            add_2_dipole(temps[temp][3], 89, 2, 'above', 'above', 33,
                int(phase_times/2), phase_times, 0, int(phase_times/2), temp)
            # 2 'LHSel4' traps; whether the '0' or '1' trap gets assigned tau2 is
            # somewhat random; if one has an earlier starting temp than the other,
            # it would get assigned tau
            add_2_dipole(temps[temp][1], 10, 10, 'below', 'below', 11,
                0, int(phase_times/2), int(phase_times/2), phase_times, temp)
            add_2_dipole(temps[temp][2], 10, 10, 'above', 'above', 22,
                0, int(phase_times/2), int(phase_times/2), phase_times, temp)
            add_2_dipole(temps[temp][3], 10, 10, 'above', 'above', 33,
                0, int(phase_times/2), int(phase_times/2), phase_times, temp) #30, 60, 100
            # old:
            # add_2_dipole(temps[temp][1], 10, 10, 'below', 'below', 11,
            #     0, 40, 50, 100, temp)
            # add_2_dipole(temps[temp][2], 10, 10, 'above', 'above', 22,
            #     0, 40, 50, 100, temp)
            # add_2_dipole(temps[temp][3], 10, 10, 'above', 'above', 33,
            #     0, 40, 50, 100, temp)
            # 'CENel4' trap
            add_1_dipole(temps[temp][1], 56, 56, 'below', 1, 1, phase_times, temp)
            add_1_dipole(temps[temp][2], 56, 56, 'above', 1, 3, phase_times, temp)
            #'RHSel4' and 'CENel2' trap (tests 'a' and 'b' splitting in trap_fit_*)
            add_2_dipole(temps[temp][1], 77, 90, 'above', 'below', 12,
                int(phase_times/2), phase_times, 0, int(phase_times/2), temp)
            add_2_dipole(temps[temp][2], 77, 90, 'below', 'above', 11,
                int(phase_times/2), phase_times, 0, int(phase_times/2), temp)
            add_1_dipole(temps[temp][3], 77, 90, 'below', '3b', 0, phase_times, temp)
            # old:
            # add_2_dipole(temps[temp][1], 77, 90, 'above', 'below', 12,
            #     30, 100, 0, 30, temp)
            # add_2_dipole(temps[temp][2], 77, 90, 'below', 'above', 11,
            #     53, 100, 0, 53, temp)
            # add_1_dipole(temps[temp][3], 77, 90, 'below', '3b', 0, 30, temp)
        pass
        if e2emode:
            readout_emccd = EMCCDDetect(
                em_gain=EMgain, #10,
                full_well_image=full_well_image,  # e-
                full_well_serial=full_well_serial,  # e-
                dark_current=0,  # e-/pix/s
                cic=0, # e-/pix/frame
                read_noise=read_noise,  # e-/pix/frame
                bias=1000,  # e-
                qe=1, # no QE hit here; just simulating readout
                cr_rate=0.,  # hits/cm^2/s
                pixel_pitch=13e-6,  # m
                eperdn=later_eperdn,
                nbits=nbits,
                numel_gain_register=604,
                meta_path=meta_path,
                nonlin_path=nonlin_path
                )
        # save to FITS files
        for sc in [1,2,3,4]:
            for i in range(len(temps[temp][sc])):
                if e2emode:
                    if temps[temp][sc][i].any() >= full_well_image:
                        raise Exception('Saturated before EM gain applied.')
                    # Now apply readout things for e2e mode 
                    gain_counts = np.reshape(readout_emccd._gain_register_elements(temps[temp][sc][i].ravel()),temps[temp][sc][i].shape)
                    if gain_counts.any() >= full_well_serial:
                        raise Exception('Saturated after EM gain applied.')
                    output_dn = readout_emccd.readout(gain_counts)
                else:
                    output_dn = temps[temp][sc][i]
                prihdr, exthdr = create_default_L1_TrapPump_headers(arrtype)
                prim = fits.PrimaryHDU(header = prihdr)
                hdr_img = fits.ImageHDU(output_dn, header=exthdr)
                hdul = fits.HDUList([prim, hdr_img])
                ## Fill in the headers that matter to corgidrp
                hdul[1].header['EXCAMT']  = temp
                hdul[1].header['EMGAIN_C'] = EMgain
                hdul[1].header['ARRTYPE'] = arrtype
                for j in range(1, 5):
                    if sc == j:
                        hdul[1].header['TPSCHEM' + str(j)] = num_pumps
                    else:
                        hdul[1].header['TPSCHEM' + str(j)] = 0
                hdul[1].header['TPTAU'] = time_data[i]
                
                t = time_data[i]
                # curr_sch_dir = Path(here, 'test_data_sub_frame_noise', str(temp)+'K',
                # 'Scheme_'+str(sch))

                # if os.path.isfile(Path(output_dir,
                # str(temp)+'K'+'Scheme_'+str(sch)+'TPUMP_Npumps_10000_gain'+str(g)+'_phasetime'+str(t)+'.fits')):
                #     hdul.writeto(Path(output_dir,
                #     str(temp)+'K'+'Scheme_'+str(sch)+'TPUMP_Npumps_10000_gain'+str(g)+'_phasetime'+
                #     str(t)+'_2.fits'), overwrite = True)
                # else: 
                # Note: have to use old filename format for now and overwrite later because setting
                # the filename affects data generation
                mult_counter = 0
                filename = Path(output_dir,
                    str(temp)+'K'+'Scheme_'+str(sc)+'TPUMP_Npumps_'+str(int(num_pumps))+'_gain'+str(EMgain)+'_phasetime'+str(t)+'.fits')
                if os.path.exists(filename):
                    mult_counter += 1
                    hdul.writeto(str(filename)[:-4]+'_'+str(mult_counter)+'.fits', overwrite = True)
                else:
                    hdul.writeto(filename, overwrite = True)
    
    # After all data generation is complete, rename files to CGI format, because changing the filename
    # in the function above somehow affects the content of the file
    rename_files_to_cgi_format(pattern=os.path.join(output_dir, "*K*Scheme_*TPUMP*.fits"), level_suffix="l1")

def create_photon_countable_frames(Nbrights=30, Ndarks=40, EMgain=5000, kgain=7, exptime=0.05, cosmic_rate=0, full_frame=True, smear=True, flux=1, bad_frames=0):
    '''This creates mock L1 Dataset containing frames with large gain and short exposure time, illuminated and dark frames.
    Used for unit tests for photon counting.  
    
    Args:
        Nbrights (int):  number of illuminated frames to simulate
        Ndarks (int):  number of dark frames to simulate
        EMgain (float): EM gain
        kgain (float): k gain (e-/DN)
        exptime (float): exposure time (in s)
        cosmic_rate: (float) simulated cosmic rays incidence, hits/cm^2/s
        full_frame: (bool) If True, simulated frames are SCI full frames.  If False, 50x50 images are simulated.  Defaults to True.
        smear: (bool) If True, smear is simulated.  Defaults to True.
        flux: (float) Number of photons/s per pixel desired.  Defaults to 1.
        bad_frames (int): Number of simulated bad frames (with primary header keyword 'OVEREXP' set to True) to include in output datasets that frame_select would catch by default. Defaults to 0.
    
    Returns:
        ill_dataset (corgidrp.data.Dataset): Dataset containing the illuminated frames
        dark_dataset (corgidrp.data.Dataset): Dataset containing the dark frames
        ill_mean (float): mean electron count value simulated in the illuminated frames
        dark_mean (float): mean electron count value simulated in the dark frames
    '''
    pix_row = 1024 #number of rows and number of columns
    fluxmap = flux*np.ones((pix_row,pix_row)) #photon flux map, photons/s

    emccd = EMCCDDetect(
        em_gain=EMgain,
        full_well_image=60000.,  # e-
        full_well_serial=100000.,  # e-
        dark_current=8.33e-4,  # e-/pix/s
        cic=0.01,  # e-/pix/frame
        read_noise=100.,  # e-/pix/frame
        bias=20000,  # e-
        qe=0.9,  # quantum efficiency, e-/photon
        cr_rate=cosmic_rate,  # cosmic rays incidence, hits/cm^2/s
        pixel_pitch=13e-6,  # m
        eperdn=kgain,  
        nbits=64, # number of ADU bits
        numel_gain_register=604 #number of gain register elements
        )

    thresh = emccd.em_gain/10 # threshold

    if np.average(exptime*fluxmap) > 0.1:
        warnings.warn('average # of photons/pixel is > 0.1.  Decrease frame '
        'time to get lower average # of photons/pixel.')

    if emccd.read_noise <=0:
        warnings.warn('read noise should be greater than 0 for effective '
        'photon counting')
    if thresh < 4*emccd.read_noise:
        warnings.warn('thresh should be at least 4 or 5 times read_noise for '
        'accurate photon counting')

    avg_ph_flux = np.mean(fluxmap)
    # theoretical electron flux for brights
    ill_mean = avg_ph_flux*emccd.qe*exptime + emccd.dark_current*exptime + emccd.cic
    # theoretical electron flux for darks
    dark_mean = emccd.dark_current*exptime + emccd.cic

    if smear:
        #simulate smear to fluxmap
        detector_params = DetectorParams({})
        rowreadtime = detector_params.params['ROWREADT']
        smear = np.zeros_like(fluxmap)
        m = len(smear)
        for r in range(m):
            columnsum = 0
            for i in range(r+1):
                columnsum = columnsum + rowreadtime*fluxmap[i,:]
            smear[r,:] = columnsum
        
        fluxmap = fluxmap + smear/exptime
    
    frame_e_list = []
    frame_e_dark_list = []
    prihdr, exthdr = create_default_L1_headers()
    for i in range(Nbrights):
        # Simulate bright
        if full_frame:
            frame_dn = emccd.sim_full_frame(fluxmap, exptime)
        else:
            frame_dn = emccd.sim_sub_frame(fluxmap[:50,:50], exptime)
        frame = data.Image(frame_dn, pri_hdr=prihdr, ext_hdr=exthdr)
        frame.ext_hdr['EMGAIN_C'] = EMgain
        frame.ext_hdr['EXPTIME'] = exptime
        frame.ext_hdr['RN'] = 100
        frame.ext_hdr['KGAINPAR'] = kgain
        frame.pri_hdr['PHTCNT'] = True
        frame.ext_hdr['ISPC'] = True
        frame.pri_hdr["VISTYPE"] = "CGIVST_TDD_OBS"
        # Generate CGI filename with incrementing datetime
        visitid = frame.pri_hdr["VISITID"]
        base_time = datetime.datetime.now()
        time_offset = datetime.timedelta(seconds=i)
        unique_time = base_time + time_offset
        time_str = data.format_ftimeutc(unique_time.isoformat())
        frame.filename = f'cgi_{visitid}_{time_str}_l1_.fits'
        frame_e_list.append(frame)

    for i in range(Ndarks):
        # Simulate dark
        if full_frame:
            frame_dn_dark = emccd.sim_full_frame(np.zeros_like(fluxmap), exptime)
        else:
            frame_dn_dark = emccd.sim_sub_frame(np.zeros_like(fluxmap[:50,:50]), exptime)
        frame_dark = data.Image(frame_dn_dark, pri_hdr=prihdr.copy(), ext_hdr=exthdr.copy())
        frame_dark.ext_hdr['EMGAIN_C'] = EMgain
        frame_dark.ext_hdr['EXPTIME'] = exptime
        frame_dark.ext_hdr['RN'] = 100
        frame_dark.ext_hdr['KGAINPAR'] = kgain
        frame_dark.pri_hdr['PHTCNT'] = True
        frame_dark.ext_hdr['ISPC'] = True
        frame_dark.pri_hdr["VISTYPE"] = "CGIVST_CAL_DRK"
        # Generate CGI filename with incrementing datetime for dark frames
        visitid = frame_dark.pri_hdr["VISITID"]
        base_time = datetime.datetime.now()
        time_offset = datetime.timedelta(seconds=i + 1000)  # Offset to avoid conflicts with bright frames
        unique_time = base_time + time_offset
        time_str = data.format_ftimeutc(unique_time.isoformat())
        frame_dark.filename = f'cgi_{visitid}_{time_str}_l1_.fits'
        frame_e_dark_list.append(frame_dark)

    for i in range(bad_frames):
        bad_frame = frame.copy()
        bad_frame.ext_hdr['OVEREXP'] = True
        # Generate CGI filename for bad bright frames
        visitid = bad_frame.pri_hdr["VISITID"]
        base_time = datetime.datetime.now()
        time_offset = datetime.timedelta(seconds=Nbrights + i)
        unique_time = base_time + time_offset
        time_str = data.format_ftimeutc(unique_time.isoformat())
        bad_frame.filename = f'cgi_{visitid}_{time_str}_l1_.fits'
        frame_e_list.append(bad_frame)
        bad_dark_frame = frame_dark.copy()
        bad_dark_frame.ext_hdr['OVEREXP'] = True
        # Generate CGI filename for bad dark frames
        time_offset = datetime.timedelta(seconds=Ndarks + i + 1000)  # Offset to avoid conflicts
        unique_time = base_time + time_offset
        time_str = data.format_ftimeutc(unique_time.isoformat())
        bad_dark_frame.filename = f'cgi_{visitid}_{time_str}_l1_.fits'
        frame_e_dark_list.append(bad_dark_frame)

    ill_dataset = data.Dataset(frame_e_list)
    dark_dataset = data.Dataset(frame_e_dark_list)

    return ill_dataset, dark_dataset, ill_mean, dark_mean

def gaussian_array(array_shape=[50,50],sigma=2.5,amp=100.,xoffset=0.,yoffset=0.):
    """Generate a 2D square array with a centered gaussian surface (for mock PSF data).

    Args:
        array_shape (int, optional): Shape of desired array in pixels. Defaults to [50,50].
        sigma (float, optional): Standard deviation of the gaussian curve, in pixels. Defaults to 5.
        amp (float,optional): Amplitude (peak) of gaussian curve. Defaults to 1.
        xoffset (float,optional): x offset of gaussian from array center. Defaults to 0.
        yoffset (float,optional): y offset of gaussian from array center. Defaults to 0.
        
    Returns:
        np.array: 2D array of a gaussian surface.
    """
    x, y = np.meshgrid(np.linspace(-array_shape[0]/2+0.5, array_shape[0]/2-0.5, array_shape[0]),
                        np.linspace(-array_shape[1]/2+0.5, array_shape[1]/2-0.5, array_shape[1]))
    dst = np.sqrt((x-xoffset)**2+(y-yoffset)**2)

    # Calculate Gaussian 
    gauss = np.exp(-((dst)**2 / (2.0 * sigma**2))) * amp
    
    return gauss

def create_flux_image(star_flux, fwhm, cal_factor, filter='3C', fpamname = 'HOLE', target_name='Vega', fsm_x=0.0, 
                      fsm_y=0.0, exptime=1.0, filedir=None, platescale=21.8, 
                      background=0, add_gauss_noise=True, noise_scale=1., file_save=False):
    """
    Create simulated data for absolute flux calibration. This is a point source with a 2D-Gaussian PSF
    and Gaussian noise.

    Args:
        star_flux (float): Flux of the point source in erg/(s*cm^2*AA)
        fwhm (float): Full width at half max (FWHM) of the centroid
        cal_factor (float): Calibration factor erg/(s*cm^2*AA)/electron/s
        filter (str): (Optional) The CFAM filter used.
        fpamname (str): (Optional) Position of the FPAM
        target_name (str): (Optional) Name of the calspec star
        fsm_x (float): (Optional) X position shift in milliarcseconds (mas)
        fsm_y (float): (Optional) Y position shift in milliarcseconds (mas)
        exptime (float): (Optional) Exposure time (s)
        filedir (str): (Optional) Directory path to save the output file
        platescale (float): Plate scale in mas/pixel (default: 21.8 mas/pixel)
        background (float): optional additive background value
        add_gauss_noise (bool): Whether to add Gaussian noise to the data (default: True)
        noise_scale (float): Spread of the Gaussian noise
        file_save (bool): Whether to save the image (default: False)

    Returns:
        corgidrp.data.Image: The simulated image
    """

    # Create directory if needed
    if filedir is not None and not os.path.exists(filedir):
        os.mkdir(filedir)

    # Image properties
    size = (1024, 1024)
    sim_data = np.zeros(size)
    ny, nx = size
    center = [nx // 2, ny // 2]  # Default image center
    target_location = (80.553428801, -69.514096821)

    # Convert FSM shifts from mas to pixels
    fsm_x_shift = fsm_x * 0.001 / (platescale * 0.001)  # Convert mas to degrees, then to pixels
    fsm_y_shift = fsm_y * 0.001 / (platescale * 0.001)

    # New star position
    xpos = center[0] + fsm_x_shift
    ypos = center[1] + fsm_y_shift

    # Convert flux from calspec units to photo-electrons/s
    flux = star_flux / cal_factor

    # Inject Gaussian PSF star
    stampsize = int(np.ceil(3 * fwhm))
    sigma = fwhm/ (2.*np.sqrt(2*np.log(2)))

    # coordinate system
    y, x = np.indices([stampsize, stampsize])
    y -= stampsize // 2
    x -= stampsize // 2

    # Find nearest pixel
    x_int = int(round(xpos))
    y_int = int(round(ypos))
    x += x_int
    y += y_int
    
    xmin = x[0][0]
    xmax = x[-1][-1]
    ymin = y[0][0]
    ymax = y[-1][-1]
        
    psf = gaussian_array((stampsize,stampsize),sigma,flux) / (2.0 * np.pi * sigma**2)

    # Inject the star into the image
    sim_data[ymin:ymax + 1, xmin:xmax + 1] += psf

    # Add background
    sim_data += background

    # Add Gaussian noise
    if add_gauss_noise:
        # add Gaussian random noise
        noise_rng = np.random.default_rng(10)
        noise = noise_rng.normal(scale=noise_scale, size=size)
        sim_data += noise

    # Error map
    err = np.full(size, noise_scale)

    # Get FPAM positions, not strictly necessary but
    if fpamname == 'HOLE':
        fpam_h = 40504.4
        fpam_v = 9616.8
    elif fpamname == 'ND225':
        fpam_h = 61507.8
        fpam_v = 25612.4
    elif fpamname == 'ND475':
        fpam_h = 2503.7
        fpam_v = 6124.9

    # Create image object
    prihdr, exthdr, errhdr, dqhdr, biashdr = create_default_L2b_headers()
    prihdr['VISTYPE'] = 'CGIVST_CAL_ABSFLUX_BRIGHT'
    prihdr['RA'] = target_location[0]
    prihdr['DEC'] = target_location[1]
    prihdr['TARGET'] = target_name

    exthdr['CFAMNAME'] = filter             # Using the variable 'filter' (ensure it's defined)
    exthdr['FPAMNAME'] = fpamname
    exthdr['FPAM_H']   = 2503.7
    exthdr['FPAM_V']   = 6124.9
    exthdr['FSMX']    = fsm_x              # Ensure fsm_x is defined
    exthdr['FSMY']    = fsm_y              # Ensure fsm_y is defined
    exthdr['EXPTIME']  = exptime            # Ensure exptime is defined       # Ensure color_cor is defined
    exthdr['CRPIX1']   = xpos               # Ensure xpos is defined
    exthdr['CRPIX2']   = ypos               # Ensure ypos is defined
    exthdr['CTYPE1']   = 'RA---TAN'
    exthdr['CTYPE2']   = 'DEC--TAN'
    exthdr['CDELT1']   = (platescale * 0.001) / 3600  # Ensure platescale is defined
    exthdr['CDELT2']   = (platescale * 0.001) / 3600
    exthdr['CRVAL1']   = target_location[0]  # Ensure target_location is a defined list/tuple
    exthdr['CRVAL2']   = target_location[1]
    exthdr['BUNIT'] = 'photoelectron'
    frame = data.Image(sim_data, err=err, pri_hdr=prihdr, ext_hdr=exthdr)
   
    # Set filename
    ftimeutc = data.format_ftimeutc(exthdr['FTIMEUTC'])
    filename = f'cgi_{prihdr["VISITID"]}_{ftimeutc}_l2b.fits'
    frame.filename = filename
    
    # Save file if requested
    if filedir is not None and file_save:
        frame.save(filedir=filedir, filename=filename)

    return frame

def create_pol_flux_image(star_flux_left, star_flux_right, fwhm, cal_factor, filter='3C', dpamname = 'POL0', fpamname = 'HOLE', 
                      target_name='Vega', fsm_x=0.0, fsm_y=0.0, exptime=1.0, filedir=None, platescale=21.8, 
                      background=0, add_gauss_noise=True, noise_scale=1., file_save=False):
    """
    Create simulated data for polarimetric absolute flux calibration. Two point sources to
    simulate images split by polarization, with a 2D-Gaussian PSF and Gaussian noise.

    Args:
        star_flux_left (float): Flux of the point source on the left size of the image in erg/(s*cm^2*AA)
        star_flux_right (float): Flux of the point source on the right size of the image in erg/(s*cm^2*AA)
        fwhm (float): Full width at half max (FWHM) of the centroid
        cal_factor (float): Calibration factor erg/(s*cm^2*AA)/electron/s
        filter (str): (Optional) The CFAM filter used.
        dpamname (str): (Optional) The wollaston prism being used
        fpamname (str): (Optional) Position of the FPAM
        target_name (str): (Optional) Name of the calspec star
        fsm_x (float): (Optional) X position shift in milliarcseconds (mas)
        fsm_y (float): (Optional) Y position shift in milliarcseconds (mas)
        exptime (float): (Optional) Exposure time (s)
        filedir (str): (Optional) Directory path to save the output file
        platescale (float): Plate scale in mas/pixel (default: 21.8 mas/pixel)
        background (float): optional additive background value
        add_gauss_noise (bool): Whether to add Gaussian noise to the data (default: True)
        noise_scale (float): Spread of the Gaussian noise
        file_save (bool): Whether to save the image (default: False)

    Returns:
        corgidrp.data.Image: The simulated image
    """

    # Create directory if needed
    if filedir is not None and not os.path.exists(filedir):
        os.mkdir(filedir)

    # Image properties
    size = (1024, 1024)
    sim_data = np.zeros(size)
    ny, nx = size
    center = [nx // 2, ny // 2]  # Default image center
    target_location = (80.553428801, -69.514096821)

    # Convert FSM shifts from mas to pixels
    fsm_x_shift = fsm_x * 0.001 / (platescale * 0.001)  # Convert mas to degrees, then to pixels
    fsm_y_shift = fsm_y * 0.001 / (platescale * 0.001)

    # New star position
    xpos = center[0] + fsm_x_shift
    ypos = center[1] + fsm_y_shift

    # Find nearest pixel
    x_int = int(round(xpos))
    y_int = int(round(ypos))


    # Convert flux from calspec units to photo-electrons/s
    flux_left = star_flux_left / cal_factor
    flux_right = star_flux_right / cal_factor

    if dpamname == 'POL0':
        x_int_left = x_int - 172
        x_int_right = x_int + 172
        y_int_left = y_int
        y_int_right = y_int
        dpam_h = 8991.3
        dpam_v = 1261.3
    elif dpamname == 'POL45':
        x_int_left = x_int - 122
        x_int_right = x_int + 122
        y_int_left = y_int + 122
        y_int_right = y_int - 122
        dpam_h = 44660.1
        dpam_v = 1261.3
    else:
        raise ValueError('dpamname have to be "POL0" or "POL45"')


    # Inject Gaussian PSF star
    stampsize = int(np.ceil(3 * fwhm))
    sigma = fwhm/ (2.*np.sqrt(2*np.log(2)))

    # coordinate system
    y, x = np.indices([stampsize, stampsize])
    y -= stampsize // 2
    x -= stampsize // 2

    x_left = x + x_int_left
    x_right = x + x_int_right
    y_left = y + y_int_left
    y_right = y + y_int_right
    
    xmin_left = x_left[0][0]
    xmax_left = x_left[-1][-1]
    xmin_right = x_right[0][0]
    xmax_right = x_right[-1][-1]
    ymin_left = y_left[0][0]
    ymax_left = y_left[-1][-1]
    ymin_right = y_right[0][0]
    ymax_right = y_right[-1][-1]

    psf_left = gaussian_array((stampsize,stampsize),sigma,flux_left) / (2.0 * np.pi * sigma**2)
    psf_right = gaussian_array((stampsize,stampsize),sigma,flux_right) / (2.0 * np.pi * sigma**2)

    # Inject the star into the image
    sim_data[ymin_left:ymax_left + 1, xmin_left:xmax_left + 1] += psf_left
    sim_data[ymin_right:ymax_right + 1, xmin_right:xmax_right + 1] += psf_right

    # Add background
    sim_data += background

    # Add Gaussian noise
    if add_gauss_noise:
        # add Gaussian random noise
        noise_rng = np.random.default_rng(10)
        noise = noise_rng.normal(scale=noise_scale, size=size)
        sim_data += noise

    # Error map
    err = np.full(size, noise_scale)

    # Get FPAM positions, not strictly necessary but
    if fpamname == 'HOLE':
        fpam_h = 40504.4
        fpam_v = 9616.8
    elif fpamname == 'ND225':
        fpam_h = 61507.8
        fpam_v = 25612.4
    elif fpamname == 'ND475':
        fpam_h = 2503.7
        fpam_v = 6124.9

    # Create image object
    prihdr, exthdr, errhdr, dqhdr, biashdr = create_default_L2b_headers()
    prihdr['VISTYPE'] = 'CGIVST_CAL_ABSFLUX_BRIGHT'
    prihdr['TARGET'] = target_name

    exthdr['CFAMNAME'] = filter             # Using the variable 'filter' (ensure it's defined)
    exthdr['FPAMNAME'] = fpamname
    exthdr['DPAMNAME'] = dpamname
    exthdr['DPAM_H'] = dpam_h
    exthdr['DPAM_V'] = dpam_v
    exthdr['FPAM_H']   = 2503.7
    exthdr['FPAM_V']   = 6124.9
    exthdr['FSMX']    = fsm_x              # Ensure fsm_x is defined
    exthdr['FSMY']    = fsm_y              # Ensure fsm_y is defined
    exthdr['EXPTIME']  = exptime            # Ensure exptime is defined       # Ensure color_cor is defined
    exthdr['CRPIX1']   = xpos               # Ensure xpos is defined
    exthdr['CRPIX2']   = ypos               # Ensure ypos is defined
    exthdr['CTYPE1']   = 'RA---TAN'
    exthdr['CTYPE2']   = 'DEC--TAN'
    exthdr['CDELT1']   = (platescale * 0.001) / 3600  # Ensure platescale is defined
    exthdr['CDELT2']   = (platescale * 0.001) / 3600
    exthdr['CRVAL1']   = target_location[0]  # Ensure target_location is a defined list/tuple
    exthdr['CRVAL2']   = target_location[1]
    frame = data.Image(sim_data, err=err, pri_hdr=prihdr, ext_hdr=exthdr)
   
    # Set filename
    ftimeutc = data.format_ftimeutc(exthdr['FTIMEUTC'])
    filename = f'cgi_{prihdr["VISITID"]}_{ftimeutc}_l2b.fits'
    frame.filename = filename
    
    # Save file if requested
    if filedir is not None and file_save:
        frame.save(filedir=filedir, filename=filename)

    return frame

def generate_reference_star_dataset_with_flux(
    n_frames=3,
    roll_angles=None,
    # Following arguments match create_flux_image
    flux_erg_s_cm2=1e-13,
    fwhm=3.0,
    cal_factor=1e10,            # [ e- / erg ]
    optical_throughput=1.0,
    color_cor=1.0,
    filter='3C',
    fpamname='HOLE',
    target_name='Vega',
    fsm_x=0.0,
    fsm_y=0.0,
    exptime=1.0,
    pltscale_mas=21.8,     
    background=0,
    add_gauss_noise=True,
    noise_scale=1.,
    filedir=None,
    file_save=False,
    shape=(1024, 1024)  # <-- new shape argument
):
    """
    Generate simulated reference star dataset with flux calibration.
    This function creates multiple frames of a reference star (with no planet)
    using create_flux_image(), and assigns unique roll angles to each frame's header.
    The generated frames can then be used for RDI or ADI+RDI processing in pyKLIP.
    
    Args:
        n_frames (int): Number of frames to generate.
        roll_angles (list or None): Roll angles (in degrees) for each frame. If None, all frames use 0.0.
        flux_erg_s_cm2 (float): Stellar flux in erg s⁻¹ cm⁻².
        fwhm (float): Full Width at Half Maximum of the star's PSF.
        cal_factor (float): Calibration factor [e⁻/erg] to convert flux to electron counts.
        optical_throughput (float): Overall optical throughput factor.
        color_cor (float): Color correction factor.
        filter (str): Filter identifier.
        fpamname (str): FPAM name indicating the pupil mask configuration.
        target_name (str): Name of the target star.
        fsm_x (float): Field Stabilization Mirror (FSM) x-offset.
        fsm_y (float): Field Stabilization Mirror (FSM) y-offset.
        exptime (float): Exposure time in seconds.
        pltscale_mas (float): Plate scale (e.g., mas/pixel or arcsec/pixel) of the image.
        background (int): Background level counts.
        add_gauss_noise (bool): If True, add Gaussian noise to the image.
        noise_scale (float): Scaling factor for the Gaussian noise.
        filedir (str or None): Directory to save the generated files if file_save is True.
        file_save (bool): Flag to save each generated frame to disk.
        shape (tuple): Shape (ny, nx) of the generated images.
    
    Returns:
        Dataset (corgidrp.Data.Dataset): A Dataset object containing the generated reference star frames.
    """

    if roll_angles is None:
        roll_angles = [0.0]*n_frames
    elif len(roll_angles) != n_frames:
        raise ValueError("roll_angles must match n_frames or be None.")

    from corgidrp.data import Dataset
    frames = []
    for i in range(n_frames):
        # 1) Create a single flux image with the star alone
        frame = create_flux_image(
            flux_erg_s_cm2=flux_erg_s_cm2,
            fwhm=fwhm,
            cal_factor=cal_factor,
            optical_throughput=optical_throughput,
            color_cor=color_cor,
            filter=filter,
            fpamname=fpamname,
            target_name=target_name,
            fsm_x=fsm_x,
            fsm_y=fsm_y,
            exptime=exptime,
            filedir=filedir,
            platescale=pltscale_mas,
            background=background,
            add_gauss_noise=add_gauss_noise,
            noise_scale=noise_scale,
            file_save=False,
            shape=shape            # <--- pass the shape argument here
        )   

        # 2) Mark primary header as "PSFREF=1" so do_psf_subtraction sees it as reference
        frame.pri_hdr["PSFREF"] = 1

        # 3) Set this frame's roll angle in pri_hdr
        frame.pri_hdr["ROLL"] = roll_angles[i]

        # 4) Set star center for reference
        #    create_flux_image puts the star around (shape[1]//2, shape[0]//2).
        #    If fsm_x=0, fsm_y=0. 
        nx = shape[1]
        ny = shape[0]
        x_center = nx // 2 + (fsm_x * 0.001 / (pltscale_mas * 0.001))
        y_center = ny // 2 + (fsm_y * 0.001 / (pltscale_mas * 0.001))

        frame.ext_hdr['PLTSCALE'] = pltscale_mas
        frame.ext_hdr["STARLOCX"] = x_center  
        frame.ext_hdr["STARLOCY"] = y_center  
        
        # Generate CGI filename with incrementing datetime
        visitid = frame.pri_hdr["VISITID"]
        base_time = datetime.datetime.now()
        time_offset = datetime.timedelta(seconds=i)
        unique_time = base_time + time_offset
        time_str = data.format_ftimeutc(unique_time.isoformat())
        filename = f"cgi_{visitid}_{time_str}_l2b.fits"
        frame.pri_hdr["FILENAME"] = filename

        # 5) Optionally save each file
        if filedir is not None and file_save:
            frame.save(filedir=filedir, filename=filename)

        frames.append(frame)

    return Dataset(frames)

def create_ct_psfs(fwhm_mas, cfam_name='1F', n_psfs=10, e2e=False):
    """
    Create simulated data for core throughput calibration. This is a set of
    individual, noiseless 2D Gaussians, one per image.  

    Args:
        fwhm_mas (float): PSF's FWHM in mas
        cfam_name (str) (optional): CFAM filter name.
        n_psfs (int) (optional): Number of simulated PSFs.
        e2e (bool) (optional): Whether these simulated data are for the CT e2e
          test or not. If they are, the files are L2b. Otherwise, they are L3. 

    Returns:
        corgidrp.data.Image: The simulated PSF Images
        np.array: PSF locations
        np.array: PSF CT values
    """
    # Default headers
    if e2e:
        prhd, exthd, errhdr, dqhdr, biashdr = create_default_L2b_headers()
    else:
        prhd, exthd, errhdr, dqhdr = create_default_L3_headers()
    # These data are for CT calibration
    prhd['VISTYPE'] = 'CGIVST_CAL_CORETHRPT'
    # cfam filter
    exthd['CFAMNAME'] = cfam_name
    # Mock ERR
    err = np.ones([1024,1024])
    # Mock DQ
    dq = np.zeros([1024,1024], dtype = np.uint16)

    fwhm_pix = int(np.ceil(fwhm_mas/21.8))
    # PSF/PSF_peak > 1e-10 for +/- 3FWHM around the PSFs center
    imshape = (6*fwhm_pix+1, 6*fwhm_pix+1)
    y, x = np.indices(imshape)

    # Following astropy documentation:
    # Generate random source model list. Random amplitudes and centers within a pixel
    # PSF's final location on SCI frame is moved by more than one pixel below. This
    # is the fractional part that only needs a smaller array of non-zero values
    # Set seed for reproducibility of mock data
    rng = np.random.default_rng(0)
    model_params = [
        dict(amplitude=rng.uniform(1,10),
        x_mean=rng.uniform(imshape[0]//2,imshape[0]//2+1),
        y_mean=rng.uniform(imshape[0]//2,imshape[0]//2+1),
        x_stddev=fwhm_mas/21.8/2.335,
        y_stddev=fwhm_mas/21.8/2.335)
        for _ in range(n_psfs)]

    model_list = [models.Gaussian2D(**kwargs) for kwargs in model_params]
    # Render models to image using full evaluation
    psf_loc = []
    half_psf = []
    data_psf = []
    for model in model_list:
        # Skip any PSFs with 0 amplitude (if any)
        if model.amplitude == 0:
            continue
        psf = np.zeros(imshape)
        model.bounding_box = None
        model.render(psf)
        image = np.zeros([1024, 1024])
        # Insert PSF at random location within the SCI frame
        y_image, x_image = rng.integers(100), rng.integers(100)
        image[512+y_image-imshape[0]//2:512+y_image+imshape[0]//2+1,
            512+x_image-imshape[1]//2:512+x_image+imshape[1]//2+1] = psf
        # List of known positions and list of known PSF volume
        psf_loc += [[512+x_image+model.x_mean.value-imshape[0]//2,
            512+y_image+model.y_mean.value-imshape[0]//2]]
        # Add half PSF volume for 2D Gaussian (numerator of core throughput)
        half_psf += [np.pi*model.amplitude.value*model.x_stddev.value*model.y_stddev.value]
        # Build up the Dataset
        data_psf += [Image(image,pri_hdr=prhd, ext_hdr=exthd, err=err, dq=dq)]
        # Add some filename following the file convention:
        # cgi_<VisitID: PPPPPCCAAASSSOOOVVV>_<TimeUTC>_l2b.fits
        # Generate unique timestamp for each PSF
        from datetime import datetime, timedelta
        base_time = datetime.now()
        unique_time = (base_time + timedelta(milliseconds=len(data_psf)*100)).strftime('%Y%m%dt%H%M%S%f')[:-5]
        data_psf[-1].filename = f'cgi_0200001001001001001_{unique_time}_l2b.fits'
        
    return data_psf, np.array(psf_loc), np.array(half_psf)

def create_ct_psfs_with_mask(fwhm_mas, cfam_name='1F', n_psfs=10, image_shape=(1024,1024),
                   apply_mask=True, total_counts=1e4):
    """
    Create simulated data for core throughput calibration. This is a set of
    individual, noiseless 2D Gaussians with a spatially varying throughput
    that mimics a central occulting mask when apply_mask=True.
    
    Args:
        fwhm_mas (float): PSF FWHM in mas.
        cfam_name (str): CFAM filter name.
        n_psfs (int): Number of PSFs to generate.
        image_shape (tuple): Full image shape.
        apply_mask (bool): If True, apply the mask transmission function. If False,
            the transmission is set to 1 everywhere.
        total_counts (float): The desired total integrated counts in the unmasked PSF.
    
    Returns:
        data_psf (list): List of Image objects with the PSF stamp inserted.
        psf_loc (np.array): Array of PSF locations.
        half_psf (np.array): Array of “half” throughput values (roughly total_counts/2 after mask).
    """
    # Set up headers, error, and dq arrays.
    prhd, exthd, errhdr, dqhdr = create_default_L3_headers()
    exthd['CFAMNAME'] = cfam_name
    err = np.ones(image_shape)
    dq = np.zeros(image_shape, dtype=np.uint16)
    
    # Calculate the image center.
    center_x = image_shape[1] // 2
    center_y = image_shape[0] // 2
    image_center = (center_x, center_y)
    exthd['STARLOCX'] = center_x
    exthd['STARLOCY'] = center_y
    
    # Determine the stamp size for the PSF: +/- 3 FWHM in pixels.
    fwhm_pix = int(np.ceil(fwhm_mas / 21.8))
    stamp_shape = (6 * fwhm_pix + 1, 6 * fwhm_pix + 1)
    
    # PSF parameters.
    # Compute the standard deviations (assuming FWHM = 2.355 sigma).
    x_stddev = fwhm_mas / 21.8 / 2.355
    y_stddev = fwhm_mas / 21.8 / 2.355
    x_mean = stamp_shape[1] // 2
    y_mean = stamp_shape[0] // 2
    
    # Calculate the amplitude such that the integrated flux equals total_counts.
    # Integrated flux of a 2D Gaussian: 2 * pi * amplitude * sigma_x * sigma_y
    amplitude = total_counts / (2 * np.pi * x_stddev * y_stddev)
    
    constant_model = models.Gaussian2D(amplitude=amplitude,
                                       x_mean=x_mean,
                                       y_mean=y_mean,
                                       x_stddev=x_stddev,
                                       y_stddev=y_stddev)
    
    # Use a random generator for PSF placement.
    rng = np.random.default_rng(0)
    psf_loc = []
    half_psf = []
    data_psf = []
    
    # Define mask transmission function; if apply_mask is False, return 1.
    def mask_transmission(x_val, y_val, center=image_center, r0=30, sigma=10):
        if not apply_mask:
            return 1.0
        r = ((x_val - center[0])**2 + (y_val - center[1])**2)**0.5
        return 1 / (1 + np.exp(-(r - r0) / sigma))
    
    # Compute allowed offsets so that the stamp fits within the image.
    x_offset_min = stamp_shape[1] // 2 - center_x
    x_offset_max = image_shape[1] - stamp_shape[1] - center_x + stamp_shape[1] // 2
    y_offset_min = stamp_shape[0] // 2 - center_y
    y_offset_max = image_shape[0] - stamp_shape[0] - center_y + stamp_shape[0] // 2

    # Restrict offsets to ±100 pixels.
    desired_range = 100
    x_offset_min = max(x_offset_min, -desired_range)
    x_offset_max = min(x_offset_max, desired_range)
    y_offset_min = max(y_offset_min, -desired_range)
    y_offset_max = min(y_offset_max, desired_range)
    
    for i in range(n_psfs):
        # Render the PSF stamp.
        psf_stamp = np.zeros(stamp_shape)
        constant_model.bounding_box = None
        constant_model.render(psf_stamp)
        
        # Create a full image and insert the stamp.
        image = np.zeros(image_shape)
        y_offset = rng.integers(y_offset_min, y_offset_max + 1)
        x_offset = rng.integers(x_offset_min, x_offset_max + 1)
        x_start = center_x + x_offset - stamp_shape[1] // 2
        y_start = center_y + y_offset - stamp_shape[0] // 2
        
        final_x = x_start + x_mean
        final_y = y_start + y_mean
        psf_loc.append([final_x, final_y])
        
        # Compute the base throughput (unmasked core flux) for reference.
        # For a perfect Gaussian, roughly 50% of the flux is above half maximum.
        base_throughput = np.pi * amplitude * x_stddev * y_stddev  # equals total_counts/2
        transmission = mask_transmission(final_x, final_y)
        half_psf.append(base_throughput * transmission)
        
        # Apply transmission if requested.
        psf_stamp = psf_stamp * transmission
        
        image[y_start:y_start+stamp_shape[0], x_start:x_start+stamp_shape[1]] = psf_stamp
        
        data_psf.append(Image(image, pri_hdr=prhd, ext_hdr=exthd, err=err, dq=dq))
    
    return data_psf, np.array(psf_loc), np.array(half_psf)



def create_ct_cal(fwhm_mas, cfam_name='1F',
                  cenx = 50.5,ceny=50.5,
                  nx=21,ny=21,
                  psfsize=None):
    """
    Creates a mock CoreThroughputCalibration object with gaussian PSFs.

    Args:
        fwhm_mas (float): FWHM in milliarcseconds
        cfam_name (str, optional): CFAM name, defaults to '1F'.
        cenx (float, optional): EXCAM mask center X location (measured from bottom left corner of bottom left pixel)
        ceny (float, optional): EXCAM mask center Y location (measured from bottom left corner of bottom left pixel)
        nx (int, optional): Number of x positions at which to simulate mock PSFs. Must be an odd number. 
            PSFs will be generated in the center of each pixel within nx/2 pixels of the mask center. Defaults to 21.
        ny (int, optional): Number of y positions at which to simulate mock PSFs. Must be an odd number. 
            PSFs will be generated in the center of each pixel within nx/2 pixels of the mask center. Defaults to 21.
        psfsize (int,optional): Size of psf model array in pixels. Must be an odd number. Defaults to 6 * the FWHM.
    
    Returns:
        ct_cal (corgidrp.data.CoreThroughputCalibration): mock CoreThroughputCalibration object 
    """
    # Default headers
    prhd, exthd, errhdr, dqhdr = create_default_L3_headers()
    # cfam filter
    exthd['CFAMNAME'] = cfam_name
    exthd.set('EXTNAME','PSFCUBE')

    # Need nx, ny to be odd
    assert nx%2 == 1, 'nx must be an odd integer'
    assert ny%2 == 1, 'ny must be an odd integer'

    x_arr = []
    y_arr = []
    r_arr = []

    for x in np.linspace(cenx-(nx-1)/2,cenx+(nx-1)/2,nx):
        for y in np.linspace(ceny-(ny-1)/2,ceny+(ny-1)/2,ny):
            x_arr.append(x)
            y_arr.append(y)
            r_arr.append(np.sqrt((x - cenx)**2 + (y - ceny)**2))
    x_arr = np.array(x_arr)
    y_arr = np.array(y_arr)

    n_psfs = len(x_arr)

    fwhm_pix = int(np.ceil(fwhm_mas/21.8))
    sig_pix = fwhm_pix / (2 * np.sqrt(2. * np.log(2.)))

    # PSF/PSF_peak > 1e-10 for +/- 3FWHM around the PSFs center
    if psfsize is None:
        imshape = (6*fwhm_pix+1, 6*fwhm_pix+1)
    else:
        assert psfsize%2 == 1, 'psfsize must be an odd integer'
        imshape = (psfsize,psfsize)

    psf = gaussian_array(array_shape=imshape,sigma=sig_pix,amp=1.,xoffset=0.,yoffset=0.)
    scale_factors = np.interp(r_arr, [0, np.max(r_arr)], [1, 0.01]) # throughput falls off linearly radially

    psf_cube = np.ones((n_psfs,*imshape))
    psf_cube *= psf
    amps = scale_factors
    psf_cube = np.array([psf_cube[i] * amps[i] for i in range(len(psf_cube))])

    err_cube = np.zeros_like(psf_cube)
    err_hdr = fits.Header()
    dq_cube = np.zeros_like(psf_cube)
    dq_hdr = fits.Header()

    cts = scale_factors
    ct_excam = np.array([x_arr,y_arr,cts])
    ct_hdr = fits.Header()
    ct_hdu_list = [fits.ImageHDU(data=ct_excam, header=ct_hdr, name='CTEXCAM')]

    fpam_hv = [0., 0.]
    fpam_hdr = fits.Header()
    fpam_hdr['COMMENT'] = 'FPAM H and V values during the core throughput observations'
    fpam_hdr['UNITS'] = 'micrometer'
    ct_hdu_list += [fits.ImageHDU(data=fpam_hv, header=fpam_hdr, name='CTFPAM')]

    fsam_hv = [0., 0.]
    fsam_hdr = fits.Header()
    fsam_hdr['COMMENT'] = 'FSAM H and V values during the core throughput observations'
    fsam_hdr['UNITS'] = 'micrometer'
    ct_hdu_list += [fits.ImageHDU(data=fsam_hv, header=fsam_hdr, name='CTFSAM')]

    ct_cal = data.CoreThroughputCalibration(psf_cube,
        pri_hdr=prhd,
        ext_hdr=exthd,
        input_hdulist=ct_hdu_list,
        dq=dq_cube,
        dq_hdr=dq_hdr,
        input_dataset=data.Dataset([data.Image(np.array([0.]),
                                 pri_hdr=fits.Header(),
                                 ext_hdr=fits.Header())]))

    return ct_cal



def create_ct_interp(
    n_radii=9,
    n_azimuths=5,
    min_angle=0,
    max_angle=6.2831853072,
    norm=1,
    fpm_x=0,
    fpm_y=0,
    pop_index=None,
    ):
    """
    Create simulated data to test the class function that does core throughput
    interpolation. We want to set the CT to a known function. We accomplish it
    by using a synthetic PSF shape with a well defined CT profile. The PSF is
    needed because the interpolation function takes a CT cal file that is
    generated from a Dataset of PSF images.

    Args:
        n_radii (int): Number of divisions along a radial direction.
        n_azimuths (int): Number of divisions along the azimuth, from
          zero to max_angle.
        min_angle (float): Minimum angle in radians to be considered.
        max_angle (float): Maximum angle in radians to be considered.
        norm (float): Factor to multiply the CT profile. Useful if one
          wants the CT to be between 0 and 1 after the division by the total counts
          that happens when estimating the CT of the Dataset in corethroughput.py.
        fpm_x (float): FPM location in EXCAM (fractional) pixels. First dimension.
        fpm_y (float): FPM location in EXCAM (fractional) pixels. Second dimension.
        pop_index (int) (optional): the Dataset skips the PSF with this index.
          Useful when testing interpolation by popping some PSFs and comparing
          the interpolated values with the original ones at the same location.

    Returns:
        corgidrp.data.Image: The simulated PSF Images
        np.array: PSF locations
        np.array: PSF CT values
    """
    if max_angle > 2*np.pi:
        print('You may have set a maximum angle in degrees instead of radians. '
            'Please check the value of max_angle is the one intended.')

    # The shape of all PSFs is the same, and irrelevant
    # Their amplitude will be adjusted to a specific CT profiledepending on
    # their location
    imshape=(7,7)
    psf_model = np.zeros(imshape)
    # Set of known values at selected locations
    psf_model[imshape[1]//2 - 3:imshape[1]//2 + 4,
        imshape[0]//2 - 3:imshape[0]//2 + 4] = 1
    psf_model[imshape[1]//2 - 2:imshape[1]//2 + 3,
        imshape[0]//2 - 2:imshape[0]//2 + 3] = 2
    psf_model[imshape[1]//2 - 1:imshape[1]//2 + 2,
        imshape[0]//2 - 1:imshape[0]//2 + 2] = 3
    psf_model[imshape[1]//2, imshape[0]//2] = 4

    # Default headers
    prhd, exthd, errhdr, dqhdr, biashdr = create_default_L2b_headers()
    exthd['CFAMNAME'] = '1F'
    # Mock error
    err = np.ones([1024,1024])

    # Simulate PSFs within two radii
    psf_loc = []
    half_psf = []
    data_psf = []

    #Create a dataset
    # From 2 to 9 lambda/D
    radii = np.logspace(np.log10(2), np.log10(9),n_radii)
    # lambda/D ~ 2.3 EXCAM pixels for Band 1 and HLC
    radii *= 2.3
    # Threefold symmetry
    azimuths = np.linspace(min_angle, max_angle, n_azimuths)
    
    # Create 2D grids for the radii and azimuths
    r_grid, theta_grid = np.meshgrid(radii, azimuths)
    
    # Convert polar coordinates to Cartesian coordinates
    x_grid = np.round(fpm_x + r_grid * np.cos(theta_grid)).flatten()
    y_grid = np.round(fpm_y + r_grid * np.sin(theta_grid)).flatten()
    # Derive the final radial distance from the FPM's center
    r_grid_from_fpm = np.sqrt((x_grid-fpm_x)**2 + (y_grid-fpm_y)**2)
    # Make up a core throughput dataset
    core_throughput = r_grid_from_fpm.flatten()/r_grid_from_fpm.max()
    # Normalize to 1 by accounting for the contribution of the PSF to the CT
    core_throughput /= psf_model[psf_model>=psf_model.max()/2].sum()
    # Optionally, take into account an additional factor
    core_throughput *= norm
    for i_psf in range(r_grid.size):
        if pop_index is not None:
            if i_psf == pop_index:
                print('Skipping 1 PSF (interpolation test)')
                continue
        image = np.zeros([1024, 1024])
        # Insert PSF at random location within the SCI frame
        x_image = int(x_grid[i_psf])
        y_image = int(y_grid[i_psf])
        image[y_image-imshape[0]//2:y_image+imshape[0]//2+1,
            x_image-imshape[1]//2:x_image+imshape[1]//2+1] = psf_model
        # Adjust intensity following some radial profile
        image *= core_throughput[i_psf]
        # List of known positions
        psf_loc += [[x_image-imshape[0]//2, y_image-imshape[0]//2]]
        # Add numerator of core throughput
        half_psf += [image[image>=image.max()/2].sum()]
        # Build up the Dataset
        data_psf += [Image(image,pri_hdr=prhd, ext_hdr=exthd, err=err)]

    return data_psf, np.array(psf_loc), np.array(half_psf)

default_wcs_string = """WCSAXES =                    2 / Number of coordinate axes                      
CRPIX1  =                  0.0 / Pixel coordinate of reference point            
CRPIX2  =                  0.0 / Pixel coordinate of reference point            
CDELT1  =                  1.0 / Coordinate increment at reference point        
CDELT2  =                  1.0 / Coordinate increment at reference point        
CRVAL1  =                  0.0 / Coordinate value at reference point            
CRVAL2  =                  0.0 / Coordinate value at reference point            
LATPOLE =                 90.0 / [deg] Native latitude of celestial pole        
MJDREF  =                  0.0 / [d] MJD of fiducial time
"""

def create_psfsub_dataset(n_sci,n_ref,roll_angles,darkhole_scifiles=None,darkhole_reffiles=None,
                          wcs_header = None,
                          data_shape = [100,100],
                          centerxy = None,
                          outdir = None,
                          st_amp = 100.,
                          noise_amp = 1.,
                          fwhm_pix = 2.5,
                          ref_psf_spread=1. ,
                          pl_contrast=1e-3,
                          pl_sep = 10.
                          ):
    """Generate a mock science and reference dataset ready for the PSF subtraction step.
    TODO: reference a central pixscale number, rather than hard code.

    Args:
        n_sci (int): number of science frames, must be >= 1.
        n_ref (int): nummber of reference frames, must be >= 0.
        roll_angles (list-like): list of the roll angles of each science and reference 
            frame, with the science frames listed first. 
        darkhole_scifiles (list of str, optional): Filepaths to the darkhole science frames. 
            If not provided, a noisy 2D gaussian will be used instead. Defaults to None.
        darkhole_reffiles (list of str, optional): Filepaths to the darkhole reference frames. 
            If not provided, a noisy 2D gaussian will be used instead. Defaults to None.
        wcs_header (astropy.fits.Header, optional): Fits header object containing WCS 
            information. If not provided, a mock header will be created. Defaults to None.
        data_shape (list of int): desired shape of data array, with the last two axes in xy order. 
            Must have length 2 or 3. Defaults to [100,100].
        centerxy (list of float): Desired PSF center in xy order. Must have length 2. Defaults 
            to image center.
        outdir (str, optional): Desired output directory. If not provided, data will not be 
            saved. Defaults to None.
        st_amp (float): Amplitude of stellar psf added to fake data. Defaults to 100.
        fwhm_pix (float): FWHM of the stellar (and optional planet) PSF. Defaults to 2.5.
        noise_amp (float): Amplitude of gaussian noise added to fake data. Defaults to 1.
        ref_psf_spread (float): Fractional increase in gaussian PSF width between science and 
            reference PSFs. Defaults to 1.
        pl_contrast (float): Flux ratio between planet and starlight incident on the detector. 
            Defaults to 1e-3.
        pl_sep (float): Planet-star separation in pixels. Defaults to 10.

        
    Returns:
        tuple: corgiDRP science Dataset object and reference Dataset object.
    """

    assert len(data_shape) == 2 or len(data_shape) == 3
    
    if roll_angles is None:
        roll_angles = [0.] * (n_sci+n_ref)

    # mask_center = np.array(data_shape)/2
    # star_pos = mask_center
    pixscale = 21.8 # milli-arcsec

    # Build each science/reference frame
    sci_frames = []
    ref_frames = []
    for i in range(n_sci+n_ref):

        # Create default headers
        prihdr, exthdr, errhdr, dqhdr = create_default_L3_headers()
        
        # Read in darkhole data, if provided
        if i<n_sci and not darkhole_scifiles is None:
            fpath = darkhole_scifiles[i]
            _,fname = os.path.split(fpath)
            darkhole = fits.getdata(fpath)
            
            fill_value = np.nanmin(darkhole)
            img_data = np.full(data_shape[-2:],fill_value)

            # Overwrite center of array with the darkhole data
            cr_psf_pix = np.array(darkhole.shape) / 2 - 0.5
            if centerxy is None:
                full_arr_center = np.array(img_data.shape) // 2 
            else:
                full_arr_center = (centerxy[1],centerxy[0])
            start_psf_ind = full_arr_center - np.array(darkhole.shape) // 2
            img_data[start_psf_ind[0]:start_psf_ind[0]+darkhole.shape[0],start_psf_ind[1]:start_psf_ind[1]+darkhole.shape[1]] = darkhole
            psfcenty, psfcentx = cr_psf_pix + start_psf_ind
        
        elif i>=n_sci and not darkhole_reffiles is None:
            fpath = darkhole_reffiles[i-n_sci]
            _,fname = os.path.split(fpath)
            darkhole = fits.getdata(fpath)
            fill_value = np.nanmin(darkhole)
            img_data = np.full(data_shape[-2:],fill_value)

            # Overwrite center of array with the darkhole data
            cr_psf_pix = np.array(darkhole.shape) / 2 - 0.5
            if centerxy is None:
                full_arr_center = np.array(img_data.shape) // 2 
            else:
                full_arr_center = (centerxy[1],centerxy[0])
            start_psf_ind = full_arr_center - np.array(darkhole.shape) // 2
            img_data[start_psf_ind[0]:start_psf_ind[0]+darkhole.shape[0],start_psf_ind[1]:start_psf_ind[1]+darkhole.shape[1]] = darkhole
            psfcenty, psfcentx = cr_psf_pix + start_psf_ind

        # Otherwise generate a 2D gaussian for a fake PSF
        else:
            sci_fwhm = fwhm_pix
            ref_fwhm = sci_fwhm * ref_psf_spread
            pl_amp = st_amp * pl_contrast

            label = 'ref' if i>= n_sci else 'sci'
            fwhm = ref_fwhm if i>= n_sci else sci_fwhm
            sigma = fwhm / (2 * np.sqrt(2. * np.log(2.)))
            
            # Generate CGI filename with incrementing datetime
            visitid = prihdr["VISITID"]
            base_time = datetime.datetime.now()
            time_offset = datetime.timedelta(seconds=i)
            unique_time = base_time + time_offset
            time_str = data.format_ftimeutc(unique_time.isoformat())
            fname = f"cgi_{visitid}_{time_str}_l3_.fits"
            arr_center = np.array(data_shape[-2:]) / 2 - 0.5
            if centerxy is None:
                psfcenty,psfcentx = arr_center
            else:
                psfcentx,psfcenty = centerxy
            
            psf_off_xy = (psfcentx-arr_center[1],psfcenty-arr_center[0])
            img_data = gaussian_array(array_shape=data_shape[-2:],
                                      xoffset=psf_off_xy[0],
                                      yoffset=psf_off_xy[1],
                                      sigma=sigma,
                                      amp=st_amp)
            
            # Add some noise
            rng = np.random.default_rng(seed=123+2*i)
            noise = rng.normal(0,noise_amp,img_data.shape)
            img_data += noise

            # Add fake planet to sci files
            if i<n_sci:
                pa_deg = -roll_angles[i]
                xoff,yoff = pl_sep * np.array([-np.sin(np.radians(pa_deg)),np.cos(np.radians(pa_deg))])
                planet_psf = gaussian_array(array_shape=data_shape[-2:],
                                            amp=pl_amp,
                                            sigma=sigma,
                                            xoffset=xoff+psf_off_xy[0],
                                            yoffset=yoff+psf_off_xy[1])
                img_data += planet_psf
        
                # Assign PSFREF flag
                prihdr['PSFREF'] = 0
            else:
                prihdr['PSFREF'] = 1

        # Add necessary header keys
        prihdr['TELESCOP'] = 'ROMAN'
        prihdr['INSTRUME'] = 'CGI'
        prihdr['XOFFSET'] = 0.0
        prihdr['YOFFSET'] = 0.0
        prihdr["ROLL"] = roll_angles[i]
        
        exthdr['BUNIT'] = 'photoelectron/s'
        exthdr['STARLOCX'] = psfcentx
        exthdr['STARLOCY'] = psfcenty
        exthdr['EACQ_COL'] = psfcentx
        exthdr['EACQ_ROW'] = psfcentx
        exthdr['PLTSCALE'] = pixscale # This is in milliarcseconds!
        exthdr["HIERARCH DATA_LEVEL"] = 'L3'
        
        # Add WCS header info, if provided
        if wcs_header is None:
            wcs_header = generate_wcs(roll_angles[i], 
                                      [psfcentx,psfcenty],
                                      platescale=0.0218).to_header()
            
            # wcs_header._cards = wcs_header._cards[-1]
        exthdr.extend(wcs_header)

        # Make a corgiDRP Image frame
        if len(data_shape)==3:
            frame_data = np.zeros([data_shape[0],data_shape[2],data_shape[1]])
            frame_data[:] = img_data
        else:
            frame_data = img_data

        frame = data.Image(frame_data, pri_hdr=prihdr, ext_hdr=exthdr)
        frame.filename = fname

        # Add it to the correct dataset
        if i < n_sci:
            sci_frames.append(frame)
        else:
            ref_frames.append(frame)

    sci_dataset = data.Dataset(sci_frames)

    if len(ref_frames) > 0:
        ref_dataset = data.Dataset(ref_frames)
    else:
        ref_dataset = None

        # Save datasets if outdir was provided
        if not outdir is None:
            if not os.path.exists(outdir):
                os.makedirs(outdir)
                
            # Generate CGI filenames for dataset saves
            visitid = prihdr["VISITID"]
            base_time = datetime.datetime.now()
            time_str = data.format_ftimeutc(base_time.isoformat())
            sci_filename = f"cgi_{visitid}_{time_str}_l2b.fits"
            ref_filename = f"cgi_{visitid}_{time_str}_l2b.fits"
            
            sci_dataset.save(filedir=outdir, filenames=[sci_filename])
            if len(ref_frames) > 0:
                # Offset time for reference dataset to avoid filename conflict
                ref_time = base_time + datetime.timedelta(seconds=1)
                ref_time_str = data.format_ftimeutc(ref_time.isoformat())
                ref_filename = f"cgi_{visitid}_{ref_time_str}_l2b.fits"
                ref_dataset.save(filedir=outdir, filenames=[ref_filename])

    return sci_dataset,ref_dataset


def generate_coron_dataset_with_companions(
    n_frames=1,
    shape=(1024, 1024),
    host_star_center=None,
    host_star_counts=1e5,
    roll_angles=None,
    companion_sep_pix=None,   # Companion separation in pixels (explicit) or list of separations
    companion_pa_deg=None,    # Companion position angle in degrees (counterclockwise from north) or list
    companion_counts=100.0,   # Total flux (counts) for the companion or list
    filter='1F',
    pltscale_as=21.8,
    add_noise=False,
    noise_std=1.0e-2,
    outdir=None,
    darkhole_file=None,   # darkhole_file is ignored in this version
    apply_coron_mask=True,
    coron_mask_radius=5,
    throughput_factors=1,
):
    """
    Create a mock coronagraphic dataset with a star and (optionally) one or more companions.
    
    In this version, a Gaussian star is always injected at host_star_center.
    When the coronagraph mask is applied, the flux within the inner mask region
    is scaled down by a factor of 1e-3.
    
    Args:
      n_frames (int): Number of frames.
      shape (tuple): (ny, nx) image shape.
      host_star_center (tuple): (x, y) pixel coordinates of the host star. If None, uses image center.
      host_star_counts (float): Total counts for the star.
      roll_angles (list of float): One roll angle per frame (in degrees).
      companion_sep_pix (float or list): On-sky separation(s) of the companion(s) in pixels.
      companion_pa_deg (float or list): On-sky position angle(s) of the companion(s) (counterclockwise from north).
      companion_counts (float or list): Total flux (counts) of the companion(s).
      filter (str): Filter name.
      pltscale_as (float): Plate scale in arcsec per pixel.
      add_noise (bool): Whether to add random noise.
      noise_std (float): Stddev of the noise.
      outdir (str or None): If given, saves the frames to disk.
      darkhole_file (Image): Ignored in this version.
      apply_coron_mask (bool): Whether to apply the simulated coronagraph mask.
      coron_mask_radius (int): Coronagraph mask radius in pixels.
      throughput_factors (float): Optical throughput of companion due to the presence of a coronagraph mask.
    
    Returns:
      Dataset: A dataset of frames (each an Image) with the star and companion(s) injected.
    """
    import numpy as np
    ny, nx = shape
    if host_star_center is None:
        host_star_center = (nx / 2, ny / 2)  # (x, y)

    if roll_angles is None:
        roll_angles = [0.0] * n_frames
    elif len(roll_angles) != n_frames:
        raise ValueError("roll_angles must have length n_frames or be None.")

    # If only one companion is provided, wrap parameters into lists.
    if companion_sep_pix is not None and companion_pa_deg is not None:
        if not isinstance(companion_sep_pix, list):
            companion_sep_pix = [companion_sep_pix]
        if not isinstance(companion_pa_deg, list):
            companion_pa_deg = [companion_pa_deg]
        if not isinstance(companion_counts, list):
            companion_counts = [companion_counts] * len(companion_sep_pix)

    frames = []

    for i in range(n_frames):
        angle_i = roll_angles[i]

        # Build an empty image frame.
        data_arr = np.zeros((ny, nx), dtype=np.float32)

        # (B) Insert the star as a 2D Gaussian centered at host_star_center.
        xgrid, ygrid = np.meshgrid(np.arange(nx), np.arange(ny))
        sigma_star = 1.2
        r2 = (xgrid - host_star_center[0])**2 + (ygrid - host_star_center[1])**2
        star_gaus = np.exp(-0.5 * r2 / sigma_star**2)
        star_gaus /= np.sum(star_gaus)         # Normalize the Gaussian.
        star_gaus *= host_star_counts          # Scale to the total star counts.
        data_arr += star_gaus

        # (Optional) Apply the coronagraph mask by scaling down counts in the inner region.
        if apply_coron_mask:
            data_arr[r2 < coron_mask_radius**2] *= 1e-3

        # (C) Insert the companion(s) if specified.
        companion_keywords = {}
        if companion_sep_pix is not None and companion_pa_deg is not None:
            for idx, (sep, pa, counts, throughput_factor) in enumerate(zip(companion_sep_pix, companion_pa_deg, 
                                                                           companion_counts, throughput_factors)):
                # Adjust the companion position based on the roll angle.
                rel_pa = pa - angle_i      
                # Use the helper function to convert separation and position angle to dx, dy.
                dx, dy = seppa2dxdy(sep, rel_pa)
                xcomp = host_star_center[0] + dx
                ycomp = host_star_center[1] + dy

                # Inject the companion as a small Gaussian PSF.
                sigma_c = 1.0
                rc2 = (xgrid - xcomp)**2 + (ygrid - ycomp)**2
                companion_gaus = np.exp(-0.5 * rc2 / sigma_c**2)
                companion_gaus /= np.sum(companion_gaus)
                companion_flux = counts * throughput_factor
                companion_gaus *= companion_flux
                data_arr += companion_gaus

                # Record the companion location in the header.
                # Create keys like SNYX001, SNYX002, etc.
                key = f"SNYX{idx+1:03d}"
                companion_keywords[key] = f"5.0,{ycomp:.2f},{xcomp:.2f}"

        # (D) Add noise if requested.
        if add_noise:
            noise = np.random.normal(0., noise_std, data_arr.shape)
            data_arr += noise.astype(np.float32)

        # (E) Build headers and create the Image.
        # Assume create_default_L3_headers() and generate_wcs() are defined elsewhere.
        prihdr, exthdr, errhdr, dqhdr = create_default_L3_headers()
        
        # Generate CGI filename with incrementing datetime
        visitid = prihdr["VISITID"]
        base_time = datetime.datetime.now()
        time_offset = datetime.timedelta(seconds=i)
        unique_time = base_time + time_offset
        time_str = data.format_ftimeutc(unique_time.isoformat())
        filename = f"cgi_{visitid}_{time_str}_l3_.fits"
        prihdr["FILENAME"] = filename
        prihdr["ROLL"] = angle_i
        prihdr['TELESCOP'] = 'ROMAN'
        exthdr["CFAMNAME"] = filter
        exthdr["PLTSCALE"] = pltscale_as*1000 #in milliarcsec
        exthdr["STARLOCX"] = host_star_center[0]
        exthdr["STARLOCY"] = host_star_center[1]
        exthdr["DATALVL"]  = "L3"
        exthdr['LSAMNAME'] = 'NFOV'
        exthdr['FPAMNAME'] = 'HLC12_C2R1'
        # Optional WCS generation.
        wcs_obj = generate_wcs(angle_i, [host_star_center[0], host_star_center[1]], platescale=pltscale_as)
        wcs_header = wcs_obj.to_header()
        exthdr.update(wcs_header)

        # Add companion header entries if any.
        if companion_keywords:
            for key, value in companion_keywords.items():
                exthdr[key] = value

        from corgidrp.data import Image
        frame = Image(data_arr, pri_hdr=prihdr, ext_hdr=exthdr)
        frames.append(frame)

    from corgidrp.data import Dataset
    dataset = Dataset(frames)

    # (F) Optionally save the dataset.
    if outdir is not None:
        import os
        os.makedirs(outdir, exist_ok=True)
        
        # Generate CGI filenames for all frames
        visitid = prihdr["VISITID"]
        base_time = datetime.datetime.now()
        file_list = []
        for i in range(n_frames):
            time_offset = datetime.timedelta(seconds=i)
            unique_time = base_time + time_offset
            time_str = data.format_ftimeutc(unique_time.isoformat())
            filename = f"cgi_{visitid}_{time_str}_l3_.fits"
            file_list.append(filename)
        
        dataset.save(filedir=outdir, filenames=file_list)
        print(f"Saved {n_frames} frames to {outdir}")

    return dataset


def create_mock_fpamfsam_cal(
    fpam_matrix=None,
    fsam_matrix=None,
    date_valid=None,
    save_file=False,
    output_dir=None,
    filename=None
):
    """
    Create and optionally save a mock FpamFsamCal object.

    Args:
        fpam_matrix (np.ndarray of shape (2,2) or None): The custom transformation matrix 
            from FPAM to EXCAM. If None, defaults to FpamFsamCal.fpam_to_excam_modelbased.
        fsam_matrix (np.ndarray of shape (2,2) or None): The custom transformation matrix 
            from FSAM to EXCAM. If None, defaults to FpamFsamCal.fsam_to_excam_modelbased.
        date_valid (astropy.time.Time or None): Date/time from which this calibration is 
            valid. If None, defaults to the current time.
        save_file (bool, optional): If True, save the generated calibration file to disk.
        output_dir (str, optional): Directory in which to save the file if save_file=True. 
            Defaults to current dir.
        filename (str, optional): Filename to use if saving to disk. If None, a default 
            name is generated.

    Returns:
        FpamFsamCal (corgidrp.data.FpamFsamCal object): The newly-created FpamFsamCal 
            object (in memory).
    """
    if fpam_matrix is None:
        fpam_matrix = FpamFsamCal.fpam_to_excam_modelbased
    if fsam_matrix is None:
        fsam_matrix = FpamFsamCal.fsam_to_excam_modelbased

    # Ensure the final shape is (2, 2, 2):
    # [ [fpam_matrix], [fsam_matrix] ]
    combined_array = np.array([fpam_matrix, fsam_matrix])  # shape (2,2,2)

    # Create the calibration object in-memory
    fpamfsam_cal = FpamFsamCal(data_or_filepath=combined_array, date_valid=date_valid)

    if save_file:
        # By default, use the filename from the object's .filename unless overridden
        if not filename:
            filename = fpamfsam_cal.filename  # e.g. "FpamFsamCal_<ISOTIME>.fits"

        if not output_dir:
            output_dir = '.'

        # Save the calibration file
        filepath = os.path.join(output_dir, filename)
        fpamfsam_cal.save(filedir=output_dir, filename=filename)
        print(f"Saved FpamFsamCal to {filepath}")

    return fpamfsam_cal

def create_mock_ct_dataset_and_cal_file(
    fwhm=50,
    n_psfs=100,
    cfam_name='1F',
    pupil_value_1=1,
    pupil_value_2=3,
    seed=None,
    save_cal_file=False,
    cal_filename=None,
    image_shape=(1024, 1024),
    total_counts = 1e4
):
    """
    Create simulated data for core throughput calibration.
    This function generates a mock dataset consisting of off-axis PSF images and pupil images,
    which are used to compute a core throughput calibration file. Two sets of PSF images are created:
    one with a simulated coronagraph mask (throughput reduced) and one without (unmasked). A calibration
    object is then generated from the masked dataset. Optionally, the calibration file can be saved to disk.
    
    Args:
        fwhm (float): Full Width at Half Maximum of the off-axis PSFs.
        n_psfs (int): Number of PSF images to generate.
        cfam_name (str): CFAM filter name used in the image headers.
        pupil_value_1 (int): Pixel value to assign to the first pupil image patch.
        pupil_value_2 (int): Pixel value to assign to the second pupil image patch.
        seed (int or None): Random seed for reproducibility. If provided, sets the NumPy random seed.
        save_cal_file (bool): If True, save the generated core throughput calibration file to disk.
        cal_filename (str or None): Filename for the calibration file. If None, a filename is generated based on the current time.
        image_shape (tuple): Shape (ny, nx) of the generated images.
        total_counts (float): Total counts assigned to the PSF images.
    
    Returns:
        dataset_ct_masked (Dataset): Dataset of masked (throughput reduced) PSF images.
        ct_cal (CoreThroughputCalibration): Generated core throughput calibration object.
        dataset_ct_nomask (Dataset): Dataset of unmasked PSF images.
    """
    if seed is not None:
        np.random.seed(seed)
    
    # ----------------------------
    # A) Create the base headers
    # ----------------------------
    prihdr, exthd, errhdr, dqhdr = create_default_L3_headers()
    
    # Generate CGI filename
    visitid = prihdr["VISITID"]
    base_time = datetime.datetime.now()
    time_str = data.format_ftimeutc(base_time.isoformat())
    filename = f"cgi_{visitid}_{time_str}_ctp_cal.fits"
    prihdr["FILENAME"] = filename
    exthd['DRPCTIME'] = Time.now().isot
    exthd['DRPVERSN'] = corgidrp.__version__
    exthd['CFAMNAME'] = cfam_name

    exthd['FPAM_H'] = 1
    exthd['FPAM_V'] = 1
    exthd['FSAM_H'] = 1
    exthd['FSAM_V'] = 1

    exthd_pupil = exthd.copy()
    exthd_pupil['DPAMNAME'] = 'PUPIL'
    exthd_pupil['LSAMNAME'] = 'OPEN'
    exthd_pupil['FSAMNAME'] = 'OPEN'
    exthd_pupil['FPAMNAME'] = 'OPEN_12'

    # ----------------------------
    # B) Create the unocculted/pupil frames
    # ----------------------------
    pupil_image_1 = np.zeros(image_shape)
    pupil_image_2 = np.zeros(image_shape)
    ny, nx = image_shape
    y_center = ny // 2
    x_center = nx // 2
    patch_half_size = 10
    pupil_image_1[y_center - patch_half_size:y_center + patch_half_size,
                  x_center - patch_half_size:x_center + patch_half_size] = pupil_value_1
    pupil_image_2[y_center - patch_half_size:y_center + patch_half_size,
                  x_center - patch_half_size:x_center + patch_half_size] = pupil_value_2

    err = np.ones(image_shape)
    im_pupil1 = Image(pupil_image_1, pri_hdr=prihdr, ext_hdr=exthd_pupil, err=err)
    im_pupil2 = Image(pupil_image_2, pri_hdr=prihdr, ext_hdr=exthd_pupil, err=err)

    # ----------------------------
    # C) Create a set of off-axis PSFs (masked and unmasked)
    # ----------------------------
    data_psf_masked, psf_locs, half_psf = create_ct_psfs_with_mask(
        fwhm, cfam_name=cfam_name, n_psfs=n_psfs, image_shape=image_shape, apply_mask=True, 
        total_counts=total_counts
    )
    data_psf_nomask, _, _ = create_ct_psfs_with_mask(
        fwhm, cfam_name=cfam_name, n_psfs=n_psfs, image_shape=image_shape, apply_mask=False,
        total_counts=total_counts
    )

    # Combine frames for CT dataset (pupil frames + masked PSFs)
    data_ct_masked_temp = [im_pupil1, im_pupil2] + data_psf_masked
    dataset_ct_masked_temp = Dataset(data_ct_masked_temp)

    # ----------------------------
    # D) Generate the CT cal file
    # ----------------------------
    ct_cal_tmp = corethroughput.generate_ct_cal(dataset_ct_masked_temp)
    ct_cal_tmp.ext_hdr['STARLOCX'] = x_center
    ct_cal_tmp.ext_hdr['STARLOCY'] = y_center

    if save_cal_file:
        if not cal_filename:
            # Generate CGI filename for calibration file
            visitid = prihdr["VISITID"]
            base_time = datetime.datetime.now()
            time_str = data.format_ftimeutc(base_time.isoformat())
            cal_filename = f"cgi_{visitid}_{time_str}_ctp_cal.fits"
        cal_filepath = os.path.join(corgidrp.default_cal_dir, cal_filename)
        ct_cal_tmp.save(filedir=corgidrp.default_cal_dir, filename=cal_filename)
        print(f"Saved CT cal file to: {cal_filepath}")

    # Return datasets without the pupil images
    dataset_ct_nomask = Dataset(data_psf_nomask)
    dataset_ct_masked = Dataset(data_psf_masked)

    # Return both datasets and the calibration object.
    return dataset_ct_masked, ct_cal_tmp, dataset_ct_nomask



def generate_reference_star_dataset(
    n_frames=3,
    shape=(200, 200),
    star_center=(100,100),
    host_star_counts=1e5,
    roll_angles=None,
    add_noise=False,
    noise_std=1.0e-2,
    outdir=None
):
    """
    Generate a simulated reference star dataset for RDI or ADI+RDI processing.
    This function creates a set of mock frames of a reference star behind a coronagraph
    (with no planet), represented as a 2D Gaussian with a central masked (throughput-reduced)
    region. The resulting frames are assembled into a Dataset object and can optionally be saved to disk.
    
    Args:
        n_frames (int): Number of frames to generate.
        shape (tuple): Image shape (ny, nx) for each generated frame.
        star_center (tuple): Pixel coordinates (x, y) of the star center in the image.
        host_star_counts (float): Total integrated counts for the host star.
        roll_angles (list or None): Roll angles (in degrees) for each frame. If None, all frames are assigned 0.0.
        add_noise (bool): If True, add Gaussian noise to the images.
        noise_std (float): Standard deviation of the Gaussian noise.
        outdir (str or None): Directory to which the frames are saved if provided.
    
    Returns:
        dataset (corgidrp.Data.Dataset): A Dataset object containing the generated reference star frames.
    """
    from corgidrp.data import Dataset, Image
    import numpy as np
    import os

    # We'll adapt the same logic but no companion injection
    ny, nx = shape
    if roll_angles is None:
        roll_angles = [0.0]*n_frames

    frames = []
    for i in range(n_frames):
        data_arr = np.zeros((ny, nx), dtype=np.float32)

        # Insert a star behind coronagraph, e.g. as a 2D Gaussian with some hole
        xgrid, ygrid = np.meshgrid(np.arange(nx), np.arange(ny))
        sigma = 1.2
        r2 = (xgrid - star_center[0])**2 + (ygrid - star_center[1])**2
        star_gaus = (host_star_counts / (2*np.pi*sigma**2)) * np.exp(-0.5*r2/sigma**2)

        # Fake 5-pixel mask radius at center
        hole_mask = r2 < 5**2
        star_gaus[hole_mask] *= 1e-5

        data_arr += star_gaus.astype(np.float32)

        # Optional noise
        if add_noise:
            noise = np.random.normal(0., noise_std, data_arr.shape)
            data_arr += noise.astype(np.float32)

        # Build minimal headers
        prihdr, exthdr, errhdr, dqhdr = create_default_L3_headers()
        
        # Generate CGI filename with incrementing datetime
        visitid = prihdr["VISITID"]
        base_time = datetime.datetime.now()
        time_offset = datetime.timedelta(seconds=i)
        unique_time = base_time + time_offset
        time_str = data.format_ftimeutc(unique_time.isoformat())
        filename = f"cgi_{visitid}_{time_str}_l3_.fits"
        prihdr["FILENAME"] = filename
        # Mark these frames as reference
        prihdr["PSFREF"] = 1 
        prihdr["ROLL"] = roll_angles[i]
        exthdr["STARLOCX"] = star_center[0]
        exthdr["STARLOCY"] = star_center[1]

        # Make an Image
        frame = Image(data_arr, pri_hdr=prihdr, ext_hdr=exthdr)
        frames.append(frame)

    dataset = Dataset(frames)
    if outdir is not None:
        os.makedirs(outdir, exist_ok=True)
        
        # Generate CGI filenames for all frames
        visitid = prihdr["VISITID"]
        base_time = datetime.datetime.now()
        file_list = []
        for i in range(n_frames):
            time_offset = datetime.timedelta(seconds=i)
            unique_time = base_time + time_offset
            time_str = data.format_ftimeutc(unique_time.isoformat())
            filename = f"cgi_{visitid}_{time_str}_l3_.fits"
            file_list.append(filename)
        
        dataset.save(filedir=outdir, filenames=file_list)
    return dataset


def create_synthetic_satellite_spot_image(
    image_shape,
    bg_sigma,
    bg_offset,
    gaussian_fwhm,
    separation,
    star_center=None,
    angle_offset=0,
    amplitude_multiplier=10,
):
    """
    Creates a synthetic 2D image with Gaussian background noise, a constant background,
    and four symmetric Gaussians.

    Args:
        image_shape (tuple of int):  
            The (ny, nx) shape of the image.
        bg_sigma (float):  
            Standard deviation of the background Gaussian noise.
        bg_offset (float):  
            Constant background level added to the entire image.
        gaussian_fwhm (float):  
            Full width at half maximum (FWHM) for the 2D Gaussian sources (in pixels).
        separation (float):  
            Radial separation (in pixels) of each Gaussian from the specified center.
        star_center (tuple of float, optional):  
            Absolute (x, y) position in the image at which the four Gaussians will be centered.
            If None, defaults to the image center (nx//2, ny//2).
        angle_offset (float, optional):  
            An additional angle (in degrees) to add to each default position angle.  
            The default Gaussians are at [0, 90, 180, 270] degrees; the final angles will be these 
            plus the `angle_offset`. Positive offsets rotate the Gaussians counterclockwise.
        amplitude_multiplier (float, optional):  
            Multiplier for the amplitude of the Gaussians relative to `bg_sigma`. By default, each 
            Gaussian’s amplitude is 10 * `bg_sigma`.

    Returns:
        numpy.ndarray:  
            The synthetic image (2D NumPy array) with background noise, a constant background, 
            and four added Gaussians.
    """
    # Create the background noise image with an added constant offset.
    image = np.random.normal(loc=0, scale=bg_sigma, size=image_shape) + bg_offset

    ny, nx = image_shape

    # Determine the center for the satellite spots. Default to image center if not specified.
    if star_center is None:
        center_x = nx // 2
        center_y = ny // 2
    else:
        center_x, center_y = star_center

    # Define the default position angles (in degrees) and add any additional angle offset.
    default_angles_deg = np.array([0, 90, 180, 270])
    angles_rad = np.deg2rad(default_angles_deg + angle_offset)

    # Compute the amplitude and convert FWHM to standard deviation.
    amplitude = amplitude_multiplier * bg_sigma
    # FWHM = 2 * sqrt(2 * ln(2)) * stddev  --> stddev = FWHM / (2*sqrt(2*ln(2)))
    stddev = gaussian_fwhm / (2 * np.sqrt(2 * np.log(2)))

    # Create a grid of (x, y) pixel coordinates.
    y_indices, x_indices = np.indices(image_shape)

    # Add four Gaussians at the computed positions.
    for angle in angles_rad:
        dx = separation * np.cos(angle)
        dy = separation * np.sin(angle)
        gauss_center_x = center_x + dx
        gauss_center_y = center_y + dy

        gauss = Gaussian2D(
            amplitude=amplitude,
            x_mean=gauss_center_x,
            y_mean=gauss_center_y,
            x_stddev=stddev,
            y_stddev=stddev,
            theta=0,
        )
        image += gauss(x_indices, y_indices)

    return image


def rename_files_to_cgi_format(list_of_fits=None, output_dir=None, level_suffix="l1", pattern=None):
    """
    Renames FITS files to match CGI filename convention. Extracts visit ID and filetime 
    from headers and creates proper CGI format filenames.
    
    Args:
        list_of_fits (list, optional): List of FITS file paths or Image objects to rename.
                                      If None, will search for files using pattern.
        output_dir (str, optional): Directory to write renamed files to. 
                                  If None, files are renamed in-place.
        level_suffix (str, optional): Level suffix for filenames (e.g., "l1", "l2a", etc.)
        pattern (str, optional): Glob pattern to find files if list_of_fits is None.
                               Used for pump trap data renaming.
    
    Returns:
        list: Updated list of file paths with new CGI filenames
    """
    
    if list_of_fits is not None:
        files_to_process = list_of_fits
    elif pattern is not None:
        files_to_process = glob.glob(pattern)
        files_to_process.sort()  # Ensure consistent ordering
    else:
        raise ValueError("Either list_of_fits or pattern must be provided")
    
    renamed_files = []
    
    for i, file in enumerate(files_to_process):
        # Handle both file paths and Image objects
        if hasattr(file, 'pri_hdr') and hasattr(file, 'ext_hdr'):
            # Image object
            prihdr = file.pri_hdr
            exthdr = file.ext_hdr
            is_image_object = True
        else:
            # File path
            fits_file = fits.open(file)
            prihdr = fits_file[0].header
            exthdr = fits_file[1].header
            is_image_object = False
        
        # Visit ID from primary header VISITID keyword
        visitid = prihdr.get('VISITID', None)
        if visitid is not None:
            # Convert to string and pad to 19 digits if necessary
            visitid = str(visitid).zfill(19)
        else:
            # Fallback: try to extract from filename or use file index
            if hasattr(file, 'filename'):
                # Image object with filename attribute
                current_filename = file.filename
            else:
                # File path string
                current_filename = os.path.basename(file)
            if f'_{level_suffix}_' in current_filename:
                # Extract the frame number after the level suffix
                frame_number = current_filename.split(f'_{level_suffix}_')[-1].replace('.fits', '')
                visitid = frame_number.zfill(19)  
            elif current_filename.replace('.fits', '').isdigit():
                # Handle numbered files like 90500.fits
                frame_number = current_filename.replace('.fits', '')
                visitid = frame_number.zfill(19)  
            else:
                visitid = f"{i:019d}"  # Fallback: use file index padded to 19 digits
        
        # For pump trap data, create deterministic timestamps based on file metadata
        # Use EXCAMT (temperature), TPSCHEM (scheme), and TPTAU (phase time) to create unique timestamps
        excamt = exthdr.get('EXCAMT', None)
        tptau = exthdr.get('TPTAU', None)
        # Find which scheme this is (TPSCHEM1-4)
        scheme = None
        for j in range(1, 5):
            if exthdr.get(f'TPSCHEM{j}', 0) > 0:
                scheme = j
                break
        
        # Use file index as primary increment, but if we have pump trap metadata, use that for better uniqueness
        if excamt is not None and scheme is not None and tptau is not None:
            # Create unique timestamp based on temperature, scheme, and phase time
            # Start from a fixed base time
            base_dt = datetime.datetime(2025, 1, 1, 0, 0, 0)
            # Add seconds based on: temperature*10000 + scheme*1000 + file_index
            # This spreads files across a wide timestamp range
            temp_offset = int(float(excamt)) * 10  # e.g., 180K → 1800 seconds
            scheme_offset = scheme * 2000  # Each scheme gets 2000 seconds
            unique_dt = base_dt + datetime.timedelta(seconds=temp_offset + scheme_offset + i)
        else:
            # Fallback for non-pump-trap data
            filetime_hdr = exthdr.get('FILETIME', prihdr.get('FILETIME', None))
            if filetime_hdr and 'T' in filetime_hdr:
                try:
                    dt = datetime.datetime.fromisoformat(filetime_hdr.replace('Z', '+00:00'))
                    base_dt = dt
                except:
                    base_dt = datetime.datetime(2025, 1, 1, 0, 0, 0)
            else:
                base_dt = datetime.datetime(2025, 1, 1, 0, 0, 0)
            unique_dt = base_dt + datetime.timedelta(seconds=i)
        
        # Format as YYYYMMDDtHHMMSSd (deciseconds = 1 digit)
        filetime = unique_dt.strftime('%Y%m%dt%H%M%S%f')[:-5]
        
        # Create new filename with correct convention
        if level_suffix in ['l2a', 'l2b']:
            filename_template = f'cgi_{visitid}_{filetime}_{level_suffix}.fits'
        elif level_suffix.endswith('_cal'):
            # Calibration files should not have trailing underscore
            filename_template = f'cgi_{visitid}_{filetime}_{level_suffix}.fits'
        else:
            filename_template = f'cgi_{visitid}_{filetime}_{level_suffix}_.fits'
        
        if output_dir:
            # Create output directory if it doesn't exist
            if not os.path.exists(output_dir):
                os.makedirs(output_dir)
            new_filename = os.path.join(output_dir, filename_template)
        else:
            # Rename in same directory
            file_dir = os.path.dirname(file)
            new_filename = os.path.join(file_dir, filename_template)
        
        # Check if file already exists (collision detection)
        if os.path.exists(new_filename):
            import warnings
            warnings.warn(f"File collision detected: {os.path.basename(new_filename)} already exists! This file will be overwritten.")
        
        if is_image_object:
            # Update headers in the Image object
            file.pri_hdr['FILENAME'] = os.path.basename(new_filename)
            file.pri_hdr['VISITID'] = visitid
            
            # Save the Image
            file.save(filedir=output_dir or os.path.dirname(new_filename), 
                     filename=os.path.basename(new_filename))
        else:
            # Update headers in the HDUList object
            fits_file[0].header['FILENAME'] = os.path.basename(new_filename)
            fits_file[0].header['VISITID'] = visitid
            
            # Update FITS file with new filename
            fits_file.writeto(new_filename, overwrite=True)
            fits_file.close()
            
            # Remove old file only if renaming in-place
            # Don't remove original files when copying to a different directory
            if file != new_filename and os.path.exists(file) and not output_dir:
                os.remove(file)
        
        # Update the file in the list
        renamed_files.append(new_filename)
    
    return renamed_files


def create_satellite_spot_observing_sequence(
        n_sci_frames, n_satspot_frames, 
        image_shape=(201, 201), bg_sigma=1.0, bg_offset=10.0,
        gaussian_fwhm=5.0, separation=14.79, star_center=None, angle_offset=0,
        amplitude_multiplier=100, observing_mode='NFOV'):
    """
    Creates a single dataset of synthetic observing frames. The dataset contains:

        • Science frames (with amplitude_multiplier=0), simulating no satellite spots.
        • Satellite spot frames (with amplitude_multiplier > 0), simulating the presence of spots.

    Synthetic frames are generated using the create_synthetic_satellite_spot_image function, 
    with added Gaussian noise and adjustable parameters for background level, spot separation, 
    and overall amplitude scaling.

    Args:
        n_sci_frames (int): 
            Number of science frames without satellite spots.
        n_satspot_frames (int): 
            Number of frames with satellite spots.
        image_shape (tuple, optional): 
            Shape of the synthetic image (height, width). Defaults to (201, 201).
        bg_sigma (float, optional): 
            Standard deviation of the background noise. Defaults to 1.0.
        bg_offset (float, optional): 
            Offset of the background noise. Defaults to 10.0.
        gaussian_fwhm (float, optional): 
            Full width at half maximum of the Gaussian spot. Defaults to 5.0.
        separation (float, optional): 
            Separation between the satellite spots. Defaults to 14.79.
        star_center (tuple of float, optional):  
            Absolute (x, y) position in the image at which the four Gaussians will be centered.
            If None, defaults to the image center (nx//2, ny//2).
        angle_offset (float, optional): 
            Offset of the spot angles. Defaults to 0.
        amplitude_multiplier (int, optional): 
            Amplitude multiplier for the satellite spots. Defaults to 100.
        observing_mode (str, optional): 
            Observing mode. Must be one of ['NFOV', 'WFOV', 'SPEC660', 'SPEC730']. 
            Defaults to 'NFOV'.

    Returns:
        data.Dataset: 
            A single dataset object containing both science frames (no satellite spots) 
            and satellite spot frames. The science frames have header value "SATSPOTS" set to 0, 
            while the satellite spot frames have "SATSPOTS" set to 1.
    """

    assert len(image_shape) == 2, "Data shape needs to have two values"
    assert observing_mode in ['NFOV', 'WFOV', 'SPEC660', 'SPEC730'], \
        "Invalid mode. Mode has to be one of 'NFOV', 'WFOV', 'SPEC660', 'SPEC730'"

    sci_frames = []
    satspot_frames = []
    
    # Example of setting up headers
    prihdr, exthdr, errhdr, dqhdr = create_default_L3_headers(arrtype="SCI")
    prihdr['NAXIS1'] = image_shape[1]
    prihdr['NAXIS2'] = image_shape[0]
    prihdr["SATSPOTS"] = 0  # 0 if no satellite spots, 1 if satellite spots
    exthdr['FSMPRFL'] = f'{observing_mode}'  # Needed for initial guess of satellite spot parameters

    # Make science images (no satellite spots)
    for i in range(n_sci_frames):
        sci_image = create_synthetic_satellite_spot_image(
            image_shape, bg_sigma, bg_offset, gaussian_fwhm,
            separation, star_center, angle_offset,
            amplitude_multiplier=0
        )
        sci_frame = data.Image(sci_image, pri_hdr=prihdr.copy(), ext_hdr=exthdr.copy())
        sci_frame.pri_hdr["SATSPOTS"] = 0
        
        # Generate CGI filename with incrementing datetime for science frames
        visitid = sci_frame.pri_hdr["VISITID"]
        base_time = datetime.datetime.now()
        time_offset = datetime.timedelta(seconds=i)
        unique_time = base_time + time_offset
        time_str = data.format_ftimeutc(unique_time.isoformat())
        sci_frame.filename = f"cgi_{visitid}_{time_str}_l3_.fits"
        sci_frames.append(sci_frame)

    # Make satellite spot images
    for i in range(n_satspot_frames):
        satspot_image = create_synthetic_satellite_spot_image(
            image_shape, bg_sigma, bg_offset, gaussian_fwhm,
            separation, star_center, angle_offset, amplitude_multiplier
        )
        satspot_frame = data.Image(satspot_image, pri_hdr=prihdr.copy(), ext_hdr=exthdr.copy())
        satspot_frame.pri_hdr["SATSPOTS"] = 1
        
        # Generate CGI filename with incrementing datetime for satellite spot frames
        visitid = satspot_frame.pri_hdr["VISITID"]
        base_time = datetime.datetime.now()
        time_offset = datetime.timedelta(seconds=i + 1000)  # Offset to avoid conflicts with science frames
        unique_time = base_time + time_offset
        time_str = data.format_ftimeutc(unique_time.isoformat())
        satspot_frame.filename = f"cgi_{visitid}_{time_str}_l3_.fits"
        satspot_frames.append(satspot_frame)
    
    all_frames = sci_frames + satspot_frames
    dataset = data.Dataset(all_frames)

    return dataset

def get_formatted_filename(dt, visitid):
    """
    Generate filename with proper format: cgi_VISITID_YYYYMMDDtHHMMSSS_l2b.fits
    
    Args:
        dt (datetime): Datetime object
        visitid (str): Visit ID

    Returns:
        str: Formatted filename
    """
    timestamp = dt.strftime("%Y%m%dt%H%M%S%f")[:-5]  # Remove microseconds, keep milliseconds
    return f"cgi_{visitid}_{timestamp}_l2b.fits"

def create_mock_l2b_polarimetric_image(image_center=(512, 512), dpamname='POL0', observing_mode='NFOV',
                                       left_image_value=1, right_image_value=1, image_separation_arcsec=7.5, alignment_angle=None):
    """
    Creates mock L2b polarimetric data with two polarized images placed on the larger
    detector frame. Image size and placement depends on the wollaston used and the observing mode.

    Args:
        image_center (optional, tuple(int, int)): pixel location of where the two images are centered on the detector
        dpamname (optional, string): name of the wollaston prism used, accepted values are 'POL0' and 'POL45'
        observing_mode (optional, string): observing mode of the coronagraph
        left_image_value (optional, int): value to fill inside the radius of the left image, corresponding to 0 or 45 degree polarization
        right_image_value (optional, int): value to fill inside the radius of the right image, corresponding to 90 or 135 degree polarization
        image_separation_arcsec (optional, float): Separation between the two polarized images in arcseconds.        
        alignment_angle (optional, float): the angle in degrees of how the two polarized images are aligned with respect to the horizontal,
            defaults to 0 for WP1 and 45 for WP2
    
    Returns:
        corgidrp.data.Image: The simulated L2b polarimetric image
    """
    assert dpamname in ['POL0', 'POL45'], \
        "Invalid prism selected, must be 'POL0' or 'POL45'"
    
    # create initial blank frame
    image_data = np.zeros(shape=(1024, 1024))

<<<<<<< HEAD
=======
    pixel_scale = 0.0218 #arcsec/pixel
    primary_d = 2.363114 #meters

    image_separation_arcsec = 7.5

    arcseconds_per_radian = 180 * 3600 / np.pi

>>>>>>> bb1d4231
    #determine radius of the images
    if observing_mode == 'NFOV':
        cfamname = '1F'
        outer_radius_lambda_over_d = 9.7
        central_wavelength = 0.5738e-6 #meters
        radius = int(round((outer_radius_lambda_over_d * ((central_wavelength) / primary_d) * arcseconds_per_radian) / pixel_scale))
    elif observing_mode == 'WFOV':
        cfamname = '4F'
        outer_radius_lambda_over_d = 20.1
        central_wavelength = 0.8255e-6 #meters
        radius = int(round((outer_radius_lambda_over_d * ((central_wavelength) / primary_d) * arcseconds_per_radian) / pixel_scale))
    else:
        cfamname = '1F'
        radius = int(round(1.9 / pixel_scale))
    
    #determine the center of the two images
    if alignment_angle is None:
        if dpamname == 'POL0':
            alignment_angle = 0
        else:
            alignment_angle = 45
<<<<<<< HEAD
    angle_rad = alignment_angle * (np.pi / 180)
    displacement_x = int(round((image_separation_arcsec * np.cos(angle_rad)) / (2 * 0.0218)))
    displacement_y = int(round((image_separation_arcsec * np.sin(angle_rad)) / (2 * 0.0218)))
    center_left = (image_center[0] - displacement_x, image_center[1] + displacement_y)
    center_right = (image_center[0] + displacement_x, image_center[1] - displacement_y)
=======
   
    center_left, center_right = get_pol_image_centers(image_separation_arcsec, alignment_angle, pixel_scale, image_center)
>>>>>>> bb1d4231

    #fill the location where the images are with 1s
    y, x = np.indices([1024, 1024])
    image_data[((x - center_left[0])**2) + ((y - center_left[1])**2) <= radius**2] = left_image_value
    image_data[((x - center_right[0])**2) + ((y - center_right[1])**2) <= radius**2] = right_image_value
    
    #create L2b headers
    prihdr, exthdr, errhdr, dqhdr, biashdr = create_default_L2b_headers()
    #define necessary header keywords
    exthdr['CFAMNAME'] = cfamname
    exthdr['DPAMNAME'] = dpamname
    exthdr['LSAMNAME'] = observing_mode
    exthdr['FSMPRFL'] = observing_mode

    image = data.Image(image_data, pri_hdr=prihdr, ext_hdr=exthdr)

    return image

def create_mock_l2b_polarimetric_image_with_satellite_spots(
    image_center=(512, 512), 
    dpamname='POL0', 
    observing_mode='NFOV',
    left_image_value=1, 
    right_image_value=1,
    image_separation_arcsec = 7.5,
    alignment_angle=None,
    image_shape =(1024,1024),
    star_center = None, 
    bg_sigma = 1e-4,  #Default values from test_l2b_to_l3
    bg_offset = 0,  #Default values from test_l2b_to_l3
    gaussian_fwhm = 2,  #Default values from test_l2b_to_l3
    separation = 14.79,  #Default values from test_l2b_to_l3
    angle_offset=0, #Default values from test_l2b_to_l3
    amplitude_multiplier=10):
    """
    Creates a mock L2b polarimetric image with two separated polarized channels (left and right), 
    where each channel contains four synthetic Gaussian satellite spots.

    The function first establishes the geometry and background of the dual-channel image
    and then overlays the satellite spot pattern, centered on the middle of each channel.

    Args:
        image_center (optional, tuple(int, int)): Pixel location (x, y) where the two images 
            are centered on the larger detector frame.
        dpamname (optional, string): Name of the Wollaston prism used, accepted values are 
            'POL0' and 'POL45'.
        observing_mode (optional, string): Observing mode of the coronagraph.
        left_image_value (optional, int): Constant value to fill inside the radius of the left 
            polarized image (0 or 45 degree polarization), before adding spots.
        right_image_value (optional, int): Constant value to fill inside the radius of the right 
            polarized image (90 or 135 degree polarization), before adding spots.
        image_separation_arcsec (optional, float): Separation between the two polarized images in arcseconds.        
        alignment_angle (optional, float): The angle in degrees of how the two polarized images 
            are aligned with respect to the horizontal. Defaults to 0 for POL0 and 45 for POL45.
        image_shape (tuple of int, optional): The (ny, nx) shape of the detector array.
        star_center (list of tuple of float, optional):  
            displacement (dx, dy) from the center of each channel at which the four Gaussians will be centered for each slice.
            If None, defaults to the center of each channel.
        bg_sigma (float, optional): Standard deviation of the background Gaussian noise applied 
            to the entire image.
        bg_offset (float, optional): Constant background level added to the entire image.
        gaussian_fwhm (float, optional): Full width at half maximum (FWHM, in pixels) for the 
            2D Gaussian satellite spots.
        separation (float, optional): Radial separation (in pixels) of each satellite spot 
            from the center of its respective polarized image.
        angle_offset (float, optional): An additional angle (in degrees) to rotate the four 
            satellite spots in each channel (counterclockwise).
        amplitude_multiplier (float, optional): Multiplier for the amplitude of the Gaussians 
            relative to `bg_sigma`. By default, amplitude is 10 * `bg_sigma`.
    
    Returns:
        corgidrp.data.Image: The simulated L2b polarimetric image containing satellite spots.
    """

    # Create polarimetric image
    # Adapted from create_mock_l2b_polarimetric_image
    assert dpamname in ['POL0', 'POL45'], \
    "Invalid prism selected, must be 'POL0' or 'POL45'"
    
    # create initial frame
    image_data = np.random.normal(loc=0, scale=bg_sigma, size=image_shape) + bg_offset

    pixel_scale = 0.0218 #arcsec/pixel
    primary_d = 2.363114 #meters
    arcseconds_per_radian = 180 * 3600 / np.pi
    #determine radius of the images
    if observing_mode == 'NFOV':
        cfamname = '1F'
        outer_radius_lambda_over_d = 9.7
        central_wavelength =0.5738 * 1e-6
        radius = int(round((outer_radius_lambda_over_d * (central_wavelength / primary_d) * arcseconds_per_radian) / pixel_scale))
    elif observing_mode == 'WFOV':
        cfamname = '4F'
        outer_radius_lambda_over_d = 20.1
        central_wavelength = 0.8255e-6 #meters
        radius = int(round((outer_radius_lambda_over_d * ((central_wavelength) / primary_d) * arcseconds_per_radian) / pixel_scale))
    else:
        cfamname = '1F'
        radius = int(round(1.9 / pixel_scale))
    
    #determine the center of the two images
    if alignment_angle is None:
        if dpamname == 'POL0':
            alignment_angle = 0
        else:
            alignment_angle = 45
    angle_rad = alignment_angle * (np.pi / 180)
    displacement_x = int(round((image_separation_arcsec * np.cos(angle_rad)) / (2 * pixel_scale)))
    displacement_y = int(round((image_separation_arcsec * np.sin(angle_rad)) / (2 * pixel_scale)))
    center_left = (image_center[0] - displacement_x, image_center[1] + displacement_y)
    center_right = (image_center[0] + displacement_x, image_center[1] - displacement_y)

    #fill the location where the images are with 1s
    y, x = np.indices(image_shape)
    image_data[((x - center_left[0])**2) + ((y - center_left[1])**2) <= radius**2] = left_image_value
    image_data[((x - center_right[0])**2) + ((y - center_right[1])**2) <= radius**2] = right_image_value
    
    # Add satellite spots in each image
    # Adapted from create_synthetic_satellite_spot_image

    # Define the default position angles (in degrees) and add any additional angle offset.
    default_angles_deg = np.array([0, 90, 180, 270])
    angles_rad = np.deg2rad(default_angles_deg + angle_offset)

    # Compute the amplitude and convert FWHM to standard deviation.
    amplitude = amplitude_multiplier * bg_sigma
    # FWHM = 2 * sqrt(2 * ln(2)) * stddev  --> stddev = FWHM / (2*sqrt(2*ln(2)))
    stddev = gaussian_fwhm / (2 * np.sqrt(2 * np.log(2)))
    y_indices, x_indices = np.indices(image_shape)

    for idx, center in enumerate([center_left, center_right]):
        center_x, center_y = center
        if star_center is not None:
            center_x  = center_x + star_center [idx][0]
            center_y = center_y + star_center[idx][1]

        for angle in angles_rad:
            dx = separation * np.cos(angle)
            dy = separation * np.sin(angle)
            gauss_center_x = center_x + dx
            gauss_center_y = center_y + dy

            gauss = Gaussian2D(
                amplitude=amplitude,
                x_mean=gauss_center_x,
                y_mean=gauss_center_y,
                x_stddev=stddev,
                y_stddev=stddev,
                theta=0,
            )
            image_data += gauss(x_indices, y_indices)

    #create L2b headers
    prihdr, exthdr, errhdr, dqhdr, biashdr = create_default_L2b_headers()
    #define necessary header keywords
    exthdr['CFAMNAME'] = cfamname
    exthdr['DPAMNAME'] = dpamname
    exthdr['LSAMNAME'] = observing_mode
    exthdr['FSMPRFL'] = observing_mode
    prihdr["SATSPOTS"] = 1
    image = data.Image(image_data, pri_hdr=prihdr, ext_hdr=exthdr)

    return image

<<<<<<< HEAD
def create_mock_IQUV_image(n=64, m=64, fwhm=20, amp=1.0, pfrac=0.1, bg=0.0):
    """
    Create a mock Image with [I, Q, U, V] planes for testing.

    Args:
        n (int): Image height (pixels).
        m (int): Image width (pixels).
        fwhm (float): FWHM of the Gaussian PSF used for I.
        amp (float): Peak amplitude of the Gaussian PSF.
        pfrac (float): Polarization fraction. Q, U are scaled by this fraction.
        bg (float): Background level added to the image.

    Returns:
        Image: Mock Image object with data of shape [4, n, m], err and dq arrays included.
    """


    y, x = np.mgrid[0:n, 0:m]
    x0, y0 = 0.5*(m-1), 0.5*(n-1)

    sigma = fwhm / (2*np.sqrt(2*np.log(2)))
    r2 = (x-x0)**2 + (y-y0)**2
    I = bg + amp * np.exp(-0.5*r2/sigma**2)

    phi = np.arctan2(y-y0, x-x0)
    Q = -pfrac * I * np.cos(2*phi)
    U = -pfrac * I * np.sin(2*phi)
    V = np.zeros_like(I)

    cube = np.stack([I, Q, U, V], axis=0)

    pri_hdr = Header()
    ext_hdr = Header()
    ext_hdr["STARLOCX"] = float(x0)
    ext_hdr["STARLOCY"] = float(y0)

    return Image(
        cube,
        pri_hdr=pri_hdr,
        ext_hdr=ext_hdr,
        err=np.zeros_like(cube),
        dq=np.zeros(cube.shape, dtype=np.uint16),
        err_hdr=Header(),
        dq_hdr=Header(),
    )
=======
def get_pol_image_centers(image_separation_arcsec, alignment_angle, pixel_scale = 0.0218, image_center=(512, 512)):
    """
    Calculate the centers of the two polarized images based on the separation and alignment angle.

    Args:
        image_separation_arcsec (float): Separation between the two polarized images in arcseconds.
        alignment_angle (float): Angle in degrees of how the two polarized images are aligned with respect to the horizontal.
        pixel_scale (float): Plate scale in arcseconds per pixel.
        image_center (tuple(int, int), optional): Pixel location of where the two images are centered on the detector.

    Returns:
        tuple: Pixel locations of the centers of the two polarized images.
    """
    angle_rad = alignment_angle * (np.pi / 180)
    displacement_x = int(round((image_separation_arcsec * np.cos(angle_rad)) / (2 * pixel_scale)))
    displacement_y = int(round((image_separation_arcsec * np.sin(angle_rad)) / (2 * pixel_scale)))
    center_left = (image_center[0] - displacement_x, image_center[1] + displacement_y)
    center_right = (image_center[0] + displacement_x, image_center[1] - displacement_y)

    return center_left, center_right
>>>>>>> bb1d4231
<|MERGE_RESOLUTION|>--- conflicted
+++ resolved
@@ -4729,8 +4729,6 @@
     # create initial blank frame
     image_data = np.zeros(shape=(1024, 1024))
 
-<<<<<<< HEAD
-=======
     pixel_scale = 0.0218 #arcsec/pixel
     primary_d = 2.363114 #meters
 
@@ -4738,7 +4736,6 @@
 
     arcseconds_per_radian = 180 * 3600 / np.pi
 
->>>>>>> bb1d4231
     #determine radius of the images
     if observing_mode == 'NFOV':
         cfamname = '1F'
@@ -4760,16 +4757,8 @@
             alignment_angle = 0
         else:
             alignment_angle = 45
-<<<<<<< HEAD
-    angle_rad = alignment_angle * (np.pi / 180)
-    displacement_x = int(round((image_separation_arcsec * np.cos(angle_rad)) / (2 * 0.0218)))
-    displacement_y = int(round((image_separation_arcsec * np.sin(angle_rad)) / (2 * 0.0218)))
-    center_left = (image_center[0] - displacement_x, image_center[1] + displacement_y)
-    center_right = (image_center[0] + displacement_x, image_center[1] - displacement_y)
-=======
    
     center_left, center_right = get_pol_image_centers(image_separation_arcsec, alignment_angle, pixel_scale, image_center)
->>>>>>> bb1d4231
 
     #fill the location where the images are with 1s
     y, x = np.indices([1024, 1024])
@@ -4934,7 +4923,6 @@
 
     return image
 
-<<<<<<< HEAD
 def create_mock_IQUV_image(n=64, m=64, fwhm=20, amp=1.0, pfrac=0.1, bg=0.0):
     """
     Create a mock Image with [I, Q, U, V] planes for testing.
@@ -4980,7 +4968,7 @@
         err_hdr=Header(),
         dq_hdr=Header(),
     )
-=======
+
 def get_pol_image_centers(image_separation_arcsec, alignment_angle, pixel_scale = 0.0218, image_center=(512, 512)):
     """
     Calculate the centers of the two polarized images based on the separation and alignment angle.
@@ -5000,5 +4988,4 @@
     center_left = (image_center[0] - displacement_x, image_center[1] + displacement_y)
     center_right = (image_center[0] + displacement_x, image_center[1] - displacement_y)
 
-    return center_left, center_right
->>>>>>> bb1d4231
+    return center_left, center_right