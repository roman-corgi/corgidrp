--- conflicted
+++ resolved
@@ -2736,11 +2736,9 @@
     # Error map
     err = np.full(size, noise_scale)
 
-<<<<<<< HEAD
     # Create image object
     prihdr, exthdr = create_default_L2b_headers()
     
-=======
     # Get FPAM positions, not strictly necessary but
     if fpamname == 'HOLE':
         fpam_h = 40504.4
@@ -2753,30 +2751,18 @@
         fpam_v = 6124.9
 
     # Create image object
-    prihdr, exthdr = create_default_L3_headers()
->>>>>>> aed0ec4e
     prihdr['VISTYPE'] = 'ABSFLXBT'
     prihdr['RA'] = target_location[0]
     prihdr['DEC'] = target_location[1]
     prihdr['TARGET'] = target_name
-<<<<<<< HEAD
-=======
-
->>>>>>> aed0ec4e
+
     exthdr['CFAMNAME'] = filter             # Using the variable 'filter' (ensure it's defined)
     exthdr['FPAMNAME'] = fpamname
     exthdr['FPAM_H']   = 2503.7
     exthdr['FPAM_V']   = 6124.9
-<<<<<<< HEAD
     exthdr['FSMX']    = fsm_x              # Ensure fsm_x is defined
     exthdr['FSMY']    = fsm_y              # Ensure fsm_y is defined
     exthdr['EXPTIME']  = exptime            # Ensure exptime is defined       # Ensure color_cor is defined
-=======
-    exthdr['FSM_X']    = fsm_x              # Ensure fsm_x is defined
-    exthdr['FSM_Y']    = fsm_y              # Ensure fsm_y is defined
-    exthdr['EXPTIME']  = exptime            # Ensure exptime is defined
-    exthdr['COL_COR']  = color_cor          # Ensure color_cor is defined
->>>>>>> aed0ec4e
     exthdr['CRPIX1']   = xpos               # Ensure xpos is defined
     exthdr['CRPIX2']   = ypos               # Ensure ypos is defined
     exthdr['CTYPE1']   = 'RA---TAN'
@@ -2785,10 +2771,7 @@
     exthdr['CDELT2']   = (platescale * 0.001) / 3600
     exthdr['CRVAL1']   = target_location[0]  # Ensure target_location is a defined list/tuple
     exthdr['CRVAL2']   = target_location[1]
-<<<<<<< HEAD
-=======
-
->>>>>>> aed0ec4e
+
     frame = data.Image(sim_data, err=err, pri_hdr=prihdr, ext_hdr=exthdr)
 
     # Save file
