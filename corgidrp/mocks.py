import os
from pathlib import Path
import numpy as np
import scipy.ndimage
import pandas as pd
import astropy.io.fits as fits
from astropy.time import Time
import astropy.io.ascii as ascii
from astropy.coordinates import SkyCoord
import astropy.wcs as wcs
from astropy.table import Table
from astropy.convolution import convolve_fft
import astropy.units as u
import photutils.centroids as centr
import corgidrp.data as data
from corgidrp.data import Image
import corgidrp.detector as detector
from corgidrp.detector import imaging_area_geom, unpack_geom
from corgidrp.pump_trap_calibration import (P1, P1_P1, P1_P2, P2, P2_P2, P3, P2_P3, P3_P3, tau_temp)

from emccd_detect.emccd_detect import EMCCDDetect
from emccd_detect.util.read_metadata_wrapper import MetadataWrapper

detector_areas_test= {
'SCI' : { #used for unit tests; enables smaller memory usage with frames of scaled-down comparable geometry
        'frame_rows': 120, 
        'frame_cols': 220,
        'image': {
            'rows': 104,
            'cols': 105,
            'r0c0': [2, 108]
            },
        'prescan_reliable': {
            'rows': 120,
            'cols': 108,
            'r0c0': [0, 0]
        },        

        'prescan': {
            'rows': 120,
            'cols': 108,
            'r0c0': [0, 0],
            'col_start': 0, #10
            'col_end': 108, #100
        }, 

        'serial_overscan' : {
            'rows': 120,
            'cols': 5,
            'r0c0': [0, 215]
        },
        'parallel_overscan': {
            'rows': 14,
            'cols': 107,
            'r0c0': [106, 108]
        }
        },
'ENG' : { #used for unit tests; enables smaller memory usage with frames of scaled-down comparable geometry
        'frame_rows' : 220,
        'frame_cols' : 220,
        'image' : {
            'rows': 102,
            'cols': 102,
            'r0c0': [13, 108]
            },
        'prescan' : {
            'rows': 220,
            'cols': 108,
            'r0c0': [0, 0],
            'col_start': 0, #10
            'col_end': 108, #100
            },
        'prescan_reliable' : {
            'rows': 220,
            'cols': 20,
            'r0c0': [0, 80]
            },
        'parallel_overscan' : {
            'rows': 116,
            'cols': 105,
            'r0c0': [104, 108]
            },
        'serial_overscan' : {
            'rows': 220,
            'cols': 5,
            'r0c0': [0, 215]
            },
        }
}

def create_noise_maps(FPN_map, FPN_map_err, FPN_map_dq, CIC_map, CIC_map_err, CIC_map_dq, DC_map, DC_map_err, DC_map_dq):
    '''
    Create simulated noise maps for test_masterdark_from_noisemaps.py.

    Arguments:
        FPN_map: 2D np.array for fixed-pattern noise (FPN) data array
        FPN_map_err: 2D np.array for FPN err array
        FPN_map_dq: 2D np.array for FPN DQ array
        CIC_map: 2D np.array for clock-induced charge (CIC) data array
        CIC_map_err: 2D np.array for CIC err array
        CIC_map_dq: 2D np.array for CIC DQ array
        DC_map: 2D np.array for dark current data array
        DC_map_err: 2D np.array for dark current err array
        DC_map_dq: 2D np.array for dark current DQ array

    Returns:
        corgidrp.data.DetectorNoiseMaps instance
    '''

    prihdr, exthdr = create_default_headers()
    # taken from end of calibrate_darks_lsq()
    exthdr['EXPTIME'] = None
    if 'EMGAIN_M' in exthdr.keys():
        exthdr['EMGAIN_M'] = None
    exthdr['CMDGAIN'] = None
    exthdr['KGAIN'] = None
    exthdr['BUNIT'] = 'detected electrons'
    exthdr['HIERARCH DATA_LEVEL'] = None
    # simulate raw data filenames
    exthdr['DRPNFILE'] = 2
    exthdr['FILE0'] = '0.fits'
    exthdr['FILE1'] = '1.fits'
    exthdr['B_O'] = 0.01
    exthdr['B_O_UNIT'] = 'DN'
    exthdr['B_O_ERR'] = 0.001

    err_hdr = fits.Header()
    err_hdr['BUNIT'] = 'detected electrons'
    exthdr['DATATYPE'] = 'DetectorNoiseMaps'
    input_data = np.stack([FPN_map, CIC_map, DC_map])
    err = np.stack([[FPN_map_err, CIC_map_err, DC_map_err]])
    dq = np.stack([FPN_map_dq, CIC_map_dq, DC_map_dq])
    noise_maps = data.DetectorNoiseMaps(input_data, pri_hdr=prihdr, ext_hdr=exthdr, err=err,
                              dq=dq, err_hdr=err_hdr)
    return noise_maps

def create_synthesized_master_dark_calib(detector_areas):
    '''
    Create simulated data specifically for test_calibrate_darks_lsq.py.

    Args:
        detector_areas: dict
        a dictionary of detector geometry properties.  Keys should be as found
        in detector_areas in detector.py.


    Returns:
        dataset: corgidrp.data.Dataset instances
    The simulated dataset
    '''

    dark_current = 8.33e-4 #e-/pix/s
    cic=0.02  # e-/pix/frame
    read_noise=100 # e-/pix/frame
    bias=2000 # e-
    eperdn = 7 # e-/DN conversion; used in this example for all stacks
    EMgain_picks = (np.linspace(2, 5000, 7))
    exptime_picks = (np.linspace(2, 100, 7))
    grid = np.meshgrid(EMgain_picks, exptime_picks)
    EMgain_arr = grid[0].ravel()
    exptime_arr = grid[1].ravel()
    #added in after emccd_detect makes the frames (see below)
    # The mean FPN that will be found is eperdn*(FPN//eperdn)
    # due to how I simulate it and then convert the frame to uint16
    FPN = 21 # e
    # the bigger N is, the better the adjusted R^2 per pixel becomes
    N = 30 #Use N=600 for results with better fits (higher values for adjusted
    # R^2 per pixel)
    # image area, including "shielded" rows and cols:
    imrows, imcols, imr0c0 = imaging_area_geom('SCI', detector_areas)
    prerows, precols, prer0c0 = unpack_geom('SCI', 'prescan', detector_areas)

    frame_list = []
    for i in range(len(EMgain_arr)):
        for l in range(N): #number of frames to produce
            # Simulate full dark frame (image area + the rest)
            frame_rows = detector_areas['SCI']['frame_rows']
            frame_cols = detector_areas['SCI']['frame_cols']
            frame_dn_dark = np.zeros((frame_rows, frame_cols))
            im = np.random.poisson(cic*EMgain_arr[i]+
                                exptime_arr[i]*EMgain_arr[i]*dark_current,
                                size=(frame_rows, frame_cols))
            frame_dn_dark = im
            # prescan has no dark current
            pre = np.random.poisson(cic*EMgain_arr[i],
                                    size=(prerows, precols))
            frame_dn_dark[prer0c0[0]:prer0c0[0]+prerows,
                            prer0c0[1]:prer0c0[1]+precols] = pre
            rn = np.random.normal(0, read_noise,
                                    size=(frame_rows, frame_cols))
            with_rn = frame_dn_dark + rn + bias

            frame_dn_dark = with_rn/eperdn
            # simulate a constant FPN in image area (not in prescan
            # so that it isn't removed when bias is removed)
            frame_dn_dark[imr0c0[0]:imr0c0[0]+imrows,imr0c0[1]:
            imr0c0[1]+imcols] += FPN/eperdn # in DN
            # simulate telemetry rows, with the last 5 column entries with high counts
            frame_dn_dark[-1,-5:] = 100000 #DN
            # take raw frames and process them to what is needed for input
            # No simulated pre-processing bad pixels or cosmic rays, so just subtract bias
            # and multiply by k gain
            frame_dn_dark -= bias/eperdn
            frame_dn_dark *= eperdn

            # Now make this into a bunch of corgidrp.Dataset stacks
            prihdr, exthdr = create_default_headers()
            frame = data.Image(frame_dn_dark, pri_hdr=prihdr,
                            ext_hdr=exthdr)
            frame.ext_hdr['CMDGAIN'] = EMgain_arr[i]
            frame.ext_hdr['EXPTIME'] = exptime_arr[i]
            frame.ext_hdr['KGAIN'] = eperdn
            frame_list.append(frame)
    dataset = data.Dataset(frame_list)

    return dataset

def create_dark_calib_files(filedir=None, numfiles=10):
    """
    Create simulated data to create a master dark.
    Assume these have already undergone L1 processing and are L2a level products

    Args:
        filedir (str): (Optional) Full path to directory to save to.
        numfiles (int): Number of files in dataset.  Defaults to 10.

    Returns:
        corgidrp.data.Dataset:
            The simulated dataset
    """
    # Make filedir if it does not exist
    if (filedir is not None) and (not os.path.exists(filedir)):
        os.mkdir(filedir)

    filepattern = "simcal_dark_{0:04d}.fits"
    frames = []
    for i in range(numfiles):
        prihdr, exthdr = create_default_headers()
        exthdr['KGAIN'] = 7
        np.random.seed(456+i); sim_data = np.random.poisson(lam=150., size=(1200, 2200)).astype(np.float64)
        frame = data.Image(sim_data, pri_hdr=prihdr, ext_hdr=exthdr)
        if filedir is not None:
            frame.save(filedir=filedir, filename=filepattern.format(i))
        frames.append(frame)
    dataset = data.Dataset(frames)
    return dataset

def create_simflat_dataset(filedir=None, numfiles=10):
    """
    Create simulated data to check the flat division

    Args:
        filedir (str): (Optional) Full path to directory to save to.
        numfiles (int): Number of files in dataset.  Defaults to 10.

    Returns:
        corgidrp.data.Dataset:
        The simulated dataset
    """
    # Make filedir if it does not exist
    if (filedir is not None) and (not os.path.exists(filedir)):
        os.mkdir(filedir)

    filepattern = "sim_flat_{0:04d}.fits"
    frames = []
    for i in range(numfiles):
        prihdr, exthdr = create_default_headers()
        # generate images in normal distribution with mean 1 and std 0.01
        np.random.seed(456+i); sim_data = np.random.poisson(lam=150., size=(1024, 1024)).astype(np.float64)
        frame = data.Image(sim_data, pri_hdr=prihdr, ext_hdr=exthdr)
        if filedir is not None:
            frame.save(filedir=filedir, filename=filepattern.format(i))
        frames.append(frame)
    dataset = data.Dataset(frames)
    return dataset


def create_raster(mask,data,dither_sizex=None,dither_sizey=None,row_cent = None,col_cent = None,n_dith=None,mask_size=420,snr=250,planet=None, band=None, radius=None, snr_constant=None):
    """Performs raster scan of Neptune or Uranus images
    
    Args:
        mask (int): (Required)  Mask used for the image. (Size of the HST images, 420 X 420 pixels with random values mean=1, std=0.03)
        data (float):(Required) Data in array npixels*npixels format to be raster scanned
        dither_sizex (int):(Required) Size of the dither in X axis in pixels (number of pixels across the planet (neptune=50 and uranus=65))
        dither_sizey (int):(Required) Size of the dither in X axis in pixels (number of pixels across the planet (neptune=50 and uranus=65))
        row_cent (int): (Required)  X coordinate of the centroid
        col_cent (int): (Required)  Y coordinate of the centroid
        n_dith (int): number of dithers required
        mask_size (int): Size of the mask in pixels  (Size of the HST images, 420 X 420 pixels with random values mean=1, std=0.03)
        snr (int): Required SNR in the planet images (=250 in the HST images)
        planet (str): neptune or uranus
        band (str): 1 or 4
        radius (int): radius of the planet in pixels (radius=54 for neptune, radius=90)
        snr_constant (int): constant for snr reference  (4.95 for band1 and 9.66 for band4)
        
	Returns:
    	dither_stack_norm (np.array): stacked dithers of the planet images
    	cent (np.array): centroid of images 
    	
        
    """  
 
    cents = []
    
    data_display = data.copy()
    col_max = int(col_cent) + int(mask_size/2)
    col_min = int(col_cent) - int(mask_size/2)
    row_max = int(row_cent) + int(mask_size/2)
    row_min = int(row_cent) - int(mask_size/2)
    dithers = []
    
    if dither_sizey == None:
        dither_sizey = dither_sizex

    
    for i in np.arange(-n_dith,n_dith):
        for j in np.arange(-n_dith,n_dith):
            mask_data = data.copy()
            new_image_row_coords = np.arange(row_min + (dither_sizey * j), row_max + (dither_sizey * j))
            new_image_col_coords = np.arange(col_min + (dither_sizex * i), col_max + (dither_sizex * i))
            new_image_col_coords, new_image_row_coords = np.meshgrid(new_image_col_coords, new_image_row_coords)
            image_data = scipy.ndimage.map_coordinates(mask_data, [new_image_row_coords, new_image_col_coords], mode="constant", cval=0)
            # image_data = mask_data[row_min + (dither_sizey * j):row_max + (dither_sizey * j), col_min + (dither_sizex * i):col_max + (dither_sizex * i)]
            cents.append(((mask_size/2) + (row_cent - int(row_cent)) - (dither_sizey//2) - (dither_sizey * j), (mask_size/2) + (col_cent - int(col_cent)) - (dither_sizex//2) - (dither_sizex * i)))
            # try:
            new_image_data = image_data * mask
            
            snr_ref = snr/np.sqrt(snr_constant)

            u_centroid = centr.centroid_1dg(new_image_data)
            uxc = int(u_centroid[0])
            uyc = int(u_centroid[1])

            modified_data = new_image_data

            nx = np.arange(0,modified_data.shape[1])
            ny = np.arange(0,modified_data.shape[0])
            nxx,nyy = np.meshgrid(nx,ny)
            nrr = np.sqrt((nxx-uxc)**2 + (nyy-uyc)**2)

            planmed = np.median(modified_data[nrr<radius])
            modified_data[nrr<=radius] = np.random.normal(modified_data[nrr<=radius], (planmed/snr_ref) * np.abs(modified_data[nrr<=radius]/planmed))
            
            new_image_data_snr = modified_data
            # except ValueError:
            #     print(image_data.shape)
            #     print(mask.shape)
            dithers.append(new_image_data_snr)

    dither_stack_norm = []
    for dither in dithers:
        dither_stack_norm.append(dither) 
    dither_stack = None 
    
    median_dithers = None 
    final = None 
    full_mask = mask 
    
    return dither_stack_norm,cents
    
def create_onsky_rasterscans(dataset,filedir=None,planet=None,band=None, im_size=420, d=None, n_dith=3, radius=None, snr=250, snr_constant=None, flat_map=None, raster_radius=40, raster_subexps=1):
    """
    Create simulated data to check the flat division
    
    Args:
       dataset (corgidrp.data.Dataset): dataset of HST images of neptune and uranus
       filedir (str): Full path to directory to save the raster scanned images.
       planet (str): neptune or uranus
       band (str): 1 or 4
       im_size (int): x-dimension of the planet image (in pixels= 420 for the HST images)
       d (int): number of pixels across the planet (neptune=50 and uranus=65)
       n_dith (int): Number of dithers required (Default is 3)
       radius (int): radius of the planet in pixels (radius=54 for neptune, radius=90 in HST images)
       snr (int): SNR required for the planet image (default is 250 for the HST images)
       snr_constant (int): constant for snr reference  (4.95 for band1 and 9.66 for band4)
       flat_map (np.array): a user specified flat map. Must have shape (im_size, im_size). Default: None; assumes each pixel drawn from a normal distribution with 3% rms scatter
       raster_radius (float): radius of circular raster done to smear out image during observation, in pixels
       raster_subexps (int): number of subexposures that consist of a singular raster. Currently just duplicates images and does not simulate partial rasters
        
    Returns: 
    	corgidrp.data.Dataset:
        The simulated dataset of raster scanned images of planets uranus or neptune
    """
    n = im_size

    if flat_map is None:
        qe_prnu_fsm_raster = np.random.normal(1,.03,(n,n))
    else:
        qe_prnu_fsm_raster = flat_map

    pred_cents=[]
    planet_rot_images=[]
    
    for i in range(len(dataset)):
        target=dataset[i].pri_hdr['TARGET']
        filter=dataset[i].pri_hdr['FILTER']
        if planet==target and band==filter: 
            planet_image=dataset[i].data
            centroid=centr.centroid_com(planet_image)
            xc=centroid[0]
            yc=centroid[1]
            planet_image = convolve_fft(planet_image, detector.raster_kernel(raster_radius, planet_image))
            if planet == 'neptune':
                planetrad=radius; snrcon=snr_constant
                planet_repoint_current = create_raster(qe_prnu_fsm_raster,planet_image,row_cent=yc+(d//2),col_cent=xc+(d//2), dither_sizex=d, dither_sizey=d,n_dith=n_dith,mask_size=n,snr=snr,planet=target,band=filter,radius=planetrad, snr_constant=snrcon)
            elif planet == 'uranus':
                planetrad=radius; snrcon=snr_constant     
                planet_repoint_current = create_raster(qe_prnu_fsm_raster,planet_image,row_cent=yc,col_cent=xc, dither_sizex=d, dither_sizey=d,n_dith=n_dith,mask_size=n,snr=snr,planet=target,band=filter,radius=planetrad, snr_constant=snrcon)
    
    numfiles = len(planet_repoint_current[0])
    for j in np.arange(numfiles):
        for k in range(raster_subexps):
            # don't know how to simualate partial rasters, so we just append the same image multiple times
            # it's ok to append the same noise as well because we simulated the full raster to reach the SNR after combining subexps
            planet_rot_images.append(planet_repoint_current[0][j])
            pred_cents.append(planet_repoint_current[1][j])

    filepattern= planet+'_'+band+"_"+"raster_scan_{0:01d}.fits"
    frames=[]
    for i in range(numfiles*raster_subexps):
        prihdr, exthdr = create_default_headers()
        sim_data=planet_rot_images[i]
        frame = data.Image(sim_data, pri_hdr=prihdr, ext_hdr=exthdr)
        pl=planet
        band=band
        frame.pri_hdr.append(('TARGET', pl), end=True)
        frame.pri_hdr.append(('FILTER', band), end=True)
        if filedir is not None:
            frame.save(filedir=filedir, filename=filepattern.format(i))
        frames.append(frame)
    raster_dataset = data.Dataset(frames)
    return raster_dataset

def create_flatfield_dummy(filedir=None, numfiles=2):

    """
    Turn this flat field dataset of image frames that were taken for performing the flat calibration and
    to make one master flat image

    Args:
        filedir (str): (Optional) Full path to directory to save to.
        numfiles (int): Number of files in dataset.  Defaults to 1 to create the dummy flat can be changed to any number

    Returns:
        corgidrp.data.Dataset:
        a set of flat field images
    """
    ## Make filedir if it does not exist
    if (filedir is not None) and (not os.path.exists(filedir)):
        os.mkdir(filedir)

    filepattern= "flat_field_{0:01d}.fits"
    frames=[]
    for i in range(numfiles):
        prihdr, exthdr = create_default_headers()
        np.random.seed(456+i); sim_data = np.random.normal(loc=1.0, scale=0.01, size=(1024, 1024))
        frame = data.Image(sim_data, pri_hdr=prihdr, ext_hdr=exthdr)
        if filedir is not None:
            frame.save(filedir=filedir, filename=filepattern.format(i))
        frames.append(frame)
    flatfield = data.Dataset(frames)
    return flatfield

def create_nonlinear_dataset(nonlin_filepath, filedir=None, numfiles=2,em_gain=2000):
    """
    Create simulated data to non-linear data to test non-linearity correction.

    Args:
        nonlin_filepath (str): path to FITS file containing nonlinear calibration data (e.g., tests/test_data/nonlin_sample.fits)
        filedir (str): (Optional) Full path to directory to save to.
        numfiles (int): Number of files in dataset.  Defaults to 2 (not creating the cal here, just testing the function)
        em_gain (int): The EM gain to use for the simulated data.  Defaults to 2000.

    Returns:
        corgidrp.data.Dataset:
            The simulated dataset
    """

    # Make filedir if it does not exist
    if (filedir is not None) and (not os.path.exists(filedir)):
        os.mkdir(filedir)

    filepattern = "simcal_nonlin_{0:04d}.fits"
    frames = []
    for i in range(numfiles):
        prihdr, exthdr = create_default_headers()
        #Add the CMDGAIN to the headers
        exthdr['CMDGAIN'] = em_gain
        # Create a default
        size = 1024
        sim_data = np.zeros([size,size])
        data_range = np.linspace(800,65536,size)
        # Generate data for each row, where the mean increase from 10 to 65536
        for x in range(size):
            np.random.seed(120+x); sim_data[:, x] = np.random.poisson(data_range[x], size).astype(np.float64)

        non_linearity_correction = data.NonLinearityCalibration(nonlin_filepath)

        #Apply the non-linearity to the data. When we correct we multiple, here when we simulate we divide
        #This is a bit tricky because when we correct the get_relgains function takes the current state of 
        # the data as input, which when actually used will be the non-linear data. Here we try to get close 
        # to that by calculating the relative gains after applying the relative gains one time. This won't be 
        # perfect, but it'll be closer than just dividing by the straight simulated data. 

        sim_data_tmp = sim_data/detector.get_relgains(sim_data,em_gain,non_linearity_correction)

        sim_data /= detector.get_relgains(sim_data_tmp,em_gain,non_linearity_correction)

        frame = data.Image(sim_data, pri_hdr=prihdr, ext_hdr=exthdr)
        if filedir is not None:
            frame.save(filedir=filedir, filename=filepattern.format(i))
        frames.append(frame)
    dataset = data.Dataset(frames)
    return dataset

def create_cr_dataset(nonlin_filepath, filedir=None, datetime=None, numfiles=2, em_gain=500, numCRs=5, plateau_length=10):
    """
    Create simulated non-linear data with cosmic rays to test CR detection.

    Args:
        nonlin_filepath (str): path to FITS file containing nonlinear calibration data (e.g., tests/test_data/nonlin_sample.fits)
        filedir (str): (Optional) Full path to directory to save to.
        datetime (astropy.time.Time): (Optional) Date and time of the observations to simulate.
        numfiles (int): Number of files in dataset.  Defaults to 2 (not creating the cal here, just testing the function)
        em_gain (int): The EM gain to use for the simulated data.  Defaults to 2000.
        numCRs (int): The number of CR hits to inject. Defaults to 5.
        plateau_length (int): The minimum length of a CR plateau that will be flagged by the filter.

    Returns:
        corgidrp.data.Dataset:
            The simulated dataset.
    """

    if datetime is None:
        datetime = Time('2024-01-01T11:00:00.000Z')

    detector_params = data.DetectorParams({}, date_valid=Time("2023-11-01 00:00:00"))

    kgain = detector_params.params['kgain']
    fwc_em_dn = detector_params.params['fwc_em'] / kgain
    fwc_pp_dn = detector_params.params['fwc_pp'] / kgain
    fwc = np.min([fwc_em_dn,em_gain*fwc_pp_dn])
    dataset = create_nonlinear_dataset(nonlin_filepath, filedir=None, numfiles=numfiles,em_gain=em_gain)

    im_width = dataset.all_data.shape[-1]

    # Overwrite dataset with a poisson distribution
    np.random.seed(123)
    dataset.all_data[:,:,:] = np.random.poisson(lam=150,size=dataset.all_data.shape).astype(np.float64)

    # Loop over images in dataset
    for i in range(len(dataset.all_data)):

        # Save the date
        dataset[i].ext_hdr['DATETIME'] = str(datetime)

        # Pick random locations to add a cosmic ray
        for x in range(numCRs):
            np.random.seed(123+x)
            loc = np.round(np.random.uniform(0,im_width-1, size=2)).astype(int)

            # Add the CR plateau
            tail_start = np.min([loc[1]+plateau_length,im_width])
            dataset.all_data[i,loc[0],loc[1]:tail_start] += fwc

            if tail_start < im_width-1:
                tail_len = im_width-tail_start
                cr_tail = [fwc/(j+1) for j in range(tail_len)]
                dataset.all_data[i,loc[0],tail_start:] += cr_tail

        # Save frame if desired
        if filedir is not None:
            filepattern = "simcal_cosmics_{0:04d}.fits"
            dataset[i].save(filedir=filedir, filename=filepattern.format(i))

    return dataset

def create_prescan_files(filedir=None, numfiles=2, arrtype="SCI"):
    """
    Create simulated raw data.

    Args:
        filedir (str): (Optional) Full path to directory to save to.
        numfiles (int): Number of files in dataset.  Defaults to 2.
        arrtype (str): Observation type. Defaults to "SCI".

    Returns:
        corgidrp.data.Dataset:
            The simulated dataset
    """
    # Make filedir if it does not exist
    if (filedir is not None) and (not os.path.exists(filedir)):
        os.mkdir(filedir)

    if arrtype == "SCI":
        size = (1200, 2200)
    elif arrtype == "ENG":
        size = (2200, 2200)
    elif arrtype == "CAL":
        size = (2200,2200)
    else:
        raise ValueError(f'Arrtype {arrtype} not in ["SCI","ENG","CAL"]')


    filepattern = f"sim_prescan_{arrtype}"
    filepattern = filepattern+"{0:04d}.fits"

    frames = []
    for i in range(numfiles):
        prihdr, exthdr = create_default_headers(arrtype=arrtype)
        sim_data = np.random.poisson(lam=150., size=size).astype(np.float64)
        frame = data.Image(sim_data, pri_hdr=prihdr, ext_hdr=exthdr)

        if filedir is not None:
            frame.save(filedir=filedir, filename=filepattern.format(i))

        frames.append(frame)

    dataset = data.Dataset(frames)

    return dataset

def create_default_headers(arrtype="SCI", vistype="TDEMO"):
    """
    Creates an empty primary header and an Image extension header with some possible keywords

    Args:
        arrtype (str): Array type (SCI or ENG). Defaults to "SCI". 
        vistype (str): Visit type. Defaults to "TDEMO"

    Returns:
        tuple:
            prihdr (fits.Header): Primary FITS Header
            exthdr (fits.Header): Extension FITS Header

    """
    prihdr = fits.Header()
    exthdr = fits.Header()

    if arrtype != "SCI":
        NAXIS1 = 2200
        NAXIS2 = 1200
    else:
        NAXIS1 = 2200
        NAXIS2 = 2200

    # fill in prihdr
    prihdr['OBSID'] = 0
    prihdr['BUILD'] = 0
    # prihdr['OBSTYPE'] = arrtype
    prihdr['VISTYPE'] = vistype
    prihdr['MOCK'] = True

    # fill in exthdr
    exthdr['NAXIS'] = 2
    exthdr['NAXIS1'] = NAXIS1
    exthdr['NAXIS2'] = NAXIS2
    exthdr['PCOUNT'] = 0
    exthdr['GCOUNT'] = 1
    exthdr['BSCALE'] = 1
    exthdr['BZERO'] = 32768
    exthdr['ARRTYPE'] = arrtype 
    exthdr['SCTSRT'] = '2024-01-01T12:00:00.000Z'
    exthdr['SCTEND'] = '2024-01-01T20:00:00.000Z'
    exthdr['STATUS'] = 0
    exthdr['HVCBIAS'] = 1
    exthdr['OPMODE'] = ""
    exthdr['EXPTIME'] = 60.0
    exthdr['CMDGAIN'] = 1.0
    exthdr['CYCLES'] = 100000000000
    exthdr['LASTEXP'] = 1000000
    exthdr['BLNKTIME'] = 10
    exthdr['EXPCYC'] = 100
    exthdr['OVEREXP'] = 0
    exthdr['NOVEREXP'] = 0
    exthdr['EXCAMT'] = 40.0
    exthdr['FCMLOOP'] = ""
    exthdr['FSMINNER'] = ""
    exthdr['FSMLOS'] = ""
    exthdr['FSM_X'] = 50.0
    exthdr['FSM_Y'] = 50.0
    exthdr['DMZLOOP'] = ""
    exthdr['SPAM_H'] = 1.0
    exthdr['SPAM_V'] = 1.0
    exthdr['FPAM_H'] = 1.0
    exthdr['FPAM_V'] = 1.0
    exthdr['LSAM_H'] = 1.0
    exthdr['LSAM_V'] = 1.0
    exthdr['FSAM_H'] = 1.0
    exthdr['FSAM_V'] = 1.0
    exthdr['CFAM_H'] = 1.0
    exthdr['CFAM_V'] = 1.0
    exthdr['DPAM_H'] = 1.0
    exthdr['DPAM_V'] = 1.0
    exthdr['DATETIME'] = '2024-01-01T11:00:00.000Z'
    exthdr['HIERARCH DATA_LEVEL'] = "L1"
    exthdr['MISSING'] = False
    exthdr['BUNIT'] = ""

    return prihdr, exthdr
def create_badpixelmap_files(filedir=None, col_bp=None, row_bp=None):
    """
    Create simulated bad pixel map data. Code value is 4.

    Args:
        filedir (str): (Optional) Full path to directory to save to.
        col_bp (array): (Optional) Array of column indices where bad detector
            pixels are found.
        row_bp (array): (Optional) Array of row indices where bad detector
            pixels are found.

    Returns:
        corgidrp.data.BadPixelMap:
            The simulated dataset
    """
    # Make filedir if it does not exist
    if (filedir is not None) and (not os.path.exists(filedir)):
        os.mkdir(filedir)

    prihdr, exthdr = create_default_headers()
    sim_data = np.zeros([1024,1024], dtype = np.uint16)
    if col_bp is not None and row_bp is not None:
        for i_col in col_bp:
            for i_row in row_bp:
                sim_data[i_col, i_row] += 4
    frame = data.Image(sim_data, pri_hdr=prihdr, ext_hdr=exthdr)

    if filedir is not None:
        frame.save(filedir=filedir, filename= "sim_bad_pixel.fits")

    badpixelmap = data.Dataset([frame])

    return badpixelmap

def nonlin_coefs(filename,EMgain,order):
    """
    Reads TVAC nonlinearity table from location specified by ‘filename’.
    The column in the table closest to the ‘EMgain’ value is selected and fits
    a polynomial of order ‘order’. The coefficients of the fit are adjusted so
    that the polynomial function equals unity at 3000 DN. Outputs array polynomial
    coefficients, array of DN values from the TVAC table, and an array of the
    polynomial function values for all the DN values.

    Args:
      filename (string): file name
      EMgain (int): em gain value
      order (int): polynomial order

    Returns:
      np.array: fit coefficients
      np.array: DN values
      np.array: fit values
    """
    # filename is the name of the csv text file containing the TVAC nonlin table
    # EM gain selects the closest column in the table
    # Load the specified file
    bigArray = pd.read_csv(filename, header=None).values
    EMgains = bigArray[0, 1:]
    DNs = bigArray[1:, 0]

    # Find the closest EM gain available to what was requested
    iG = (np.abs(EMgains - EMgain)).argmin()

    # Fit the nonlinearity numbers to a polynomial
    vals = bigArray[1:, iG + 1]
    coeffs = np.polyfit(DNs, vals, order)

    # shift so that function passes through unity at 3000 DN for these tests
    fitVals0 = np.polyval(coeffs, DNs)
    ind = np.where(DNs == 3000)
    unity_val = fitVals0[ind][0]
    coeffs[3] = coeffs[3] - (unity_val-1.0)
    fitVals = np.polyval(coeffs,DNs)

    return coeffs, DNs, fitVals

def nonlin_factor(coeffs,DN):
    """ 
    Takes array of nonlinearity coefficients (from nonlin_coefs function)
    and an array of DN values and returns the nonlinearity values array. If the
    DN value is less 800 DN, then the nonlinearity value at 800 DN is returned.
    If the DN value is greater than 10000 DN, then the nonlinearity value at
    10000 DN is returned.
    
    Args:
       coeffs (np.array): nonlinearity coefficients
       DN (int): DN value
       
    Returns:
       float: nonlinearity value
    """
    # input coeffs from nonlin_ceofs and a DN value and return the
    # nonlinearity factor
    min_value = 800.0
    max_value = 10000.0
    f_nonlin = np.polyval(coeffs, DN)
    # Control values outside the min/max range
    f_nonlin = np.where(DN < min_value, np.polyval(coeffs, min_value), f_nonlin)
    f_nonlin = np.where(DN > max_value, np.polyval(coeffs, max_value), f_nonlin)

    return f_nonlin

def make_fluxmap_image(
        f_map,
        bias,
        kgain,
        rn,
        emgain, 
        time,
        coeffs,
        nonlin_flag=False,
        divide_em=False,
        ):
    """ 
    This function makes a SCI-sized frame with simulated noise and a fluxmap. It
    also performs bias-subtraction and division by EM gain if required. It is used
    in the unit tests test_nonlin.py and test_kgain_cal.py

    Args:
        f_map (np.array): fluxmap in e/s/px. Its size is 1024x1024 pixels.
        bias (float): bias value in electrons.
        kgain (float): value of K-Gain in electrons per DN.
        rn (float): read noise in electrons.
        emgain (float): calue of EM gain. 
        time (float):  exposure time in sec.
        coeffs (np.array): array of cubic polynomial coefficients from nonlin_coefs.
        nonlin_flag (bool): (Optional) if nonlin_flag is True, then nonlinearity is applied.
        divide_em (bool): if divide_em is True, then the emgain is divided
        
    Returns:
        corgidrp.data.Image
    """
    # Generate random values of rn in electrons from a Gaussian distribution
    random_array = np.random.normal(0, rn, (1200, 2200)) # e-
    # Generate random values from fluxmap from a Poisson distribution
    Poiss_noise_arr = emgain*np.random.poisson(time*f_map) # e-
    signal_arr = np.zeros((1200,2200))
    start_row = 10
    start_col = 1100
    signal_arr[start_row:start_row + Poiss_noise_arr.shape[0],
                start_col:start_col + Poiss_noise_arr.shape[1]] = Poiss_noise_arr
    temp = random_array + signal_arr # e-
    if nonlin_flag:
        temp2 = nonlin_factor(coeffs, signal_arr/kgain)
        frame = np.round((bias + random_array + signal_arr/temp2)/kgain) # DN
    else:
        frame = np.round((bias+temp)/kgain) # DN

    # Subtract bias and divide by EM gain if required. TODO: substitute by
    # prescan_biassub step function in l1_to_l2a.py and the em_gain_division
    # step function in l2a_to_l2b.py    
    offset_colroi1 = 799
    offset_colroi2 = 1000
    offset_colroi = slice(offset_colroi1,offset_colroi2)
    row_meds = np.median(frame[:,offset_colroi], axis=1)
    row_meds = row_meds[:, np.newaxis]
    frame -= row_meds
    if divide_em:
        frame = frame/emgain

    prhd, exthd = create_default_headers()
    # Record actual commanded EM
    exthd['CMDGAIN'] = emgain
    # Record actual exposure time
    exthd['EXPTIME'] = time
    # Mock error maps
    err = np.ones([1200,2200]) * 0.5
    dq = np.zeros([1200,2200], dtype = np.uint16)
    image = Image(frame, pri_hdr = prhd, ext_hdr = exthd, err = err,
        dq = dq)
    return image

def create_astrom_data(field_path, filedir=None, subfield_radius=0.02, platescale=21.8, rotation=45, add_gauss_noise=True):
    """
    Create simulated data for astrometric calibration.

    Args:
        field_path (str): Full path to directory with test field data (ra, dec, vmag, etc.)
        filedir (str): (Optional) Full path to directory to save to.
        subfield_radius (float): The radius [deg] around the target coordinate for creating a subfield to produce the image from
        platescale (float): The plate scale of the created image data (default: 21.8 [mas/pixel])
        rotation (float): The north angle of the created image data (default: 45 [deg])
        add_gauss_noise (boolean): Argument to determine if gaussian noise should be added to the data (default: True)

    Returns:
        corgidrp.data.Dataset:
            The simulated dataset

    """
    if type(field_path) != str:
        raise TypeError('field_path must be a str')

    # Make filedir if it does not exist
    if (filedir is not None) and (not os.path.exists(filedir)):
        os.mkdir(filedir)
    
    # hard coded image properties
    size = (1024, 1024)
    sim_data = np.zeros(size)
    ny, nx = size
    center = [nx //2, ny //2]
    target = (80.553428801, -69.514096821)
    fwhm = 3
    subfield_radius = 0.02 #[deg]
    
    # load in the field data and restrict to 0.02 [deg] radius around target
    cal_field = ascii.read(field_path)
    subfield = cal_field[((cal_field['RA'] >= target[0] - subfield_radius) & (cal_field['RA'] <= target[0] + subfield_radius) & (cal_field['DEC'] >= target[1] - subfield_radius) & (cal_field['DEC'] <= target[1] + subfield_radius))]

    cal_SkyCoords = SkyCoord(ra= subfield['RA'], dec= subfield['DEC'], unit='deg', frame='icrs')  # save these subfield skycoords somewhere

    # create the simulated image header
    vert_ang = np.radians(rotation)
    pc = np.array([[-np.cos(vert_ang), np.sin(vert_ang)], [np.sin(vert_ang), np.cos(vert_ang)]])
    cdmatrix = pc * (platescale * 0.001) / 3600.

    new_hdr = {}
    new_hdr['CD1_1'] = cdmatrix[0,0]
    new_hdr['CD1_2'] = cdmatrix[0,1]
    new_hdr['CD2_1'] = cdmatrix[1,0]
    new_hdr['CD2_2'] = cdmatrix[1,1]

    new_hdr['CRPIX1'] = center[0]
    new_hdr['CRPIX2'] = center[1]

    new_hdr['CTYPE1'] = 'RA---TAN'
    new_hdr['CTYPE2'] = 'DEC--TAN'

    new_hdr['CDELT1'] = (platescale * 0.001) / 3600
    new_hdr['CDELT2'] = (platescale * 0.001) / 3600

    new_hdr['CRVAL1'] = target[0]
    new_hdr['CRVAL2'] = target[1]

    w = wcs.WCS(new_hdr)

    # create the image data
    xpix, ypix = wcs.utils.skycoord_to_pixel(cal_SkyCoords, wcs=w)
    pix_inds = np.where((xpix >= 0) & (xpix <= 1024) & (ypix >= 0) & (ypix <= 1024))[0]

    xpix = xpix[pix_inds]
    ypix = ypix[pix_inds]

    amplitudes = np.power(10, ((subfield['VMAG'][pix_inds] - 22.5) / (-2.5))) * 10  

    # inject gaussian psf stars
    for xpos, ypos, amplitude in zip(xpix, ypix, amplitudes):  
        stampsize = int(np.ceil(3 * fwhm))
        sigma = fwhm/ (2.*np.sqrt(2*np.log(2)))
        
        # coordinate system
        y, x = np.indices([stampsize, stampsize])
        y -= stampsize // 2
        x -= stampsize // 2
        
        # find nearest pixel
        x_int = int(round(xpos))
        y_int = int(round(ypos))
        x += x_int
        y += y_int
        
        xmin = x[0][0]
        xmax = x[-1][-1]
        ymin = y[0][0]
        ymax = y[-1][-1]
        
        psf = amplitude * np.exp(-((x - xpos)**2. + (y - ypos)**2.) / (2. * sigma**2))

        # crop the edge of the injection at the edge of the image
        if xmin <= 0:
            psf = psf[:, -xmin:]
            xmin = 0
        if ymin <= 0:
            psf = psf[-ymin:, :]
            ymin = 0
        if xmax >= nx:
            psf = psf[:, :-(xmax-nx + 1)]
            xmax = nx - 1
        if ymax >= ny:
            psf = psf[:-(ymax-ny + 1), :]
            ymax = ny - 1

        # inject the stars into the image
        sim_data[ymin:ymax + 1, xmin:xmax + 1] += psf

    if add_gauss_noise:
        # add Gaussian random noise
        noise_rng = np.random.default_rng(10)
        gain = 1
        ref_flux = 10
        noise = noise_rng.normal(scale= ref_flux/gain * 0.1, size= size)
        sim_data = sim_data + noise

    # load as an image object
    frames = []
    prihdr, exthdr = create_default_headers()
    prihdr['VISTYPE'] = 'BORESITE'
    prihdr['RA'] = target[0]
    prihdr['DEC'] = target[1]

    newhdr = fits.Header(new_hdr)
    frame = data.Image(sim_data, pri_hdr= prihdr, ext_hdr= newhdr)
    filename = "simcal_astrom.fits"
    if filedir is not None:
        # save source SkyCoord locations and pixel location estimates
        guess = Table()
        guess['x'] = [int(x) for x in xpix]
        guess['y'] = [int(y) for y in ypix]
        guess['RA'] = cal_SkyCoords[pix_inds].ra
        guess['DEC'] = cal_SkyCoords[pix_inds].dec
        ascii.write(guess, filedir+'/guesses.csv', overwrite=True)

        frame.save(filedir=filedir, filename=filename)

    frames.append(frame)
    dataset = data.Dataset(frames)

    return dataset
def create_not_normalized_dataset(filedir=None, numfiles=10):
    """
    Create simulated data not normalized for the exposure time.

    Args:
        filedir (str): (Optional) Full path to directory to save to.
        numfiles (int): Number of files in dataset. Default is 10.

    Returns:
        corgidrp.data.Dataset:
            the simulated dataset
    """
    filepattern = "simcall_not_normalized_{0:04d}.fits"
    frames = []
    for i in range(numfiles):
        prihdr, exthdr = create_default_headers()

        sim_data = np.asarray(np.random.poisson(lam=150.0, size=(1024,1024)), dtype=float)
        sim_err = np.asarray(np.random.poisson(lam=1.0, size=(1024,1024)), dtype=float)
        sim_dq = np.asarray(np.zeros((1024,1024)), dtype=int)
        frame = data.Image(sim_data, pri_hdr=prihdr, ext_hdr=exthdr, err=sim_err, dq=sim_dq)
        # frame = data.Image(sim_data, pri_hdr = prihdr, ext_hdr = exthdr, err = sim_err, dq = sim_dq)
        if filedir is not None:
            frame.save(filedir=filedir, filename=filepattern.format(i))
        frames.append(frame)
    dataset = data.Dataset(frames)

    return dataset

def generate_mock_pump_trap_data(output_dir,meta_path, EMgain=10, 
                                 read_noise = 100, eperdn = 6, e2emode=False, 
                                 nonlin_path=None, arrtype='SCI'):
    """
    Generate mock pump trap data, save it to the output_directory
    
    Args:
        output_dir (str): output directory
        meta_path (str): metadata path
        EMgain (float): desired EM gain for frames
        read_noise (float): desired read noise for frames
        eperdn (float):  desired k gain (e-/DN conversion factor)
        e2emode (bool):  If True, e2e simulated data made instead of data for the unit test.  
            Difference b/w the two: 
            This e2emode data differs from the data generated when e2emode is False in the following ways:
            -The bright pixel of each trap is simulated in a more realistic way (i.e., at every phase time frame).
            -Simulated readout is more realistic (read noise, EM gain, k gain, nonlinearity, bias invoked after traps simulated).  
            In the other dataset (when e2emode is False), readout was simulated before traps were added, and no nonlinearity was applied.  
            Also, the number of electrons in the dark pixels of the dipoles can no longer be negative, and this condition is enforced.
            -The number of pumps and injected charge are much higher in these frames so that traps stand out above the read noise.  
            This was not an issue in the other dataset since read noise was added to frames that were EM-gained before charge was injected, which suppressed the effective read noise.
            -The EM gain used is 1.5.  For a large injected charge amount, the EM gain cannot be very high because of the risk of saturation.  
            -The number of phase times is 10 per scheme, to reduce the dataset size (compared to 100 when e2emode is False).
            -The frame format is ENG, as real trap-pump data is.
        nonlin_path (str): Path of nonlinearity correction file to use.  
            The inverse is applied, implementing rather than correcting nonlinearity.  
            If None, no nonlinearity is applied.  Defaults to None.
        arrtype (str): array type (for this function, choice of 'SCI' or 'ENG')
    """

    #If output_dir doesn't exist then make it
    if not os.path.exists(output_dir):
        os.makedirs(output_dir)

    # here = os.path.abspath(os.path.dirname(__file__))
    # meta_path = Path(here, '..', 'util', 'metadata_test.yaml')
    #meta_path = Path(here, '..', 'util', 'metadata.yaml')
    meta = MetadataWrapper(meta_path)
    num_pumps = 10000
    multiple = 1
    #nrows, ncols, _ = meta._imaging_area_geom()
    # the way emccd_detect works is that it takes an input for the selected
    # image area within the viable CCD pixels, so my input here must be that
    # smaller size (below) as opposed to the full useable CCD pixel size
    # (commented out above)
    nrows, ncols, _ = meta._unpack_geom('image')
    #EM gain
    g = EMgain
    cic = 200  
    rn = read_noise 
    dc = {180: 0.163, 190: 0.243, 200: 0.323, 210: 0.403,
          220: 0.483}
    # dc = {180: 0, 190: 0, 195: 0, 200: 0, 210: 0, 220: 0}
    bias = 1000 
    inj_charge = 500 # 0
    full_well_image=50000.  # e-
    full_well_serial=50000.
    # trap-pumping done when CGI is secondary instrument (i.e., dark):
    fluxmap = np.zeros((nrows, ncols))
    # frametime for pumped frames: 1000ms, or 1 s
    frametime = 1
    # set these to have no effect, then use these with their input values at the end
    later_eperdn = eperdn
    if e2emode: 
        eperdn = 1
        cic = 0.02
        num_pumps = 50000 #120000#90000#15000#5000
        inj_charge = 27000 #31000#70000#45000#8000 #num_pumps/2 # more than num_pumps/4, so no mean_field input needed
        multiple = 1
        g = 1
        rn = 0
        bias = 0
        full_well_image=105000.  # e-
        full_well_serial=105000.
        phase_times = 10
    bias_dn = bias/eperdn
    nbits = 14 #1
    
    def _ENF(g, Nem):
        """
        Returns the ENF.

        Args:
            g (float): gain
            Nem (int): Nem

        Returns:
            float: ENF

        """
        return np.sqrt(2*(g-1)*g**(-(Nem+1)/Nem) + 1/g)
    # std dev in e-, before gain division
    std_dev = np.sqrt(100**2 + _ENF(g,604)**2*g**2*(cic+ 1*dc[220]))
    fit_thresh = 3 #standard deviations above mean for trap detection
    #Offset ensures detection.  Physically, shouldn't have to add offset to
    #frame to meet threshold for detection, but in a small-sized frame, the
    # addition of traps increases the std dev a lot
    # (gain divided, w/o offset: from 22 e- before traps to 73 e- after adding)
    # If I run code with lower threshold, though, I can do an offset of 0.
    # For regular full-sized, definitely shouldn't have to add in offset.
    # Also, a trap can't capture more than mean per pixel e-, which is 200e-
    # in this case.  So max amp P1 trap will not be 2500e- but rather the
    #mean e- per pixel!  But this discrepancy doesn't affect validity of tests.

    offset_u = 0
    # offset_u = (bias_dn + ((cic+1*dc[220])*g + fit_thresh*std_dev/g)/eperdn+\
    #    inj_charge/eperdn)
    # #offset_l = bias_dn + ((cic+1*dc[220])*g - fit_thresh*std_dev/g)/eperdn
    # gives these 0 offset in the function (which gives e-), then add it in
    # by hand and convert to DN
    # and I increase dark current with temp linearly (even though it should
    # be exponential, but dc really doesn't affect anything here)
    emccd = {}
    # leaving out 170K
    #170K: gain of 10-20; gives g*CIC ~ 2000 e-
    # emccd[170] = EMCCDDetect(
    #         em_gain=1,#10,
    #         full_well_image=50000.,  # e-
    #         full_well_serial=50000.,  # e-
    #         dark_current=0.083,  # e-/pix/s
    #         cic=200, # e-/pix/frame; lots of CIC from all the prep clocking
    #         read_noise=100.,  # e-/pix/frame
    #         bias=bias,  # e-
    #         qe=0.9,
    #         cr_rate=0.,  # hits/cm^2/s
    #         pixel_pitch=13e-6,  # m
    #         eperdn=7.,
    #         nbits=14,
    #         numel_gain_register=604,
    #         meta_path=meta_path
    #    )
    #180K: gain of 10-20
    emccd[180] = EMCCDDetect(
            em_gain=g,#10,
            full_well_image=full_well_image,  # e-
            full_well_serial=full_well_serial,  # e-
            dark_current=dc[180], #0.163,  # e-/pix/s
            cic=cic, # e-/pix/frame; lots of CIC from all the prep clocking
            read_noise=rn,  # e-/pix/frame
            bias=bias,  # e-
            qe=0.9,
            cr_rate=0.,  # hits/cm^2/s
            pixel_pitch=13e-6,  # m
            eperdn=eperdn,
            nbits=nbits,
            numel_gain_register=604,
            meta_path=meta_path
        )
    #190K: gain of 10-20
    emccd[190] = EMCCDDetect(
            em_gain=g,#10,
            full_well_image=full_well_image,  # e-
            full_well_serial=full_well_serial,  # e-
            dark_current= dc[190],#0.243,  # e-/pix/s
            cic=cic, # e-/pix/frame
            read_noise=rn,  # e-/pix/frame
            bias=bias,  # e-
            qe=0.9,
            cr_rate=0.,  # hits/cm^2/s
            pixel_pitch=13e-6,  # m
            eperdn=eperdn,
            nbits=nbits,
            numel_gain_register=604,
            meta_path=meta_path
        )
    #195K: gain of 10-20
    # emccd[195] = EMCCDDetect(
    #         em_gain=g,#10,
    #         full_well_image=50000.,  # e-
    #         full_well_serial=50000.,  # e-
    #         dark_current= dc[195],#0.263,  # e-/pix/s
    #         cic=cic, # e-/pix/frame
    #         read_noise=rn,  # e-/pix/frame
    #         bias=bias,  # e-
    #         qe=0.9,
    #         cr_rate=0.,  # hits/cm^2/s
    #         pixel_pitch=13e-6,  # m
    #         eperdn=eperdn,
    #         nbits=nbits,
    #         numel_gain_register=604,
    #         meta_path=meta_path
    #     )
    #200K: gain of 10-20
    emccd[200] = EMCCDDetect(
            em_gain=g,#10,
            full_well_image=full_well_image,  # e-
            full_well_serial=full_well_serial,  # e-
            dark_current=dc[200], #0.323,  # e-/pix/s
            cic=cic, # e-/pix/frame
            read_noise=rn,  # e-/pix/frame
            bias=bias,  # e-
            qe=0.9,
            cr_rate=0.,  # hits/cm^2/s
            pixel_pitch=13e-6,  # m
            eperdn=eperdn,
            nbits=nbits,
            numel_gain_register=604,
            meta_path=meta_path
        )
    #210K: gain of 10-20
    emccd[210] = EMCCDDetect(
            em_gain=g, #10,
            full_well_image=full_well_image,  # e-
            full_well_serial=full_well_serial,  # e-
            dark_current=dc[210], #0.403,  # e-/pix/s
            cic=cic, # e-/pix/frame
            read_noise=rn,  # e-/pix/frame
            bias=bias,  # e-
            qe=0.9,
            cr_rate=0.,  # hits/cm^2/s
            pixel_pitch=13e-6,  # m
            eperdn=eperdn,
            nbits=nbits,
            numel_gain_register=604,
            meta_path=meta_path
        )
    #220K: gain of 10-20
    emccd[220] = EMCCDDetect(
            em_gain=g, #10,
            full_well_image=full_well_image,  # e-
            full_well_serial=full_well_serial,  # e-
            dark_current=dc[220], #0.483,  # e-/pix/s
            cic=cic, # e-/pix/frame; divide by 15 to get the same 1000
            read_noise=rn,  # e-/pix/frame
            bias=bias,  # e-
            qe=0.9,
            cr_rate=0.,  # hits/cm^2/s
            pixel_pitch=13e-6,  # m
            eperdn=eperdn,
            nbits=nbits,
            numel_gain_register=604,
            meta_path=meta_path
        )

    #when tauc is 3e-3, that gives a mean e- field of 2090 e-
    tauc = 1e-8 #3e-3
    tauc2 = 1.2e-8 # 3e-3
    tauc3 = 1e-8 # 3e-3
    # tried for mean field test, but gave low amps that got lost in noise
    tauc4 = 1e-3 #constant Pc over time not a great approximation in theory
    #In order of amplitudes overall (given comparable tau and tau2):
    # P1 biggest, then P3, then P2
    # E,E3 and cs,cs3 params below chosen to ensure a P1 trap found at its
    # peak amp for good eperdn determination
    # E3,cs3: will give tau outside of 1e-6,1e-2
    # for all temps except 220K; we'll just make sure it's present in all
    # scheme 1 stacks for all temps to ensure good eperdn for all temps;
    # E, cs: will give tau outside of 1e-6, 1e-2
    # for just 170K, which I took out of temp_data
    # E2, cs2: fine for all temps
    E = 0.32 #eV
    E2 = 0.28 #0.24 # eV
    E3 = 0.4 #eV
    # tried mean field test (gets tau = 1e-4 for 180K)
    E4 = 0.266 #eV
    cs = 2 #in 1e-19 m^2
    cs2 = 12 #3 #8 # in 1e-19 m^2
    cs3 = 2 # in 1e-19 m^2
    # for mean field test
    cs4 = 4 # in 1e-19 m^2
    #temp_data = np.array([170, 180, 190, 200, 210, 220])
    temp_data = np.array([180, 190, 195, 200, 210, 220])
    #temp_data = np.array([180])
    taus = {}
    taus2 = {}
    taus3 = {}
    taus4 = {}
    for i in temp_data:
        taus[i] = tau_temp(i, E, cs)
        taus2[i] = tau_temp(i, E2, cs2)
        taus3[i] = tau_temp(i, E3, cs3)
        taus4[i] = tau_temp(i, E4, cs4)
    #tau = 7.5e-3
    #tau2 = 8.8e-3
    if e2emode:
        time_data = (np.logspace(-6, -2, phase_times))*10**6 # in us 
    else:
        time_data = (np.logspace(-6, -2, 100))*10**6 # in us 
    #time_data = (np.linspace(1e-6, 1e-2, 50))*10**6 # in us
    time_data = time_data.astype(float)
    # make one phase time a repitition
    time_data[-1] = time_data[-2]
    time_data = np.array(time_data.tolist()*multiple)
    time_data_s = time_data/10**6 # in s
    # half the # of frames for length limit
    length_limit = 5 #int(np.ceil((len(time_data)/2)))
    # mean of these frames will be a bit more than 2000e-, which is gain*CIC
    # std dev: sqrt(rn^2 + ENF^2 * g^2(e- signal))

    # with offset_u non-zero in below, I expect to get eperdn 4.7 w/ the code
    amps1 = {}; amps2 = {}; amps3 = {}
    amps1_k = {}; amps1_tau2 = {}; amps3_tau2 = {}; amps1_mean_field = {}
    amps2_mean_field = {}
    amps11 = {}; amps12 = {}; amps22 = {}; amps23 = {}; amps33 = {}; amps21 ={}
    for i in temp_data:
        amps1[i] = offset_u + g*P1(time_data_s, 0, tauc, taus[i], num_pumps)/eperdn
        amps11[i] = offset_u + g*P1_P1(time_data_s, 0, tauc, taus[i],
            tauc2, taus2[i], num_pumps)/eperdn
        amps2[i] = offset_u + g*P2(time_data_s, 0, tauc, taus[i], num_pumps)/eperdn
        amps12[i] = offset_u + g*P1_P2(time_data_s, 0, tauc, taus[i],
            tauc2, taus2[i], num_pumps)/eperdn
        amps22[i] = offset_u + g*P2_P2(time_data_s, 0, tauc, taus[i],
            tauc2, taus2[i], num_pumps)/eperdn
        amps3[i] = offset_u + g*P3(time_data_s, 0, tauc, taus[i], num_pumps)/eperdn
        amps33[i] = offset_u + g*P3_P3(time_data_s, 0, tauc, taus[i],
            tauc2, taus2[i], num_pumps)/eperdn
        amps23[i] = offset_u + g*P2_P3(time_data_s, 0, tauc, taus[i],
            tauc2, taus2[i], num_pumps)/eperdn
        # just for (98,33)
        amps21[i] =  offset_u + g*P1_P2(time_data_s, 0, tauc2, taus2[i],
            tauc, taus[i], num_pumps)/eperdn
        # now a special amps just for ensuring good eperdn determination
        # actually, doesn't usually meet trap_id thresh, but no harm
        # including it
        amps1_k[i] = offset_u + g*P1(time_data_s, 0, tauc3, taus3[i], num_pumps)/eperdn
        # for the case of (89,2) with a single trap with tau2
        amps1_tau2[i] = offset_u + g*P1(time_data_s, 0, tauc2, taus2[i], num_pumps)/eperdn
        # for the case of (77,90) with a single trap with tau2
        amps3_tau2[i] = offset_u + g*P3(time_data_s, 0, tauc2, taus2[i], num_pumps)/eperdn
        #amps1_k[i] = g*2500/eperdn
        # make a trap for the mean_field test (when mean field=400e- < 2500e-)
        #this trap peaks at 250 e-
        amps1_mean_field[i] = offset_u + \
            g*P1(time_data_s,0,tauc4,taus4[i], num_pumps)/eperdn
        amps2_mean_field[i] = offset_u + \
            g*P2(time_data_s,0,tauc4,taus4[i], num_pumps)/eperdn
    amps_1_trap = {1: amps1, 2: amps2, 3: amps3, 'sp': amps1_k,
            '1b': amps1_tau2, '3b': amps3_tau2, 'mf1': amps1_mean_field,
            'mf2': amps2_mean_field}
    amps_2_trap = {11: amps11, 12: amps12, 21: amps21, 22: amps22, 23: amps23,
        33: amps33}

    #r0c0[0]: starting row for imaging area (physical CCD pixels)
    #r0c0[1]: starting col for imaging area (physical CCD pixels)
    _, _, r0c0 = meta._imaging_area_geom()

    def add_1_dipole(img_stack, row, col, ori, prob, start, end, temp):
        """Adds a dipole to an image stack img_stack at the location of the
        bright pixel given by row and col (relative to image area coordinates)
        that is of orientation 'above' or
        'below' (specified by ori) for a number of unique phase times
        going from start to end (inclusive; don't use -1 for end; 0 for start
        means first frame, length of time array means last frame), and the
        dipole is of the probability function prob (which can be 1, 2, 3,
        'sp', '1b', '3b', 'mf1', or 'mf2').
        The temperature is specified by temp (in K).
        
        When e2emode is True, the amount subtracted from the dark pixel and added to the bright 
        pixel of a given dipole is constrained so that a pixel is not left with a negative number of electrons. 
        See doc string of generate_mock_pump_trap_data for full e2emode details.

        Args: 
            img_stack (np.array): image stack
            row (int): row
            col (int): col
            ori (str): orientation
            prob (int): probability
            start (int): start
            end (int): end
            temp (int): temperature

        Returns:
            np.array: image stack
        """
        # length limit controlled by how 'long' deficit pixel is since
        #threshold should be met for all frames for bright pixel
        if ori == 'above':
            #img_stack[start:end,r0c0[0]+row+1,r0c0[1]+col] = offset_l
            region = img_stack[start:end,r0c0[0]+row+1,r0c0[1]+col]
            region_c = img_stack[start:end,r0c0[0]+row+1,r0c0[1]+col].copy()
        if ori == 'below':
            #img_stack[start:end,r0c0[0]+row-1,r0c0[1]+col] = offset_l
            region = img_stack[start:end,r0c0[0]+row-1,r0c0[1]+col]
            region_c = img_stack[start:end,r0c0[0]+row-1,r0c0[1]+col].copy()
        region -= amps_1_trap[prob][temp][start:end]
        if e2emode:
            # can't draw more e- than what's there
            neg_inds = np.where(region < 0)
            good_inds = np.where(region >= 0)
            if neg_inds[0].size > 0:
                print(neg_inds[0].size)
                pass
            region[neg_inds[0]] = 0
            img_stack[start:end,r0c0[0]+row,r0c0[1]+col][good_inds[0]] += amps_1_trap[prob][temp][start:end][good_inds[0]]
            img_stack[start:end,r0c0[0]+row,r0c0[1]+col][neg_inds[0]] += region_c[neg_inds[0]]
        else:
            img_stack[: ,r0c0[0]+row,r0c0[1]+col] += amps_1_trap[prob][temp][:]

        return img_stack

    def add_2_dipole(img_stack, row, col, ori1, ori2, prob, start1, end1,
        start2, end2, temp):
        """Adds a 2-dipole to an image stack img_stack at the location of the
        bright pixel given by row and col (relative to image area coordinates)
        that is of orientation 'above' or
        'below' (specified by ori1 and ori2).  The 1st dipole is for a number
        of unique phase times going from start1 to end1, and
        the 2nd dipole starts from start2 and ends at end2 (inclusive; don't
        use -1 for end; 0 for start means first frame, length of time array
        means last frame). The 2-dipole is of probability function
        prob.  Valid values for prob are 11, 12, 22, 23, and 33.
        The temperature is specified by temp (in K).

        When e2emode is True, the amount subtracted from the dark pixel and added to the bright 
        pixel of a given dipole is constrained so that a pixel is not left with a negative number of electrons. 
        Also, start2:end2 should not overlap with start1:end1, and the ranges should 
        cover the whole 0:10 frames.  This condition allows for the simulation of the probability 
        distribution across all phase times.
        See doc string of generate_mock_pump_trap_data for full e2emode details.
        
        Args:
            img_stack (np.array): image stack
            row (int): row
            col (int): col
            ori1 (str): orientation 1
            ori2 (str): orientation 2
            prob (int): probability
            start1 (int): start 1
            end1 (int): end 1
            start2 (int): start 2
            end2 (int): end 2  
            temp (int): temperature

        Returns:
            np.array: image stack    
        """
        # length limit controlled by how 'long' deficit pixel is since
        #threshold should be met for all frames for bright pixel
        if ori1 == 'above':
            region1 = img_stack[start1:end1,r0c0[0]+row+1,r0c0[1]+col]
            region1_c = img_stack[start1:end1,r0c0[0]+row+1,r0c0[1]+col].copy()
            #img_stack[start1:end1,r0c0[0]+row+1,r0c0[1]+col] = offset_l
        if ori1 == 'below':
            #img_stack[start1:end1,r0c0[0]+row-1,r0c0[1]+col] = offset_l
            region1 = img_stack[start1:end1,r0c0[0]+row-1,r0c0[1]+col] 
            region1_c = img_stack[start1:end1,r0c0[0]+row-1,r0c0[1]+col].copy()
        if ori2 == 'above':
            #img_stack[start2:end2,r0c0[0]+row+1,r0c0[1]+col] = offset_l
            region2 = img_stack[start2:end2,r0c0[0]+row+1,r0c0[1]+col]
            region2_c = img_stack[start2:end2,r0c0[0]+row+1,r0c0[1]+col].copy()
        if ori2 == 'below':
            region2 = img_stack[start2:end2,r0c0[0]+row-1,r0c0[1]+col]
            region2_c = img_stack[start2:end2,r0c0[0]+row-1,r0c0[1]+col].copy()
        # technically, should subtract 1 prob distribution at at time (amps_1_trap), but I'm just subtracting 
        # a bit more than I'm supposed to, and doesn't matter too much since these 
        # are the deficit pixels (or pixel) next to the bright pixel, which is what counts for doing fits
        region1 -= amps_2_trap[prob][temp][start1:end1]
        region2 -= amps_2_trap[prob][temp][start2:end2]
        if e2emode:
            # can't draw more e- than what's there
            neg_inds1 = np.where(region1 < 0)
            if neg_inds1[0].size > 0:
                print(neg_inds1[0].size)
                pass
            good_inds1 = np.where(region1 >= 0)
            region1[neg_inds1] = 0
            img_stack[start1:end1,r0c0[0]+row,r0c0[1]+col][good_inds1[0]] += amps_2_trap[prob][temp][start1:end1][good_inds1[0]]
            img_stack[start1:end1,r0c0[0]+row,r0c0[1]+col][neg_inds1[0]] += region1_c[neg_inds1[0]]
        
            # can't draw more e- than what's there
            neg_inds2 = np.where(region2 < 0)
            if neg_inds2[0].size > 0:
                print(neg_inds2[0].size)
                pass
            good_inds2 = np.where(region2 >= 0)
            region2[neg_inds2] = 0
            img_stack[start2:end2,r0c0[0]+row,r0c0[1]+col][good_inds2[0]] += amps_2_trap[prob][temp][start2:end2][good_inds2[0]]
            img_stack[start2:end2,r0c0[0]+row,r0c0[1]+col][neg_inds2[0]] += region2_c[neg_inds2[0]]
        
        else:
            img_stack[:,r0c0[0]+row,r0c0[1]+col] += amps_2_trap[prob][temp][:]
        # technically, if there is overlap b/w start1:end1 and start2:end2,
        # then you are physically causing too big of a deficit since you're
        # saying more emitted than the amount captured in bright pixel, so
        # avoid this
        return img_stack

    def make_scheme_frames(emccd_inst, phase_times = time_data,
        inj_charge = inj_charge ):
        """Makes a series of frames according to the emccd_detect instance
        emccd_inst, one for each element in the array phase_times (assumed to
        be in s).

        Args:
            emccd_inst (EMCCDDetect): emccd instance
            phase_times (np.array): phase times
            inj_charge (int): injection charge

        Returns:
            np.array: full frames
        """
        full_frames = []
        for i in range(len(phase_times)):
            full = (emccd_inst.sim_full_frame(fluxmap,frametime)).astype(float)
            full_frames.append(full)
        # inj charge is before gain, but since it has no variance,
        # g*0 = no noise from this
        full_frames = np.stack(full_frames)
        # lazy and not putting in the last image row and col, but doesn't
        #matter since I only use prescan and image areas
        # add to just image area so that it isn't wiped with bias subtraction
        full_frames[:,r0c0[0]:,r0c0[1]:] += inj_charge
        return full_frames

    def add_defect(sch_imgs, prob, ori, temp):
        """Adds to all frames of an image stack sch_imgs a defect area with
        local mean above image-area mean such that a
        dipole in that area that isn't detectable unless ill_corr is True.
        The dipole is a single trap with orientation
        ori ('above' or 'below') and is of probability function prob
        (can be 1, 2, or 3).  The temperature is specified by temp (in K).

        Note: If a defect region is arbitrarily small (e.g., a 2x2 region of
        very bright pixels hiding a trap dipole), that trap simply will not
        be found since the illumination correction bin size is not allowed to
        be less than 5.  In v2.0, a moving median subtraction can be
        implemented that would be more likely to catch cases similar to that.
        However, physically, a defect region of such a small number of rows is
        improbable; even a cosmic ray hit, which could have this signature for
        perhaps 1 phase time, is very unlikely to hit the same region while
        data for each phase time is being taken.
        
        When e2emode is True, the amount subtracted from the dark pixel and added to the bright 
        pixel of a given dipole is constrained so that a pixel is not left with a negative number of electrons. 
        This condition allows for the simulation of the probability 
        distribution across all phase times.
        See doc string of generate_mock_pump_trap_data for full e2emode details.

        Args: 
            sch_imgs (np.array): scheme images
            prob (int): probability
            ori (str): orientation
            temp (int): temperature

            
        Returns:
            np.array: scheme images
            
        """
        # area with defect (high above mean),
        # but no dipole that stands out enough without ill_corr = True
        amount = 9000
        if e2emode:
            amount = inj_charge*2
        sch_imgs[:,r0c0[0]+12:r0c0[0]+22,r0c0[1]+17:r0c0[1]+27]=g*amount/eperdn
        # now a dipole that meets threshold around local mean doesn't meet
        # threshold around frame mean; would be detected only after
        # illumination correction
        if ori == 'above':
            region = sch_imgs[:,r0c0[0]+13+1, r0c0[1]+21] 
            region_c = region.copy()
        if ori == 'below':
            region = sch_imgs[:,r0c0[0]+13-1, r0c0[1]+21] 
            region_c = region.copy()
                # 2*offset_u - fit_thresh*std_dev/eperdn
        region -= amps_1_trap[prob][temp][:]
        if e2emode: # realistic handling:  can't trap more charge than what's there in a pixel
            neg_inds = np.where(region < 0)
            if neg_inds[0].size > 0:
                print(neg_inds[0].size)
            good_inds = np.where(region >= 0)
            region[neg_inds[0]] = 0
            sch_imgs[good_inds[0],r0c0[0]+13, r0c0[1]+21] += amps_1_trap[prob][temp][good_inds[0]]
            sch_imgs[neg_inds[0],r0c0[0]+13,r0c0[1]+21] += region_c[neg_inds[0]]
        else:
            sch_imgs[:,r0c0[0]+13, r0c0[1]+21] += amps_1_trap[prob][temp][:]

        return sch_imgs
    
    #initializing
    sch = {1: None, 2: None, 3: None, 4: None}
    #temps = {170: sch, 180: sch, 190: sch, 200: sch, 210: sch, 220: sch}
    # change from last iteration: make copies of sch below b/c make_scheme_frames() below was changing sch present in 
    # EVERY temp for every iteration in the temps for loop; however, no actual change in the output since 
    # the output .fits files were saved before the next iteration's make_scheme_frames() is called. So, Max's
    # unit test is unchanged. 
    temps = {180: sch, 190: sch.copy(), 200: sch.copy(), 210: sch.copy(), 220: sch.copy()}
    #temps = {180: sch}

    # first, get rid of files already existing in the folders where I'll put
    # the simulated data
    # for temp in temps.keys():
    #     for sch in [1,2,3,4]:
    #         curr_sch_dir = Path(here, 'test_data_sub_frame_noise', str(temp)+'K',
    #             'Scheme_'+str(sch))
    #         for file in os.listdir(curr_sch_dir):
    #             os.remove(Path(curr_sch_dir, file))

    for temp in temps.keys():
        for sc in [1,2,3,4]:
            temps[temp][sc] = make_scheme_frames(emccd[temp])
        # 14 total traps (15 with the (13,19) defect trap); at least 1 in every
        # possible sub-electrode location
        # careful not to add traps in defect region; do that with add_defect()
        # careful not to add, e.g., bright pixel of one trap in the deficit
        # pixel of another trap since that would negate the original trap

        # add in 'LHSel1' trap in midst of defect for all phase times
        # (only detectable with ill_corr)
        add_defect(temps[temp][1], 1, 'below', temp)
        add_defect(temps[temp][3], 3, 'below', temp)
        #this defect was used for k_prob=2 case instead of the 2 lines above
        # 'LHSel2':
    #    add_defect(temps[temp][1], 2, 'above', temp)
    #    add_defect(temps[temp][2], 1, 'below', temp)
    #    add_defect(temps[temp][4], 3, 'above', temp)
        # add in 'special' max amp trap for good eperdn determination
        # has tau value outside of 1e-6 to 1e-2, but provides a peak trap
        # actually, doesn't meet threshold usually to count as trap, but
        #no harm leaving it in
        if not e2emode:
            add_1_dipole(temps[temp][1], 33, 77, 'below', 'sp', 0, 100, temp)
            # add in 'CENel1' trap for all phase times
        #    add_1_dipole(temps[temp][3], 26, 28, 'below', 'mf2', 0, 100, temp)
        #    add_1_dipole(temps[temp][4], 26, 28, 'above', 'mf2', 0, 100, temp)
            add_1_dipole(temps[temp][3], 26, 28, 'below', 2, 0, 100, temp)
            add_1_dipole(temps[temp][4], 26, 28, 'above', 2, 0, 100, temp)
            # add in 'RHSel1' trap for more than length limit (but diff lengths)
            #unused sch2 in this same pixel that is compatible with another trap
            add_1_dipole(temps[temp][1], 50, 50, 'above', 1, 0, 100, temp)
            add_1_dipole(temps[temp][4], 50, 50, 'above', 3, 3, 98, temp)
            add_1_dipole(temps[temp][2], 50, 50, 'below', 1, 2, 99, temp)
            # FALSE TRAPS: 'LHSel2' trap that doesn't meet length limit of unique
            # phase times even though the actual length is met for first 2
            # (and/or doesn't pass trap_id(), but I've already tested this case in
            # its unit test file)
            # (3rd will be 'unused')
            add_1_dipole(temps[temp][1], 71, 84, 'above', 2, 95, 100, temp)
            add_1_dipole(temps[temp][2], 71, 84, 'below', 1, 95, 100, temp)
            add_1_dipole(temps[temp][4], 71, 84, 'above', 3, 9, 20, temp)
            # 'LHSel2' trap
            add_1_dipole(temps[temp][1], 60, 80, 'above', 2, 1, 100, temp)
            add_1_dipole(temps[temp][2], 60, 80, 'below', 1, 1, 100, temp)
            add_1_dipole(temps[temp][4], 60, 80, 'above', 3, 1, 100, temp)
            # 'CENel2' trap
            add_1_dipole(temps[temp][1], 68, 67, 'above', 1, 0, 100, temp)
            add_1_dipole(temps[temp][2], 68, 67, 'below', 1, 0, 100, temp)
        #    add_1_dipole(temps[temp][1], 68, 67, 'above', 'mf1', 0, 100, temp)
        #    add_1_dipole(temps[temp][2], 68, 67, 'below', 'mf1', 0, 100, temp)
            # 'RHSel2' and 'LHSel3' traps in same pixel (could overlap phase time),
            # but good detectability means separation of peaks
            add_1_dipole(temps[temp][1], 98, 33, 'above', 1, 0, 100, temp)
            add_2_dipole(temps[temp][2], 98, 33, 'below', 'below', 21,
                60, 100, 0, 40, temp) #80, 100, 0, 20, temp)
            add_2_dipole(temps[temp][4], 98, 33, 'below', 'below', 33,
                60, 100, 0, 40, temp)
            # old:
            # add_2_dipole(temps[temp][2], 98, 33, 'below', 'below', 21,
            #     50, 100, 0, 50, temp) #80, 100, 0, 20, temp)
            # add_2_dipole(temps[temp][4], 98, 33, 'below', 'below', 33,
            #     50, 100, 0, 50, temp)
            # 'CENel3' trap (where sch3 has a 2-trap where one goes unused)
            add_2_dipole(temps[temp][3], 41, 15, 'above', 'above', 23,
            30, 100, 0, 30, temp)
            add_1_dipole(temps[temp][4], 41, 15, 'below', 2, 30, 100, temp)
            # 'RHSel3' and 'LHSel4'
            add_1_dipole(temps[temp][1], 89, 2, 'below', '1b', 0, 100, temp)
            add_2_dipole(temps[temp][2], 89, 2, 'above', 'above', 12,
                60, 100, 0, 30, temp) #30 was 40 in the past
            add_2_dipole(temps[temp][3], 89, 2, 'above', 'above', 33,
                60, 100, 0, 40, temp)
            # 2 'LHSel4' traps; whether the '0' or '1' trap gets assigned tau2 is
            # somewhat random; if one has an earlier starting temp than the other,
            # it would get assigned tau
            add_2_dipole(temps[temp][1], 10, 10, 'below', 'below', 11,
                0, 40, 63, 100, temp)
            add_2_dipole(temps[temp][2], 10, 10, 'above', 'above', 22,
                0, 40, 63, 100, temp)
            add_2_dipole(temps[temp][3], 10, 10, 'above', 'above', 33,
                0, 40, 63, 100, temp) #30, 60, 100
            # old:
            # add_2_dipole(temps[temp][1], 10, 10, 'below', 'below', 11,
            #     0, 40, 50, 100, temp)
            # add_2_dipole(temps[temp][2], 10, 10, 'above', 'above', 22,
            #     0, 40, 50, 100, temp)
            # add_2_dipole(temps[temp][3], 10, 10, 'above', 'above', 33,
            #     0, 40, 50, 100, temp)
            # 'CENel4' trap
            add_1_dipole(temps[temp][1], 56, 56, 'below', 1, 1, 100, temp)
            add_1_dipole(temps[temp][2], 56, 56, 'above', 1, 3, 99, temp)
            #'RHSel4' and 'CENel2' trap (tests 'a' and 'b' splitting in trap_fit_*)
            add_2_dipole(temps[temp][1], 77, 90, 'above', 'below', 12,
                60, 100, 0, 40, temp)
            add_2_dipole(temps[temp][2], 77, 90, 'below', 'above', 11,
                60, 100, 0, 40, temp)
            add_1_dipole(temps[temp][3], 77, 90, 'below', '3b', 0, 40, temp)
            # old:
            # add_2_dipole(temps[temp][1], 77, 90, 'above', 'below', 12,
            #     30, 100, 0, 30, temp)
            # add_2_dipole(temps[temp][2], 77, 90, 'below', 'above', 11,
            #     53, 100, 0, 53, temp)
            # add_1_dipole(temps[temp][3], 77, 90, 'below', '3b', 0, 30, temp)

        if e2emode: # full range should be covered if trap present
            add_1_dipole(temps[temp][1], 33, 77, 'below', 'sp', 0, phase_times, temp)
            # add in 'CENel1' trap for all phase times
        #    add_1_dipole(temps[temp][3], 26, 28, 'below', 'mf2', 0, 100, temp)
        #    add_1_dipole(temps[temp][4], 26, 28, 'above', 'mf2', 0, 100, temp)
            add_1_dipole(temps[temp][3], 26, 28, 'below', 2, 0, phase_times, temp)
            add_1_dipole(temps[temp][4], 26, 28, 'above', 2, 0, phase_times, temp)
            # add in 'RHSel1' trap for more than length limit (but diff lengths)
            #unused sch2 in this same pixel that is compatible with another trap
            add_1_dipole(temps[temp][1], 50, 50, 'above', 1, 0, phase_times, temp)
            add_1_dipole(temps[temp][4], 50, 50, 'above', 3, 3, phase_times, temp)
            add_1_dipole(temps[temp][2], 50, 50, 'below', 1, 2, phase_times, temp)
            # FALSE TRAPS: 'LHSel2' trap that doesn't meet length limit of unique
            # phase times even though the actual length is met for first 2
            # (and/or doesn't pass trap_id(), but I've already tested this case in
            # its unit test file)
            # (3rd will be 'unused')
            add_1_dipole(temps[temp][1], 71, 84, 'above', 2, 95, phase_times, temp)
            add_1_dipole(temps[temp][2], 71, 84, 'below', 1, 95, phase_times, temp)
            add_1_dipole(temps[temp][4], 71, 84, 'above', 3, 9, phase_times, temp)
            # 'LHSel2' trap
            add_1_dipole(temps[temp][1], 60, 80, 'above', 2, 1, phase_times, temp)
            add_1_dipole(temps[temp][2], 60, 80, 'below', 1, 1, phase_times, temp)
            add_1_dipole(temps[temp][4], 60, 80, 'above', 3, 1, phase_times, temp)
            # 'CENel2' trap
            add_1_dipole(temps[temp][1], 68, 67, 'above', 1, 0, phase_times, temp)
            add_1_dipole(temps[temp][2], 68, 67, 'below', 1, 0, phase_times, temp)
        #    add_1_dipole(temps[temp][1], 68, 67, 'above', 'mf1', 0, 100, temp)
        #    add_1_dipole(temps[temp][2], 68, 67, 'below', 'mf1', 0, 100, temp)
            # 'RHSel2' and 'LHSel3' traps in same pixel (could overlap phase time),
            # but good detectability means separation of peaks
            add_1_dipole(temps[temp][1], 98, 33, 'above', 1, 0, phase_times, temp)
            add_2_dipole(temps[temp][2], 98, 33, 'below', 'below', 21,
                int(phase_times/2), phase_times, 0, int(phase_times/2), temp) #80, 100, 0, 20, temp)
            add_2_dipole(temps[temp][4], 98, 33, 'below', 'below', 33,
                int(phase_times/2), phase_times, 0, int(phase_times/2), temp)
            # old:
            # add_2_dipole(temps[temp][2], 98, 33, 'below', 'below', 21,
            #     50, 100, 0, 50, temp) #80, 100, 0, 20, temp)
            # add_2_dipole(temps[temp][4], 98, 33, 'below', 'below', 33,
            #     50, 100, 0, 50, temp)
            # 'CENel3' trap (where sch3 has a 2-trap where one goes unused)
            add_2_dipole(temps[temp][3], 41, 15, 'above', 'above', 23,
            int(phase_times/2), phase_times, 0, int(phase_times/2), temp)
            add_1_dipole(temps[temp][4], 41, 15, 'below', 2, 0, phase_times, temp)
            # 'RHSel3' and 'LHSel4'
            add_1_dipole(temps[temp][1], 89, 2, 'below', '1b', 0, phase_times, temp)
            add_2_dipole(temps[temp][2], 89, 2, 'above', 'above', 12,
                int(phase_times/2), phase_times, 0, int(phase_times/2), temp) #30 was 40 in the past
            add_2_dipole(temps[temp][3], 89, 2, 'above', 'above', 33,
                int(phase_times/2), phase_times, 0, int(phase_times/2), temp)
            # 2 'LHSel4' traps; whether the '0' or '1' trap gets assigned tau2 is
            # somewhat random; if one has an earlier starting temp than the other,
            # it would get assigned tau
            add_2_dipole(temps[temp][1], 10, 10, 'below', 'below', 11,
                0, int(phase_times/2), int(phase_times/2), phase_times, temp)
            add_2_dipole(temps[temp][2], 10, 10, 'above', 'above', 22,
                0, int(phase_times/2), int(phase_times/2), phase_times, temp)
            add_2_dipole(temps[temp][3], 10, 10, 'above', 'above', 33,
                0, int(phase_times/2), int(phase_times/2), phase_times, temp) #30, 60, 100
            # old:
            # add_2_dipole(temps[temp][1], 10, 10, 'below', 'below', 11,
            #     0, 40, 50, 100, temp)
            # add_2_dipole(temps[temp][2], 10, 10, 'above', 'above', 22,
            #     0, 40, 50, 100, temp)
            # add_2_dipole(temps[temp][3], 10, 10, 'above', 'above', 33,
            #     0, 40, 50, 100, temp)
            # 'CENel4' trap
            add_1_dipole(temps[temp][1], 56, 56, 'below', 1, 1, phase_times, temp)
            add_1_dipole(temps[temp][2], 56, 56, 'above', 1, 3, phase_times, temp)
            #'RHSel4' and 'CENel2' trap (tests 'a' and 'b' splitting in trap_fit_*)
            add_2_dipole(temps[temp][1], 77, 90, 'above', 'below', 12,
                int(phase_times/2), phase_times, 0, int(phase_times/2), temp)
            add_2_dipole(temps[temp][2], 77, 90, 'below', 'above', 11,
                int(phase_times/2), phase_times, 0, int(phase_times/2), temp)
            add_1_dipole(temps[temp][3], 77, 90, 'below', '3b', 0, phase_times, temp)
            # old:
            # add_2_dipole(temps[temp][1], 77, 90, 'above', 'below', 12,
            #     30, 100, 0, 30, temp)
            # add_2_dipole(temps[temp][2], 77, 90, 'below', 'above', 11,
            #     53, 100, 0, 53, temp)
            # add_1_dipole(temps[temp][3], 77, 90, 'below', '3b', 0, 30, temp)
        pass
        if e2emode:
            readout_emccd = EMCCDDetect(
                em_gain=EMgain, #10,
                full_well_image=full_well_image,  # e-
                full_well_serial=full_well_serial,  # e-
                dark_current=0,  # e-/pix/s
                cic=0, # e-/pix/frame
                read_noise=read_noise,  # e-/pix/frame
                bias=1000,  # e-
                qe=1, # no QE hit here; just simulating readout
                cr_rate=0.,  # hits/cm^2/s
                pixel_pitch=13e-6,  # m
                eperdn=later_eperdn,
                nbits=nbits,
                numel_gain_register=604,
                meta_path=meta_path,
                nonlin_path=nonlin_path
                )
        # save to FITS files
        for sc in [1,2,3,4]:
            for i in range(len(temps[temp][sc])):
                if e2emode:
                    if temps[temp][sc][i].any() >= full_well_image:
                        raise Exception('Saturated before EM gain applied.')
                    # Now apply readout things for e2e mode 
                    gain_counts = np.reshape(readout_emccd._gain_register_elements(temps[temp][sc][i].ravel()),temps[temp][sc][i].shape)
                    if gain_counts.any() >= full_well_serial:
                        raise Exception('Saturated after EM gain applied.')
                    output_dn = readout_emccd.readout(gain_counts)
                else:
                    output_dn = temps[temp][sc][i]
                prihdr, exthdr = create_default_headers(arrtype)
                prim = fits.PrimaryHDU(header = prihdr)
                hdr_img = fits.ImageHDU(output_dn, header=exthdr)
                hdul = fits.HDUList([prim, hdr_img])
                ## Fill in the headers that matter to corgidrp
                hdul[1].header['EXCAMT']  = temp
                hdul[1].header['CMDGAIN'] = EMgain
                hdul[1].header['ARRTYPE'] = arrtype
                for j in range(1, 5):
                    if sc == j:
                        hdul[1].header['TPSCHEM' + str(j)] = num_pumps
                    else:
                        hdul[1].header['TPSCHEM' + str(j)] = 0
                hdul[1].header['TPTAU'] = time_data[i]
                
                t = time_data[i]
                # curr_sch_dir = Path(here, 'test_data_sub_frame_noise', str(temp)+'K',
                # 'Scheme_'+str(sch))

                # if os.path.isfile(Path(output_dir,
                # str(temp)+'K'+'Scheme_'+str(sch)+'TPUMP_Npumps_10000_gain'+str(g)+'_phasetime'+str(t)+'.fits')):
                #     hdul.writeto(Path(output_dir,
                #     str(temp)+'K'+'Scheme_'+str(sch)+'TPUMP_Npumps_10000_gain'+str(g)+'_phasetime'+
                #     str(t)+'_2.fits'), overwrite = True)
                # else: 
                mult_counter = 0
                filename = Path(output_dir,
                str(temp)+'K'+'Scheme_'+str(sc)+'TPUMP_Npumps'+str(int(num_pumps))+'_gain'+str(EMgain)+'_phasetime'+
                str(t)+'.fits')
                if multiple > 1:
                    if not os.path.exists(filename):
                        hdul.writeto(filename, overwrite = True)
                    else:
                        mult_counter += 1
                        hdul.writeto(str(filename)[:-4]+'_'+str(mult_counter)+'.fits', overwrite = True)
                else:
                    hdul.writeto(filename, overwrite = True)


<<<<<<< HEAD
def create_flux_image(star_flux, fwhm, cal_factor, filter = '3C', target_name = 'Vega', fsm_x = 0.0, 
                      fsm_y = 0.0, exptime = 5.0, filedir=None, color_cor = 1., platescale=21.8, 
                      add_gauss_noise=True, noise_scale=1., file_save=False):
=======
def create_flux_image(star_flux, fwhm, cal_factor, filedir=None, color_cor = 1., platescale=21.8, add_gauss_noise=True, noise_scale=1., background = 0., file_save=False):
>>>>>>> c823392a
    """
    Create simulated data for absolute flux calibration. This is a point source in the image center with a 2D-Gaussian PSF
    and Gaussian noise and a background.

    Args:
        star_flux (float): flux of point source in erg/(s*cm^2*AA)
        fwhm (float): FWHM of the centroid
        cal_factor (float): calibration factor erg/(s*cm^2*AA)/electrons
        filter (str): (Optional) The CFAM filter used.
        target (str): (Optional) Name of the calspec star
        fsm_x (float): (Optional) X position of the FSM
        fsm_y (float): (Optional) Y position of the FSM
        exptime (float): (Optional) Exposure time (s)
        filedir (str): (Optional) Full path to directory to save to.
        color_cor (float): (Optional) the color correction factor
        platescale (float): The plate scale of the created image data (default: 21.8 [mas/pixel])
        add_gauss_noise (boolean): Argument to determine if Gaussian noise should be added to the data (default: True)
        noise_scale (float): spread of the Gaussian noise
        background (float): optional additive background value
        file_save (boolean): save the simulated Image or not (default: False)

    Returns:
        corgidrp.data.Image:
            The simulated image

    """
    # Make filedir if it does not exist
    if (filedir is not None) and (not os.path.exists(filedir)):
        os.mkdir(filedir)
    
    # hard coded image properties
    size = (1024, 1024)
    sim_data = np.zeros(size)
    ny, nx = size
    center = [nx //2, ny //2]
    target_location = (80.553428801, -69.514096821)

    new_hdr = {}
    new_hdr['TARGET'] = target_name
    new_hdr['CFAMNAME'] = filter
    new_hdr['FPAMNAME'] = 'ND475'
    new_hdr['FPAM_H'] = 2503.7
    new_hdr['FPAM_V'] = 6124.9
    new_hdr['FSM_X'] = fsm_x
    new_hdr['FSM_Y'] = fsm_y
    new_hdr['EXPTIME'] = exptime 
    new_hdr['COL_COR'] = color_cor
    new_hdr['CRPIX1'] = center[0]
    new_hdr['CRPIX2'] = center[1]

    new_hdr['CTYPE1'] = 'RA---TAN'
    new_hdr['CTYPE2'] = 'DEC--TAN'

    new_hdr['CDELT1'] = (platescale * 0.001) / 3600
    new_hdr['CDELT2'] = (platescale * 0.001) / 3600

    new_hdr['CRVAL1'] = target_location[0]
    new_hdr['CRVAL2'] = target_location[1]

    w = wcs.WCS(new_hdr)

    xpos = center[0]
    ypos = center[1]

    #convert flux in calspec units to photo-electrons
    flux = star_flux/cal_factor/color_cor #in photo-electrons

    # inject gaussian psf star
    stampsize = int(np.ceil(3 * fwhm))
    sigma = fwhm/ (2.*np.sqrt(2*np.log(2)))
    amplitude = flux/(2. * np.pi * sigma**2)
    
    # coordinate system
    y, x = np.indices([stampsize, stampsize])
    y -= stampsize // 2
    x -= stampsize // 2
    
    # find nearest pixel
    x_int = int(round(xpos))
    y_int = int(round(ypos))
    x += x_int
    y += y_int
    
    xmin = x[0][0]
    xmax = x[-1][-1]
    ymin = y[0][0]
    ymax = y[-1][-1]
        
    psf = amplitude * np.exp(-((x - xpos)**2. + (y - ypos)**2.) / (2. * sigma**2))

    # inject the star into the image
    sim_data[ymin:ymax + 1, xmin:xmax + 1] += psf

    #add a background
    sim_data += background
    if add_gauss_noise:
        # add Gaussian random noise
        noise_rng = np.random.default_rng(10)
        noise = noise_rng.normal(scale= noise_scale, size= size)
        sim_data = sim_data + noise
    err = np.zeros(size)
    err[:] = noise_scale
    # load as an image object
    prihdr, exthdr = create_default_headers()
    prihdr['VISTYPE'] = 'FLUXCAL'
    prihdr['RA'] = target_location[0]
    prihdr['DEC'] = target_location[1]

    newhdr = fits.Header(new_hdr)
    frame = data.Image(sim_data, err = err, pri_hdr= prihdr, ext_hdr= newhdr)
    safe_target_name = target_name.replace(' ', '_')
    filename = os.path.join(filedir,
                    f"mock_flux_image_{safe_target_name}_{fsm_x}_{fsm_y}.fits")
    if filedir is not None and file_save:
        frame.save(filedir=filedir, filename=filename)

    return frame<|MERGE_RESOLUTION|>--- conflicted
+++ resolved
@@ -1891,13 +1891,9 @@
                     hdul.writeto(filename, overwrite = True)
 
 
-<<<<<<< HEAD
 def create_flux_image(star_flux, fwhm, cal_factor, filter = '3C', target_name = 'Vega', fsm_x = 0.0, 
                       fsm_y = 0.0, exptime = 5.0, filedir=None, color_cor = 1., platescale=21.8, 
                       add_gauss_noise=True, noise_scale=1., file_save=False):
-=======
-def create_flux_image(star_flux, fwhm, cal_factor, filedir=None, color_cor = 1., platescale=21.8, add_gauss_noise=True, noise_scale=1., background = 0., file_save=False):
->>>>>>> c823392a
     """
     Create simulated data for absolute flux calibration. This is a point source in the image center with a 2D-Gaussian PSF
     and Gaussian noise and a background.
