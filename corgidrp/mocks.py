import os
import csv
from pathlib import Path
import numpy as np
import warnings
import math
import re
import datetime
import scipy.ndimage
import pandas as pd
import astropy.io.fits as fits
from astropy.io.fits import Header
from astropy.time import Time
from astropy.io.fits import Header
import astropy.io.ascii as ascii
from astropy.coordinates import SkyCoord
import astropy.wcs as wcs
from astropy.table import Table
from astropy.convolution import convolve_fft
from astropy.modeling import models
import corgidrp
import astropy.units as u
from astropy.modeling.models import Gaussian2D
import photutils.centroids as centr
import corgidrp.data as data
from corgidrp.data import Image, Dataset, DetectorParams, FpamFsamCal
import corgidrp.detector as detector
import corgidrp.flat as flat
from corgidrp.detector import imaging_area_geom, unpack_geom
from corgidrp.pump_trap_calibration import (P1, P1_P1, P1_P2, P2, P2_P2, P3, P2_P3, P3_P3, tau_temp)
from pyklip.instruments.utils.wcsgen import generate_wcs
from corgidrp import measure_companions, corethroughput
from corgidrp.astrom import get_polar_dist, seppa2dxdy, seppa2xy


from emccd_detect.emccd_detect import EMCCDDetect
from emccd_detect.util.read_metadata_wrapper import MetadataWrapper

detector_areas_test= {
'SCI' : { #used for unit tests; enables smaller memory usage with frames of scaled-down comparable geometry
        'frame_rows': 120, 
        'frame_cols': 220,
        'image': {
            'rows': 104,
            'cols': 105,
            'r0c0': [2, 108]
            },
        'prescan_reliable': {
            'rows': 120,
            'cols': 108,
            'r0c0': [0, 0]
        },        

        'prescan': {
            'rows': 120,
            'cols': 108,
            'r0c0': [0, 0],
            'col_start': 0, #10
            'col_end': 108, #100
        }, 

        'serial_overscan' : {
            'rows': 120,
            'cols': 5,
            'r0c0': [0, 215]
        },
        'parallel_overscan': {
            'rows': 14,
            'cols': 107,
            'r0c0': [106, 108]
        }
        },
'ENG' : { #used for unit tests; enables smaller memory usage with frames of scaled-down comparable geometry
        'frame_rows' : 220,
        'frame_cols' : 220,
        'image' : {
            'rows': 102,
            'cols': 102,
            'r0c0': [13, 108]
            },
        'prescan' : {
            'rows': 220,
            'cols': 108,
            'r0c0': [0, 0],
            'col_start': 0, #10
            'col_end': 108, #100
            },
        'prescan_reliable' : {
            'rows': 220,
            'cols': 20,
            'r0c0': [0, 80]
            },
        'parallel_overscan' : {
            'rows': 116,
            'cols': 105,
            'r0c0': [104, 108]
            },
        'serial_overscan' : {
            'rows': 220,
            'cols': 5,
            'r0c0': [0, 215]
            },
        }
}

def parse_csv_table(csv_file_path, section_name, key_col="Keyword",
                    value_col="Example Value", datatype_col="Datatype"):
    """
    Parse a combined CSV (with a Section column) and extract keywords and values
    from a specified section.

    Args:
        csv_file_path (str): Path to the combined CSV file.
        section_name (str): Name of the section to filter on
                            (eg, "Primary Header (HDU 0)" or "Image Header (HDU 1)").
        key_col (str): Column name holding the keyword (default: "Keyword").
        value_col (str): Column name holding the example/value (default: "Example Value").
        datatype_col (str): Column name holding the datatype (default: "Datatype").

    Returns:
        dict: values are coerced using the datatype column. If the section is not a header 
                table or required columns are missing, returns an empty dict.
    """
    def coerce(val_str, dtype_str):
        if val_str is None:
            return None
        s = str(val_str).strip()
        # strip surrounding quotes if present
        if len(s) >= 2 and ((s[0] == s[-1] == '"') or (s[0] == s[-1] == "'")):
            s = s[1:-1].strip()

        dtype = (dtype_str or "").strip().lower()
        if dtype == "int":
            try:
                return int(float(s))  # tolerate "0.0"
            except ValueError:
                return 0
        if dtype == "float":
            try:
                return float(s)
            except ValueError:
                return 0.0
        if dtype == "bool":
            return s.lower() in ("true", "1", "yes", "y", "t")
        # default: string
        return s

    out = {}

    if not os.path.exists(csv_file_path):
        print(f"Warning: CSV file not found at {csv_file_path}")
        return out

    with open(csv_file_path, newline="") as f:
        reader = csv.DictReader(f)
        # Ensure required columns exist
        required_cols = {"Section", key_col, value_col, datatype_col}
        if not required_cols.issubset(reader.fieldnames or []):
            # Not a header-style section or wrong CSV
            return out

        for row in reader:
            if row.get("Section") != section_name:
                continue
            key = (row.get(key_col) or "").strip()
            if not key or key.lower() in {"keyword", "datatype", "example value", "description"}:
                continue
            val = coerce(row.get(value_col), row.get(datatype_col))
            out[key] = val

    return out


def create_default_L1_headers(arrtype="SCI", vistype="TDEMO"):
    """
    Creates default L1 headers by reading values from the l1.csv documentation file.
    
    Args:
        arrtype (str): Array type ("SCI" or "ENG"). Defaults to "SCI".
        vistype (str): Visit type. Defaults to "TDEMO".
    
    Returns:
        tuple: 
            prihdr (fits.Header): Primary FITS header with L1 keywords
            exthdr (fits.Header): Extension FITS header with L1 keywords
    
    """
    # Create empty headers
    prihdr = fits.Header()
    exthdr = fits.Header()
    
    # Set up dynamic values
    dt = datetime.datetime.now()
    dt_str = dt.strftime("%Y-%m-%dT%H:%M:%S")
    ftime = dt.strftime("%Y%m%dt%H%M%S%f")[:-5]
    # Override NAXIS values to match test expectations (1024x1024)
    # L1.rst documents actual detector dimensions (2200x1200 for SCI, 2200x2200 for ENG)
    NAXIS1 = 1024
    NAXIS2 = 1024
    

    # Get the path to the RST file
    current_dir = os.path.dirname(os.path.abspath(__file__))
    csv_file_path = os.path.join(current_dir, 'data', 'header_formats', 'l1.csv')
    
    # Parse primary header values
    primary_values = parse_csv_table(csv_file_path, "Primary Header (HDU 0)")
    
    # Fill in primary header with values from RST
    for keyword, value in primary_values.items():
        prihdr[keyword] = value
    
    # Override some values that should be dynamic
    prihdr['FILETIME'] = dt_str
    prihdr['VISTYPE'] = vistype
    
    # Parse image header values  
    image_values = parse_csv_table(csv_file_path, "Image Header (HDU 1)")
    
    # Fill in extension header with values from RST
    for keyword, value in image_values.items():
        exthdr[keyword] = value
    
    # Override some values that should be dynamic
    exthdr['NAXIS1'] = NAXIS1
    exthdr['NAXIS2'] = NAXIS2
    exthdr['ARRTYPE'] = arrtype
    exthdr['DATETIME'] = dt_str
    exthdr['FTIMEUTC'] = dt_str
    prihdr['FILENAME'] = f"cgi_{prihdr['VISITID']}_{ftime}_l1_.fits"

    return prihdr, exthdr


def create_default_L1_TrapPump_headers(arrtype="SCI"):
    """
    Creates default L1 trap pump headers by reading values from the l1.csv documentation file.
    
    Args:
        arrtype (str): Array type ("SCI" or "ENG"). Defaults to "SCI".
    
    Returns:
        tuple: 
            prihdr (fits.Header): Primary FITS header with L1 trap pump keywords
            exthdr (fits.Header): Extension FITS header with L1 trap pump keywords
    
    """
    # Create empty headers
    prihdr = fits.Header()
    exthdr = fits.Header()
    
    # Set up dynamic values
    dt = datetime.datetime.now()
    dt_str = dt.strftime("%Y-%m-%dT%H:%M:%S")
    ftime = dt.strftime("%Y%m%dt%H%M%S%f")[:-5]
    # Override NAXIS values to match test expectations (1024x1024)
    # L1.rst documents actual detector dimensions (2200x1200 for SCI, 2200x2200 for ENG)
    NAXIS1 = 1024
    NAXIS2 = 1024
    


    # Get the path to the RST file
    current_dir = os.path.dirname(os.path.abspath(__file__))
    csv_file_path = os.path.join(current_dir, 'data', 'header_formats', 'l1.csv')
    
    # Parse primary header values
    primary_values = parse_csv_table(csv_file_path, "Primary Header (HDU 0)")
    
    # Fill in primary header with values from RST
    for keyword, value in primary_values.items():
        prihdr[keyword] = value
    
    # Override some values that should be dynamic
    prihdr['FILETIME'] = dt_str
    prihdr['VISTYPE'] = 'TPUMP'  # Trap pump specific
    
    # Parse image header values  
    image_values = parse_csv_table(csv_file_path, "Image Header (HDU 1)")
    
    # Fill in extension header with values from RST
    for keyword, value in image_values.items():
        exthdr[keyword] = value
    
    # Override some values that should be dynamic
    exthdr['NAXIS1'] = NAXIS1
    exthdr['NAXIS2'] = NAXIS2
    exthdr['ARRTYPE'] = arrtype
    exthdr['DATETIME'] = dt_str
    exthdr['FTIMEUTC'] = dt_str

    prihdr['FILENAME'] = f"cgi_{prihdr['VISITID']}_{ftime}_l1_.fits"
    
    # Override BUNIT for trap pump data (different from regular L1)
    exthdr['BUNIT'] = 'detected EM electron'
    
    # Add trap pumping specific keywords that aren't in the RST
    exthdr['TPINJCYC'] = 0               # Number of cycles for TPUMP injection
    exthdr['TPOSCCYC'] = 0               # Number of cycles for charge oscillation (TPUMP)
    exthdr['TPTAU'] = 0                  # Length of one step in a trap pumping scheme (microseconds)
    exthdr['TPSCHEM1'] = 0               # Number of cycles for TPUMP pumping SCHEME_1
    exthdr['TPSCHEM2'] = 0               # Number of cycles for TPUMP pumping SCHEME_2
    exthdr['TPSCHEM3'] = 0               # Number of cycles for TPUMP pumping SCHEME_3
    exthdr['TPSCHEM4'] = 0               # Number of cycles for TPUMP pumping SCHEME_4

    return prihdr, exthdr


def create_default_L2a_headers(arrtype="SCI"):
    """
    Creates an empty primary header and an Image extension header with currently
        defined keywords.

    Args:
        arrtype (str): Array type (SCI or ENG). Defaults to "SCI". 

    Returns:
        tuple:
            prihdr (fits.Header): Primary FITS Header
            exthdr (fits.Header): Extension FITS Header
            errhdr (fits.Header): Error FITS Header
            dqhdr (fits.Header): Data quality FITS Header
            biashdr (fits.Header): Bias FITS Header


    """
    dt = datetime.datetime.now()
    dt_str = dt.strftime("%Y-%m-%dT%H:%M:%S")
    ftime = dt.strftime("%Y%m%dt%H%M%S%f")[:-5]

    prihdr, exthdr = create_default_L1_headers(arrtype)
    
    errhdr = fits.Header()
    dqhdr = fits.Header()
    biashdr = fits.Header()

    prihdr['ORIGIN']        = 'DRP'         # Who is responsible for the data
    prihdr['FILENAME']      = f"cgi_{prihdr['VISITID']}_{ftime}_l2a.fits"

    del(exthdr['BSCALE'])
    del(exthdr['BZERO'])
    exthdr['NAXIS1']        = 1024          # Axis 1 size
    exthdr['NAXIS2']        = 1024          # Axis 2 size
    exthdr['DATALVL']       = 'L2a'         # Data level (e.g., 'L1', 'L2a', 'L2b')

    exthdr['DESMEAR']       = False         # Whether desmearing is used
    exthdr['CTI_CORR']      = False         # Whether CTI correction was applied to the frame
    exthdr['IS_BAD']        = False         # Whether frame is bad
    exthdr['FWC_PP_E']      = 0.0           # Full well capacity of detector EM gain register
    exthdr['FWC_EM_E']      = 0             # Full well capacity of detector image area pixel
    exthdr['SAT_DN']        = 0.0           # DN saturation
    exthdr['RECIPE']        = ''            # DRP recipe and steps used to generate this data product
    exthdr['DRPVERSN']      = '2.2'         # Version of DRP software
    exthdr['DRPCTIME']      = dt_str        # DRP clock time
    exthdr['HISTORY']       = ''            # History comments
    exthdr['FTIMEUTC']      = dt_str

    errhdr['XTENSION']    = 'IMAGE'         # Image Extension (FITS format keyword)
    errhdr['BITPIX']      = 16              # Array data type – instrument data is unsigned 16-bit
    errhdr['NAXIS']       = 3               # Number of array dimensions
    errhdr['NAXIS1']      = 1024            # Axis 1 size
    errhdr['NAXIS2']      = 1024            # Axis 2 size
    errhdr['NAXIS3']      = 1               # Axis 3 size
    errhdr['PCOUNT']      = 0               # Number of parameters (FITS keyword)
    errhdr['GCOUNT']      = 1               # Number of groups (FITS keyword)
    errhdr['EXTNAME']     = 'ERR'           # Extension name
    errhdr['TRK_ERRS']    = False           # Whether or not errors are tracked
    errhdr['LAYER_1']     = 'combined_error' # The type of error reported in this slice
    errhdr['HISTORY']       = ''            # History comments

    dqhdr['XTENSION']    = 'IMAGE'         # Image Extension (FITS format keyword)
    dqhdr['BITPIX']      = 16              # Array data type – instrument data is unsigned 16-bit
    dqhdr['NAXIS']       = 2               # Number of array dimensions
    dqhdr['NAXIS1']      = 1024            # Axis 1 size
    dqhdr['NAXIS2']      = 1024            # Axis 2 size
    dqhdr['PCOUNT']      = 0               # Number of parameters (FITS keyword)
    dqhdr['GCOUNT']      = 1               # Number of groups (FITS keyword)
    dqhdr['EXTNAME']     = 'DQ'           # Extension name

    biashdr['XTENSION']    = 'IMAGE'         # Image Extension (FITS format keyword)
    biashdr['BITPIX']      = 16              # Array data type – instrument data is unsigned 16-bit
    biashdr['NAXIS']       = 1               # Number of array dimensions
    biashdr['NAXIS1']      = 1024            # Axis 1 size
    biashdr['PCOUNT']      = 0               # Number of parameters (FITS keyword)
    biashdr['GCOUNT']      = 1               # Number of groups (FITS keyword)
    biashdr['EXTNAME']     = 'BIAS'           # Extension name

    return prihdr, exthdr, errhdr, dqhdr, biashdr

def create_default_L2a_TrapPump_headers(arrtype="SCI"):
    """
    Creates an empty primary header and an Image extension header with currently
        defined keywords.

    Args:
        arrtype (str): Array type (SCI or ENG). Defaults to "SCI". 

    Returns:
        tuple:
            prihdr (fits.Header): Primary FITS Header
            exthdr (fits.Header): Extension FITS Header
            errhdr (fits.Header): Error FITS Header
            dqhdr (fits.Header): Data quality FITS Header
            biashdr (fits.Header): Bias FITS Header

    """
    # TO DO: Update this once L2a headers have been finalized
    dt = datetime.datetime.now()
    dt_str = dt.strftime("%Y-%m-%dT%H:%M:%S")
    ftime = dt.strftime("%Y%m%dt%H%M%S%f")[:-5]

    prihdr, exthdr = create_default_L1_TrapPump_headers(arrtype)
    
    errhdr = fits.Header()
    dqhdr = fits.Header()
    biashdr = fits.Header()

    prihdr['ORIGIN']        = 'DRP'         # Who is responsible for the data
    prihdr['FILENAME']      = f"cgi_{prihdr['VISITID']}_{ftime}_l2a.fits"

    del(exthdr['BSCALE'])
    del(exthdr['BZERO'])
    exthdr['NAXIS1']        = 1024          # Axis 1 size
    exthdr['NAXIS2']        = 1024          # Axis 2 size
    exthdr['DATALVL']       = 'L2a'         # Data level (e.g., 'L1', 'L2a', 'L2b')

    exthdr['DESMEAR']       = False         # Whether desmearing is used
    exthdr['CTI_CORR']      = False         # Whether CTI correction was applied to the frame
    exthdr['IS_BAD']        = False         # Whether frame is bad
    exthdr['FWC_PP_E']      = 0.0           # Full well capacity of detector EM gain register
    exthdr['FWC_EM_E']      = 0             # Full well capacity of detector image area pixel
    exthdr['SAT_DN']        = 0.0           # DN saturation
    exthdr['RECIPE']        = ''            # DRP recipe and steps used to generate this data product
    exthdr['DRPVERSN']      = '2.2'         # Version of DRP software
    exthdr['DRPCTIME']      = dt_str        # DRP clock time
    exthdr['HISTORY']       = ''            # History comments

    errhdr['XTENSION']    = 'IMAGE'         # Image Extension (FITS format keyword)
    errhdr['BITPIX']      = 16              # Array data type – instrument data is unsigned 16-bit
    errhdr['NAXIS']       = 3               # Number of array dimensions
    errhdr['NAXIS1']      = 1024            # Axis 1 size
    errhdr['NAXIS2']      = 1024            # Axis 2 size
    errhdr['NAXIS3']      = 1               # Axis 3 size
    errhdr['PCOUNT']      = 0               # Number of parameters (FITS keyword)
    errhdr['GCOUNT']      = 1               # Number of groups (FITS keyword)
    errhdr['EXTNAME']     = 'ERR'           # Extension name
    errhdr['TRK_ERRS']    = False           # Whether or not errors are tracked
    errhdr['LAYER_1']     = 'combined_error' # The type of error reported in this slice
    errhdr['HISTORY']       = ''            # History comments

    dqhdr['XTENSION']    = 'IMAGE'         # Image Extension (FITS format keyword)
    dqhdr['BITPIX']      = 16              # Array data type – instrument data is unsigned 16-bit
    dqhdr['NAXIS']       = 2               # Number of array dimensions
    dqhdr['NAXIS1']      = 1024            # Axis 1 size
    dqhdr['NAXIS2']      = 1024            # Axis 2 size
    dqhdr['PCOUNT']      = 0               # Number of parameters (FITS keyword)
    dqhdr['GCOUNT']      = 1               # Number of groups (FITS keyword)
    dqhdr['EXTNAME']     = 'DQ'           # Extension name

    biashdr['XTENSION']    = 'IMAGE'         # Image Extension (FITS format keyword)
    biashdr['BITPIX']      = 16              # Array data type – instrument data is unsigned 16-bit
    biashdr['NAXIS']       = 1               # Number of array dimensions
    biashdr['NAXIS1']      = 1024            # Axis 1 size
    biashdr['PCOUNT']      = 0               # Number of parameters (FITS keyword)
    biashdr['GCOUNT']      = 1               # Number of groups (FITS keyword)
    biashdr['EXTNAME']     = 'BIAS'           # Extension name

    return prihdr, exthdr, errhdr, dqhdr, biashdr


def create_default_L2b_headers(arrtype="SCI"):
    """
    Creates an empty primary header and an Image extension header with currently
        defined keywords.

    Args:
        arrtype (str): Array type (SCI or ENG). Defaults to "SCI". 

    Returns:
        tuple:
            prihdr (fits.Header): Primary FITS Header
            exthdr (fits.Header): Extension FITS Header
            errhdr (fits.Header): Error FITS Header
            dqhdr (fits.Header): Data quality FITS Header
            biashdr (fits.Header): Bias FITS Header

    """

    prihdr, exthdr, errhdr, dqhdr, biashdr = create_default_L2a_headers(arrtype)

    dt = datetime.datetime.now()
    dt_str = dt.strftime("%Y-%m-%dT%H:%M:%S")
    ftime = dt.strftime("%Y%m%dt%H%M%S%f")[:-5]
    exthdr['DRPCTIME']      = dt_str        # DRP clock time
    prihdr['FILENAME']      = f"cgi_{prihdr['VISITID']}_{ftime}_l2b.fits"

    exthdr['BUNIT'] = 'photoelectron'   # Physical unit of the array (brightness unit)
    exthdr['DATALVL']       = 'L2b'         # Data level (e.g., 'L1', 'L2a', 'L2b')

    exthdr['KGAIN_ER']      = 0.0           # Kgain error
    exthdr['RN']            = ''            # Read noise
    exthdr['RN_ERR']        = ''            # Read noise error
    exthdr['FRMSEL01'] = (1, "Bad Pixel Fraction < This Value. Doesn't include DQflags summed to 0") # record selection criteria
    exthdr['FRMSEL02'] = (False, "Are we selecting on the OVEREXP flag?") # record selection criteria
    exthdr['FRMSEL03'] = (None, "tip rms (Z2VAR) threshold") # record selection criteria
    exthdr['FRMSEL04'] = (None, "tilt rms (Z3VAR) threshold") # record selection criteria
    exthdr['FRMSEL05'] = (None, "tip bias (Z2RES) threshold") # record selection criteria
    exthdr['FRMSEL06'] = (None, "tilt bias (Z3RES) threshold") # record selection criteria
    exthdr.add_history("Marked 0 frames as bad: ") # history message tracking bad frames

    errhdr['BUNIT']         = 'photoelectron'   # Unit of error map
    errhdr['KGAINPAR']      = exthdr['KGAINPAR'] # Calculated kgain parameter (copied from exthdr)
    errhdr['KGAIN_ER']      = exthdr['KGAIN_ER'] # Kgain error (copied from exthdr)
    errhdr['RN']            = exthdr['RN']       # Kgain error (copied from exthdr)
    errhdr['DESMEAR']       = exthdr['DESMEAR']  # Whether desmearing was used (copied from exthdr)

    return prihdr, exthdr, errhdr, dqhdr, biashdr


def create_default_L2b_TrapPump_headers(arrtype="SCI"):
    """
    Creates an empty primary header and an Image extension header with currently
        defined keywords.

    Args:
        arrtype (str): Array type (SCI or ENG). Defaults to "SCI". 

    Returns:
        tuple:
            prihdr (fits.Header): Primary FITS Header
            exthdr (fits.Header): Extension FITS Header
            errhdr (fits.Header): Error FITS Header
            dqhdr (fits.Header): Data quality FITS Header
            biashdr (fits.Header): Bias FITS Header

    """

    prihdr, exthdr, errhdr, dqhdr, biashdr = create_default_L2a_TrapPump_headers(arrtype)

    dt = datetime.datetime.now()
    dt_str = dt.strftime("%Y-%m-%dT%H:%M:%S")
    ftime = dt.strftime("%Y%m%dt%H%M%S%f")[:-5]
    exthdr['DRPCTIME']      = dt_str        # DRP clock time
    prihdr['FILENAME']      = f"cgi_{prihdr['VISITID']}_{ftime}_l2b.fits"

    exthdr['BUNIT'] = 'photoelectron'   # Physical unit of the array (brightness unit)
    exthdr['DATALVL']       = 'L2b'         # Data level (e.g., 'L1', 'L2a', 'L2b')

    exthdr['KGAIN_ER']      = 0.0           # Kgain error
    exthdr['RN']            = ''            # Read noise
    exthdr['RN_ERR']        = ''            # Read noise error
    exthdr['FRMSEL01'] = (1, "Bad Pixel Fraction < This Value. Doesn't include DQflags summed to 0") # record selection criteria
    exthdr['FRMSEL02'] = (False, "Are we selecting on the OVEREXP flag?") # record selection criteria
    exthdr['FRMSEL03'] = (None, "tip rms (Z2VAR) threshold") # record selection criteria
    exthdr['FRMSEL04'] = (None, "tilt rms (Z3VAR) threshold") # record selection criteria
    exthdr['FRMSEL05'] = (None, "tip bias (Z2RES) threshold") # record selection criteria
    exthdr['FRMSEL06'] = (None, "tilt bias (Z3RES) threshold") # record selection criteria
    exthdr.add_history("Marked 0 frames as bad: ") # history message tracking bad frames
    exthdr['PCTHRESH']      = 0.0           # Photon counting threshold applied
    exthdr['NUM_FR']        = 0             # Number of frames which were PC processed

    errhdr['BUNIT']         = exthdr['BUNIT']   # Unit of error map
    errhdr['KGAINPAR']      = exthdr['KGAINPAR'] # Calculated kgain parameter (copied from exthdr)
    errhdr['KGAIN_ER']      = exthdr['KGAIN_ER'] # Kgain error (copied from exthdr)
    errhdr['RN']            = exthdr['RN']       # Kgain error (copied from exthdr)
    errhdr['DESMEAR']       = exthdr['DESMEAR']  # Whether desmearing was used (copied from exthdr)

    return prihdr, exthdr, errhdr, dqhdr, biashdr


def create_default_L3_headers(arrtype="SCI"):
    """
    Creates an empty primary header and an Image extension header with currently
        defined keywords.

    Args:
        arrtype (str): Array type (SCI or ENG). Defaults to "SCI". 

    Returns:
        tuple:
            prihdr (fits.Header): Primary FITS Header
            exthdr (fits.Header): Extension FITS Header
            errhdr (fits.Header): Error FITS Header
            dqhdr (fits.Header): Data quality FITS Header

    """
    # TO DO: Update this once L3 headers have been finalized
    prihdr, exthdr, errhdr, dqhdr, biashdr = create_default_L2b_headers(arrtype)

    dt = datetime.datetime.now()
    dt_str = dt.strftime("%Y-%m-%dT%H:%M:%S")
    ftime = dt.strftime("%Y%m%dt%H%M%S%f")[:-5]
    exthdr['DRPCTIME']      = dt_str        # DRP clock time
    exthdr['HISTORY']       = ''            # History comments
    prihdr['FILENAME']      = f"cgi_{prihdr['VISITID']}_{ftime}_l3_.fits"
    
    exthdr['BUNIT'] = 'photoelectron/s'   # Physical unit of the array (brightness unit)
    exthdr['CD1_1'] = 0
    exthdr['CD1_2'] = 0
    exthdr['CD2_1'] = 0
    exthdr['CD2_2'] = 0
    exthdr['CRPIX1'] = 0
    exthdr['CRPIX2'] = 0
    exthdr['CTYPE1'] = 'RA---TAN'
    exthdr['CTYPE2'] = 'DEC--TAN'
    exthdr['CDELT1'] = 0
    exthdr['CDELT2'] = 0
    exthdr['CRVAL1'] = 0
    exthdr['CRVAL2'] = 0
    exthdr['PLTSCALE'] = 21.8             # mas/ pixel
    exthdr['DATALVL']    = 'L3'           # Data level (e.g., 'L1', 'L2a', 'L2b')

    return prihdr, exthdr, errhdr, dqhdr


def create_default_L4_headers(arrtype="SCI"):
    """
    Creates an empty primary header and an Image extension header with currently
        defined keywords.

    Args:
        arrtype (str): Array type (SCI or ENG). Defaults to "SCI". 

    Returns:
        tuple:
            prihdr (fits.Header): Primary FITS Header
            exthdr (fits.Header): Extension FITS Header
            errhdr (fits.Header): Error FITS Header
            dqhdr (fits.Header): Data quality FITS Header

    """
    # TO DO: Update this once L4 headers have been finalized
    prihdr, exthdr, errhdr, dqhdr = create_default_L3_headers(arrtype)

    dt = datetime.datetime.now()
    dt_str = dt.strftime("%Y-%m-%dT%H:%M:%S")
    ftime = dt.strftime("%Y%m%dt%H%M%S%f")[:-5]
    exthdr['DRPCTIME']      = dt_str        # DRP clock time
    exthdr['HISTORY']       = ''            # History comments
    prihdr['FILENAME']      = f"cgi_{prihdr['VISITID']}_{ftime}_l4_.fits"
    
    exthdr['NUM_FR']        = 2             # Number of frames that were used in the combine_subexposures step
    exthdr['DRPNFILE']      = 2             # Num raw files used in final image combination
    exthdr['FILE0']         = 'mockfile0.fits' 	#File name for the Nth science file used in PSF subtraction
    exthdr['FILE1']         = 'mockfile1.fits' 	#File name for the Nth science file used in PSF subtraction
    exthdr['PSFSUB']        = ''            # PSF subtraction algorithm used (coronagraphic only)
    exthdr['PYKLIPV']       = ''            # pyKLIP version used (coronagraphic only)
    exthdr['KLMODE0']       = ''            # Number of KL modes used in the Nth slice (coronagraphic only)
    exthdr['STARLOCX']      = 512           # X location of the of the target star (coronagraphic only)
    exthdr['STARLOCY']      = 512           # Y location of the of the target star (coronagraphic only)
    exthdr['DETPIX0X']      = ''            #  Position of the 0th column of the data array on the 1024x1024 EXCAM detector
    exthdr['DETPIX0Y']      = ''            # Position of the 0th row of the data array on the 1024x1024 EXCAM detector 
    exthdr['CTCALFN']       = ''            # Core throughput linked file for calibration
    exthdr['FLXCALFN']      = ''            # Abs flux file linked for calibration
    exthdr['DATALVL']       = 'L4'          # Data level (e.g., 'L1', 'L2a', 'L2b')

    return prihdr, exthdr, errhdr, dqhdr


def create_default_calibration_product_headers():
    '''
    This function creates the basic primary and extension headers that
        would be used in a calibration product. Each individual calibration
        product should add additional headers as required.

    Returns:
        tuple:
            prihdr (fits.Header): Primary FITS Header
            exthdr (fits.Header): Extension FITS Header
            errhdr (fits.Header): Error FITS Header
            dqhdr (fits.Header): Data quality FITS Header
    '''
    # TO DO: update when this has been more defined
    prihdr, exthdr, errhdr, dqhdr, biashdr = create_default_L2b_headers()
    exthdr['DATALVL']    = 'CAL'
    exthdr['DATATYPE']    = 'Image'              # What type of calibration product, just do image for now, mock codes will update

    return prihdr, exthdr, errhdr, dqhdr


def create_noise_maps(FPN_map, FPN_map_err, FPN_map_dq, CIC_map, CIC_map_err, CIC_map_dq, DC_map, DC_map_err, DC_map_dq):
    '''
    Create simulated noise maps for test_masterdark_from_noisemaps.py.

    Arguments:
        FPN_map: 2D np.array for fixed-pattern noise (FPN) data array
        FPN_map_err: 2D np.array for FPN err array
        FPN_map_dq: 2D np.array for FPN DQ array
        CIC_map: 2D np.array for clock-induced charge (CIC) data array
        CIC_map_err: 2D np.array for CIC err array
        CIC_map_dq: 2D np.array for CIC DQ array
        DC_map: 2D np.array for dark current data array
        DC_map_err: 2D np.array for dark current err array
        DC_map_dq: 2D np.array for dark current DQ array

    Returns:
        corgidrp.data.DetectorNoiseMaps instance
    '''

    prihdr, exthdr, errhdr, dqhdr = create_default_calibration_product_headers()
    # taken from end of calibrate_darks_lsq()

    exthdr['EMGAIN_A']    = 0.0             # "Actual" gain computed from coefficients and calibration temperature
    exthdr['EMGAIN_C']    = 1.0             # Commanded gain computed from coefficients and calibration temperature
    exthdr['DATALVL']      = 'CalibrationProduct'
    exthdr['DATATYPE']      = 'DetectorNoiseMaps'
    exthdr['DRPNFILE']      = "Mocks"         # What files are used to create this calibration product 
    exthdr['FILE0']         = "Mock0.fits"
    exthdr['FILE1']         = "Mock1.fits"
    exthdr['B_O'] = 0.01
    exthdr['B_O_UNIT'] = 'DN'
    exthdr['B_O_ERR'] = 0.001

    err_hdr = fits.Header()
    err_hdr['BUNIT'] = 'detected electron'
    exthdr['DATATYPE'] = 'DetectorNoiseMaps'
    input_data = np.stack([FPN_map, CIC_map, DC_map])
    err = np.stack([[FPN_map_err, CIC_map_err, DC_map_err]])
    dq = np.stack([FPN_map_dq, CIC_map_dq, DC_map_dq])
    noise_maps = data.DetectorNoiseMaps(input_data, pri_hdr=prihdr, ext_hdr=exthdr, err=err,
                              dq=dq, err_hdr=err_hdr)
    return noise_maps


def create_synthesized_master_dark_calib(detector_areas):
    '''
    Create simulated data specifically for test_calibrate_darks_lsq.py.

    Args:
        detector_areas: dict
        a dictionary of detector geometry properties.  Keys should be as found
        in detector_areas in detector.py.


    Returns:
        dataset: corgidrp.data.Dataset instances
    The simulated dataset
    '''

    dark_current = 8.33e-4 #e-/pix/s
    cic=0.02  # e-/pix/frame
    read_noise=100 # e-/pix/frame
    bias=2000 # e-
    eperdn = 7 # e-/DN conversion; used in this example for all stacks
    EMgain_picks = (np.linspace(2, 5000, 7))
    exptime_picks = (np.linspace(2, 100, 7))
    grid = np.meshgrid(EMgain_picks, exptime_picks)
    EMgain_arr = grid[0].ravel()
    exptime_arr = grid[1].ravel()
    #added in after emccd_detect makes the frames (see below)
    # The mean FPN that will be found is eperdn*(FPN//eperdn)
    # due to how I simulate it and then convert the frame to uint16
    FPN = 21 # e
    # the bigger N is, the better the adjusted R^2 per pixel becomes
    N = 30 #Use N=600 for results with better fits (higher values for adjusted
    # R^2 per pixel)
    # image area, including "shielded" rows and cols:
    imrows, imcols, imr0c0 = imaging_area_geom('SCI', detector_areas)
    prerows, precols, prer0c0 = unpack_geom('SCI', 'prescan', detector_areas)
    
    frame_list = []
    for i in range(len(EMgain_arr)):
        for l in range(N): #number of frames to produce
            # Simulate full dark frame (image area + the rest)
            frame_rows = detector_areas['SCI']['frame_rows']
            frame_cols = detector_areas['SCI']['frame_cols']
            frame_dn_dark = np.zeros((frame_rows, frame_cols))
            im = np.random.poisson(cic*EMgain_arr[i]+
                                exptime_arr[i]*EMgain_arr[i]*dark_current,
                                size=(frame_rows, frame_cols))
            frame_dn_dark = im
            # prescan has no dark current
            pre = np.random.poisson(cic*EMgain_arr[i],
                                    size=(prerows, precols))
            frame_dn_dark[prer0c0[0]:prer0c0[0]+prerows,
                            prer0c0[1]:prer0c0[1]+precols] = pre
            rn = np.random.normal(0, read_noise,
                                    size=(frame_rows, frame_cols))
            with_rn = frame_dn_dark + rn + bias

            frame_dn_dark = with_rn/eperdn
            # simulate a constant FPN in image area (not in prescan
            # so that it isn't removed when bias is removed)
            frame_dn_dark[imr0c0[0]:imr0c0[0]+imrows,imr0c0[1]:
            imr0c0[1]+imcols] += FPN/eperdn # in DN
            # simulate telemetry rows, with the last 5 column entries with high counts
            frame_dn_dark[-1,-5:] = 100000 #DN
            # take raw frames and process them to what is needed for input
            # No simulated pre-processing bad pixels or cosmic rays, so just subtract bias
            # and multiply by k gain
            frame_dn_dark -= bias/eperdn
            frame_dn_dark *= eperdn

            # Now make this into a bunch of corgidrp.Dataset stacks
            prihdr, exthdr, errhdr, dqhdr = create_default_calibration_product_headers()
            frame = data.Image(frame_dn_dark, pri_hdr=prihdr,
                            ext_hdr=exthdr)
            frame.ext_hdr['EMGAIN_C'] = EMgain_arr[i]
            frame.ext_hdr['EXPTIME'] = exptime_arr[i]
            frame.ext_hdr['KGAINPAR'] = eperdn
            frame_list.append(frame)
    dataset = data.Dataset(frame_list)

    return dataset


def create_dark_calib_files(filedir=None, numfiles=10):
    """
    Create simulated data to create a master dark.
    Assume these have already undergone L1 processing and are L2a level products

    Args:
        filedir (str): (Optional) Full path to directory to save to.
        numfiles (int): Number of files in dataset.  Defaults to 10.

    Returns:
        corgidrp.data.Dataset:
            The simulated dataset
    """
    # Make filedir if it does not exist
    if (filedir is not None) and (not os.path.exists(filedir)):
        os.mkdir(filedir)

    filepattern = "simcal_dark_{0:04d}.fits"
    frames = []
    for i in range(numfiles):
        prihdr, exthdr = create_default_L1_headers(arrtype="SCI")
        prihdr["OBSNUM"] = 000
        exthdr['KGAINPAR'] = 7
        exthdr['BUNIT'] = "detected electron"
        #np.random.seed(456+i); 
        sim_data = np.random.poisson(lam=150., size=(1200, 2200)).astype(np.float64)
        frame = data.Image(sim_data, pri_hdr=prihdr, ext_hdr=exthdr)
        if filedir is not None:
            frame.save(filedir=filedir, filename=filepattern.format(i))
        frames.append(frame)
    dataset = data.Dataset(frames)
    return dataset


def create_simflat_dataset(filedir=None, numfiles=10):
    """
    Create simulated data to check the flat division

    Args:
        filedir (str): (Optional) Full path to directory to save to.
        numfiles (int): Number of files in dataset.  Defaults to 10.

    Returns:
        corgidrp.data.Dataset:
        The simulated dataset
    """
    # Make filedir if it does not exist
    if (filedir is not None) and (not os.path.exists(filedir)):
        os.mkdir(filedir)

    filepattern = "sim_flat_{0:04d}.fits"
    frames = []
    for i in range(numfiles):
        prihdr, exthdr = create_default_L1_headers()
        # generate images in normal distribution with mean 1 and std 0.01
        #np.random.seed(456+i); 
        sim_data = np.random.poisson(lam=150., size=(1024, 1024)).astype(np.float64)
        frame = data.Image(sim_data, pri_hdr=prihdr, ext_hdr=exthdr)
        if filedir is not None:
            frame.save(filedir=filedir, filename=filepattern.format(i))
        frames.append(frame)
    dataset = data.Dataset(frames)
    return dataset


def create_raster(mask,data,dither_sizex=None,dither_sizey=None,row_cent = None,col_cent = None,n_dith=None,mask_size=420,snr=250,planet=None, band=None, radius=None, snr_constant=None):
    """Performs raster scan of Neptune or Uranus images
    
    Args:
        mask (int): (Required)  Mask used for the image. (Size of the HST images, 420 X 420 pixels with random values mean=1, std=0.03)
        data (float):(Required) Data in array npixels*npixels format to be raster scanned
        dither_sizex (int):(Required) Size of the dither in X axis in pixels (number of pixels across the planet (neptune=50 and uranus=65))
        dither_sizey (int):(Required) Size of the dither in X axis in pixels (number of pixels across the planet (neptune=50 and uranus=65))
        row_cent (int): (Required)  X coordinate of the centroid
        col_cent (int): (Required)  Y coordinate of the centroid
        n_dith (int): number of dithers required
        mask_size (int): Size of the mask in pixels  (Size of the HST images, 420 X 420 pixels with random values mean=1, std=0.03)
        snr (int): Required SNR in the planet images (=250 in the HST images)
        planet (str): neptune or uranus
        band (str): 1 or 4
        radius (int): radius of the planet in pixels (radius=54 for neptune, radius=90)
        snr_constant (int): constant for snr reference  (4.95 for band1 and 9.66 for band4)
        
	Returns:
    	dither_stack_norm (np.array): stacked dithers of the planet images
    	cent (np.array): centroid of images 
    	
        
    """  
 
    cents = []
    
    data_display = data.copy()
    col_max = int(col_cent) + int(mask_size/2)
    col_min = int(col_cent) - int(mask_size/2)
    row_max = int(row_cent) + int(mask_size/2)
    row_min = int(row_cent) - int(mask_size/2)
    dithers = []
    
    if dither_sizey == None:
        dither_sizey = dither_sizex

    
    for i in np.arange(-n_dith,n_dith):
        for j in np.arange(-n_dith,n_dith):
            mask_data = data.copy()
            new_image_row_coords = np.arange(row_min + (dither_sizey * j), row_max + (dither_sizey * j))
            new_image_col_coords = np.arange(col_min + (dither_sizex * i), col_max + (dither_sizex * i))
            new_image_col_coords, new_image_row_coords = np.meshgrid(new_image_col_coords, new_image_row_coords)
            image_data = scipy.ndimage.map_coordinates(mask_data, [new_image_row_coords, new_image_col_coords], mode="constant", cval=0)
            # image_data = mask_data[row_min + (dither_sizey * j):row_max + (dither_sizey * j), col_min + (dither_sizex * i):col_max + (dither_sizex * i)]
            cents.append(((mask_size/2) + (row_cent - int(row_cent)) - (dither_sizey//2) - (dither_sizey * j), (mask_size/2) + (col_cent - int(col_cent)) - (dither_sizex//2) - (dither_sizex * i)))
            # try:
            new_image_data = image_data * mask
            
            snr_ref = snr/np.sqrt(snr_constant)

            u_centroid = centr.centroid_1dg(new_image_data)
            uxc = int(u_centroid[0])
            uyc = int(u_centroid[1])

            modified_data = new_image_data

            nx = np.arange(0,modified_data.shape[1])
            ny = np.arange(0,modified_data.shape[0])
            nxx,nyy = np.meshgrid(nx,ny)
            nrr = np.sqrt((nxx-uxc)**2 + (nyy-uyc)**2)

            planmed = np.median(modified_data[nrr<radius])
            modified_data[nrr<=radius] = np.random.normal(modified_data[nrr<=radius], (planmed/snr_ref) * np.abs(modified_data[nrr<=radius]/planmed))
            
            new_image_data_snr = modified_data
            # except ValueError:
            #     print(image_data.shape)
            #     print(mask.shape)
            dithers.append(new_image_data_snr)

    dither_stack_norm = []
    for dither in dithers:
        dither_stack_norm.append(dither) 
    dither_stack = None 
    
    median_dithers = None 
    final = None 
    full_mask = mask 
    
    return dither_stack_norm,cents
    

def create_onsky_rasterscans(dataset,filedir=None,planet=None,band=None, im_size=420, d=None, n_dith=3, radius=None, snr=250, snr_constant=None, flat_map=None, raster_radius=40, raster_subexps=1):
    """
    Create simulated data to check the flat division
    
    Args:
       dataset (corgidrp.data.Dataset): dataset of HST images of neptune and uranus
       filedir (str): Full path to directory to save the raster scanned images.
       planet (str): neptune or uranus
       band (str): 1 or 4
       im_size (int): x-dimension of the planet image (in pixels= 420 for the HST images)
       d (int): number of pixels across the planet (neptune=50 and uranus=65)
       n_dith (int): Number of dithers required (Default is 3)
       radius (int): radius of the planet in pixels (radius=54 for neptune, radius=90 in HST images)
       snr (int): SNR required for the planet image (default is 250 for the HST images)
       snr_constant (int): constant for snr reference  (4.95 for band1 and 9.66 for band4)
       flat_map (np.array): a user specified flat map. Must have shape (im_size, im_size). Default: None; assumes each pixel drawn from a normal distribution with 3% rms scatter
       raster_radius (float): radius of circular raster done to smear out image during observation, in pixels
       raster_subexps (int): number of subexposures that consist of a singular raster. Currently just duplicates images and does not simulate partial rasters
        
    Returns: 
    	corgidrp.data.Dataset:
        The simulated dataset of raster scanned images of planets uranus or neptune
    """
    n = im_size

    if flat_map is None:
        qe_prnu_fsm_raster = np.random.normal(1,.03,(n,n))
    else:
        qe_prnu_fsm_raster = flat_map

    pred_cents=[]
    planet_rot_images=[]
    
    for i in range(len(dataset)):
        target=dataset[i].pri_hdr['TARGET']
        filter=dataset[i].pri_hdr['FILTER']
        if planet==target and band==filter: 
            planet_image=dataset[i].data
            centroid=centr.centroid_com(planet_image)
            xc=centroid[0]
            yc=centroid[1]
            planet_image = convolve_fft(planet_image, flat.raster_kernel(raster_radius, planet_image))
            if planet == 'neptune':
                planetrad=radius; snrcon=snr_constant
                planet_repoint_current = create_raster(qe_prnu_fsm_raster,planet_image,row_cent=yc+(d//2),col_cent=xc+(d//2), dither_sizex=d, dither_sizey=d,n_dith=n_dith,mask_size=n,snr=snr,planet=target,band=filter,radius=planetrad, snr_constant=snrcon)
            elif planet == 'uranus':
                planetrad=radius; snrcon=snr_constant     
                planet_repoint_current = create_raster(qe_prnu_fsm_raster,planet_image,row_cent=yc,col_cent=xc, dither_sizex=d, dither_sizey=d,n_dith=n_dith,mask_size=n,snr=snr,planet=target,band=filter,radius=planetrad, snr_constant=snrcon)
    
    numfiles = len(planet_repoint_current[0])
    for j in np.arange(numfiles):
        for k in range(raster_subexps):
            # don't know how to simualate partial rasters, so we just append the same image multiple times
            # it's ok to append the same noise as well because we simulated the full raster to reach the SNR after combining subexps
            planet_rot_images.append(planet_repoint_current[0][j])
            pred_cents.append(planet_repoint_current[1][j])

    filepattern = "cgi_pppppccaaasssooovvv_yyyymmddt{0:02d}{1:02d}00_l2a.fits"
    frames=[]
    for i in range(numfiles*raster_subexps):
        prihdr, exthdr = create_default_L1_headers()
        sim_data=planet_rot_images[i]
        frame = data.Image(sim_data, pri_hdr=prihdr, ext_hdr=exthdr)
        pl=planet
        band=band
        frame.pri_hdr.set('TARGET', pl)
        frame.ext_hdr.append(('CFAMNAME', "{0}F".format(band)), end=True)
        if filedir is not None:
            frame.save(filedir=filedir, filename=filepattern.format(i))
        else:
            # fake filenumber as hours and minutes
            hours = i // 60
            minutes = i % 60
            frame.filename = filepattern.format(hours, minutes)
        frames.append(frame)
    raster_dataset = data.Dataset(frames)
    return raster_dataset


def create_flatfield_dummy(filedir=None, numfiles=2):

    """
    Turn this flat field dataset of image frames that were taken for performing the flat calibration and
    to make one master flat image

    Args:
        filedir (str): (Optional) Full path to directory to save to.
        numfiles (int): Number of files in dataset.  Defaults to 1 to create the dummy flat can be changed to any number

    Returns:
        corgidrp.data.Dataset:
        a set of flat field images
    """
    ## Make filedir if it does not exist
    if (filedir is not None) and (not os.path.exists(filedir)):
        os.mkdir(filedir)

    filepattern= "flat_field_{0:01d}.fits"
    frames=[]
    for i in range(numfiles):
        prihdr, exthdr = create_default_L1_headers()
        #np.random.seed(456+i); 
        sim_data = np.random.normal(loc=1.0, scale=0.01, size=(1024, 1024))
        frame = data.Image(sim_data, pri_hdr=prihdr, ext_hdr=exthdr)
        if filedir is not None:
            frame.save(filedir=filedir, filename=filepattern.format(i))
        frames.append(frame)
    flatfield = data.Dataset(frames)
    return flatfield

def create_nonlinear_dataset(nonlin_filepath, filedir=None, numfiles=2,em_gain=2000):
    """
    Create simulated data to non-linear data to test non-linearity correction.

    Args:
        nonlin_filepath (str): path to FITS file containing nonlinear calibration data (e.g., tests/test_data/nonlin_sample.fits)
        filedir (str): (Optional) Full path to directory to save to.
        numfiles (int): Number of files in dataset.  Defaults to 2 (not creating the cal here, just testing the function)
        em_gain (int): The EM gain to use for the simulated data.  Defaults to 2000.

    Returns:
        corgidrp.data.Dataset:
            The simulated dataset
    """

    # Make filedir if it does not exist
    if (filedir is not None) and (not os.path.exists(filedir)):
        os.mkdir(filedir)

    filepattern = "simcal_nonlin_{0:04d}.fits"
    frames = []
    for i in range(numfiles):
        prihdr, exthdr = create_default_L1_headers()
        #Add the commanded gain to the headers
        exthdr['EMGAIN_C'] = em_gain
        exthdr['OBSNAME'] = 'NONLIN'
        # Create a default
        size = 1024
        sim_data = np.zeros([size,size])
        data_range = np.linspace(800,65536,size)
        # Generate data for each row, where the mean increase from 10 to 65536
        for x in range(size):
            #np.random.seed(120+x); 
            sim_data[:, x] = np.random.poisson(data_range[x], size).astype(np.float64)

        non_linearity_correction = data.NonLinearityCalibration(nonlin_filepath)

        #Apply the non-linearity to the data. When we correct we multiple, here when we simulate we divide
        #This is a bit tricky because when we correct the get_relgains function takes the current state of 
        # the data as input, which when actually used will be the non-linear data. Here we try to get close 
        # to that by calculating the relative gains after applying the relative gains one time. This won't be 
        # perfect, but it'll be closer than just dividing by the straight simulated data. 

        sim_data_tmp = sim_data/detector.get_relgains(sim_data,em_gain,non_linearity_correction)

        sim_data /= detector.get_relgains(sim_data_tmp,em_gain,non_linearity_correction)

        frame = data.Image(sim_data, pri_hdr=prihdr, ext_hdr=exthdr)
        if filedir is not None:
            frame.save(filedir=filedir, filename=filepattern.format(i))
        frames.append(frame)
    dataset = data.Dataset(frames)
    return dataset


def create_cr_dataset(nonlin_filepath, filedir=None, datetime=None, numfiles=2, em_gain=500, numCRs=5, plateau_length=10):
    """
    Create simulated non-linear data with cosmic rays to test CR detection.

    Args:
        nonlin_filepath (str): path to FITS file containing nonlinear calibration data (e.g., tests/test_data/nonlin_sample.fits)
        filedir (str): (Optional) Full path to directory to save to.
        datetime (astropy.time.Time): (Optional) Date and time of the observations to simulate.
        numfiles (int): Number of files in dataset.  Defaults to 2 (not creating the cal here, just testing the function)
        em_gain (int): The EM gain to use for the simulated data.  Defaults to 2000.
        numCRs (int): The number of CR hits to inject. Defaults to 5.
        plateau_length (int): The minimum length of a CR plateau that will be flagged by the filter.

    Returns:
        corgidrp.data.Dataset:
            The simulated dataset.
    """

    if datetime is None:
        datetime = Time('2024-01-01T11:00:00.000Z')

    detector_params = data.DetectorParams({}, date_valid=Time("2023-11-01 00:00:00"))

    kgain = detector_params.params['KGAINPAR']
    fwc_em_dn = detector_params.params['FWC_EM_E'] / kgain
    fwc_pp_dn = detector_params.params['FWC_PP_E'] / kgain
    fwc = np.min([fwc_em_dn,em_gain*fwc_pp_dn])
    dataset = create_nonlinear_dataset(nonlin_filepath, filedir=None, numfiles=numfiles,em_gain=em_gain)

    im_width = dataset.all_data.shape[-1]

    # Overwrite dataset with a poisson distribution
    #np.random.seed(123)
    dataset.all_data[:,:,:] = np.random.poisson(lam=150,size=dataset.all_data.shape).astype(np.float64)

    # Loop over images in dataset
    for i in range(len(dataset.all_data)):

        # Save the date
        dataset[i].ext_hdr['DATETIME'] = str(datetime)

        # Pick random locations to add a cosmic ray
        for x in range(numCRs):
            #np.random.seed(123+x)
            loc = np.round(np.random.uniform(0,im_width-1, size=2)).astype(int)

            # Add the CR plateau
            tail_start = np.min([loc[1]+plateau_length,im_width])
            dataset.all_data[i,loc[0],loc[1]:tail_start] += fwc

            if tail_start < im_width-1:
                tail_len = im_width-tail_start
                cr_tail = [fwc/(j+1) for j in range(tail_len)]
                dataset.all_data[i,loc[0],tail_start:] += cr_tail

        dataset[i].filename = "simcal_cosmics_{0:04d}.fits"

    # Save frame if desired
    if filedir is not None:
        dataset.save(filedir=filedir)

    return dataset


def create_prescan_files(filedir=None, numfiles=2, arrtype="SCI"):
    """
    Create simulated raw data.

    Args:
        filedir (str): (Optional) Full path to directory to save to.
        numfiles (int): Number of files in dataset.  Defaults to 2.
        arrtype (str): Observation type. Defaults to "SCI".

    Returns:
        corgidrp.data.Dataset:
            The simulated dataset
    """
    # Make filedir if it does not exist
    if (filedir is not None) and (not os.path.exists(filedir)):
        os.mkdir(filedir)

    if arrtype == "SCI":
        size = (1200, 2200)
    elif arrtype == "ENG":
        size = (2200, 2200)
    elif arrtype == "CAL":
        size = (2200,2200)
    else:
        raise ValueError(f'Arrtype {arrtype} not in ["SCI","ENG","CAL"]')


    filepattern = f"sim_prescan_{arrtype}"
    filepattern = filepattern+"{0:04d}.fits"

    frames = []
    for i in range(numfiles):
        prihdr, exthdr = create_default_L1_headers(arrtype=arrtype)
        sim_data = np.random.poisson(lam=150., size=size).astype(np.float64)
        frame = data.Image(sim_data, pri_hdr=prihdr, ext_hdr=exthdr)

        if filedir is not None:
            frame.save(filedir=filedir, filename=filepattern.format(i))

        frames.append(frame)

    dataset = data.Dataset(frames)

    return dataset


def create_badpixelmap_files(filedir=None, col_bp=None, row_bp=None):
    """
    Create simulated bad pixel map data. Code value is 4.

    Args:
        filedir (str): (Optional) Full path to directory to save to.
        col_bp (array): (Optional) Array of column indices where bad detector
            pixels are found.
        row_bp (array): (Optional) Array of row indices where bad detector
            pixels are found.

    Returns:
        corgidrp.data.BadPixelMap:
            The simulated dataset
    """
    # Make filedir if it does not exist
    if (filedir is not None) and (not os.path.exists(filedir)):
        os.mkdir(filedir)

    prihdr, exthdr, errhdr, dqhdr = create_default_calibration_product_headers()
    exthdr['DATATYPE']      = 'BadPixelMap'

    sim_data = np.zeros([1024,1024], dtype = np.uint16)
    if col_bp is not None and row_bp is not None:
        for i_col in col_bp:
            for i_row in row_bp:
                sim_data[i_col, i_row] += 4
    frame = data.Image(sim_data, pri_hdr=prihdr, ext_hdr=exthdr)

    if filedir is not None:
        frame.save(filedir=filedir, filename= "sim_bad_pixel.fits")

    badpixelmap = data.Dataset([frame])

    return badpixelmap


def nonlin_coefs(filename,EMgain,order):
    """
    Reads TVAC nonlinearity table from location specified by ‘filename’.
    The column in the table closest to the ‘EMgain’ value is selected and fits
    a polynomial of order ‘order’. The coefficients of the fit are adjusted so
    that the polynomial function equals unity at 3000 DN. Outputs array polynomial
    coefficients, array of DN values from the TVAC table, and an array of the
    polynomial function values for all the DN values.

    Args:
      filename (string): file name
      EMgain (int): em gain value
      order (int): polynomial order

    Returns:
      np.array: fit coefficients
      np.array: DN values
      np.array: fit values
    """
    # filename is the name of the csv text file containing the TVAC nonlin table
    # EM gain selects the closest column in the table
    # Load the specified file
    bigArray = pd.read_csv(filename, header=None).values
    EMgains = bigArray[0, 1:]
    DNs = bigArray[1:, 0]

    # Find the closest EM gain available to what was requested
    iG = (np.abs(EMgains - EMgain)).argmin()

    # Fit the nonlinearity numbers to a polynomial
    vals = bigArray[1:, iG + 1]
    coeffs = np.polyfit(DNs, vals, order)

    # shift so that function passes through unity at 3000 DN for these tests
    fitVals0 = np.polyval(coeffs, DNs)
    ind = np.where(DNs == 3000)
    unity_val = fitVals0[ind][0]
    coeffs[3] = coeffs[3] - (unity_val-1.0)
    fitVals = np.polyval(coeffs,DNs)

    return coeffs, DNs, fitVals


def nonlin_factor(coeffs,DN):
    """ 
    Takes array of nonlinearity coefficients (from nonlin_coefs function)
    and an array of DN values and returns the nonlinearity values array. If the
    DN value is less 800 DN, then the nonlinearity value at 800 DN is returned.
    If the DN value is greater than 10000 DN, then the nonlinearity value at
    10000 DN is returned.
    
    Args:
       coeffs (np.array): nonlinearity coefficients
       DN (int): DN value
       
    Returns:
       float: nonlinearity value
    """
    # input coeffs from nonlin_ceofs and a DN value and return the
    # nonlinearity factor
    min_value = 800.0
    max_value = 10000.0
    f_nonlin = np.polyval(coeffs, DN)
    # Control values outside the min/max range
    f_nonlin = np.where(DN < min_value, np.polyval(coeffs, min_value), f_nonlin)
    f_nonlin = np.where(DN > max_value, np.polyval(coeffs, max_value), f_nonlin)

    return f_nonlin


def make_fluxmap_image(f_map, bias, kgain, rn, emgain, time, coeffs, nonlin_flag=False,
        divide_em=False):
    """ 
    This function makes a SCI-sized frame with simulated noise and a fluxmap. It
    also performs bias-subtraction and division by EM gain if required. It is used
    in the unit tests test_nonlin.py and test_kgain_cal.py

    Args:
        f_map (np.array): fluxmap in e/s/px. Its size is 1024x1024 pixels.
        bias (float): bias value in electrons.
        kgain (float): value of K-Gain in electrons per DN.
        rn (float): read noise in electrons.
        emgain (float): calue of EM gain. 
        time (float):  exposure time in sec.
        coeffs (np.array): array of cubic polynomial coefficients from nonlin_coefs.
        nonlin_flag (bool): (Optional) if nonlin_flag is True, then nonlinearity is applied.
        divide_em (bool): if divide_em is True, then the emgain is divided
        
    Returns:
        corgidrp.data.Image
    """
    # Generate random values of rn in electrons from a Gaussian distribution
    random_array = np.random.normal(0, rn, (1200, 2200)) # e-
    # Generate random values from fluxmap from a Poisson distribution
    Poiss_noise_arr = emgain*np.random.poisson(time*f_map) # e-
    signal_arr = np.zeros((1200,2200))
    start_row = 10
    start_col = 1100
    signal_arr[start_row:start_row + Poiss_noise_arr.shape[0],
                start_col:start_col + Poiss_noise_arr.shape[1]] = Poiss_noise_arr
    temp = random_array + signal_arr # e-
    if nonlin_flag:
        temp2 = nonlin_factor(coeffs, signal_arr/kgain)
        frame = np.round((bias + random_array + signal_arr/temp2)/kgain) # DN
    else:
        frame = np.round((bias+temp)/kgain) # DN

    # Subtract bias and divide by EM gain if required. TODO: substitute by
    # prescan_biassub step function in l1_to_l2a.py and the em_gain_division
    # step function in l2a_to_l2b.py    
    offset_colroi1 = 799
    offset_colroi2 = 1000
    offset_colroi = slice(offset_colroi1,offset_colroi2)
    row_meds = np.median(frame[:,offset_colroi], axis=1)
    row_meds = row_meds[:, np.newaxis]
    frame -= row_meds
    if divide_em:
        frame = frame/emgain

    # TO DO: Determine what level this image should be
    prhd, exthd, errhdr, dqhdr, biashdr= create_default_L2b_headers()
    # Record actual commanded EM
    exthd['EMGAIN_C'] = emgain
    # Record actual exposure time
    exthd['EXPTIME'] = time
    # Mock error maps
    err = np.ones([1200,2200]) * 0.5
    dq = np.zeros([1200,2200], dtype = np.uint16)
    image = Image(frame, pri_hdr = prhd, ext_hdr = exthd, err = err,
        dq = dq)
    # Use a an expected filename
    image.filename = 'cgi_0200001001001001001_20250415t0305102_l2b.fits'
    return image

def create_astrom_data(field_path, filedir=None, image_shape=(1024, 1024), target=(80.553428801, -69.514096821), offset=(0,0), subfield_radius=0.03, platescale=21.8, rotation=45, add_gauss_noise=True, 
                       distortion_coeffs_path=None, dither_pointings=0, bpix_map=None, sim_err_map=False):
    """
    Create simulated data for astrometric calibration.

    Args:
        field_path (str): Full path to directory with test field data (ra, dec, vmag, etc.)
        filedir (str): (Optional) Full path to directory to save to. (default: None)
        image_shape (tuple of ints): The desired shape of the image (num y pixels, num x pixels), (default: (1024, 1024))
        target (tuple): The original pointing target in RA/DEC [deg] (default: (80.553428801, -69.514096821))
        offset (tuple): The RA/DEC [deg] injected offset from the target pointing (default: (0,0))
        subfield_radius (float): The radius [deg] around the target coordinate for creating a subfield to produce the image from (default: 0.03 [deg])
        platescale (float): The plate scale of the created image data (default: 21.8 [mas/pixel])
        rotation (float): The north angle of the created image data (default: 45 [deg])
        add_gauss_noise (boolean): Argument to determine if gaussian noise should be added to the data (default: True)
        distortion_coeffs_path (str): Full path to csv with the distortion coefficients and the order of polynomial used to describe distortion (default: None))
        dither_pointings (int): Number of dithers to include with the dataset. Dither offset is assumed to be half the FoV. (default: 0)
        bpix_map (np.array): 2D bad pixel map to apply to simulated data (default: None)
        sim_err_map (boolean): If True, simulates an error map (default: False) 

    Returns:
        corgidrp.data.Dataset:
            The simulated dataset

    """
    if type(field_path) != str:
        raise TypeError('field_path must be a str')

    # Make filedir if it does not exist
    if (filedir is not None) and (not os.path.exists(filedir)):
        os.mkdir(filedir)
    
    # hard coded image properties
    sim_data = np.zeros(image_shape)
    ny, nx = image_shape
    center = [nx //2, ny //2]
    fwhm = 3
    
    # load in the field data and restrict to 0.02 [deg] radius around target
    cal_field = ascii.read(field_path)
    subfield = cal_field[((cal_field['RA'] >= target[0] - subfield_radius) & (cal_field['RA'] <= target[0] + subfield_radius) & (cal_field['DEC'] >= target[1] - subfield_radius) & (cal_field['DEC'] <= target[1] + subfield_radius))]
    cal_SkyCoords = SkyCoord(ra= subfield['RA'], dec= subfield['DEC'], unit='deg', frame='icrs')  # save these subfield skycoords somewhere

    # create the simulated image header
    vert_ang = np.radians(rotation)
    pc = np.array([[-np.cos(vert_ang), np.sin(vert_ang)], [np.sin(vert_ang), np.cos(vert_ang)]])
    cdmatrix = pc * (platescale * 0.001) / 3600.

    new_hdr = {}
    new_hdr['CD1_1'] = cdmatrix[0,0]
    new_hdr['CD1_2'] = cdmatrix[0,1]
    new_hdr['CD2_1'] = cdmatrix[1,0]
    new_hdr['CD2_2'] = cdmatrix[1,1]

    new_hdr['CRPIX1'] = center[0]
    new_hdr['CRPIX2'] = center[1]

    new_hdr['CTYPE1'] = 'RA---TAN'
    new_hdr['CTYPE2'] = 'DEC--TAN'

    new_hdr['CDELT1'] = (platescale * 0.001) / 3600
    new_hdr['CDELT2'] = (platescale * 0.001) / 3600

    new_hdr['CRVAL1'] = target[0] + offset[0]
    new_hdr['CRVAL2'] = target[1] + offset[1]

    w = wcs.WCS(new_hdr)

    # create the image data
    xpix_full, ypix_full = wcs.utils.skycoord_to_pixel(cal_SkyCoords, wcs=w)

    frame_xpixels = []  # place to hold the source pixel locations for different frames
    frame_ypixels = []
    frame_ras = []      # place to hold matching ra/decs for guesses.csv file
    frame_decs = []
    frame_amps = []
    frame_mags = []
    frame_targs = []

    # compute pixel positions and sky locations for the undithered image
    pix_inds = np.where((xpix_full >= 0) & (xpix_full <= nx) & (ypix_full >= 0) & (ypix_full <= ny))[0]
    xpix = xpix_full[pix_inds]
    ypix = ypix_full[pix_inds]
    ras = cal_SkyCoords[pix_inds]
    decs = cal_SkyCoords[pix_inds]
    mags = subfield['VMAG'][pix_inds]
    amplitudes = np.power(10, ((mags - 22.5) / (-2.5))) * 10 

    frame_xpixels.append(np.array(xpix))    # add pixel locations to all frame list
    frame_ypixels.append(np.array(ypix))
    frame_ras.append(ras)
    frame_decs.append(decs)
    frame_amps.append(np.array(amplitudes))
    frame_mags.append(np.array(mags))
    frame_targs.append(np.array(target))

    # find the dither RA/DEC pointings (assume we know this)
    # one FoV roughly translates to 
    ra_fov = 0.01741774460001011  #[deg]
    dec_fov = 0.00617760699999792  #[deg]
    ## assume the target coord has moved by half ra/dec fov based on direction
    dither_target_ras = [target[0], target[0], target[0]+(ra_fov/2), target[0]-(ra_fov/2)]
    dither_target_decs = [target[1]+(dec_fov/2), target[1]-(dec_fov/2), target[1], target[1]]


    # create dithered images if dither_pointings > 0
    for i in range(dither_pointings):

        # simulate header with same image properties but around the dither target coord
        new_hdr = {}
        new_hdr['CD1_1'] = cdmatrix[0,0]
        new_hdr['CD1_2'] = cdmatrix[0,1]
        new_hdr['CD2_1'] = cdmatrix[1,0]
        new_hdr['CD2_2'] = cdmatrix[1,1]
        
        new_hdr['CRPIX1'] = center[0]
        new_hdr['CRPIX2'] = center[1]
        
        new_hdr['CTYPE1'] = 'RA---TAN'
        new_hdr['CTYPE2'] = 'DEC--TAN'
        
        new_hdr['CDELT1'] = (platescale * 0.001) / 3600
        new_hdr['CDELT2'] = (platescale * 0.001) / 3600
        
        new_hdr['CRVAL1'] = dither_target_ras[i] + offset[0]
        new_hdr['CRVAL2'] = dither_target_decs[i] + offset[1]
        
        w = wcs.WCS(new_hdr)
        
        # create the image data
        xpix_full, ypix_full = wcs.utils.skycoord_to_pixel(cal_SkyCoords, wcs=w)

        dither_inds = np.where((xpix_full >= 0) & (xpix_full <= 1024) & (ypix_full >= 0) & (ypix_full <= 1024))[0]

        dxpix = xpix_full[dither_inds]
        dypix = ypix_full[dither_inds]
        dras = cal_SkyCoords[dither_inds]
        ddecs = cal_SkyCoords[dither_inds]
        dmags = subfield['VMAG'][dither_inds]
        damplitudes = np.power(10, ((dmags - 22.5) / (-2.5))) * 10
   
        frame_xpixels.append(np.array(dxpix))
        frame_ypixels.append(np.array(dypix))
        frame_ras.append(dras)
        frame_decs.append(ddecs)
        frame_amps.append(np.array(damplitudes))
        frame_mags.append(np.array(dmags))
        frame_targs.append(np.array([dither_target_ras[i], dither_target_decs[i]]))


    # create a place to save the image frames
    image_frames = []

    for i, (xp, yp, amps) in enumerate(zip(frame_xpixels, frame_ypixels, frame_amps)):
        sim_data = np.zeros(image_shape)

        # inject gaussian psf stars
        for xpos, ypos, amplitude in zip(xp, yp, amps):  
            stampsize = int(np.ceil(3 * fwhm))
            sigma = fwhm/ (2.*np.sqrt(2*np.log(2)))
            
            # coordinate system
            y, x = np.indices([stampsize, stampsize])
            y -= stampsize // 2
            x -= stampsize // 2
            
            # find nearest pixel
            x_int = int(xpos)
            y_int = int(ypos)
            x += x_int
            y += y_int
            
            xmin = x[0][0]
            xmax = x[-1][-1]
            ymin = y[0][0]
            ymax = y[-1][-1]
            
            psf = amplitude * np.exp(-((x - xpos)**2. + (y - ypos)**2.) / (2. * sigma**2))

            # crop the edge of the injection at the edge of the image
            if xmin <= 0:
                psf = psf[:, -xmin:]
                xmin = 0
            if ymin <= 0:
                psf = psf[-ymin:, :]
                ymin = 0
            if xmax >= nx:
                psf = psf[:, :-(xmax-nx + 1)]
                xmax = nx - 1
            if ymax >= ny:
                psf = psf[:-(ymax-ny + 1), :]
                ymax = ny - 1

            # inject the stars into the image
            sim_data[ymin:ymax + 1, xmin:xmax + 1] += psf

        if add_gauss_noise:
            # add Gaussian random noise
            noise_rng = np.random.default_rng(10)
            gain = 1
            ref_flux = 10
            noise = noise_rng.normal(scale= ref_flux/gain * 0.1, size= image_shape)
            sim_data = sim_data + noise
            
        if sim_err_map:
            
            # Create an error map estimating the measurement noise to be about 5% of the flux. Rather arbitrary values, feel free to change.
            err_rng = np.random.default_rng(10)
            err_map = err_rng.normal(loc=sim_data*0.05, scale=1, size=sim_data.shape)
      
        # add distortion (optional)
        if distortion_coeffs_path is not None:
            # load in distortion coeffs and fitorder
            coeff_data = np.genfromtxt(distortion_coeffs_path, delimiter=',', dtype=None)
            fitorder = int(coeff_data[-1])

            # convert legendre polynomials into distortin maps in x and y 
            yorig, xorig = np.indices(image_shape)
            y0, x0 = image_shape[0]//2, image_shape[1]//2
            yorig -= y0
            xorig -= x0

            # get the number of fitting params from the order
            fitparams = (fitorder + 1)**2
            
            # reshape the coeff arrays
            best_params_x = coeff_data[:fitparams]
            best_params_x = best_params_x.reshape(fitorder+1, fitorder+1)
            
            total_orders = np.arange(fitorder+1)[:,None] + np.arange(fitorder+1)[None, :]
            
            best_params_x = best_params_x / 500**(total_orders)

            # evaluate the polynomial at all pixel positions
            x_corr = np.polynomial.legendre.legval2d(xorig.ravel(), yorig.ravel(), best_params_x)
            x_corr = x_corr.reshape(xorig.shape)
            distmapx = x_corr - xorig
            
            # reshape and evaluate the same for y
            best_params_y = coeff_data[fitparams:-1]
            best_params_y = best_params_y.reshape(fitorder+1, fitorder+1)
        
            best_params_y = best_params_y / 500**(total_orders)

            # evaluate the polynomial at all pixel positions
            y_corr = np.polynomial.legendre.legval2d(xorig.ravel(), yorig.ravel(), best_params_y)
            y_corr = y_corr.reshape(yorig.shape)
            distmapy = y_corr - yorig

            ## distort image based on coeffs
            if (nx >= ny): imgsize = nx
            else: imgsize = ny

            gridx, gridy = np.meshgrid(np.arange(imgsize), np.arange(imgsize))
            gridx = gridx + distmapx
            gridy = gridy + distmapy

            sim_data = scipy.ndimage.map_coordinates(sim_data, [gridy, gridx])
            
            if sim_err_map:
                # transform the error map
                err_map = scipy.ndimage.map_coordinates(err_map, [gridy, gridx])
            
            # translated_pix = scipy.ndimage.map_coordinates()
            # transform the source coordinates
            dist_xpix, dist_ypix = [], []
            for (x,y) in zip(xp, yp):
                x_new = x - distmapx[int(y)][int(x)]
                y_new = y - distmapy[int(y)][int(x)]

                dist_xpix.append(x_new)
                dist_ypix.append(y_new)

            frame_xpixels[i] = np.array(dist_xpix)
            frame_ypixels[i] = np.array(dist_ypix)
            
        # apply bad pixel map if provided (optional)
        if bpix_map is not None:
            if bpix_map.shape[0] == 3:
                frame_bpix = bpix_map[i]
                sim_data[frame_bpix.astype(bool)] = np.nan 
                if sim_err_map:
                    err_map[frame_bpix.astype(bool)] = np.nan
                dq_map = frame_bpix
            else:
                sim_data[bpix_map.astype(bool)] = np.nan
                if sim_err_map:
                    err_map[bpix_map.astype(bool)] = np.nan
                dq_map = bpix_map
            
        # image_frames.append(sim_data)

        # TO DO: Determine what level this image should be
        prihdr, exthdr = create_default_L1_headers()
        prihdr['VISTYPE'] = 'BORESITE'
        prihdr['RA'] = np.array(frame_targs).T[0][i]  # assume we will know something about the dither RA/DEC pointing
        prihdr['DEC'] = np.array(frame_targs).T[1][i]
        prihdr['ROLL'] = 0   ## assume a telescope roll = 0 for now

        ## save as an Image object
        err_map = None if not sim_err_map else err_map
        dq_map = None if bpix_map is None else dq_map
        frame = data.Image(sim_data, pri_hdr= prihdr, ext_hdr= exthdr, err=err_map, dq=dq_map)
        filename = "simcal_astrom.fits"
        frame.filename = filename
        
        if filedir is not None:
            # save source SkyCoord locations and pixel location estimates
            guess = Table()
            guess['x'] = frame_xpixels[i]
            guess['y'] = frame_ypixels[i]
            guess['RA'] = frame_ras[i].ra
            guess['DEC'] = frame_decs[i].dec
            guess['VMAG'] = frame_mags[i]
            # guessname = "guesses.csv"
            ascii.write(guess, filedir+'/guesses'+str(i)+'.csv', overwrite=True)

            frame.save(filedir=filedir, filename=filename)

        image_frames.append(frame)

    # frames.append(frame)
    dataset = data.Dataset(image_frames)

    return dataset


def create_not_normalized_dataset(filedir=None, numfiles=10):
    """
    Create simulated data not normalized for the exposure time.

    Args:
        filedir (str): (Optional) Full path to directory to save to.
        numfiles (int): Number of files in dataset. Default is 10.

    Returns:
        corgidrp.data.Dataset:
            the simulated dataset
    """
    filepattern = "simcall_not_normalized_{0:04d}.fits"
    frames = []
    for i in range(numfiles):
        # TO DO: Determine what level this image should be
        prihdr, exthdr, errhdr, dqhdr, biashdr = create_default_L2b_headers()

        sim_data = np.asarray(np.random.poisson(lam=150.0, size=(1024,1024)), dtype=float)
        sim_err = np.asarray(np.random.poisson(lam=1.0, size=(1024,1024)), dtype=float)
        sim_dq = np.asarray(np.zeros((1024,1024)), dtype=int)
        frame = data.Image(sim_data, pri_hdr=prihdr, ext_hdr=exthdr, err=sim_err, dq=sim_dq, err_hdr = errhdr, dq_hdr = dqhdr)
        # frame = data.Image(sim_data, pri_hdr = prihdr, ext_hdr = exthdr, err = sim_err, dq = sim_dq)
        if filedir is not None:
            frame.save(filedir=filedir, filename=filepattern.format(i))
        frames.append(frame)
    dataset = data.Dataset(frames)

    return dataset


def generate_mock_pump_trap_data(output_dir,meta_path, EMgain=10, 
                                 read_noise = 100, eperdn = 6, e2emode=False, 
                                 nonlin_path=None, arrtype='SCI'):
    """
    Generate mock pump trap data, save it to the output_directory
    
    Args:
        output_dir (str): output directory
        meta_path (str): metadata path
        EMgain (float): desired EM gain for frames
        read_noise (float): desired read noise for frames
        eperdn (float):  desired k gain (e-/DN conversion factor)
        e2emode (bool):  If True, e2e simulated data made instead of data for the unit test.  
            Difference b/w the two: 
            This e2emode data differs from the data generated when e2emode is False in the following ways:
            -The bright pixel of each trap is simulated in a more realistic way (i.e., at every phase time frame).
            -Simulated readout is more realistic (read noise, EM gain, k gain, nonlinearity, bias invoked after traps simulated).  
            In the other dataset (when e2emode is False), readout was simulated before traps were added, and no nonlinearity was applied.  
            Also, the number of electrons in the dark pixels of the dipoles can no longer be negative, and this condition is enforced.
            -The number of pumps and injected charge are much higher in these frames so that traps stand out above the read noise.  
            This was not an issue in the other dataset since read noise was added to frames that were EM-gained before charge was injected, which suppressed the effective read noise.
            -The EM gain used is 1.5.  For a large injected charge amount, the EM gain cannot be very high because of the risk of saturation.  
            -The number of phase times is 10 per scheme, to reduce the dataset size (compared to 100 when e2emode is False).
            -The frame format is ENG, as real trap-pump data is.
        nonlin_path (str): Path of nonlinearity correction file to use.  
            The inverse is applied, implementing rather than correcting nonlinearity.  
            If None, no nonlinearity is applied.  Defaults to None.
        arrtype (str): array type (for this function, choice of 'SCI' or 'ENG')
    """

    #If output_dir doesn't exist then make it
    if not os.path.exists(output_dir):
        os.makedirs(output_dir)

    # here = os.path.abspath(os.path.dirname(__file__))
    # meta_path = Path(here, '..', 'util', 'metadata_test.yaml')
    #meta_path = Path(here, '..', 'util', 'metadata.yaml')
    meta = MetadataWrapper(meta_path)
    num_pumps = 10000
    multiple = 1
    #nrows, ncols, _ = meta._imaging_area_geom()
    # the way emccd_detect works is that it takes an input for the selected
    # image area within the viable CCD pixels, so my input here must be that
    # smaller size (below) as opposed to the full useable CCD pixel size
    # (commented out above)
    nrows, ncols, _ = meta._unpack_geom('image')
    #EM gain
    g = EMgain
    cic = 200  
    rn = read_noise 
    dc = {180: 0.163, 190: 0.243, 200: 0.323, 210: 0.403,
          220: 0.483}
    # dc = {180: 0, 190: 0, 195: 0, 200: 0, 210: 0, 220: 0}
    bias = 1000 
    inj_charge = 500 # 0
    full_well_image=50000.  # e-
    full_well_serial=50000.
    # trap-pumping done when CGI is secondary instrument (i.e., dark):
    fluxmap = np.zeros((nrows, ncols))
    # frametime for pumped frames: 1000ms, or 1 s
    frametime = 1
    # set these to have no effect, then use these with their input values at the end
    later_eperdn = eperdn
    if e2emode: 
        eperdn = 1
        cic = 0.02
        num_pumps = 50000 #120000#90000#15000#5000
        inj_charge = 27000 #31000#70000#45000#8000 #num_pumps/2 # more than num_pumps/4, so no mean_field input needed
        multiple = 1
        g = 1
        rn = 0
        bias = 0
        full_well_image=105000.  # e-
        full_well_serial=105000.
        phase_times = 10
    bias_dn = bias/eperdn
    nbits = 14 #1
    
    def _ENF(g, Nem):
        """
        Returns the ENF.

        Args:
            g (float): gain
            Nem (int): Nem

        Returns:
            float: ENF

        """
        return np.sqrt(2*(g-1)*g**(-(Nem+1)/Nem) + 1/g)
    # std dev in e-, before gain division
    std_dev = np.sqrt(100**2 + _ENF(g,604)**2*g**2*(cic+ 1*dc[220]))
    fit_thresh = 3 #standard deviations above mean for trap detection
    #Offset ensures detection.  Physically, shouldn't have to add offset to
    #frame to meet threshold for detection, but in a small-sized frame, the
    # addition of traps increases the std dev a lot
    # (gain divided, w/o offset: from 22 e- before traps to 73 e- after adding)
    # If I run code with lower threshold, though, I can do an offset of 0.
    # For regular full-sized, definitely shouldn't have to add in offset.
    # Also, a trap can't capture more than mean per pixel e-, which is 200e-
    # in this case.  So max amp P1 trap will not be 2500e- but rather the
    #mean e- per pixel!  But this discrepancy doesn't affect validity of tests.

    offset_u = 0
    # offset_u = (bias_dn + ((cic+1*dc[220])*g + fit_thresh*std_dev/g)/eperdn+\
    #    inj_charge/eperdn)
    # #offset_l = bias_dn + ((cic+1*dc[220])*g - fit_thresh*std_dev/g)/eperdn
    # gives these 0 offset in the function (which gives e-), then add it in
    # by hand and convert to DN
    # and I increase dark current with temp linearly (even though it should
    # be exponential, but dc really doesn't affect anything here)
    emccd = {}
    # leaving out 170K
    #170K: gain of 10-20; gives g*CIC ~ 2000 e-
    # emccd[170] = EMCCDDetect(
    #         em_gain=1,#10,
    #         full_well_image=50000.,  # e-
    #         full_well_serial=50000.,  # e-
    #         dark_current=0.083,  # e-/pix/s
    #         cic=200, # e-/pix/frame; lots of CIC from all the prep clocking
    #         read_noise=100.,  # e-/pix/frame
    #         bias=bias,  # e-
    #         qe=0.9,
    #         cr_rate=0.,  # hits/cm^2/s
    #         pixel_pitch=13e-6,  # m
    #         eperdn=7.,
    #         nbits=14,
    #         numel_gain_register=604,
    #         meta_path=meta_path
    #    )
    #180K: gain of 10-20
    emccd[180] = EMCCDDetect(
            em_gain=g,#10,
            full_well_image=full_well_image,  # e-
            full_well_serial=full_well_serial,  # e-
            dark_current=dc[180], #0.163,  # e-/pix/s
            cic=cic, # e-/pix/frame; lots of CIC from all the prep clocking
            read_noise=rn,  # e-/pix/frame
            bias=bias,  # e-
            qe=0.9,
            cr_rate=0.,  # hits/cm^2/s
            pixel_pitch=13e-6,  # m
            eperdn=eperdn,
            nbits=nbits,
            numel_gain_register=604,
            meta_path=meta_path
        )
    #190K: gain of 10-20
    emccd[190] = EMCCDDetect(
            em_gain=g,#10,
            full_well_image=full_well_image,  # e-
            full_well_serial=full_well_serial,  # e-
            dark_current= dc[190],#0.243,  # e-/pix/s
            cic=cic, # e-/pix/frame
            read_noise=rn,  # e-/pix/frame
            bias=bias,  # e-
            qe=0.9,
            cr_rate=0.,  # hits/cm^2/s
            pixel_pitch=13e-6,  # m
            eperdn=eperdn,
            nbits=nbits,
            numel_gain_register=604,
            meta_path=meta_path
        )
    #195K: gain of 10-20
    # emccd[195] = EMCCDDetect(
    #         em_gain=g,#10,
    #         full_well_image=50000.,  # e-
    #         full_well_serial=50000.,  # e-
    #         dark_current= dc[195],#0.263,  # e-/pix/s
    #         cic=cic, # e-/pix/frame
    #         read_noise=rn,  # e-/pix/frame
    #         bias=bias,  # e-
    #         qe=0.9,
    #         cr_rate=0.,  # hits/cm^2/s
    #         pixel_pitch=13e-6,  # m
    #         eperdn=eperdn,
    #         nbits=nbits,
    #         numel_gain_register=604,
    #         meta_path=meta_path
    #     )
    #200K: gain of 10-20
    emccd[200] = EMCCDDetect(
            em_gain=g,#10,
            full_well_image=full_well_image,  # e-
            full_well_serial=full_well_serial,  # e-
            dark_current=dc[200], #0.323,  # e-/pix/s
            cic=cic, # e-/pix/frame
            read_noise=rn,  # e-/pix/frame
            bias=bias,  # e-
            qe=0.9,
            cr_rate=0.,  # hits/cm^2/s
            pixel_pitch=13e-6,  # m
            eperdn=eperdn,
            nbits=nbits,
            numel_gain_register=604,
            meta_path=meta_path
        )
    #210K: gain of 10-20
    emccd[210] = EMCCDDetect(
            em_gain=g, #10,
            full_well_image=full_well_image,  # e-
            full_well_serial=full_well_serial,  # e-
            dark_current=dc[210], #0.403,  # e-/pix/s
            cic=cic, # e-/pix/frame
            read_noise=rn,  # e-/pix/frame
            bias=bias,  # e-
            qe=0.9,
            cr_rate=0.,  # hits/cm^2/s
            pixel_pitch=13e-6,  # m
            eperdn=eperdn,
            nbits=nbits,
            numel_gain_register=604,
            meta_path=meta_path
        )
    #220K: gain of 10-20
    emccd[220] = EMCCDDetect(
            em_gain=g, #10,
            full_well_image=full_well_image,  # e-
            full_well_serial=full_well_serial,  # e-
            dark_current=dc[220], #0.483,  # e-/pix/s
            cic=cic, # e-/pix/frame; divide by 15 to get the same 1000
            read_noise=rn,  # e-/pix/frame
            bias=bias,  # e-
            qe=0.9,
            cr_rate=0.,  # hits/cm^2/s
            pixel_pitch=13e-6,  # m
            eperdn=eperdn,
            nbits=nbits,
            numel_gain_register=604,
            meta_path=meta_path
        )

    #when tauc is 3e-3, that gives a mean e- field of 2090 e-
    tauc = 1e-8 #3e-3
    tauc2 = 1.2e-8 # 3e-3
    tauc3 = 1e-8 # 3e-3
    # tried for mean field test, but gave low amps that got lost in noise
    tauc4 = 1e-3 #constant Pc over time not a great approximation in theory
    #In order of amplitudes overall (given comparable tau and tau2):
    # P1 biggest, then P3, then P2
    # E,E3 and cs,cs3 params below chosen to ensure a P1 trap found at its
    # peak amp for good eperdn determination
    # E3,cs3: will give tau outside of 1e-6,1e-2
    # for all temps except 220K; we'll just make sure it's present in all
    # scheme 1 stacks for all temps to ensure good eperdn for all temps;
    # E, cs: will give tau outside of 1e-6, 1e-2
    # for just 170K, which I took out of temp_data
    # E2, cs2: fine for all temps
    E = 0.32 #eV
    E2 = 0.28 #0.24 # eV
    E3 = 0.4 #eV
    # tried mean field test (gets tau = 1e-4 for 180K)
    E4 = 0.266 #eV
    cs = 2 #in 1e-19 m^2
    cs2 = 12 #3 #8 # in 1e-19 m^2
    cs3 = 2 # in 1e-19 m^2
    # for mean field test
    cs4 = 4 # in 1e-19 m^2
    #temp_data = np.array([170, 180, 190, 200, 210, 220])
    temp_data = np.array([180, 190, 195, 200, 210, 220])
    #temp_data = np.array([180])
    taus = {}
    taus2 = {}
    taus3 = {}
    taus4 = {}
    for i in temp_data:
        taus[i] = tau_temp(i, E, cs)
        taus2[i] = tau_temp(i, E2, cs2)
        taus3[i] = tau_temp(i, E3, cs3)
        taus4[i] = tau_temp(i, E4, cs4)
    #tau = 7.5e-3
    #tau2 = 8.8e-3
    if e2emode:
        time_data = (np.logspace(-6, -2, phase_times))*10**6 # in us 
    else:
        time_data = (np.logspace(-6, -2, 100))*10**6 # in us 
    #time_data = (np.linspace(1e-6, 1e-2, 50))*10**6 # in us
    time_data = time_data.astype(float)
    # make one phase time a repitition
    time_data[-1] = time_data[-2]
    time_data = np.array(time_data.tolist()*multiple)
    time_data_s = time_data/10**6 # in s
    # half the # of frames for length limit
    length_limit = 5 #int(np.ceil((len(time_data)/2)))
    # mean of these frames will be a bit more than 2000e-, which is gain*CIC
    # std dev: sqrt(rn^2 + ENF^2 * g^2(e- signal))

    # with offset_u non-zero in below, I expect to get eperdn 4.7 w/ the code
    amps1 = {}; amps2 = {}; amps3 = {}
    amps1_k = {}; amps1_tau2 = {}; amps3_tau2 = {}; amps1_mean_field = {}
    amps2_mean_field = {}
    amps11 = {}; amps12 = {}; amps22 = {}; amps23 = {}; amps33 = {}; amps21 ={}
    for i in temp_data:
        amps1[i] = offset_u + g*P1(time_data_s, 0, tauc, taus[i], num_pumps)/eperdn
        amps11[i] = offset_u + g*P1_P1(time_data_s, 0, tauc, taus[i],
            tauc2, taus2[i], num_pumps)/eperdn
        amps2[i] = offset_u + g*P2(time_data_s, 0, tauc, taus[i], num_pumps)/eperdn
        amps12[i] = offset_u + g*P1_P2(time_data_s, 0, tauc, taus[i],
            tauc2, taus2[i], num_pumps)/eperdn
        amps22[i] = offset_u + g*P2_P2(time_data_s, 0, tauc, taus[i],
            tauc2, taus2[i], num_pumps)/eperdn
        amps3[i] = offset_u + g*P3(time_data_s, 0, tauc, taus[i], num_pumps)/eperdn
        amps33[i] = offset_u + g*P3_P3(time_data_s, 0, tauc, taus[i],
            tauc2, taus2[i], num_pumps)/eperdn
        amps23[i] = offset_u + g*P2_P3(time_data_s, 0, tauc, taus[i],
            tauc2, taus2[i], num_pumps)/eperdn
        # just for (98,33)
        amps21[i] =  offset_u + g*P1_P2(time_data_s, 0, tauc2, taus2[i],
            tauc, taus[i], num_pumps)/eperdn
        # now a special amps just for ensuring good eperdn determination
        # actually, doesn't usually meet trap_id thresh, but no harm
        # including it
        amps1_k[i] = offset_u + g*P1(time_data_s, 0, tauc3, taus3[i], num_pumps)/eperdn
        # for the case of (89,2) with a single trap with tau2
        amps1_tau2[i] = offset_u + g*P1(time_data_s, 0, tauc2, taus2[i], num_pumps)/eperdn
        # for the case of (77,90) with a single trap with tau2
        amps3_tau2[i] = offset_u + g*P3(time_data_s, 0, tauc2, taus2[i], num_pumps)/eperdn
        #amps1_k[i] = g*2500/eperdn
        # make a trap for the mean_field test (when mean field=400e- < 2500e-)
        #this trap peaks at 250 e-
        amps1_mean_field[i] = offset_u + \
            g*P1(time_data_s,0,tauc4,taus4[i], num_pumps)/eperdn
        amps2_mean_field[i] = offset_u + \
            g*P2(time_data_s,0,tauc4,taus4[i], num_pumps)/eperdn
    amps_1_trap = {1: amps1, 2: amps2, 3: amps3, 'sp': amps1_k,
            '1b': amps1_tau2, '3b': amps3_tau2, 'mf1': amps1_mean_field,
            'mf2': amps2_mean_field}
    amps_2_trap = {11: amps11, 12: amps12, 21: amps21, 22: amps22, 23: amps23,
        33: amps33}

    #r0c0[0]: starting row for imaging area (physical CCD pixels)
    #r0c0[1]: starting col for imaging area (physical CCD pixels)
    _, _, r0c0 = meta._imaging_area_geom()

    def add_1_dipole(img_stack, row, col, ori, prob, start, end, temp):
        """Adds a dipole to an image stack img_stack at the location of the
        bright pixel given by row and col (relative to image area coordinates)
        that is of orientation 'above' or
        'below' (specified by ori) for a number of unique phase times
        going from start to end (inclusive; don't use -1 for end; 0 for start
        means first frame, length of time array means last frame), and the
        dipole is of the probability function prob (which can be 1, 2, 3,
        'sp', '1b', '3b', 'mf1', or 'mf2').
        The temperature is specified by temp (in K).
        
        When e2emode is True, the amount subtracted from the dark pixel and added to the bright 
        pixel of a given dipole is constrained so that a pixel is not left with a negative number of electrons. 
        See doc string of generate_mock_pump_trap_data for full e2emode details.

        Args: 
            img_stack (np.array): image stack
            row (int): row
            col (int): col
            ori (str): orientation
            prob (int): probability
            start (int): start
            end (int): end
            temp (int): temperature

        Returns:
            np.array: image stack
        """
        # length limit controlled by how 'long' deficit pixel is since
        #threshold should be met for all frames for bright pixel
        if ori == 'above':
            #img_stack[start:end,r0c0[0]+row+1,r0c0[1]+col] = offset_l
            region = img_stack[start:end,r0c0[0]+row+1,r0c0[1]+col]
            region_c = img_stack[start:end,r0c0[0]+row+1,r0c0[1]+col].copy()
        if ori == 'below':
            #img_stack[start:end,r0c0[0]+row-1,r0c0[1]+col] = offset_l
            region = img_stack[start:end,r0c0[0]+row-1,r0c0[1]+col]
            region_c = img_stack[start:end,r0c0[0]+row-1,r0c0[1]+col].copy()
        region -= amps_1_trap[prob][temp][start:end]
        if e2emode:
            # can't draw more e- than what's there
            neg_inds = np.where(region < 0)
            good_inds = np.where(region >= 0)
            if neg_inds[0].size > 0:
                print(neg_inds[0].size)
                pass
            region[neg_inds[0]] = 0
            img_stack[start:end,r0c0[0]+row,r0c0[1]+col][good_inds[0]] += amps_1_trap[prob][temp][start:end][good_inds[0]]
            img_stack[start:end,r0c0[0]+row,r0c0[1]+col][neg_inds[0]] += region_c[neg_inds[0]]
        else:
            img_stack[: ,r0c0[0]+row,r0c0[1]+col] += amps_1_trap[prob][temp][:]

        return img_stack

    def add_2_dipole(img_stack, row, col, ori1, ori2, prob, start1, end1,
        start2, end2, temp):
        """Adds a 2-dipole to an image stack img_stack at the location of the
        bright pixel given by row and col (relative to image area coordinates)
        that is of orientation 'above' or
        'below' (specified by ori1 and ori2).  The 1st dipole is for a number
        of unique phase times going from start1 to end1, and
        the 2nd dipole starts from start2 and ends at end2 (inclusive; don't
        use -1 for end; 0 for start means first frame, length of time array
        means last frame). The 2-dipole is of probability function
        prob.  Valid values for prob are 11, 12, 22, 23, and 33.
        The temperature is specified by temp (in K).

        When e2emode is True, the amount subtracted from the dark pixel and added to the bright 
        pixel of a given dipole is constrained so that a pixel is not left with a negative number of electrons. 
        Also, start2:end2 should not overlap with start1:end1, and the ranges should 
        cover the whole 0:10 frames.  This condition allows for the simulation of the probability 
        distribution across all phase times.
        See doc string of generate_mock_pump_trap_data for full e2emode details.
        
        Args:
            img_stack (np.array): image stack
            row (int): row
            col (int): col
            ori1 (str): orientation 1
            ori2 (str): orientation 2
            prob (int): probability
            start1 (int): start 1
            end1 (int): end 1
            start2 (int): start 2
            end2 (int): end 2  
            temp (int): temperature

        Returns:
            np.array: image stack    
        """
        # length limit controlled by how 'long' deficit pixel is since
        #threshold should be met for all frames for bright pixel
        if ori1 == 'above':
            region1 = img_stack[start1:end1,r0c0[0]+row+1,r0c0[1]+col]
            region1_c = img_stack[start1:end1,r0c0[0]+row+1,r0c0[1]+col].copy()
            #img_stack[start1:end1,r0c0[0]+row+1,r0c0[1]+col] = offset_l
        if ori1 == 'below':
            #img_stack[start1:end1,r0c0[0]+row-1,r0c0[1]+col] = offset_l
            region1 = img_stack[start1:end1,r0c0[0]+row-1,r0c0[1]+col] 
            region1_c = img_stack[start1:end1,r0c0[0]+row-1,r0c0[1]+col].copy()
        if ori2 == 'above':
            #img_stack[start2:end2,r0c0[0]+row+1,r0c0[1]+col] = offset_l
            region2 = img_stack[start2:end2,r0c0[0]+row+1,r0c0[1]+col]
            region2_c = img_stack[start2:end2,r0c0[0]+row+1,r0c0[1]+col].copy()
        if ori2 == 'below':
            region2 = img_stack[start2:end2,r0c0[0]+row-1,r0c0[1]+col]
            region2_c = img_stack[start2:end2,r0c0[0]+row-1,r0c0[1]+col].copy()
        # technically, should subtract 1 prob distribution at at time (amps_1_trap), but I'm just subtracting 
        # a bit more than I'm supposed to, and doesn't matter too much since these 
        # are the deficit pixels (or pixel) next to the bright pixel, which is what counts for doing fits
        region1 -= amps_2_trap[prob][temp][start1:end1]
        region2 -= amps_2_trap[prob][temp][start2:end2]
        if e2emode:
            # can't draw more e- than what's there
            neg_inds1 = np.where(region1 < 0)
            if neg_inds1[0].size > 0:
                print(neg_inds1[0].size)
                pass
            good_inds1 = np.where(region1 >= 0)
            region1[neg_inds1] = 0
            img_stack[start1:end1,r0c0[0]+row,r0c0[1]+col][good_inds1[0]] += amps_2_trap[prob][temp][start1:end1][good_inds1[0]]
            img_stack[start1:end1,r0c0[0]+row,r0c0[1]+col][neg_inds1[0]] += region1_c[neg_inds1[0]]
        
            # can't draw more e- than what's there
            neg_inds2 = np.where(region2 < 0)
            if neg_inds2[0].size > 0:
                print(neg_inds2[0].size)
                pass
            good_inds2 = np.where(region2 >= 0)
            region2[neg_inds2] = 0
            img_stack[start2:end2,r0c0[0]+row,r0c0[1]+col][good_inds2[0]] += amps_2_trap[prob][temp][start2:end2][good_inds2[0]]
            img_stack[start2:end2,r0c0[0]+row,r0c0[1]+col][neg_inds2[0]] += region2_c[neg_inds2[0]]
        
        else:
            img_stack[:,r0c0[0]+row,r0c0[1]+col] += amps_2_trap[prob][temp][:]
        # technically, if there is overlap b/w start1:end1 and start2:end2,
        # then you are physically causing too big of a deficit since you're
        # saying more emitted than the amount captured in bright pixel, so
        # avoid this
        return img_stack

    def make_scheme_frames(emccd_inst, phase_times = time_data,
        inj_charge = inj_charge ):
        """Makes a series of frames according to the emccd_detect instance
        emccd_inst, one for each element in the array phase_times (assumed to
        be in s).

        Args:
            emccd_inst (EMCCDDetect): emccd instance
            phase_times (np.array): phase times
            inj_charge (int): injection charge

        Returns:
            np.array: full frames
        """
        full_frames = []
        for i in range(len(phase_times)):
            full = (emccd_inst.sim_full_frame(fluxmap,frametime)).astype(float)
            full_frames.append(full)
        # inj charge is before gain, but since it has no variance,
        # g*0 = no noise from this
        full_frames = np.stack(full_frames)
        # lazy and not putting in the last image row and col, but doesn't
        #matter since I only use prescan and image areas
        # add to just image area so that it isn't wiped with bias subtraction
        full_frames[:,r0c0[0]:,r0c0[1]:] += inj_charge
        return full_frames

    def add_defect(sch_imgs, prob, ori, temp):
        """Adds to all frames of an image stack sch_imgs a defect area with
        local mean above image-area mean such that a
        dipole in that area that isn't detectable unless ill_corr is True.
        The dipole is a single trap with orientation
        ori ('above' or 'below') and is of probability function prob
        (can be 1, 2, or 3).  The temperature is specified by temp (in K).

        Note: If a defect region is arbitrarily small (e.g., a 2x2 region of
        very bright pixels hiding a trap dipole), that trap simply will not
        be found since the illumination correction bin size is not allowed to
        be less than 5.  In v2.0, a moving median subtraction can be
        implemented that would be more likely to catch cases similar to that.
        However, physically, a defect region of such a small number of rows is
        improbable; even a cosmic ray hit, which could have this signature for
        perhaps 1 phase time, is very unlikely to hit the same region while
        data for each phase time is being taken.
        
        When e2emode is True, the amount subtracted from the dark pixel and added to the bright 
        pixel of a given dipole is constrained so that a pixel is not left with a negative number of electrons. 
        This condition allows for the simulation of the probability 
        distribution across all phase times.
        See doc string of generate_mock_pump_trap_data for full e2emode details.

        Args: 
            sch_imgs (np.array): scheme images
            prob (int): probability
            ori (str): orientation
            temp (int): temperature

            
        Returns:
            np.array: scheme images
            
        """
        # area with defect (high above mean),
        # but no dipole that stands out enough without ill_corr = True
        amount = 9000
        if e2emode:
            amount = inj_charge*2
        sch_imgs[:,r0c0[0]+12:r0c0[0]+22,r0c0[1]+17:r0c0[1]+27]=g*amount/eperdn
        # now a dipole that meets threshold around local mean doesn't meet
        # threshold around frame mean; would be detected only after
        # illumination correction
        if ori == 'above':
            region = sch_imgs[:,r0c0[0]+13+1, r0c0[1]+21] 
            region_c = region.copy()
        if ori == 'below':
            region = sch_imgs[:,r0c0[0]+13-1, r0c0[1]+21] 
            region_c = region.copy()
                # 2*offset_u - fit_thresh*std_dev/eperdn
        region -= amps_1_trap[prob][temp][:]
        if e2emode: # realistic handling:  can't trap more charge than what's there in a pixel
            neg_inds = np.where(region < 0)
            if neg_inds[0].size > 0:
                print(neg_inds[0].size)
            good_inds = np.where(region >= 0)
            region[neg_inds[0]] = 0
            sch_imgs[good_inds[0],r0c0[0]+13, r0c0[1]+21] += amps_1_trap[prob][temp][good_inds[0]]
            sch_imgs[neg_inds[0],r0c0[0]+13,r0c0[1]+21] += region_c[neg_inds[0]]
        else:
            sch_imgs[:,r0c0[0]+13, r0c0[1]+21] += amps_1_trap[prob][temp][:]

        return sch_imgs
    
    #initializing
    sch = {1: None, 2: None, 3: None, 4: None}
    #temps = {170: sch, 180: sch, 190: sch, 200: sch, 210: sch, 220: sch}
    # change from last iteration: make copies of sch below b/c make_scheme_frames() below was changing sch present in 
    # EVERY temp for every iteration in the temps for loop; however, no actual change in the output since 
    # the output .fits files were saved before the next iteration's make_scheme_frames() is called. So, Max's
    # unit test is unchanged. 
    temps = {180: sch, 190: sch.copy(), 200: sch.copy(), 210: sch.copy(), 220: sch.copy()}
    #temps = {180: sch}

    # first, get rid of files already existing in the folders where I'll put
    # the simulated data
    # for temp in temps.keys():
    #     for sch in [1,2,3,4]:
    #         curr_sch_dir = Path(here, 'test_data_sub_frame_noise', str(temp)+'K',
    #             'Scheme_'+str(sch))
    #         for file in os.listdir(curr_sch_dir):
    #             os.remove(Path(curr_sch_dir, file))

    for temp in temps.keys():
        for sc in [1,2,3,4]:
            temps[temp][sc] = make_scheme_frames(emccd[temp])
        # 14 total traps (15 with the (13,19) defect trap); at least 1 in every
        # possible sub-electrode location
        # careful not to add traps in defect region; do that with add_defect()
        # careful not to add, e.g., bright pixel of one trap in the deficit
        # pixel of another trap since that would negate the original trap

        # add in 'LHSel1' trap in midst of defect for all phase times
        # (only detectable with ill_corr)
        add_defect(temps[temp][1], 1, 'below', temp)
        add_defect(temps[temp][3], 3, 'below', temp)
        #this defect was used for k_prob=2 case instead of the 2 lines above
        # 'LHSel2':
    #    add_defect(temps[temp][1], 2, 'above', temp)
    #    add_defect(temps[temp][2], 1, 'below', temp)
    #    add_defect(temps[temp][4], 3, 'above', temp)
        # add in 'special' max amp trap for good eperdn determination
        # has tau value outside of 1e-6 to 1e-2, but provides a peak trap
        # actually, doesn't meet threshold usually to count as trap, but
        #no harm leaving it in
        if not e2emode:
            add_1_dipole(temps[temp][1], 33, 77, 'below', 'sp', 0, 100, temp)
            # add in 'CENel1' trap for all phase times
        #    add_1_dipole(temps[temp][3], 26, 28, 'below', 'mf2', 0, 100, temp)
        #    add_1_dipole(temps[temp][4], 26, 28, 'above', 'mf2', 0, 100, temp)
            add_1_dipole(temps[temp][3], 26, 28, 'below', 2, 0, 100, temp)
            add_1_dipole(temps[temp][4], 26, 28, 'above', 2, 0, 100, temp)
            # add in 'RHSel1' trap for more than length limit (but diff lengths)
            #unused sch2 in this same pixel that is compatible with another trap
            add_1_dipole(temps[temp][1], 50, 50, 'above', 1, 0, 100, temp)
            add_1_dipole(temps[temp][4], 50, 50, 'above', 3, 3, 98, temp)
            add_1_dipole(temps[temp][2], 50, 50, 'below', 1, 2, 99, temp)
            # FALSE TRAPS: 'LHSel2' trap that doesn't meet length limit of unique
            # phase times even though the actual length is met for first 2
            # (and/or doesn't pass trap_id(), but I've already tested this case in
            # its unit test file)
            # (3rd will be 'unused')
            add_1_dipole(temps[temp][1], 71, 84, 'above', 2, 95, 100, temp)
            add_1_dipole(temps[temp][2], 71, 84, 'below', 1, 95, 100, temp)
            add_1_dipole(temps[temp][4], 71, 84, 'above', 3, 9, 20, temp)
            # 'LHSel2' trap
            add_1_dipole(temps[temp][1], 60, 80, 'above', 2, 1, 100, temp)
            add_1_dipole(temps[temp][2], 60, 80, 'below', 1, 1, 100, temp)
            add_1_dipole(temps[temp][4], 60, 80, 'above', 3, 1, 100, temp)
            # 'CENel2' trap
            add_1_dipole(temps[temp][1], 68, 67, 'above', 1, 0, 100, temp)
            add_1_dipole(temps[temp][2], 68, 67, 'below', 1, 0, 100, temp)
        #    add_1_dipole(temps[temp][1], 68, 67, 'above', 'mf1', 0, 100, temp)
        #    add_1_dipole(temps[temp][2], 68, 67, 'below', 'mf1', 0, 100, temp)
            # 'RHSel2' and 'LHSel3' traps in same pixel (could overlap phase time),
            # but good detectability means separation of peaks
            add_1_dipole(temps[temp][1], 98, 33, 'above', 1, 0, 100, temp)
            add_2_dipole(temps[temp][2], 98, 33, 'below', 'below', 21,
                60, 100, 0, 40, temp) #80, 100, 0, 20, temp)
            add_2_dipole(temps[temp][4], 98, 33, 'below', 'below', 33,
                60, 100, 0, 40, temp)
            # old:
            # add_2_dipole(temps[temp][2], 98, 33, 'below', 'below', 21,
            #     50, 100, 0, 50, temp) #80, 100, 0, 20, temp)
            # add_2_dipole(temps[temp][4], 98, 33, 'below', 'below', 33,
            #     50, 100, 0, 50, temp)
            # 'CENel3' trap (where sch3 has a 2-trap where one goes unused)
            add_2_dipole(temps[temp][3], 41, 15, 'above', 'above', 23,
            30, 100, 0, 30, temp)
            add_1_dipole(temps[temp][4], 41, 15, 'below', 2, 30, 100, temp)
            # 'RHSel3' and 'LHSel4'
            add_1_dipole(temps[temp][1], 89, 2, 'below', '1b', 0, 100, temp)
            add_2_dipole(temps[temp][2], 89, 2, 'above', 'above', 12,
                60, 100, 0, 30, temp) #30 was 40 in the past
            add_2_dipole(temps[temp][3], 89, 2, 'above', 'above', 33,
                60, 100, 0, 40, temp)
            # 2 'LHSel4' traps; whether the '0' or '1' trap gets assigned tau2 is
            # somewhat random; if one has an earlier starting temp than the other,
            # it would get assigned tau
            add_2_dipole(temps[temp][1], 10, 10, 'below', 'below', 11,
                0, 40, 63, 100, temp)
            add_2_dipole(temps[temp][2], 10, 10, 'above', 'above', 22,
                0, 40, 63, 100, temp)
            add_2_dipole(temps[temp][3], 10, 10, 'above', 'above', 33,
                0, 40, 63, 100, temp) #30, 60, 100
            # old:
            # add_2_dipole(temps[temp][1], 10, 10, 'below', 'below', 11,
            #     0, 40, 50, 100, temp)
            # add_2_dipole(temps[temp][2], 10, 10, 'above', 'above', 22,
            #     0, 40, 50, 100, temp)
            # add_2_dipole(temps[temp][3], 10, 10, 'above', 'above', 33,
            #     0, 40, 50, 100, temp)
            # 'CENel4' trap
            add_1_dipole(temps[temp][1], 56, 56, 'below', 1, 1, 100, temp)
            add_1_dipole(temps[temp][2], 56, 56, 'above', 1, 3, 99, temp)
            #'RHSel4' and 'CENel2' trap (tests 'a' and 'b' splitting in trap_fit_*)
            add_2_dipole(temps[temp][1], 77, 90, 'above', 'below', 12,
                60, 100, 0, 40, temp)
            add_2_dipole(temps[temp][2], 77, 90, 'below', 'above', 11,
                60, 100, 0, 40, temp)
            add_1_dipole(temps[temp][3], 77, 90, 'below', '3b', 0, 40, temp)
            # old:
            # add_2_dipole(temps[temp][1], 77, 90, 'above', 'below', 12,
            #     30, 100, 0, 30, temp)
            # add_2_dipole(temps[temp][2], 77, 90, 'below', 'above', 11,
            #     53, 100, 0, 53, temp)
            # add_1_dipole(temps[temp][3], 77, 90, 'below', '3b', 0, 30, temp)

        if e2emode: # full range should be covered if trap present
            add_1_dipole(temps[temp][1], 33, 77, 'below', 'sp', 0, phase_times, temp)
            # add in 'CENel1' trap for all phase times
        #    add_1_dipole(temps[temp][3], 26, 28, 'below', 'mf2', 0, 100, temp)
        #    add_1_dipole(temps[temp][4], 26, 28, 'above', 'mf2', 0, 100, temp)
            add_1_dipole(temps[temp][3], 26, 28, 'below', 2, 0, phase_times, temp)
            add_1_dipole(temps[temp][4], 26, 28, 'above', 2, 0, phase_times, temp)
            # add in 'RHSel1' trap for more than length limit (but diff lengths)
            #unused sch2 in this same pixel that is compatible with another trap
            add_1_dipole(temps[temp][1], 50, 50, 'above', 1, 0, phase_times, temp)
            add_1_dipole(temps[temp][4], 50, 50, 'above', 3, 3, phase_times, temp)
            add_1_dipole(temps[temp][2], 50, 50, 'below', 1, 2, phase_times, temp)
            # FALSE TRAPS: 'LHSel2' trap that doesn't meet length limit of unique
            # phase times even though the actual length is met for first 2
            # (and/or doesn't pass trap_id(), but I've already tested this case in
            # its unit test file)
            # (3rd will be 'unused')
            add_1_dipole(temps[temp][1], 71, 84, 'above', 2, 95, phase_times, temp)
            add_1_dipole(temps[temp][2], 71, 84, 'below', 1, 95, phase_times, temp)
            add_1_dipole(temps[temp][4], 71, 84, 'above', 3, 9, phase_times, temp)
            # 'LHSel2' trap
            add_1_dipole(temps[temp][1], 60, 80, 'above', 2, 1, phase_times, temp)
            add_1_dipole(temps[temp][2], 60, 80, 'below', 1, 1, phase_times, temp)
            add_1_dipole(temps[temp][4], 60, 80, 'above', 3, 1, phase_times, temp)
            # 'CENel2' trap
            add_1_dipole(temps[temp][1], 68, 67, 'above', 1, 0, phase_times, temp)
            add_1_dipole(temps[temp][2], 68, 67, 'below', 1, 0, phase_times, temp)
        #    add_1_dipole(temps[temp][1], 68, 67, 'above', 'mf1', 0, 100, temp)
        #    add_1_dipole(temps[temp][2], 68, 67, 'below', 'mf1', 0, 100, temp)
            # 'RHSel2' and 'LHSel3' traps in same pixel (could overlap phase time),
            # but good detectability means separation of peaks
            add_1_dipole(temps[temp][1], 98, 33, 'above', 1, 0, phase_times, temp)
            add_2_dipole(temps[temp][2], 98, 33, 'below', 'below', 21,
                int(phase_times/2), phase_times, 0, int(phase_times/2), temp) #80, 100, 0, 20, temp)
            add_2_dipole(temps[temp][4], 98, 33, 'below', 'below', 33,
                int(phase_times/2), phase_times, 0, int(phase_times/2), temp)
            # old:
            # add_2_dipole(temps[temp][2], 98, 33, 'below', 'below', 21,
            #     50, 100, 0, 50, temp) #80, 100, 0, 20, temp)
            # add_2_dipole(temps[temp][4], 98, 33, 'below', 'below', 33,
            #     50, 100, 0, 50, temp)
            # 'CENel3' trap (where sch3 has a 2-trap where one goes unused)
            add_2_dipole(temps[temp][3], 41, 15, 'above', 'above', 23,
            int(phase_times/2), phase_times, 0, int(phase_times/2), temp)
            add_1_dipole(temps[temp][4], 41, 15, 'below', 2, 0, phase_times, temp)
            # 'RHSel3' and 'LHSel4'
            add_1_dipole(temps[temp][1], 89, 2, 'below', '1b', 0, phase_times, temp)
            add_2_dipole(temps[temp][2], 89, 2, 'above', 'above', 12,
                int(phase_times/2), phase_times, 0, int(phase_times/2), temp) #30 was 40 in the past
            add_2_dipole(temps[temp][3], 89, 2, 'above', 'above', 33,
                int(phase_times/2), phase_times, 0, int(phase_times/2), temp)
            # 2 'LHSel4' traps; whether the '0' or '1' trap gets assigned tau2 is
            # somewhat random; if one has an earlier starting temp than the other,
            # it would get assigned tau
            add_2_dipole(temps[temp][1], 10, 10, 'below', 'below', 11,
                0, int(phase_times/2), int(phase_times/2), phase_times, temp)
            add_2_dipole(temps[temp][2], 10, 10, 'above', 'above', 22,
                0, int(phase_times/2), int(phase_times/2), phase_times, temp)
            add_2_dipole(temps[temp][3], 10, 10, 'above', 'above', 33,
                0, int(phase_times/2), int(phase_times/2), phase_times, temp) #30, 60, 100
            # old:
            # add_2_dipole(temps[temp][1], 10, 10, 'below', 'below', 11,
            #     0, 40, 50, 100, temp)
            # add_2_dipole(temps[temp][2], 10, 10, 'above', 'above', 22,
            #     0, 40, 50, 100, temp)
            # add_2_dipole(temps[temp][3], 10, 10, 'above', 'above', 33,
            #     0, 40, 50, 100, temp)
            # 'CENel4' trap
            add_1_dipole(temps[temp][1], 56, 56, 'below', 1, 1, phase_times, temp)
            add_1_dipole(temps[temp][2], 56, 56, 'above', 1, 3, phase_times, temp)
            #'RHSel4' and 'CENel2' trap (tests 'a' and 'b' splitting in trap_fit_*)
            add_2_dipole(temps[temp][1], 77, 90, 'above', 'below', 12,
                int(phase_times/2), phase_times, 0, int(phase_times/2), temp)
            add_2_dipole(temps[temp][2], 77, 90, 'below', 'above', 11,
                int(phase_times/2), phase_times, 0, int(phase_times/2), temp)
            add_1_dipole(temps[temp][3], 77, 90, 'below', '3b', 0, phase_times, temp)
            # old:
            # add_2_dipole(temps[temp][1], 77, 90, 'above', 'below', 12,
            #     30, 100, 0, 30, temp)
            # add_2_dipole(temps[temp][2], 77, 90, 'below', 'above', 11,
            #     53, 100, 0, 53, temp)
            # add_1_dipole(temps[temp][3], 77, 90, 'below', '3b', 0, 30, temp)
        pass
        if e2emode:
            readout_emccd = EMCCDDetect(
                em_gain=EMgain, #10,
                full_well_image=full_well_image,  # e-
                full_well_serial=full_well_serial,  # e-
                dark_current=0,  # e-/pix/s
                cic=0, # e-/pix/frame
                read_noise=read_noise,  # e-/pix/frame
                bias=1000,  # e-
                qe=1, # no QE hit here; just simulating readout
                cr_rate=0.,  # hits/cm^2/s
                pixel_pitch=13e-6,  # m
                eperdn=later_eperdn,
                nbits=nbits,
                numel_gain_register=604,
                meta_path=meta_path,
                nonlin_path=nonlin_path
                )
        # save to FITS files
        for sc in [1,2,3,4]:
            for i in range(len(temps[temp][sc])):
                if e2emode:
                    if temps[temp][sc][i].any() >= full_well_image:
                        raise Exception('Saturated before EM gain applied.')
                    # Now apply readout things for e2e mode 
                    gain_counts = np.reshape(readout_emccd._gain_register_elements(temps[temp][sc][i].ravel()),temps[temp][sc][i].shape)
                    if gain_counts.any() >= full_well_serial:
                        raise Exception('Saturated after EM gain applied.')
                    output_dn = readout_emccd.readout(gain_counts)
                else:
                    output_dn = temps[temp][sc][i]
                prihdr, exthdr = create_default_L1_TrapPump_headers(arrtype)
                prim = fits.PrimaryHDU(header = prihdr)
                hdr_img = fits.ImageHDU(output_dn, header=exthdr)
                hdul = fits.HDUList([prim, hdr_img])
                ## Fill in the headers that matter to corgidrp
                hdul[1].header['EXCAMT']  = temp
                hdul[1].header['EMGAIN_C'] = EMgain
                hdul[1].header['ARRTYPE'] = arrtype
                for j in range(1, 5):
                    if sc == j:
                        hdul[1].header['TPSCHEM' + str(j)] = num_pumps
                    else:
                        hdul[1].header['TPSCHEM' + str(j)] = 0
                hdul[1].header['TPTAU'] = time_data[i]
                
                t = time_data[i]
                # curr_sch_dir = Path(here, 'test_data_sub_frame_noise', str(temp)+'K',
                # 'Scheme_'+str(sch))

                # if os.path.isfile(Path(output_dir,
                # str(temp)+'K'+'Scheme_'+str(sch)+'TPUMP_Npumps_10000_gain'+str(g)+'_phasetime'+str(t)+'.fits')):
                #     hdul.writeto(Path(output_dir,
                #     str(temp)+'K'+'Scheme_'+str(sch)+'TPUMP_Npumps_10000_gain'+str(g)+'_phasetime'+
                #     str(t)+'_2.fits'), overwrite = True)
                # else: 
                mult_counter = 0
                filename = Path(output_dir,
                str(temp)+'K'+'Scheme_'+str(sc)+'TPUMP_Npumps'+str(int(num_pumps))+'_gain'+str(EMgain)+'_phasetime'+
                str(t)+'.fits')
                if multiple > 1:
                    if not os.path.exists(filename):
                        hdul.writeto(filename, overwrite = True)
                    else:
                        mult_counter += 1
                        hdul.writeto(str(filename)[:-4]+'_'+str(mult_counter)+'.fits', overwrite = True)
                else:
                    hdul.writeto(filename, overwrite = True)


def create_photon_countable_frames(Nbrights=30, Ndarks=40, EMgain=5000, kgain=7, exptime=0.05, cosmic_rate=0, full_frame=True, smear=True, flux=1, bad_frames=0):
    '''This creates mock L1 Dataset containing frames with large gain and short exposure time, illuminated and dark frames.
    Used for unit tests for photon counting.  
    
    Args:
        Nbrights (int):  number of illuminated frames to simulate
        Ndarks (int):  number of dark frames to simulate
        EMgain (float): EM gain
        kgain (float): k gain (e-/DN)
        exptime (float): exposure time (in s)
        cosmic_rate: (float) simulated cosmic rays incidence, hits/cm^2/s
        full_frame: (bool) If True, simulated frames are SCI full frames.  If False, 50x50 images are simulated.  Defaults to True.
        smear: (bool) If True, smear is simulated.  Defaults to True.
        flux: (float) Number of photons/s per pixel desired.  Defaults to 1.
        bad_frames (int): Number of simulated bad frames (with primary header keyword 'OVEREXP' set to True) to include in output datasets that frame_select would catch by default. Defaults to 0.
    
    Returns:
        ill_dataset (corgidrp.data.Dataset): Dataset containing the illuminated frames
        dark_dataset (corgidrp.data.Dataset): Dataset containing the dark frames
        ill_mean (float): mean electron count value simulated in the illuminated frames
        dark_mean (float): mean electron count value simulated in the dark frames
    '''
    pix_row = 1024 #number of rows and number of columns
    fluxmap = flux*np.ones((pix_row,pix_row)) #photon flux map, photons/s

    emccd = EMCCDDetect(
        em_gain=EMgain,
        full_well_image=60000.,  # e-
        full_well_serial=100000.,  # e-
        dark_current=8.33e-4,  # e-/pix/s
        cic=0.01,  # e-/pix/frame
        read_noise=100.,  # e-/pix/frame
        bias=20000,  # e-
        qe=0.9,  # quantum efficiency, e-/photon
        cr_rate=cosmic_rate,  # cosmic rays incidence, hits/cm^2/s
        pixel_pitch=13e-6,  # m
        eperdn=kgain,  
        nbits=64, # number of ADU bits
        numel_gain_register=604 #number of gain register elements
        )

    thresh = emccd.em_gain/10 # threshold

    if np.average(exptime*fluxmap) > 0.1:
        warnings.warn('average # of photons/pixel is > 0.1.  Decrease frame '
        'time to get lower average # of photons/pixel.')

    if emccd.read_noise <=0:
        warnings.warn('read noise should be greater than 0 for effective '
        'photon counting')
    if thresh < 4*emccd.read_noise:
        warnings.warn('thresh should be at least 4 or 5 times read_noise for '
        'accurate photon counting')

    avg_ph_flux = np.mean(fluxmap)
    # theoretical electron flux for brights
    ill_mean = avg_ph_flux*emccd.qe*exptime + emccd.dark_current*exptime + emccd.cic
    # theoretical electron flux for darks
    dark_mean = emccd.dark_current*exptime + emccd.cic

    if smear:
        #simulate smear to fluxmap
        detector_params = DetectorParams({})
        rowreadtime = detector_params.params['ROWREADT']
        smear = np.zeros_like(fluxmap)
        m = len(smear)
        for r in range(m):
            columnsum = 0
            for i in range(r+1):
                columnsum = columnsum + rowreadtime*fluxmap[i,:]
            smear[r,:] = columnsum
        
        fluxmap = fluxmap + smear/exptime
    
    frame_e_list = []
    frame_e_dark_list = []
    prihdr, exthdr = create_default_L1_headers()
    for i in range(Nbrights):
        # Simulate bright
        if full_frame:
            frame_dn = emccd.sim_full_frame(fluxmap, exptime)
        else:
            frame_dn = emccd.sim_sub_frame(fluxmap[:50,:50], exptime)
        frame = data.Image(frame_dn, pri_hdr=prihdr, ext_hdr=exthdr)
        frame.ext_hdr['EMGAIN_C'] = EMgain
        frame.ext_hdr['EXPTIME'] = exptime
        frame.ext_hdr['RN'] = 100
        frame.ext_hdr['KGAINPAR'] = kgain
        frame.pri_hdr['PHTCNT'] = True
        frame.ext_hdr['ISPC'] = True
        frame.pri_hdr["VISTYPE"] = "TDEMO"
        frame.filename = '_L1_for_pc_ill_{0}.fits'.format(i)
        frame_e_list.append(frame)

    for i in range(Ndarks):
        # Simulate dark
        if full_frame:
            frame_dn_dark = emccd.sim_full_frame(np.zeros_like(fluxmap), exptime)
        else:
            frame_dn_dark = emccd.sim_sub_frame(np.zeros_like(fluxmap[:50,:50]), exptime)
        frame_dark = data.Image(frame_dn_dark, pri_hdr=prihdr.copy(), ext_hdr=exthdr.copy())
        frame_dark.ext_hdr['EMGAIN_C'] = EMgain
        frame_dark.ext_hdr['EXPTIME'] = exptime
        frame_dark.ext_hdr['RN'] = 100
        frame_dark.ext_hdr['KGAINPAR'] = kgain
        frame_dark.pri_hdr['PHTCNT'] = True
        frame_dark.ext_hdr['ISPC'] = True
        frame_dark.pri_hdr["VISTYPE"] = "DARK"
        frame_dark.filename = '_L1_for_pc_dark_{0}.fits'.format(i)
        frame_e_dark_list.append(frame_dark)

    for i in range(bad_frames):
        bad_frame = frame.copy()
        bad_frame.ext_hdr['OVEREXP'] = True
        bad_frame.filename = '_L1_for_pc_ill_{0}.fits'.format(Nbrights+i)
        frame_e_list.append(bad_frame)
        bad_dark_frame = frame_dark.copy()
        bad_dark_frame.ext_hdr['OVEREXP'] = True
        bad_dark_frame.filename = '_L1_for_pc_dark_{0}.fits'.format(Ndarks+i)
        frame_e_dark_list.append(bad_dark_frame)

    ill_dataset = data.Dataset(frame_e_list)
    dark_dataset = data.Dataset(frame_e_dark_list)

    return ill_dataset, dark_dataset, ill_mean, dark_mean

def gaussian_array(array_shape=[50,50],sigma=2.5,amp=100.,xoffset=0.,yoffset=0.):
    """Generate a 2D square array with a centered gaussian surface (for mock PSF data).

    Args:
        array_shape (int, optional): Shape of desired array in pixels. Defaults to [50,50].
        sigma (float, optional): Standard deviation of the gaussian curve, in pixels. Defaults to 5.
        amp (float,optional): Amplitude (peak) of gaussian curve. Defaults to 1.
        xoffset (float,optional): x offset of gaussian from array center. Defaults to 0.
        yoffset (float,optional): y offset of gaussian from array center. Defaults to 0.
        
    Returns:
        np.array: 2D array of a gaussian surface.
    """
    x, y = np.meshgrid(np.linspace(-array_shape[0]/2+0.5, array_shape[0]/2-0.5, array_shape[0]),
                        np.linspace(-array_shape[1]/2+0.5, array_shape[1]/2-0.5, array_shape[1]))
    dst = np.sqrt((x-xoffset)**2+(y-yoffset)**2)

    # Calculate Gaussian 
    gauss = np.exp(-((dst)**2 / (2.0 * sigma**2))) * amp
    
    return gauss

def create_flux_image(star_flux, fwhm, cal_factor, filter='3C', fpamname = 'HOLE', target_name='Vega', fsm_x=0.0, 
                      fsm_y=0.0, exptime=1.0, filedir=None, platescale=21.8, 
                      background=0, add_gauss_noise=True, noise_scale=1., file_save=False):
    """
    Create simulated data for absolute flux calibration. This is a point source with a 2D-Gaussian PSF
    and Gaussian noise.

    Args:
        star_flux (float): Flux of the point source in erg/(s*cm^2*AA)
        fwhm (float): Full width at half max (FWHM) of the centroid
        cal_factor (float): Calibration factor erg/(s*cm^2*AA)/electron/s
        filter (str): (Optional) The CFAM filter used.
        fpamname (str): (Optional) Position of the FPAM
        target_name (str): (Optional) Name of the calspec star
        fsm_x (float): (Optional) X position shift in milliarcseconds (mas)
        fsm_y (float): (Optional) Y position shift in milliarcseconds (mas)
        exptime (float): (Optional) Exposure time (s)
        filedir (str): (Optional) Directory path to save the output file
        platescale (float): Plate scale in mas/pixel (default: 21.8 mas/pixel)
        background (float): optional additive background value
        add_gauss_noise (bool): Whether to add Gaussian noise to the data (default: True)
        noise_scale (float): Spread of the Gaussian noise
        file_save (bool): Whether to save the image (default: False)

    Returns:
        corgidrp.data.Image: The simulated image
    """

    # Create directory if needed
    if filedir is not None and not os.path.exists(filedir):
        os.mkdir(filedir)

    # Image properties
    size = (1024, 1024)
    sim_data = np.zeros(size)
    ny, nx = size
    center = [nx // 2, ny // 2]  # Default image center
    target_location = (80.553428801, -69.514096821)

    # Convert FSM shifts from mas to pixels
    fsm_x_shift = fsm_x * 0.001 / (platescale * 0.001)  # Convert mas to degrees, then to pixels
    fsm_y_shift = fsm_y * 0.001 / (platescale * 0.001)

    # New star position
    xpos = center[0] + fsm_x_shift
    ypos = center[1] + fsm_y_shift

    # Convert flux from calspec units to photo-electrons/s
    flux = star_flux / cal_factor

    # Inject Gaussian PSF star
    stampsize = int(np.ceil(3 * fwhm))
    sigma = fwhm/ (2.*np.sqrt(2*np.log(2)))

    # coordinate system
    y, x = np.indices([stampsize, stampsize])
    y -= stampsize // 2
    x -= stampsize // 2

    # Find nearest pixel
    x_int = int(round(xpos))
    y_int = int(round(ypos))
    x += x_int
    y += y_int
    
    xmin = x[0][0]
    xmax = x[-1][-1]
    ymin = y[0][0]
    ymax = y[-1][-1]
        
    psf = gaussian_array((stampsize,stampsize),sigma,flux) / (2.0 * np.pi * sigma**2)

    # Inject the star into the image
    sim_data[ymin:ymax + 1, xmin:xmax + 1] += psf

    # Add background
    sim_data += background

    # Add Gaussian noise
    if add_gauss_noise:
        # add Gaussian random noise
        noise_rng = np.random.default_rng(10)
        noise = noise_rng.normal(scale=noise_scale, size=size)
        sim_data += noise

    # Error map
    err = np.full(size, noise_scale)

    # Get FPAM positions, not strictly necessary but
    if fpamname == 'HOLE':
        fpam_h = 40504.4
        fpam_v = 9616.8
    elif fpamname == 'ND225':
        fpam_h = 61507.8
        fpam_v = 25612.4
    elif fpamname == 'ND475':
        fpam_h = 2503.7
        fpam_v = 6124.9

    # Create image object
    prihdr, exthdr, errhdr, dqhdr, biashdr = create_default_L2b_headers()
    prihdr['VISTYPE'] = 'ABSFLXBT'
    prihdr['RA'] = target_location[0]
    prihdr['DEC'] = target_location[1]
    prihdr['TARGET'] = target_name

    exthdr['CFAMNAME'] = filter             # Using the variable 'filter' (ensure it's defined)
    exthdr['FPAMNAME'] = fpamname
    exthdr['FPAM_H']   = 2503.7
    exthdr['FPAM_V']   = 6124.9
    exthdr['FSMX']    = fsm_x              # Ensure fsm_x is defined
    exthdr['FSMY']    = fsm_y              # Ensure fsm_y is defined
    exthdr['EXPTIME']  = exptime            # Ensure exptime is defined       # Ensure color_cor is defined
    exthdr['CRPIX1']   = xpos               # Ensure xpos is defined
    exthdr['CRPIX2']   = ypos               # Ensure ypos is defined
    exthdr['CTYPE1']   = 'RA---TAN'
    exthdr['CTYPE2']   = 'DEC--TAN'
    exthdr['CDELT1']   = (platescale * 0.001) / 3600  # Ensure platescale is defined
    exthdr['CDELT2']   = (platescale * 0.001) / 3600
    exthdr['CRVAL1']   = target_location[0]  # Ensure target_location is a defined list/tuple
    exthdr['CRVAL2']   = target_location[1]
    exthdr['BUNIT'] = 'photoelectron/s'
    frame = data.Image(sim_data, err=err, pri_hdr=prihdr, ext_hdr=exthdr)
   
    # Save file
    if filedir is not None and file_save:
        ftimeutc = data.format_ftimeutc(exthdr['FTIMEUTC'])
        filename = f'cgi_{prihdr["VISITID"]}_{ftimeutc}_l2b.fits'
        frame.save(filedir=filedir, filename=filename)

    return frame

def create_pol_flux_image(star_flux_left, star_flux_right, fwhm, cal_factor, filter='3C', dpamname = 'POL0', fpamname = 'HOLE', 
                      target_name='Vega', fsm_x=0.0, fsm_y=0.0, exptime=1.0, filedir=None, platescale=21.8, 
                      background=0, add_gauss_noise=True, noise_scale=1., file_save=False):
    """
    Create simulated data for polarimetric absolute flux calibration. Two point sources to
    simulate images split by polarization, with a 2D-Gaussian PSF and Gaussian noise.

    Args:
        star_flux_left (float): Flux of the point source on the left size of the image in erg/(s*cm^2*AA)
        star_flux_right (float): Flux of the point source on the right size of the image in erg/(s*cm^2*AA)
        fwhm (float): Full width at half max (FWHM) of the centroid
        cal_factor (float): Calibration factor erg/(s*cm^2*AA)/electron/s
        filter (str): (Optional) The CFAM filter used.
        dpamname (str): (Optional) The wollaston prism being used
        fpamname (str): (Optional) Position of the FPAM
        target_name (str): (Optional) Name of the calspec star
        fsm_x (float): (Optional) X position shift in milliarcseconds (mas)
        fsm_y (float): (Optional) Y position shift in milliarcseconds (mas)
        exptime (float): (Optional) Exposure time (s)
        filedir (str): (Optional) Directory path to save the output file
        platescale (float): Plate scale in mas/pixel (default: 21.8 mas/pixel)
        background (float): optional additive background value
        add_gauss_noise (bool): Whether to add Gaussian noise to the data (default: True)
        noise_scale (float): Spread of the Gaussian noise
        file_save (bool): Whether to save the image (default: False)

    Returns:
        corgidrp.data.Image: The simulated image
    """

    # Create directory if needed
    if filedir is not None and not os.path.exists(filedir):
        os.mkdir(filedir)

    # Image properties
    size = (1024, 1024)
    sim_data = np.zeros(size)
    ny, nx = size
    center = [nx // 2, ny // 2]  # Default image center
    target_location = (80.553428801, -69.514096821)

    # Convert FSM shifts from mas to pixels
    fsm_x_shift = fsm_x * 0.001 / (platescale * 0.001)  # Convert mas to degrees, then to pixels
    fsm_y_shift = fsm_y * 0.001 / (platescale * 0.001)

    # New star position
    xpos = center[0] + fsm_x_shift
    ypos = center[1] + fsm_y_shift

    # Find nearest pixel
    x_int = int(round(xpos))
    y_int = int(round(ypos))


    # Convert flux from calspec units to photo-electrons/s
    flux_left = star_flux_left / cal_factor
    flux_right = star_flux_right / cal_factor

    if dpamname == 'POL0':
        x_int_left = x_int - 172
        x_int_right = x_int + 172
        y_int_left = y_int
        y_int_right = y_int
        dpam_h = 8991.3
        dpam_v = 1261.3
    elif dpamname == 'POL45':
        x_int_left = x_int - 122
        x_int_right = x_int + 122
        y_int_left = y_int + 122
        y_int_right = y_int - 122
        dpam_h = 44660.1
        dpam_v = 1261.3
    else:
        raise ValueError('dpamname have to be "POL0" or "POL45"')


    # Inject Gaussian PSF star
    stampsize = int(np.ceil(3 * fwhm))
    sigma = fwhm/ (2.*np.sqrt(2*np.log(2)))

    # coordinate system
    y, x = np.indices([stampsize, stampsize])
    y -= stampsize // 2
    x -= stampsize // 2

    x_left = x + x_int_left
    x_right = x + x_int_right
    y_left = y + y_int_left
    y_right = y + y_int_right
    
    xmin_left = x_left[0][0]
    xmax_left = x_left[-1][-1]
    xmin_right = x_right[0][0]
    xmax_right = x_right[-1][-1]
    ymin_left = y_left[0][0]
    ymax_left = y_left[-1][-1]
    ymin_right = y_right[0][0]
    ymax_right = y_right[-1][-1]

    psf_left = gaussian_array((stampsize,stampsize),sigma,flux_left) / (2.0 * np.pi * sigma**2)
    psf_right = gaussian_array((stampsize,stampsize),sigma,flux_right) / (2.0 * np.pi * sigma**2)

    # Inject the star into the image
    sim_data[ymin_left:ymax_left + 1, xmin_left:xmax_left + 1] += psf_left
    sim_data[ymin_right:ymax_right + 1, xmin_right:xmax_right + 1] += psf_right

    # Add background
    sim_data += background

    # Add Gaussian noise
    if add_gauss_noise:
        # add Gaussian random noise
        noise_rng = np.random.default_rng(10)
        noise = noise_rng.normal(scale=noise_scale, size=size)
        sim_data += noise

    # Error map
    err = np.full(size, noise_scale)

    # Get FPAM positions, not strictly necessary but
    if fpamname == 'HOLE':
        fpam_h = 40504.4
        fpam_v = 9616.8
    elif fpamname == 'ND225':
        fpam_h = 61507.8
        fpam_v = 25612.4
    elif fpamname == 'ND475':
        fpam_h = 2503.7
        fpam_v = 6124.9

    # Create image object
    prihdr, exthdr, errhdr, dqhdr, biashdr = create_default_L2b_headers()
    prihdr['VISTYPE'] = 'ABSFLXBT'
    prihdr['TARGET'] = target_name

    exthdr['CFAMNAME'] = filter             # Using the variable 'filter' (ensure it's defined)
    exthdr['FPAMNAME'] = fpamname
    exthdr['DPAMNAME'] = dpamname
    exthdr['DPAM_H'] = dpam_h
    exthdr['DPAM_V'] = dpam_v
    exthdr['FPAM_H']   = 2503.7
    exthdr['FPAM_V']   = 6124.9
    exthdr['FSMX']    = fsm_x              # Ensure fsm_x is defined
    exthdr['FSMY']    = fsm_y              # Ensure fsm_y is defined
    exthdr['EXPTIME']  = exptime            # Ensure exptime is defined       # Ensure color_cor is defined
    exthdr['CRPIX1']   = xpos               # Ensure xpos is defined
    exthdr['CRPIX2']   = ypos               # Ensure ypos is defined
    exthdr['CTYPE1']   = 'RA---TAN'
    exthdr['CTYPE2']   = 'DEC--TAN'
    exthdr['CDELT1']   = (platescale * 0.001) / 3600  # Ensure platescale is defined
    exthdr['CDELT2']   = (platescale * 0.001) / 3600
    exthdr['CRVAL1']   = target_location[0]  # Ensure target_location is a defined list/tuple
    exthdr['CRVAL2']   = target_location[1]
    exthdr['BUNIT'] = 'photoelectron/s'
    frame = data.Image(sim_data, err=err, pri_hdr=prihdr, ext_hdr=exthdr)
   
    # Save file
    if filedir is not None and file_save:
        ftimeutc = data.format_ftimeutc(exthdr['FTIMEUTC'])
        filename = f'cgi_{prihdr["VISITID"]}_{ftimeutc}_l2b.fits'
        frame.save(filedir=filedir, filename=filename)

    return frame

def generate_reference_star_dataset_with_flux(
    n_frames=3,
    roll_angles=None,
    # Following arguments match create_flux_image
    flux_erg_s_cm2=1e-13,
    fwhm=3.0,
    cal_factor=1e10,            # [ e- / erg ]
    optical_throughput=1.0,
    color_cor=1.0,
    filter='3C',
    fpamname='HOLE',
    target_name='Vega',
    fsm_x=0.0,
    fsm_y=0.0,
    exptime=1.0,
    pltscale_mas=21.8,     
    background=0,
    add_gauss_noise=True,
    noise_scale=1.,
    filedir=None,
    file_save=False,
    shape=(1024, 1024)  # <-- new shape argument
):
    """
    Generate simulated reference star dataset with flux calibration.
    This function creates multiple frames of a reference star (with no planet)
    using create_flux_image(), and assigns unique roll angles to each frame's header.
    The generated frames can then be used for RDI or ADI+RDI processing in pyKLIP.
    
    Args:
        n_frames (int): Number of frames to generate.
        roll_angles (list or None): Roll angles (in degrees) for each frame. If None, all frames use 0.0.
        flux_erg_s_cm2 (float): Stellar flux in erg s⁻¹ cm⁻².
        fwhm (float): Full Width at Half Maximum of the star's PSF.
        cal_factor (float): Calibration factor [e⁻/erg] to convert flux to electron counts.
        optical_throughput (float): Overall optical throughput factor.
        color_cor (float): Color correction factor.
        filter (str): Filter identifier.
        fpamname (str): FPAM name indicating the pupil mask configuration.
        target_name (str): Name of the target star.
        fsm_x (float): Field Stabilization Mirror (FSM) x-offset.
        fsm_y (float): Field Stabilization Mirror (FSM) y-offset.
        exptime (float): Exposure time in seconds.
        pltscale_mas (float): Plate scale (e.g., mas/pixel or arcsec/pixel) of the image.
        background (int): Background level counts.
        add_gauss_noise (bool): If True, add Gaussian noise to the image.
        noise_scale (float): Scaling factor for the Gaussian noise.
        filedir (str or None): Directory to save the generated files if file_save is True.
        file_save (bool): Flag to save each generated frame to disk.
        shape (tuple): Shape (ny, nx) of the generated images.
    
    Returns:
        Dataset (corgidrp.Data.Dataset): A Dataset object containing the generated reference star frames.
    """

    if roll_angles is None:
        roll_angles = [0.0]*n_frames
    elif len(roll_angles) != n_frames:
        raise ValueError("roll_angles must match n_frames or be None.")

    from corgidrp.data import Dataset
    frames = []
    for i in range(n_frames):
        # 1) Create a single flux image with the star alone
        frame = create_flux_image(
            flux_erg_s_cm2=flux_erg_s_cm2,
            fwhm=fwhm,
            cal_factor=cal_factor,
            optical_throughput=optical_throughput,
            color_cor=color_cor,
            filter=filter,
            fpamname=fpamname,
            target_name=target_name,
            fsm_x=fsm_x,
            fsm_y=fsm_y,
            exptime=exptime,
            filedir=filedir,
            platescale=pltscale_mas,
            background=background,
            add_gauss_noise=add_gauss_noise,
            noise_scale=noise_scale,
            file_save=False,
            shape=shape            # <--- pass the shape argument here
        )   

        # 2) Mark primary header as "PSFREF=1" so do_psf_subtraction sees it as reference
        frame.pri_hdr["PSFREF"] = 1

        # 3) Set this frame's roll angle in pri_hdr
        frame.pri_hdr["ROLL"] = roll_angles[i]

        # 4) Set star center for reference
        #    create_flux_image puts the star around (shape[1]//2, shape[0]//2).
        #    If fsm_x=0, fsm_y=0. 
        nx = shape[1]
        ny = shape[0]
        x_center = nx // 2 + (fsm_x * 0.001 / (pltscale_mas * 0.001))
        y_center = ny // 2 + (fsm_y * 0.001 / (pltscale_mas * 0.001))

        frame.ext_hdr['PLTSCALE'] = pltscale_mas
        frame.ext_hdr["STARLOCX"] = x_center  
        frame.ext_hdr["STARLOCY"] = y_center  
        frame.pri_hdr["FILENAME"] = f"mock_refstar_flux_{i:03d}.fits"

        # 5) Optionally save each file
        if filedir is not None and file_save:
            filename = f"mock_refstar_flux_{i:03d}.fits"
            frame.save(filedir=filedir, filename=filename)

        frames.append(frame)

    return Dataset(frames)

def create_ct_psfs(fwhm_mas, cfam_name='1F', n_psfs=10, e2e=False):
    """
    Create simulated data for core throughput calibration. This is a set of
    individual, noiseless 2D Gaussians, one per image.  

    Args:
        fwhm_mas (float): PSF's FWHM in mas
        cfam_name (str) (optional): CFAM filter name.
        n_psfs (int) (optional): Number of simulated PSFs.
        e2e (bool) (optional): Whether these simulated data are for the CT e2e
          test or not. If they are, the files are L2b. Otherwise, they are L3. 

    Returns:
        corgidrp.data.Image: The simulated PSF Images
        np.array: PSF locations
        np.array: PSF CT values
    """
    # Default headers
    if e2e:
        prhd, exthd, errhdr, dqhdr, biashdr = create_default_L2b_headers()
    else:
        prhd, exthd, errhdr, dqhdr = create_default_L3_headers()
    # These data are for CT calibration
    prhd['VISTYPE'] = 'CORETPUT'
    # cfam filter
    exthd['CFAMNAME'] = cfam_name
    # Mock ERR
    err = np.ones([1024,1024])
    # Mock DQ
    dq = np.zeros([1024,1024], dtype = np.uint16)

    fwhm_pix = int(np.ceil(fwhm_mas/21.8))
    # PSF/PSF_peak > 1e-10 for +/- 3FWHM around the PSFs center
    imshape = (6*fwhm_pix+1, 6*fwhm_pix+1)
    y, x = np.indices(imshape)

    # Following astropy documentation:
    # Generate random source model list. Random amplitudes and centers within a pixel
    # PSF's final location on SCI frame is moved by more than one pixel below. This
    # is the fractional part that only needs a smaller array of non-zero values
    # Set seed for reproducibility of mock data
    rng = np.random.default_rng(0)
    model_params = [
        dict(amplitude=rng.uniform(1,10),
        x_mean=rng.uniform(imshape[0]//2,imshape[0]//2+1),
        y_mean=rng.uniform(imshape[0]//2,imshape[0]//2+1),
        x_stddev=fwhm_mas/21.8/2.335,
        y_stddev=fwhm_mas/21.8/2.335)
        for _ in range(n_psfs)]

    model_list = [models.Gaussian2D(**kwargs) for kwargs in model_params]
    # Render models to image using full evaluation
    psf_loc = []
    half_psf = []
    data_psf = []
    for model in model_list:
        # Skip any PSFs with 0 amplitude (if any)
        if model.amplitude == 0:
            continue
        psf = np.zeros(imshape)
        model.bounding_box = None
        model.render(psf)
        image = np.zeros([1024, 1024])
        # Insert PSF at random location within the SCI frame
        y_image, x_image = rng.integers(100), rng.integers(100)
        image[512+y_image-imshape[0]//2:512+y_image+imshape[0]//2+1,
            512+x_image-imshape[1]//2:512+x_image+imshape[1]//2+1] = psf
        # List of known positions and list of known PSF volume
        psf_loc += [[512+x_image+model.x_mean.value-imshape[0]//2,
            512+y_image+model.y_mean.value-imshape[0]//2]]
        # Add half PSF volume for 2D Gaussian (numerator of core throughput)
        half_psf += [np.pi*model.amplitude.value*model.x_stddev.value*model.y_stddev.value]
        # Build up the Dataset
        data_psf += [Image(image,pri_hdr=prhd, ext_hdr=exthd, err=err, dq=dq)]
        # Add some filename following the file convention:
        # cgi_<VisitID: PPPPPCCAAASSSOOOVVV>_<TimeUTC>_l2b.fits
        data_psf[-1].filename = 'cgi_0200001001001001001_20250415t0305102_l2b.fits'
        
    return data_psf, np.array(psf_loc), np.array(half_psf)

def create_ct_psfs_with_mask(fwhm_mas, cfam_name='1F', n_psfs=10, image_shape=(1024,1024),
                   apply_mask=True, total_counts=1e4):
    """
    Create simulated data for core throughput calibration. This is a set of
    individual, noiseless 2D Gaussians with a spatially varying throughput
    that mimics a central occulting mask when apply_mask=True.
    
    Args:
        fwhm_mas (float): PSF FWHM in mas.
        cfam_name (str): CFAM filter name.
        n_psfs (int): Number of PSFs to generate.
        image_shape (tuple): Full image shape.
        apply_mask (bool): If True, apply the mask transmission function. If False,
            the transmission is set to 1 everywhere.
        total_counts (float): The desired total integrated counts in the unmasked PSF.
    
    Returns:
        data_psf (list): List of Image objects with the PSF stamp inserted.
        psf_loc (np.array): Array of PSF locations.
        half_psf (np.array): Array of “half” throughput values (roughly total_counts/2 after mask).
    """
    # Set up headers, error, and dq arrays.
    prhd, exthd, errhdr, dqhdr = create_default_L3_headers()
    exthd['CFAMNAME'] = cfam_name
    err = np.ones(image_shape)
    dq = np.zeros(image_shape, dtype=np.uint16)
    
    # Calculate the image center.
    center_x = image_shape[1] // 2
    center_y = image_shape[0] // 2
    image_center = (center_x, center_y)
    exthd['STARLOCX'] = center_x
    exthd['STARLOCY'] = center_y
    
    # Determine the stamp size for the PSF: +/- 3 FWHM in pixels.
    fwhm_pix = int(np.ceil(fwhm_mas / 21.8))
    stamp_shape = (6 * fwhm_pix + 1, 6 * fwhm_pix + 1)
    
    # PSF parameters.
    # Compute the standard deviations (assuming FWHM = 2.355 sigma).
    x_stddev = fwhm_mas / 21.8 / 2.355
    y_stddev = fwhm_mas / 21.8 / 2.355
    x_mean = stamp_shape[1] // 2
    y_mean = stamp_shape[0] // 2
    
    # Calculate the amplitude such that the integrated flux equals total_counts.
    # Integrated flux of a 2D Gaussian: 2 * pi * amplitude * sigma_x * sigma_y
    amplitude = total_counts / (2 * np.pi * x_stddev * y_stddev)
    
    constant_model = models.Gaussian2D(amplitude=amplitude,
                                       x_mean=x_mean,
                                       y_mean=y_mean,
                                       x_stddev=x_stddev,
                                       y_stddev=y_stddev)
    
    # Use a random generator for PSF placement.
    rng = np.random.default_rng(0)
    psf_loc = []
    half_psf = []
    data_psf = []
    
    # Define mask transmission function; if apply_mask is False, return 1.
    def mask_transmission(x_val, y_val, center=image_center, r0=30, sigma=10):
        if not apply_mask:
            return 1.0
        r = ((x_val - center[0])**2 + (y_val - center[1])**2)**0.5
        return 1 / (1 + np.exp(-(r - r0) / sigma))
    
    # Compute allowed offsets so that the stamp fits within the image.
    x_offset_min = stamp_shape[1] // 2 - center_x
    x_offset_max = image_shape[1] - stamp_shape[1] - center_x + stamp_shape[1] // 2
    y_offset_min = stamp_shape[0] // 2 - center_y
    y_offset_max = image_shape[0] - stamp_shape[0] - center_y + stamp_shape[0] // 2

    # Restrict offsets to ±100 pixels.
    desired_range = 100
    x_offset_min = max(x_offset_min, -desired_range)
    x_offset_max = min(x_offset_max, desired_range)
    y_offset_min = max(y_offset_min, -desired_range)
    y_offset_max = min(y_offset_max, desired_range)
    
    for i in range(n_psfs):
        # Render the PSF stamp.
        psf_stamp = np.zeros(stamp_shape)
        constant_model.bounding_box = None
        constant_model.render(psf_stamp)
        
        # Create a full image and insert the stamp.
        image = np.zeros(image_shape)
        y_offset = rng.integers(y_offset_min, y_offset_max + 1)
        x_offset = rng.integers(x_offset_min, x_offset_max + 1)
        x_start = center_x + x_offset - stamp_shape[1] // 2
        y_start = center_y + y_offset - stamp_shape[0] // 2
        
        final_x = x_start + x_mean
        final_y = y_start + y_mean
        psf_loc.append([final_x, final_y])
        
        # Compute the base throughput (unmasked core flux) for reference.
        # For a perfect Gaussian, roughly 50% of the flux is above half maximum.
        base_throughput = np.pi * amplitude * x_stddev * y_stddev  # equals total_counts/2
        transmission = mask_transmission(final_x, final_y)
        half_psf.append(base_throughput * transmission)
        
        # Apply transmission if requested.
        psf_stamp = psf_stamp * transmission
        
        image[y_start:y_start+stamp_shape[0], x_start:x_start+stamp_shape[1]] = psf_stamp
        
        data_psf.append(Image(image, pri_hdr=prhd, ext_hdr=exthd, err=err, dq=dq))
    
    return data_psf, np.array(psf_loc), np.array(half_psf)



def create_ct_cal(fwhm_mas, cfam_name='1F',
                  cenx = 50.5,ceny=50.5,
                  nx=21,ny=21,
                  psfsize=None):
    """
    Creates a mock CoreThroughputCalibration object with gaussian PSFs.

    Args:
        fwhm_mas (float): FWHM in milliarcseconds
        cfam_name (str, optional): CFAM name, defaults to '1F'.
        cenx (float, optional): EXCAM mask center X location (measured from bottom left corner of bottom left pixel)
        ceny (float, optional): EXCAM mask center Y location (measured from bottom left corner of bottom left pixel)
        nx (int, optional): Number of x positions at which to simulate mock PSFs. Must be an odd number. 
            PSFs will be generated in the center of each pixel within nx/2 pixels of the mask center. Defaults to 21.
        ny (int, optional): Number of y positions at which to simulate mock PSFs. Must be an odd number. 
            PSFs will be generated in the center of each pixel within nx/2 pixels of the mask center. Defaults to 21.
        psfsize (int,optional): Size of psf model array in pixels. Must be an odd number. Defaults to 6 * the FWHM.
    
    Returns:
        ct_cal (corgidrp.data.CoreThroughputCalibration): mock CoreThroughputCalibration object 
    """
    # Default headers
    prhd, exthd, errhdr, dqhdr = create_default_L3_headers()
    # cfam filter
    exthd['CFAMNAME'] = cfam_name
    exthd.set('EXTNAME','PSFCUBE')

    # Need nx, ny to be odd
    assert nx%2 == 1, 'nx must be an odd integer'
    assert ny%2 == 1, 'ny must be an odd integer'

    x_arr = []
    y_arr = []
    r_arr = []

    for x in np.linspace(cenx-(nx-1)/2,cenx+(nx-1)/2,nx):
        for y in np.linspace(ceny-(ny-1)/2,ceny+(ny-1)/2,ny):
            x_arr.append(x)
            y_arr.append(y)
            r_arr.append(np.sqrt((x - cenx)**2 + (y - ceny)**2))
    x_arr = np.array(x_arr)
    y_arr = np.array(y_arr)

    n_psfs = len(x_arr)

    fwhm_pix = int(np.ceil(fwhm_mas/21.8))
    sig_pix = fwhm_pix / (2 * np.sqrt(2. * np.log(2.)))

    # PSF/PSF_peak > 1e-10 for +/- 3FWHM around the PSFs center
    if psfsize is None:
        imshape = (6*fwhm_pix+1, 6*fwhm_pix+1)
    else:
        assert psfsize%2 == 1, 'psfsize must be an odd integer'
        imshape = (psfsize,psfsize)

    psf = gaussian_array(array_shape=imshape,sigma=sig_pix,amp=1.,xoffset=0.,yoffset=0.)
    scale_factors = np.interp(r_arr, [0, np.max(r_arr)], [1, 0.01]) # throughput falls off linearly radially

    psf_cube = np.ones((n_psfs,*imshape))
    psf_cube *= psf
    amps = scale_factors
    psf_cube = np.array([psf_cube[i] * amps[i] for i in range(len(psf_cube))])

    err_cube = np.zeros_like(psf_cube)
    err_hdr = fits.Header()
    dq_cube = np.zeros_like(psf_cube)
    dq_hdr = fits.Header()

    cts = scale_factors
    ct_excam = np.array([x_arr,y_arr,cts])
    ct_hdr = fits.Header()
    ct_hdu_list = [fits.ImageHDU(data=ct_excam, header=ct_hdr, name='CTEXCAM')]

    fpam_hv = [0., 0.]
    fpam_hdr = fits.Header()
    fpam_hdr['COMMENT'] = 'FPAM H and V values during the core throughput observations'
    fpam_hdr['UNITS'] = 'micrometer'
    ct_hdu_list += [fits.ImageHDU(data=fpam_hv, header=fpam_hdr, name='CTFPAM')]

    fsam_hv = [0., 0.]
    fsam_hdr = fits.Header()
    fsam_hdr['COMMENT'] = 'FSAM H and V values during the core throughput observations'
    fsam_hdr['UNITS'] = 'micrometer'
    ct_hdu_list += [fits.ImageHDU(data=fsam_hv, header=fsam_hdr, name='CTFSAM')]

    ct_cal = data.CoreThroughputCalibration(psf_cube,
        pri_hdr=prhd,
        ext_hdr=exthd,
        input_hdulist=ct_hdu_list,
        dq=dq_cube,
        dq_hdr=dq_hdr,
        input_dataset=data.Dataset([data.Image(np.array([0.]),
                                 pri_hdr=fits.Header(),
                                 ext_hdr=fits.Header())]))

    return ct_cal



def create_ct_interp(
    n_radii=9,
    n_azimuths=5,
    min_angle=0,
    max_angle=6.2831853072,
    norm=1,
    fpm_x=0,
    fpm_y=0,
    pop_index=None,
    ):
    """
    Create simulated data to test the class function that does core throughput
    interpolation. We want to set the CT to a known function. We accomplish it
    by using a synthetic PSF shape with a well defined CT profile. The PSF is
    needed because the interpolation function takes a CT cal file that is
    generated from a Dataset of PSF images.

    Args:
        n_radii (int): Number of divisions along a radial direction.
        n_azimuths (int): Number of divisions along the azimuth, from
          zero to max_angle.
        min_angle (float): Minimum angle in radians to be considered.
        max_angle (float): Maximum angle in radians to be considered.
        norm (float): Factor to multiply the CT profile. Useful if one
          wants the CT to be between 0 and 1 after the division by the total counts
          that happens when estimating the CT of the Dataset in corethroughput.py.
        fpm_x (float): FPM location in EXCAM (fractional) pixels. First dimension.
        fpm_y (float): FPM location in EXCAM (fractional) pixels. Second dimension.
        pop_index (int) (optional): the Dataset skips the PSF with this index.
          Useful when testing interpolation by popping some PSFs and comparing
          the interpolated values with the original ones at the same location.

    Returns:
        corgidrp.data.Image: The simulated PSF Images
        np.array: PSF locations
        np.array: PSF CT values
    """
    if max_angle > 2*np.pi:
        print('You may have set a maximum angle in degrees instead of radians. '
            'Please check the value of max_angle is the one intended.')

    # The shape of all PSFs is the same, and irrelevant
    # Their amplitude will be adjusted to a specific CT profiledepending on
    # their location
    imshape=(7,7)
    psf_model = np.zeros(imshape)
    # Set of known values at selected locations
    psf_model[imshape[1]//2 - 3:imshape[1]//2 + 4,
        imshape[0]//2 - 3:imshape[0]//2 + 4] = 1
    psf_model[imshape[1]//2 - 2:imshape[1]//2 + 3,
        imshape[0]//2 - 2:imshape[0]//2 + 3] = 2
    psf_model[imshape[1]//2 - 1:imshape[1]//2 + 2,
        imshape[0]//2 - 1:imshape[0]//2 + 2] = 3
    psf_model[imshape[1]//2, imshape[0]//2] = 4

    # Default headers
    prhd, exthd, errhdr, dqhdr, biashdr = create_default_L2b_headers()
    exthd['CFAMNAME'] = '1F'
    # Mock error
    err = np.ones([1024,1024])

    # Simulate PSFs within two radii
    psf_loc = []
    half_psf = []
    data_psf = []

    #Create a dataset
    # From 2 to 9 lambda/D
    radii = np.logspace(np.log10(2), np.log10(9),n_radii)
    # lambda/D ~ 2.3 EXCAM pixels for Band 1 and HLC
    radii *= 2.3
    # Threefold symmetry
    azimuths = np.linspace(min_angle, max_angle, n_azimuths)
    
    # Create 2D grids for the radii and azimuths
    r_grid, theta_grid = np.meshgrid(radii, azimuths)
    
    # Convert polar coordinates to Cartesian coordinates
    x_grid = np.round(fpm_x + r_grid * np.cos(theta_grid)).flatten()
    y_grid = np.round(fpm_y + r_grid * np.sin(theta_grid)).flatten()
    # Derive the final radial distance from the FPM's center
    r_grid_from_fpm = np.sqrt((x_grid-fpm_x)**2 + (y_grid-fpm_y)**2)
    # Make up a core throughput dataset
    core_throughput = r_grid_from_fpm.flatten()/r_grid_from_fpm.max()
    # Normalize to 1 by accounting for the contribution of the PSF to the CT
    core_throughput /= psf_model[psf_model>=psf_model.max()/2].sum()
    # Optionally, take into account an additional factor
    core_throughput *= norm
    for i_psf in range(r_grid.size):
        if pop_index is not None:
            if i_psf == pop_index:
                print('Skipping 1 PSF (interpolation test)')
                continue
        image = np.zeros([1024, 1024])
        # Insert PSF at random location within the SCI frame
        x_image = int(x_grid[i_psf])
        y_image = int(y_grid[i_psf])
        image[y_image-imshape[0]//2:y_image+imshape[0]//2+1,
            x_image-imshape[1]//2:x_image+imshape[1]//2+1] = psf_model
        # Adjust intensity following some radial profile
        image *= core_throughput[i_psf]
        # List of known positions
        psf_loc += [[x_image-imshape[0]//2, y_image-imshape[0]//2]]
        # Add numerator of core throughput
        half_psf += [image[image>=image.max()/2].sum()]
        # Build up the Dataset
        data_psf += [Image(image,pri_hdr=prhd, ext_hdr=exthd, err=err)]

    return data_psf, np.array(psf_loc), np.array(half_psf)

default_wcs_string = """WCSAXES =                    2 / Number of coordinate axes                      
CRPIX1  =                  0.0 / Pixel coordinate of reference point            
CRPIX2  =                  0.0 / Pixel coordinate of reference point            
CDELT1  =                  1.0 / Coordinate increment at reference point        
CDELT2  =                  1.0 / Coordinate increment at reference point        
CRVAL1  =                  0.0 / Coordinate value at reference point            
CRVAL2  =                  0.0 / Coordinate value at reference point            
LATPOLE =                 90.0 / [deg] Native latitude of celestial pole        
MJDREF  =                  0.0 / [d] MJD of fiducial time
"""

def create_psfsub_dataset(n_sci,n_ref,roll_angles,darkhole_scifiles=None,darkhole_reffiles=None,
                          wcs_header = None,
                          data_shape = [100,100],
                          centerxy = None,
                          outdir = None,
                          st_amp = 100.,
                          noise_amp = 1.,
                          fwhm_pix = 2.5,
                          ref_psf_spread=1. ,
                          pl_contrast=1e-3,
                          pl_sep = 10.
                          ):
    """Generate a mock science and reference dataset ready for the PSF subtraction step.
    TODO: reference a central pixscale number, rather than hard code.

    Args:
        n_sci (int): number of science frames, must be >= 1.
        n_ref (int): nummber of reference frames, must be >= 0.
        roll_angles (list-like): list of the roll angles of each science and reference 
            frame, with the science frames listed first. 
        darkhole_scifiles (list of str, optional): Filepaths to the darkhole science frames. 
            If not provided, a noisy 2D gaussian will be used instead. Defaults to None.
        darkhole_reffiles (list of str, optional): Filepaths to the darkhole reference frames. 
            If not provided, a noisy 2D gaussian will be used instead. Defaults to None.
        wcs_header (astropy.fits.Header, optional): Fits header object containing WCS 
            information. If not provided, a mock header will be created. Defaults to None.
        data_shape (list of int): desired shape of data array, with the last two axes in xy order. 
            Must have length 2 or 3. Defaults to [100,100].
        centerxy (list of float): Desired PSF center in xy order. Must have length 2. Defaults 
            to image center.
        outdir (str, optional): Desired output directory. If not provided, data will not be 
            saved. Defaults to None.
        st_amp (float): Amplitude of stellar psf added to fake data. Defaults to 100.
        fwhm_pix (float): FWHM of the stellar (and optional planet) PSF. Defaults to 2.5.
        noise_amp (float): Amplitude of gaussian noise added to fake data. Defaults to 1.
        ref_psf_spread (float): Fractional increase in gaussian PSF width between science and 
            reference PSFs. Defaults to 1.
        pl_contrast (float): Flux ratio between planet and starlight incident on the detector. 
            Defaults to 1e-3.
        pl_sep (float): Planet-star separation in pixels. Defaults to 10.

        
    Returns:
        tuple: corgiDRP science Dataset object and reference Dataset object.
    """

    assert len(data_shape) == 2 or len(data_shape) == 3
    
    if roll_angles is None:
        roll_angles = [0.] * (n_sci+n_ref)

    # mask_center = np.array(data_shape)/2
    # star_pos = mask_center
    pixscale = 21.8 # milli-arcsec

    # Build each science/reference frame
    sci_frames = []
    ref_frames = []
    for i in range(n_sci+n_ref):

        # Create default headers
        prihdr, exthdr = create_default_L1_headers()
        
        # Read in darkhole data, if provided
        if i<n_sci and not darkhole_scifiles is None:
            fpath = darkhole_scifiles[i]
            _,fname = os.path.split(fpath)
            darkhole = fits.getdata(fpath)
            
            fill_value = np.nanmin(darkhole)
            img_data = np.full(data_shape[-2:],fill_value)

            # Overwrite center of array with the darkhole data
            cr_psf_pix = np.array(darkhole.shape) / 2 - 0.5
            if centerxy is None:
                full_arr_center = np.array(img_data.shape) // 2 
            else:
                full_arr_center = (centerxy[1],centerxy[0])
            start_psf_ind = full_arr_center - np.array(darkhole.shape) // 2
            img_data[start_psf_ind[0]:start_psf_ind[0]+darkhole.shape[0],start_psf_ind[1]:start_psf_ind[1]+darkhole.shape[1]] = darkhole
            psfcenty, psfcentx = cr_psf_pix + start_psf_ind
        
        elif i>=n_sci and not darkhole_reffiles is None:
            fpath = darkhole_reffiles[i-n_sci]
            _,fname = os.path.split(fpath)
            darkhole = fits.getdata(fpath)
            fill_value = np.nanmin(darkhole)
            img_data = np.full(data_shape[-2:],fill_value)

            # Overwrite center of array with the darkhole data
            cr_psf_pix = np.array(darkhole.shape) / 2 - 0.5
            if centerxy is None:
                full_arr_center = np.array(img_data.shape) // 2 
            else:
                full_arr_center = (centerxy[1],centerxy[0])
            start_psf_ind = full_arr_center - np.array(darkhole.shape) // 2
            img_data[start_psf_ind[0]:start_psf_ind[0]+darkhole.shape[0],start_psf_ind[1]:start_psf_ind[1]+darkhole.shape[1]] = darkhole
            psfcenty, psfcentx = cr_psf_pix + start_psf_ind

        # Otherwise generate a 2D gaussian for a fake PSF
        else:
            sci_fwhm = fwhm_pix
            ref_fwhm = sci_fwhm * ref_psf_spread
            pl_amp = st_amp * pl_contrast

            label = 'ref' if i>= n_sci else 'sci'
            fwhm = ref_fwhm if i>= n_sci else sci_fwhm
            sigma = fwhm / (2 * np.sqrt(2. * np.log(2.)))
            fname = f'MOCK_{label}_roll{roll_angles[i]}.fits'
            arr_center = np.array(data_shape[-2:]) / 2 - 0.5
            if centerxy is None:
                psfcenty,psfcentx = arr_center
            else:
                psfcentx,psfcenty = centerxy
            
            psf_off_xy = (psfcentx-arr_center[1],psfcenty-arr_center[0])
            img_data = gaussian_array(array_shape=data_shape[-2:],
                                      xoffset=psf_off_xy[0],
                                      yoffset=psf_off_xy[1],
                                      sigma=sigma,
                                      amp=st_amp)
            
            # Add some noise
            rng = np.random.default_rng(seed=123+2*i)
            noise = rng.normal(0,noise_amp,img_data.shape)
            img_data += noise

            # Add fake planet to sci files
            if i<n_sci:
                pa_deg = -roll_angles[i]
                xoff,yoff = pl_sep * np.array([-np.sin(np.radians(pa_deg)),np.cos(np.radians(pa_deg))])
                planet_psf = gaussian_array(array_shape=data_shape[-2:],
                                            amp=pl_amp,
                                            sigma=sigma,
                                            xoffset=xoff+psf_off_xy[0],
                                            yoffset=yoff+psf_off_xy[1])
                img_data += planet_psf
        
                # Assign PSFREF flag
                prihdr['PSFREF'] = 0
            else:
                prihdr['PSFREF'] = 1

        # Add necessary header keys
        prihdr['TELESCOP'] = 'ROMAN'
        prihdr['INSTRUME'] = 'CGI'
        prihdr['XOFFSET'] = 0.0
        prihdr['YOFFSET'] = 0.0
        prihdr["ROLL"] = roll_angles[i]
        
        exthdr['BUNIT'] = 'photoelectron/s'
        exthdr['STARLOCX'] = psfcentx
        exthdr['STARLOCY'] = psfcenty
        exthdr['EACQ_COL'] = psfcentx
        exthdr['EACQ_ROW'] = psfcentx
        exthdr['PLTSCALE'] = pixscale # This is in milliarcseconds!
        exthdr["HIERARCH DATA_LEVEL"] = 'L3'
        
        # Add WCS header info, if provided
        if wcs_header is None:
            wcs_header = generate_wcs(roll_angles[i], 
                                      [psfcentx,psfcenty],
                                      platescale=0.0218).to_header()
            
            # wcs_header._cards = wcs_header._cards[-1]
        exthdr.extend(wcs_header)

        # Make a corgiDRP Image frame
        if len(data_shape)==3:
            frame_data = np.zeros([data_shape[0],data_shape[2],data_shape[1]])
            frame_data[:] = img_data
        else:
            frame_data = img_data

        frame = data.Image(frame_data, pri_hdr=prihdr, ext_hdr=exthdr)
        frame.filename = fname

        # Add it to the correct dataset
        if i < n_sci:
            sci_frames.append(frame)
        else:
            ref_frames.append(frame)

    sci_dataset = data.Dataset(sci_frames)

    if len(ref_frames) > 0:
        ref_dataset = data.Dataset(ref_frames)
    else:
        ref_dataset = None

    # Save datasets if outdir was provided
    if not outdir is None:
        if not os.path.exists(outdir):
            os.makedirs(outdir)
            
        sci_dataset.save(filedir=outdir, filenames=['mock_psfsub_L2b_sci_input_dataset.fits'])
        if len(ref_frames) > 0:
            ref_dataset.save(filedir=outdir, filenames=['mock_psfsub_L2b_ref_input_dataset.fits'])

    return sci_dataset,ref_dataset


def generate_coron_dataset_with_companions(
    n_frames=1,
    shape=(1024, 1024),
    host_star_center=None,
    host_star_counts=1e5,
    roll_angles=None,
    companion_sep_pix=None,   # Companion separation in pixels (explicit) or list of separations
    companion_pa_deg=None,    # Companion position angle in degrees (counterclockwise from north) or list
    companion_counts=100.0,   # Total flux (counts) for the companion or list
    filter='1F',
    pltscale_as=21.8,
    add_noise=False,
    noise_std=1.0e-2,
    outdir=None,
    darkhole_file=None,   # darkhole_file is ignored in this version
    apply_coron_mask=True,
    coron_mask_radius=5,
    throughput_factors=1,
):
    """
    Create a mock coronagraphic dataset with a star and (optionally) one or more companions.
    
    In this version, a Gaussian star is always injected at host_star_center.
    When the coronagraph mask is applied, the flux within the inner mask region
    is scaled down by a factor of 1e-3.
    
    Args:
      n_frames (int): Number of frames.
      shape (tuple): (ny, nx) image shape.
      host_star_center (tuple): (x, y) pixel coordinates of the host star. If None, uses image center.
      host_star_counts (float): Total counts for the star.
      roll_angles (list of float): One roll angle per frame (in degrees).
      companion_sep_pix (float or list): On-sky separation(s) of the companion(s) in pixels.
      companion_pa_deg (float or list): On-sky position angle(s) of the companion(s) (counterclockwise from north).
      companion_counts (float or list): Total flux (counts) of the companion(s).
      filter (str): Filter name.
      pltscale_as (float): Plate scale in arcsec per pixel.
      add_noise (bool): Whether to add random noise.
      noise_std (float): Stddev of the noise.
      outdir (str or None): If given, saves the frames to disk.
      darkhole_file (Image): Ignored in this version.
      apply_coron_mask (bool): Whether to apply the simulated coronagraph mask.
      coron_mask_radius (int): Coronagraph mask radius in pixels.
      throughput_factors (float): Optical throughput of companion due to the presence of a coronagraph mask.
    
    Returns:
      Dataset: A dataset of frames (each an Image) with the star and companion(s) injected.
    """
    import numpy as np
    ny, nx = shape
    if host_star_center is None:
        host_star_center = (nx / 2, ny / 2)  # (x, y)

    if roll_angles is None:
        roll_angles = [0.0] * n_frames
    elif len(roll_angles) != n_frames:
        raise ValueError("roll_angles must have length n_frames or be None.")

    # If only one companion is provided, wrap parameters into lists.
    if companion_sep_pix is not None and companion_pa_deg is not None:
        if not isinstance(companion_sep_pix, list):
            companion_sep_pix = [companion_sep_pix]
        if not isinstance(companion_pa_deg, list):
            companion_pa_deg = [companion_pa_deg]
        if not isinstance(companion_counts, list):
            companion_counts = [companion_counts] * len(companion_sep_pix)

    frames = []

    for i in range(n_frames):
        angle_i = roll_angles[i]

        # Build an empty image frame.
        data_arr = np.zeros((ny, nx), dtype=np.float32)

        # (B) Insert the star as a 2D Gaussian centered at host_star_center.
        xgrid, ygrid = np.meshgrid(np.arange(nx), np.arange(ny))
        sigma_star = 1.2
        r2 = (xgrid - host_star_center[0])**2 + (ygrid - host_star_center[1])**2
        star_gaus = np.exp(-0.5 * r2 / sigma_star**2)
        star_gaus /= np.sum(star_gaus)         # Normalize the Gaussian.
        star_gaus *= host_star_counts          # Scale to the total star counts.
        data_arr += star_gaus

        # (Optional) Apply the coronagraph mask by scaling down counts in the inner region.
        if apply_coron_mask:
            data_arr[r2 < coron_mask_radius**2] *= 1e-3

        # (C) Insert the companion(s) if specified.
        companion_keywords = {}
        if companion_sep_pix is not None and companion_pa_deg is not None:
            for idx, (sep, pa, counts, throughput_factor) in enumerate(zip(companion_sep_pix, companion_pa_deg, 
                                                                           companion_counts, throughput_factors)):
                # Adjust the companion position based on the roll angle.
                rel_pa = pa - angle_i      
                # Use the helper function to convert separation and position angle to dx, dy.
                dx, dy = seppa2dxdy(sep, rel_pa)
                xcomp = host_star_center[0] + dx
                ycomp = host_star_center[1] + dy

                # Inject the companion as a small Gaussian PSF.
                sigma_c = 1.0
                rc2 = (xgrid - xcomp)**2 + (ygrid - ycomp)**2
                companion_gaus = np.exp(-0.5 * rc2 / sigma_c**2)
                companion_gaus /= np.sum(companion_gaus)
                companion_flux = counts * throughput_factor
                companion_gaus *= companion_flux
                data_arr += companion_gaus

                # Record the companion location in the header.
                # Create keys like SNYX001, SNYX002, etc.
                key = f"SNYX{idx+1:03d}"
                companion_keywords[key] = f"5.0,{ycomp:.2f},{xcomp:.2f}"

        # (D) Add noise if requested.
        if add_noise:
            noise = np.random.normal(0., noise_std, data_arr.shape)
            data_arr += noise.astype(np.float32)

        # (E) Build headers and create the Image.
        # Assume create_default_L3_headers() and generate_wcs() are defined elsewhere.
        prihdr, exthdr, errhdr, dqhdr = create_default_L3_headers()
        prihdr["FILENAME"] = f"mock_coron_{i:03d}.fits"
        prihdr["ROLL"] = angle_i
        prihdr['TELESCOP'] = 'ROMAN'
        exthdr["CFAMNAME"] = filter
        exthdr["PLTSCALE"] = pltscale_as*1000 #in milliarcsec
        exthdr["STARLOCX"] = host_star_center[0]
        exthdr["STARLOCY"] = host_star_center[1]
        exthdr["DATALVL"]  = "L3"
        exthdr['LSAMNAME'] = 'NFOV'
        exthdr['FPAMNAME'] = 'HLC12_C2R1'
        # Optional WCS generation.
        wcs_obj = generate_wcs(angle_i, [host_star_center[0], host_star_center[1]], platescale=pltscale_as)
        wcs_header = wcs_obj.to_header()
        exthdr.update(wcs_header)

        # Add companion header entries if any.
        if companion_keywords:
            for key, value in companion_keywords.items():
                exthdr[key] = value

        from corgidrp.data import Image
        frame = Image(data_arr, pri_hdr=prihdr, ext_hdr=exthdr)
        frames.append(frame)

    from corgidrp.data import Dataset
    dataset = Dataset(frames)

    # (F) Optionally save the dataset.
    if outdir is not None:
        import os
        os.makedirs(outdir, exist_ok=True)
        file_list = [f"mock_coron_{i:03d}.fits" for i in range(n_frames)]
        dataset.save(filedir=outdir, filenames=file_list)
        print(f"Saved {n_frames} frames to {outdir}")

    return dataset


def create_mock_fpamfsam_cal(
    fpam_matrix=None,
    fsam_matrix=None,
    date_valid=None,
    save_file=False,
    output_dir=None,
    filename=None
):
    """
    Create and optionally save a mock FpamFsamCal object.

    Args:
        fpam_matrix (np.ndarray of shape (2,2) or None): The custom transformation matrix 
            from FPAM to EXCAM. If None, defaults to FpamFsamCal.fpam_to_excam_modelbased.
        fsam_matrix (np.ndarray of shape (2,2) or None): The custom transformation matrix 
            from FSAM to EXCAM. If None, defaults to FpamFsamCal.fsam_to_excam_modelbased.
        date_valid (astropy.time.Time or None): Date/time from which this calibration is 
            valid. If None, defaults to the current time.
        save_file (bool, optional): If True, save the generated calibration file to disk.
        output_dir (str, optional): Directory in which to save the file if save_file=True. 
            Defaults to current dir.
        filename (str, optional): Filename to use if saving to disk. If None, a default 
            name is generated.

    Returns:
        FpamFsamCal (corgidrp.data.FpamFsamCal object): The newly-created FpamFsamCal 
            object (in memory).
    """
    if fpam_matrix is None:
        fpam_matrix = FpamFsamCal.fpam_to_excam_modelbased
    if fsam_matrix is None:
        fsam_matrix = FpamFsamCal.fsam_to_excam_modelbased

    # Ensure the final shape is (2, 2, 2):
    # [ [fpam_matrix], [fsam_matrix] ]
    combined_array = np.array([fpam_matrix, fsam_matrix])  # shape (2,2,2)

    # Create the calibration object in-memory
    fpamfsam_cal = FpamFsamCal(data_or_filepath=combined_array, date_valid=date_valid)

    if save_file:
        # By default, use the filename from the object's .filename unless overridden
        if not filename:
            filename = fpamfsam_cal.filename  # e.g. "FpamFsamCal_<ISOTIME>.fits"

        if not output_dir:
            output_dir = '.'

        # Save the calibration file
        filepath = os.path.join(output_dir, filename)
        fpamfsam_cal.save(filedir=output_dir, filename=filename)
        print(f"Saved FpamFsamCal to {filepath}")

    return fpamfsam_cal

def create_mock_ct_dataset_and_cal_file(
    fwhm=50,
    n_psfs=100,
    cfam_name='1F',
    pupil_value_1=1,
    pupil_value_2=3,
    seed=None,
    save_cal_file=False,
    cal_filename=None,
    image_shape=(1024, 1024),
    total_counts = 1e4
):
    """
    Create simulated data for core throughput calibration.
    This function generates a mock dataset consisting of off-axis PSF images and pupil images,
    which are used to compute a core throughput calibration file. Two sets of PSF images are created:
    one with a simulated coronagraph mask (throughput reduced) and one without (unmasked). A calibration
    object is then generated from the masked dataset. Optionally, the calibration file can be saved to disk.
    
    Args:
        fwhm (float): Full Width at Half Maximum of the off-axis PSFs.
        n_psfs (int): Number of PSF images to generate.
        cfam_name (str): CFAM filter name used in the image headers.
        pupil_value_1 (int): Pixel value to assign to the first pupil image patch.
        pupil_value_2 (int): Pixel value to assign to the second pupil image patch.
        seed (int or None): Random seed for reproducibility. If provided, sets the NumPy random seed.
        save_cal_file (bool): If True, save the generated core throughput calibration file to disk.
        cal_filename (str or None): Filename for the calibration file. If None, a filename is generated based on the current time.
        image_shape (tuple): Shape (ny, nx) of the generated images.
        total_counts (float): Total counts assigned to the PSF images.
    
    Returns:
        dataset_ct_masked (Dataset): Dataset of masked (throughput reduced) PSF images.
        ct_cal (CoreThroughputCalibration): Generated core throughput calibration object.
        dataset_ct_nomask (Dataset): Dataset of unmasked PSF images.
    """
    if seed is not None:
        np.random.seed(seed)
    
    # ----------------------------
    # A) Create the base headers
    # ----------------------------
    prihdr, exthd, errhdr, dqhdr = create_default_L3_headers()
    prihdr["FILENAME"] = f"CoreThroughputCalibration_{Time.now().isot}.fits"
    exthd['DRPCTIME'] = Time.now().isot
    exthd['DRPVERSN'] = corgidrp.__version__
    exthd['CFAMNAME'] = cfam_name

    exthd['FPAM_H'] = 1
    exthd['FPAM_V'] = 1
    exthd['FSAM_H'] = 1
    exthd['FSAM_V'] = 1

    exthd_pupil = exthd.copy()
    exthd_pupil['DPAMNAME'] = 'PUPIL'
    exthd_pupil['LSAMNAME'] = 'OPEN'
    exthd_pupil['FSAMNAME'] = 'OPEN'
    exthd_pupil['FPAMNAME'] = 'OPEN_12'

    # ----------------------------
    # B) Create the unocculted/pupil frames
    # ----------------------------
    pupil_image_1 = np.zeros(image_shape)
    pupil_image_2 = np.zeros(image_shape)
    ny, nx = image_shape
    y_center = ny // 2
    x_center = nx // 2
    patch_half_size = 10
    pupil_image_1[y_center - patch_half_size:y_center + patch_half_size,
                  x_center - patch_half_size:x_center + patch_half_size] = pupil_value_1
    pupil_image_2[y_center - patch_half_size:y_center + patch_half_size,
                  x_center - patch_half_size:x_center + patch_half_size] = pupil_value_2

    err = np.ones(image_shape)
    im_pupil1 = Image(pupil_image_1, pri_hdr=prihdr, ext_hdr=exthd_pupil, err=err)
    im_pupil2 = Image(pupil_image_2, pri_hdr=prihdr, ext_hdr=exthd_pupil, err=err)

    # ----------------------------
    # C) Create a set of off-axis PSFs (masked and unmasked)
    # ----------------------------
    data_psf_masked, psf_locs, half_psf = create_ct_psfs_with_mask(
        fwhm, cfam_name=cfam_name, n_psfs=n_psfs, image_shape=image_shape, apply_mask=True, 
        total_counts=total_counts
    )
    data_psf_nomask, _, _ = create_ct_psfs_with_mask(
        fwhm, cfam_name=cfam_name, n_psfs=n_psfs, image_shape=image_shape, apply_mask=False,
        total_counts=total_counts
    )

    # Combine frames for CT dataset (pupil frames + masked PSFs)
    data_ct_masked_temp = [im_pupil1, im_pupil2] + data_psf_masked
    dataset_ct_masked_temp = Dataset(data_ct_masked_temp)

    # ----------------------------
    # D) Generate the CT cal file
    # ----------------------------
    ct_cal_tmp = corethroughput.generate_ct_cal(dataset_ct_masked_temp)
    ct_cal_tmp.ext_hdr['STARLOCX'] = x_center
    ct_cal_tmp.ext_hdr['STARLOCY'] = y_center

    if save_cal_file:
        if not cal_filename:
            cal_filename = f"CoreThroughputCalibration_{Time.now().isot}.fits"
        cal_filepath = os.path.join(corgidrp.default_cal_dir, cal_filename)
        ct_cal_tmp.save(filedir=corgidrp.default_cal_dir, filename=cal_filename)
        print(f"Saved CT cal file to: {cal_filepath}")

    # Return datasets without the pupil images
    dataset_ct_nomask = Dataset(data_psf_nomask)
    dataset_ct_masked = Dataset(data_psf_masked)

    # Return both datasets and the calibration object.
    return dataset_ct_masked, ct_cal_tmp, dataset_ct_nomask



def generate_reference_star_dataset(
    n_frames=3,
    shape=(200, 200),
    star_center=(100,100),
    host_star_counts=1e5,
    roll_angles=None,
    add_noise=False,
    noise_std=1.0e-2,
    outdir=None
):
    """
    Generate a simulated reference star dataset for RDI or ADI+RDI processing.
    This function creates a set of mock frames of a reference star behind a coronagraph
    (with no planet), represented as a 2D Gaussian with a central masked (throughput-reduced)
    region. The resulting frames are assembled into a Dataset object and can optionally be saved to disk.
    
    Args:
        n_frames (int): Number of frames to generate.
        shape (tuple): Image shape (ny, nx) for each generated frame.
        star_center (tuple): Pixel coordinates (x, y) of the star center in the image.
        host_star_counts (float): Total integrated counts for the host star.
        roll_angles (list or None): Roll angles (in degrees) for each frame. If None, all frames are assigned 0.0.
        add_noise (bool): If True, add Gaussian noise to the images.
        noise_std (float): Standard deviation of the Gaussian noise.
        outdir (str or None): Directory to which the frames are saved if provided.
    
    Returns:
        dataset (corgidrp.Data.Dataset): A Dataset object containing the generated reference star frames.
    """
    from corgidrp.data import Dataset, Image
    import numpy as np
    import os

    # We'll adapt the same logic but no companion injection
    ny, nx = shape
    if roll_angles is None:
        roll_angles = [0.0]*n_frames

    frames = []
    for i in range(n_frames):
        data_arr = np.zeros((ny, nx), dtype=np.float32)

        # Insert a star behind coronagraph, e.g. as a 2D Gaussian with some hole
        xgrid, ygrid = np.meshgrid(np.arange(nx), np.arange(ny))
        sigma = 1.2
        r2 = (xgrid - star_center[0])**2 + (ygrid - star_center[1])**2
        star_gaus = (host_star_counts / (2*np.pi*sigma**2)) * np.exp(-0.5*r2/sigma**2)

        # Fake 5-pixel mask radius at center
        hole_mask = r2 < 5**2
        star_gaus[hole_mask] *= 1e-5

        data_arr += star_gaus.astype(np.float32)

        # Optional noise
        if add_noise:
            noise = np.random.normal(0., noise_std, data_arr.shape)
            data_arr += noise.astype(np.float32)

        # Build minimal headers
        prihdr, exthdr, errhdr, dqhdr = create_default_L3_headers()
        prihdr["FILENAME"] = f"mock_refstar_{i:03d}.fits"
        # Mark these frames as reference
        prihdr["PSFREF"] = 1 
        prihdr["ROLL"] = roll_angles[i]
        exthdr["STARLOCX"] = star_center[0]
        exthdr["STARLOCY"] = star_center[1]

        # Make an Image
        frame = Image(data_arr, pri_hdr=prihdr, ext_hdr=exthdr)
        frames.append(frame)

    dataset = Dataset(frames)
    if outdir is not None:
        os.makedirs(outdir, exist_ok=True)
        file_list = [f"mock_refstar_{i:03d}.fits" for i in range(n_frames)]
        dataset.save(filedir=outdir, filenames=file_list)
    return dataset


def create_synthetic_satellite_spot_image(
    image_shape,
    bg_sigma,
    bg_offset,
    gaussian_fwhm,
    separation,
    star_center=None,
    angle_offset=0,
    amplitude_multiplier=10,
):
    """
    Creates a synthetic 2D image with Gaussian background noise, a constant background,
    and four symmetric Gaussians.

    Args:
        image_shape (tuple of int):  
            The (ny, nx) shape of the image.
        bg_sigma (float):  
            Standard deviation of the background Gaussian noise.
        bg_offset (float):  
            Constant background level added to the entire image.
        gaussian_fwhm (float):  
            Full width at half maximum (FWHM) for the 2D Gaussian sources (in pixels).
        separation (float):  
            Radial separation (in pixels) of each Gaussian from the specified center.
        star_center (tuple of float, optional):  
            Absolute (x, y) position in the image at which the four Gaussians will be centered.
            If None, defaults to the image center (nx//2, ny//2).
        angle_offset (float, optional):  
            An additional angle (in degrees) to add to each default position angle.  
            The default Gaussians are at [0, 90, 180, 270] degrees; the final angles will be these 
            plus the `angle_offset`. Positive offsets rotate the Gaussians counterclockwise.
        amplitude_multiplier (float, optional):  
            Multiplier for the amplitude of the Gaussians relative to `bg_sigma`. By default, each 
            Gaussian’s amplitude is 10 * `bg_sigma`.

    Returns:
        numpy.ndarray:  
            The synthetic image (2D NumPy array) with background noise, a constant background, 
            and four added Gaussians.
    """
    # Create the background noise image with an added constant offset.
    image = np.random.normal(loc=0, scale=bg_sigma, size=image_shape) + bg_offset

    ny, nx = image_shape

    # Determine the center for the satellite spots. Default to image center if not specified.
    if star_center is None:
        center_x = nx // 2
        center_y = ny // 2
    else:
        center_x, center_y = star_center

    # Define the default position angles (in degrees) and add any additional angle offset.
    default_angles_deg = np.array([0, 90, 180, 270])
    angles_rad = np.deg2rad(default_angles_deg + angle_offset)

    # Compute the amplitude and convert FWHM to standard deviation.
    amplitude = amplitude_multiplier * bg_sigma
    # FWHM = 2 * sqrt(2 * ln(2)) * stddev  --> stddev = FWHM / (2*sqrt(2*ln(2)))
    stddev = gaussian_fwhm / (2 * np.sqrt(2 * np.log(2)))

    # Create a grid of (x, y) pixel coordinates.
    y_indices, x_indices = np.indices(image_shape)

    # Add four Gaussians at the computed positions.
    for angle in angles_rad:
        dx = separation * np.cos(angle)
        dy = separation * np.sin(angle)
        gauss_center_x = center_x + dx
        gauss_center_y = center_y + dy

        gauss = Gaussian2D(
            amplitude=amplitude,
            x_mean=gauss_center_x,
            y_mean=gauss_center_y,
            x_stddev=stddev,
            y_stddev=stddev,
            theta=0,
        )
        image += gauss(x_indices, y_indices)

    return image


def create_satellite_spot_observing_sequence(
        n_sci_frames, n_satspot_frames, 
        image_shape=(201, 201), bg_sigma=1.0, bg_offset=10.0,
        gaussian_fwhm=5.0, separation=14.79, star_center=None, angle_offset=0,
        amplitude_multiplier=100, observing_mode='NFOV'):
    """
    Creates a single dataset of synthetic observing frames. The dataset contains:

        • Science frames (with amplitude_multiplier=0), simulating no satellite spots.
        • Satellite spot frames (with amplitude_multiplier > 0), simulating the presence of spots.

    Synthetic frames are generated using the create_synthetic_satellite_spot_image function, 
    with added Gaussian noise and adjustable parameters for background level, spot separation, 
    and overall amplitude scaling.

    Args:
        n_sci_frames (int): 
            Number of science frames without satellite spots.
        n_satspot_frames (int): 
            Number of frames with satellite spots.
        image_shape (tuple, optional): 
            Shape of the synthetic image (height, width). Defaults to (201, 201).
        bg_sigma (float, optional): 
            Standard deviation of the background noise. Defaults to 1.0.
        bg_offset (float, optional): 
            Offset of the background noise. Defaults to 10.0.
        gaussian_fwhm (float, optional): 
            Full width at half maximum of the Gaussian spot. Defaults to 5.0.
        separation (float, optional): 
            Separation between the satellite spots. Defaults to 14.79.
        star_center (tuple of float, optional):  
            Absolute (x, y) position in the image at which the four Gaussians will be centered.
            If None, defaults to the image center (nx//2, ny//2).
        angle_offset (float, optional): 
            Offset of the spot angles. Defaults to 0.
        amplitude_multiplier (int, optional): 
            Amplitude multiplier for the satellite spots. Defaults to 100.
        observing_mode (str, optional): 
            Observing mode. Must be one of ['NFOV', 'WFOV', 'SPEC660', 'SPEC730']. 
            Defaults to 'NFOV'.

    Returns:
        data.Dataset: 
            A single dataset object containing both science frames (no satellite spots) 
            and satellite spot frames. The science frames have header value "SATSPOTS" set to 0, 
            while the satellite spot frames have "SATSPOTS" set to 1.
    """

    assert len(image_shape) == 2, "Data shape needs to have two values"
    assert observing_mode in ['NFOV', 'WFOV', 'SPEC660', 'SPEC730'], \
        "Invalid mode. Mode has to be one of 'NFOV', 'WFOV', 'SPEC660', 'SPEC730'"

    sci_frames = []
    satspot_frames = []
    
    # Example of setting up headers
    prihdr, exthdr, errhdr, dqhdr = create_default_L3_headers(arrtype="SCI")
    prihdr['NAXIS1'] = image_shape[1]
    prihdr['NAXIS2'] = image_shape[0]
    prihdr["SATSPOTS"] = 0  # 0 if no satellite spots, 1 if satellite spots
    exthdr['FSMPRFL'] = f'{observing_mode}'  # Needed for initial guess of satellite spot parameters

    # Make science images (no satellite spots)
    for i in range(n_sci_frames):
        sci_image = create_synthetic_satellite_spot_image(
            image_shape, bg_sigma, bg_offset, gaussian_fwhm,
            separation, star_center, angle_offset,
            amplitude_multiplier=0
        )
        sci_frame = data.Image(sci_image, pri_hdr=prihdr.copy(), ext_hdr=exthdr.copy())
        sci_frame.pri_hdr["SATSPOTS"] = 0
        sci_frame.filename = f"sci_frame_{i}.fits"
        sci_frames.append(sci_frame)

    # Make satellite spot images
    for i in range(n_satspot_frames):
        satspot_image = create_synthetic_satellite_spot_image(
            image_shape, bg_sigma, bg_offset, gaussian_fwhm,
            separation, star_center, angle_offset, amplitude_multiplier
        )
        satspot_frame = data.Image(satspot_image, pri_hdr=prihdr.copy(), ext_hdr=exthdr.copy())
        satspot_frame.pri_hdr["SATSPOTS"] = 1
        satspot_frame.filename = f"plus_frame_{i}.fits"
        satspot_frames.append(satspot_frame)
    
    all_frames = sci_frames + satspot_frames
    dataset = data.Dataset(all_frames)

    return dataset

def get_formatted_filename(dt, visitid):
    """
    Generate filename with proper format: cgi_VISITID_YYYYMMDDtHHMMSSS_l2b.fits
    
    Args:
        dt (datetime): Datetime object
        visitid (str): Visit ID

    Returns:
        str: Formatted filename
    """
    timestamp = dt.strftime("%Y%m%dt%H%M%S%f")[:-5]  # Remove microseconds, keep milliseconds
    return f"cgi_{visitid}_{timestamp}_l2b.fits"

def create_mock_l2b_polarimetric_image(image_center=(512, 512), dpamname='POL0', observing_mode='NFOV',
                                       left_image_value=1, right_image_value=1, image_separation_arcsec=7.5, alignment_angle=None):
    """
    Creates mock L2b polarimetric data with two polarized images placed on the larger
    detector frame. Image size and placement depends on the wollaston used and the observing mode.

    Args:
        image_center (optional, tuple(int, int)): pixel location of where the two images are centered on the detector
        dpamname (optional, string): name of the wollaston prism used, accepted values are 'POL0' and 'POL45'
        observing_mode (optional, string): observing mode of the coronagraph
        left_image_value (optional, int): value to fill inside the radius of the left image, corresponding to 0 or 45 degree polarization
        right_image_value (optional, int): value to fill inside the radius of the right image, corresponding to 90 or 135 degree polarization
        image_separation_arcsec (optional, float): Separation between the two polarized images in arcseconds.        
        alignment_angle (optional, float): the angle in degrees of how the two polarized images are aligned with respect to the horizontal,
            defaults to 0 for WP1 and 45 for WP2
    
    Returns:
        corgidrp.data.Image: The simulated L2b polarimetric image
    """
    assert dpamname in ['POL0', 'POL45'], \
        "Invalid prism selected, must be 'POL0' or 'POL45'"
    
    # create initial blank frame
    image_data = np.zeros(shape=(1024, 1024))

    #determine radius of the images
    if observing_mode == 'NFOV':
        cfamname = '1F'
        radius = int(round((9.7 * ((0.5738 * 1e-6) / 2.363114) * 206265) / 0.0218))
    elif observing_mode == 'WFOV':
        cfamname = '4F'
        radius = int(round((20.1 * ((0.8255 * 1e-6) / 2.363114) * 206265) / 0.0218))
    else:
        cfamname = '1F'
        radius = int(round(1.9 / 0.0218))
    
    #determine the center of the two images
    if alignment_angle is None:
        if dpamname == 'POL0':
            alignment_angle = 0
        else:
            alignment_angle = 45
    angle_rad = alignment_angle * (np.pi / 180)
    displacement_x = int(round((image_separation_arcsec * np.cos(angle_rad)) / (2 * 0.0218)))
    displacement_y = int(round((image_separation_arcsec * np.sin(angle_rad)) / (2 * 0.0218)))
    center_left = (image_center[0] - displacement_x, image_center[1] + displacement_y)
    center_right = (image_center[0] + displacement_x, image_center[1] - displacement_y)

    #fill the location where the images are with 1s
    y, x = np.indices([1024, 1024])
    image_data[((x - center_left[0])**2) + ((y - center_left[1])**2) <= radius**2] = left_image_value
    image_data[((x - center_right[0])**2) + ((y - center_right[1])**2) <= radius**2] = right_image_value
    
    #create L2b headers
    prihdr, exthdr, errhdr, dqhdr, biashdr = create_default_L2b_headers()
    #define necessary header keywords
    exthdr['CFAMNAME'] = cfamname
    exthdr['DPAMNAME'] = dpamname
    exthdr['LSAMNAME'] = observing_mode
    exthdr['FSMPRFL'] = observing_mode

    image = data.Image(image_data, pri_hdr=prihdr, ext_hdr=exthdr)

    return image

def create_mock_l2b_polarimetric_image_with_satellite_spots(
    image_center=(512, 512), 
    dpamname='POL0', 
    observing_mode='NFOV',
    left_image_value=1, 
    right_image_value=1,
    image_separation_arcsec = 7.5,
    alignment_angle=None,
    image_shape =(1024,1024),
    star_center = None, 
    bg_sigma = 1e-4,  #Default values from test_l2b_to_l3
    bg_offset = 0,  #Default values from test_l2b_to_l3
    gaussian_fwhm = 2,  #Default values from test_l2b_to_l3
    separation = 14.79,  #Default values from test_l2b_to_l3
    angle_offset=0, #Default values from test_l2b_to_l3
    amplitude_multiplier=10):
    """
    Creates a mock L2b polarimetric image with two separated polarized channels (left and right), 
    where each channel contains four synthetic Gaussian satellite spots.

    The function first establishes the geometry and background of the dual-channel image
    and then overlays the satellite spot pattern, centered on the middle of each channel.

    Args:
        image_center (optional, tuple(int, int)): Pixel location (x, y) where the two images 
            are centered on the larger detector frame.
        dpamname (optional, string): Name of the Wollaston prism used, accepted values are 
            'POL0' and 'POL45'.
        observing_mode (optional, string): Observing mode of the coronagraph.
        left_image_value (optional, int): Constant value to fill inside the radius of the left 
            polarized image (0 or 45 degree polarization), before adding spots.
        right_image_value (optional, int): Constant value to fill inside the radius of the right 
            polarized image (90 or 135 degree polarization), before adding spots.
        image_separation_arcsec (optional, float): Separation between the two polarized images in arcseconds.        
        alignment_angle (optional, float): The angle in degrees of how the two polarized images 
            are aligned with respect to the horizontal. Defaults to 0 for POL0 and 45 for POL45.
        image_shape (tuple of int, optional): The (ny, nx) shape of the detector array.
        star_center (list of tuple of float, optional):  
            displacement (dx, dy) from the center of each channel at which the four Gaussians will be centered for each slice.
            If None, defaults to the center of each channel.
        bg_sigma (float, optional): Standard deviation of the background Gaussian noise applied 
            to the entire image.
        bg_offset (float, optional): Constant background level added to the entire image.
        gaussian_fwhm (float, optional): Full width at half maximum (FWHM, in pixels) for the 
            2D Gaussian satellite spots.
        separation (float, optional): Radial separation (in pixels) of each satellite spot 
            from the center of its respective polarized image.
        angle_offset (float, optional): An additional angle (in degrees) to rotate the four 
            satellite spots in each channel (counterclockwise).
        amplitude_multiplier (float, optional): Multiplier for the amplitude of the Gaussians 
            relative to `bg_sigma`. By default, amplitude is 10 * `bg_sigma`.
    
    Returns:
        corgidrp.data.Image: The simulated L2b polarimetric image containing satellite spots.
    """

    # Create polarimetric image
    # Adapted from create_mock_l2b_polarimetric_image
    assert dpamname in ['POL0', 'POL45'], \
    "Invalid prism selected, must be 'POL0' or 'POL45'"
    
    # create initial frame
    image_data = np.random.normal(loc=0, scale=bg_sigma, size=image_shape) + bg_offset

    pixel_scale = 0.0218 #arcsec/pixel
    primary_d = 2.363114 #meters
    arcseconds_per_radian = 180 * 3600 / np.pi
    #determine radius of the images
    if observing_mode == 'NFOV':
        cfamname = '1F'
        outer_radius_lambda_over_d = 9.7
        central_wavelength =0.5738 * 1e-6
        radius = int(round((outer_radius_lambda_over_d * (central_wavelength / primary_d) * arcseconds_per_radian) / pixel_scale))
    elif observing_mode == 'WFOV':
        cfamname = '4F'
        outer_radius_lambda_over_d = 20.1
        central_wavelength = 0.8255e-6 #meters
        radius = int(round((outer_radius_lambda_over_d * ((central_wavelength) / primary_d) * arcseconds_per_radian) / pixel_scale))
    else:
        cfamname = '1F'
        radius = int(round(1.9 / pixel_scale))
    
    #determine the center of the two images
    if alignment_angle is None:
        if dpamname == 'POL0':
            alignment_angle = 0
        else:
            alignment_angle = 45
    angle_rad = alignment_angle * (np.pi / 180)
    displacement_x = int(round((image_separation_arcsec * np.cos(angle_rad)) / (2 * pixel_scale)))
    displacement_y = int(round((image_separation_arcsec * np.sin(angle_rad)) / (2 * pixel_scale)))
    center_left = (image_center[0] - displacement_x, image_center[1] + displacement_y)
    center_right = (image_center[0] + displacement_x, image_center[1] - displacement_y)

    #fill the location where the images are with 1s
    y, x = np.indices(image_shape)
    image_data[((x - center_left[0])**2) + ((y - center_left[1])**2) <= radius**2] = left_image_value
    image_data[((x - center_right[0])**2) + ((y - center_right[1])**2) <= radius**2] = right_image_value
    
    # Add satellite spots in each image
    # Adapted from create_synthetic_satellite_spot_image

    # Define the default position angles (in degrees) and add any additional angle offset.
    default_angles_deg = np.array([0, 90, 180, 270])
    angles_rad = np.deg2rad(default_angles_deg + angle_offset)

    # Compute the amplitude and convert FWHM to standard deviation.
    amplitude = amplitude_multiplier * bg_sigma
    # FWHM = 2 * sqrt(2 * ln(2)) * stddev  --> stddev = FWHM / (2*sqrt(2*ln(2)))
    stddev = gaussian_fwhm / (2 * np.sqrt(2 * np.log(2)))
    y_indices, x_indices = np.indices(image_shape)

    for idx, center in enumerate([center_left, center_right]):
        center_x, center_y = center
        if star_center is not None:
            center_x  = center_x + star_center [idx][0]
            center_y = center_y + star_center[idx][1]

        for angle in angles_rad:
            dx = separation * np.cos(angle)
            dy = separation * np.sin(angle)
            gauss_center_x = center_x + dx
            gauss_center_y = center_y + dy

            gauss = Gaussian2D(
                amplitude=amplitude,
                x_mean=gauss_center_x,
                y_mean=gauss_center_y,
                x_stddev=stddev,
                y_stddev=stddev,
                theta=0,
            )
            image_data += gauss(x_indices, y_indices)

    #create L2b headers
    prihdr, exthdr, errhdr, dqhdr, biashdr = create_default_L2b_headers()
    #define necessary header keywords
    exthdr['CFAMNAME'] = cfamname
    exthdr['DPAMNAME'] = dpamname
    exthdr['LSAMNAME'] = observing_mode
    exthdr['FSMPRFL'] = observing_mode
    prihdr["SATSPOTS"] = 1
    image = data.Image(image_data, pri_hdr=prihdr, ext_hdr=exthdr)

    return image

<<<<<<< HEAD
def create_mock_stokes_image_l3(
        image_size=256,
        fwhm=100.0,
        I0=1e4,
        badpixel_fraction=1e-3,
        fractional_error=None,
        p=0.1,
        theta_deg=20.0,
        roll_angles=None,
        prisms=None,
        seed=None
):
    """
    Generate mock L3 polarimetric datasets with controlled fractional polarization
    and polarization angles, including optional bad pixels and configurable intensity.

    Each dataset can contain multiple images corresponding to different Wollaston
    prisms and roll angles. For each image, a dual-beam simulation is performed
    to produce the two analyzer channels (e.g., 0/90 deg for POL0, 45/135 deg for POL45),
    and observational noise is applied according to the specified fractional error
    or photon noise.

    Args:
        image_size (int): Size of the square image (H x W).
        fwhm (float): Full width at half maximum of the Gaussian source in pixels.
        I0 (float): Peak intensity of the Gaussian source.
        badpixel_fraction (float): Fraction of randomly placed bad pixels (0-1).
        fractional_error (float or None): Fractional Gaussian noise; if None, photon noise is used.
        p (float): Fractional polarization (0-1).
        theta_deg (float): Polarization angle in degrees.
        roll_angles (list of float, optional): Roll angles per prism. Defaults to [-15, 15, -15, 15].
        prisms (list of str, optional): Prism orientations ('POL0', 'POL45'). Defaults to ['POL0','POL0','POL45','POL45'].
        seed (int, optional): Random seed.

    Returns:
        Dataset: Synthetic Dataset object containing Image objects with data, error maps,
                 and data quality arrays.

    Raises:
        ValueError: If roll_angles and prisms lengths mismatch or prism name is invalid.
    """

    # --- defaults ---
    if roll_angles is None:
        roll_angles = [-15, 15, -15, 15]
    if prisms is None:
        prisms = ['POL0', 'POL0', 'POL45', 'POL45']

    if len(roll_angles) != len(prisms):
        raise ValueError("roll_angles and prisms must have the same length")

    rng = np.random.default_rng(seed)

    # --- Gaussian source ---
    y, x = np.mgrid[0:image_size, 0:image_size]
    x0 = y0 = image_size / 2.0
    sigma = fwhm / (2.0 * np.sqrt(2.0 * np.log(2)))
    I_map = I0 * np.exp(-((x - x0)**2 + (y - y0)**2) / (2.0 * sigma**2))

    # --- bad pixels ---
    n_pixels = I_map.size
    n_bad = int(n_pixels * badpixel_fraction)
    dq = np.zeros_like(I_map, dtype=int)
    if n_bad > 0:
        idx_bad = rng.choice(n_pixels, size=n_bad, replace=False)
        dq.flat[idx_bad] = 1
        I_map.flat[idx_bad] *= -1

    cubes_out = []
    cubes_out_err = []

    for roll, prism in zip(roll_angles, prisms):
        theta_obs = np.radians(theta_deg + roll)
        Q_map = I_map * p * np.cos(2 * theta_obs)
        U_map = I_map * p * np.sin(2 * theta_obs)

        # dual-beam prism simulation
        if prism == 'POL0':
            pair_cube = np.stack([0.5 * (I_map + Q_map),
                                  0.5 * (I_map - Q_map)])
        elif prism == 'POL45':
            pair_cube = np.stack([0.5 * (I_map + U_map),
                                  0.5 * (I_map - U_map)])
        else:
            raise ValueError(f"Invalid prism name: {prism}")

        # error map
        if fractional_error is not None:
            pair_err = abs(pair_cube) * fractional_error
        else:
            pair_err = np.sqrt(abs(pair_cube))

        pair_cube += rng.normal(loc=0.0, scale=pair_err)

        cubes_out.append(pair_cube)
        cubes_out_err.append(pair_err)

    # convert to arrays
    cubes_out = np.array(cubes_out)
    cubes_out_err = np.array(cubes_out_err)

    # --- headers ---
    try:
        prihdr, exthdr, errhdr, dqhdr, biashdr = create_default_L2b_headers()
    except:
        prihdr = exthdr = errhdr = dqhdr = biashdr = Header()

    # --- broadcast dq ---
    dq_out = np.broadcast_to(dq, cubes_out.shape).copy()

    Image_out = []
    for i, (roll, prism) in enumerate(zip(roll_angles, prisms)):
        prihdr_i = prihdr.copy()
        exthdr_i = exthdr.copy()
        prihdr_i['ROLL'] = roll
        exthdr_i['DPAMNAME'] = prism
        Image_out.append(
            Image(
                cubes_out[i],
                pri_hdr=prihdr_i,
                ext_hdr=exthdr_i,
                err=cubes_out_err[i],
                dq=dq_out[i],
                err_hdr=errhdr,
                dq_hdr=dqhdr
            )
        )
        
    Dataset_out = Dataset(Image_out)

    # --- create Image object ---
    return Dataset_out
=======
def create_mock_IQUV_image(n=64, m=64, fwhm=20, amp=1.0, pfrac=0.1, bg=0.0):
    """
    Create a mock Image with [I, Q, U, V] planes for testing.

    Args:
        n (int): Image height (pixels).
        m (int): Image width (pixels).
        fwhm (float): FWHM of the Gaussian PSF used for I.
        amp (float): Peak amplitude of the Gaussian PSF.
        pfrac (float): Polarization fraction. Q, U are scaled by this fraction.
        bg (float): Background level added to the image.

    Returns:
        Image: Mock Image object with data of shape [4, n, m], err and dq arrays included.
    """


    y, x = np.mgrid[0:n, 0:m]
    x0, y0 = 0.5*(m-1), 0.5*(n-1)

    sigma = fwhm / (2*np.sqrt(2*np.log(2)))
    r2 = (x-x0)**2 + (y-y0)**2
    I = bg + amp * np.exp(-0.5*r2/sigma**2)

    phi = np.arctan2(y-y0, x-x0)
    Q = -pfrac * I * np.cos(2*phi)
    U = -pfrac * I * np.sin(2*phi)
    V = np.zeros_like(I)

    cube = np.stack([I, Q, U, V], axis=0)

    pri_hdr = Header()
    ext_hdr = Header()
    ext_hdr["STARLOCX"] = float(x0)
    ext_hdr["STARLOCY"] = float(y0)

    return Image(
        cube,
        pri_hdr=pri_hdr,
        ext_hdr=ext_hdr,
        err=np.zeros_like(cube),
        dq=np.zeros(cube.shape, dtype=np.uint16),
        err_hdr=Header(),
        dq_hdr=Header(),
    )
>>>>>>> 462c6e4f
<|MERGE_RESOLUTION|>--- conflicted
+++ resolved
@@ -4588,7 +4588,52 @@
 
     return image
 
-<<<<<<< HEAD
+def create_mock_IQUV_image(n=64, m=64, fwhm=20, amp=1.0, pfrac=0.1, bg=0.0):
+    """
+    Create a mock Image with [I, Q, U, V] planes for testing.
+
+    Args:
+        n (int): Image height (pixels).
+        m (int): Image width (pixels).
+        fwhm (float): FWHM of the Gaussian PSF used for I.
+        amp (float): Peak amplitude of the Gaussian PSF.
+        pfrac (float): Polarization fraction. Q, U are scaled by this fraction.
+        bg (float): Background level added to the image.
+
+    Returns:
+        Image: Mock Image object with data of shape [4, n, m], err and dq arrays included.
+    """
+
+
+    y, x = np.mgrid[0:n, 0:m]
+    x0, y0 = 0.5*(m-1), 0.5*(n-1)
+
+    sigma = fwhm / (2*np.sqrt(2*np.log(2)))
+    r2 = (x-x0)**2 + (y-y0)**2
+    I = bg + amp * np.exp(-0.5*r2/sigma**2)
+
+    phi = np.arctan2(y-y0, x-x0)
+    Q = -pfrac * I * np.cos(2*phi)
+    U = -pfrac * I * np.sin(2*phi)
+    V = np.zeros_like(I)
+
+    cube = np.stack([I, Q, U, V], axis=0)
+
+    pri_hdr = Header()
+    ext_hdr = Header()
+    ext_hdr["STARLOCX"] = float(x0)
+    ext_hdr["STARLOCY"] = float(y0)
+
+    return Image(
+        cube,
+        pri_hdr=pri_hdr,
+        ext_hdr=ext_hdr,
+        err=np.zeros_like(cube),
+        dq=np.zeros(cube.shape, dtype=np.uint16),
+        err_hdr=Header(),
+        dq_hdr=Header(),
+    )
+
 def create_mock_stokes_image_l3(
         image_size=256,
         fwhm=100.0,
@@ -4720,51 +4765,4 @@
     Dataset_out = Dataset(Image_out)
 
     # --- create Image object ---
-    return Dataset_out
-=======
-def create_mock_IQUV_image(n=64, m=64, fwhm=20, amp=1.0, pfrac=0.1, bg=0.0):
-    """
-    Create a mock Image with [I, Q, U, V] planes for testing.
-
-    Args:
-        n (int): Image height (pixels).
-        m (int): Image width (pixels).
-        fwhm (float): FWHM of the Gaussian PSF used for I.
-        amp (float): Peak amplitude of the Gaussian PSF.
-        pfrac (float): Polarization fraction. Q, U are scaled by this fraction.
-        bg (float): Background level added to the image.
-
-    Returns:
-        Image: Mock Image object with data of shape [4, n, m], err and dq arrays included.
-    """
-
-
-    y, x = np.mgrid[0:n, 0:m]
-    x0, y0 = 0.5*(m-1), 0.5*(n-1)
-
-    sigma = fwhm / (2*np.sqrt(2*np.log(2)))
-    r2 = (x-x0)**2 + (y-y0)**2
-    I = bg + amp * np.exp(-0.5*r2/sigma**2)
-
-    phi = np.arctan2(y-y0, x-x0)
-    Q = -pfrac * I * np.cos(2*phi)
-    U = -pfrac * I * np.sin(2*phi)
-    V = np.zeros_like(I)
-
-    cube = np.stack([I, Q, U, V], axis=0)
-
-    pri_hdr = Header()
-    ext_hdr = Header()
-    ext_hdr["STARLOCX"] = float(x0)
-    ext_hdr["STARLOCY"] = float(y0)
-
-    return Image(
-        cube,
-        pri_hdr=pri_hdr,
-        ext_hdr=ext_hdr,
-        err=np.zeros_like(cube),
-        dq=np.zeros(cube.shape, dtype=np.uint16),
-        err_hdr=Header(),
-        dq_hdr=Header(),
-    )
->>>>>>> 462c6e4f
+    return Dataset_out