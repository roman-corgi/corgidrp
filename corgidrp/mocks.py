--- conflicted
+++ resolved
@@ -659,22 +659,12 @@
 
     prihdr, exthdr, errhdr, dqhdr, biashdr = create_default_L2a_headers(arrtype)
 
-<<<<<<< HEAD
     exthdr['BUNIT'] = 'photoelectron'   # Physical unit of the array (brightness unit)
-    exthdr['DESMEAR']       = False         # Whether desmearing was used
-    exthdr['CTI_CORR']      = False         # Whether CTI correction was applied to this frame
-    exthdr['IS_BAD']        = False         # Whether the frame was deemed bad
-    exthdr['DATALVL']      = 'L2b'           # Data level (e.g., 'L1', 'L2a', 'L2b')
-    exthdr['PCTHRESH']     = 0.0            # Photon-counting threshold (electrons)
-    # frame selection headers
-=======
-    exthdr['BUNIT'] = 'Photoelectrons'   # Physical unit of the array (brightness unit)
     exthdr['DATALVL']       = 'L2b'         # Data level (e.g., 'L1', 'L2a', 'L2b')
 
     exthdr['KGAIN_ER']      = 0.0           # Kgain error
     exthdr['RN']            = ''            # Read noise
     exthdr['RN_ERR']        = ''            # Read noise error
->>>>>>> e88badd2
     exthdr['FRMSEL01'] = (1, "Bad Pixel Fraction < This Value. Doesn't include DQflags summed to 0") # record selection criteria
     exthdr['FRMSEL02'] = (False, "Are we selecting on the OVEREXP flag?") # record selection criteria
     exthdr['FRMSEL03'] = (None, "tip rms (Z2VAR) threshold") # record selection criteria
@@ -683,7 +673,7 @@
     exthdr['FRMSEL06'] = (None, "tilt bias (Z3RES) threshold") # record selection criteria
     exthdr.add_history("Marked 0 frames as bad: ") # history message tracking bad frames
 
-    errhdr['BUNIT']         = 'Photoelectrons'   # Unit of error map
+    errhdr['BUNIT']         = 'photoelectron'   # Unit of error map
     errhdr['KGAINPAR']      = exthdr['KGAINPAR'] # Calculated kgain parameter (copied from exthdr)
     errhdr['KGAIN_ER']      = exthdr['KGAIN_ER'] # Kgain error (copied from exthdr)
     errhdr['RN']            = exthdr['RN']       # Kgain error (copied from exthdr)
@@ -712,7 +702,7 @@
 
     prihdr, exthdr, errhdr, dqhdr, biashdr = create_default_L2a_TrapPump_headers(arrtype)
 
-    exthdr['BUNIT'] = 'Photoelectrons'   # Physical unit of the array (brightness unit)
+    exthdr['BUNIT'] = 'photoelectron'   # Physical unit of the array (brightness unit)
     exthdr['DATALVL']       = 'L2b'         # Data level (e.g., 'L1', 'L2a', 'L2b')
 
     exthdr['KGAIN_ER']      = 0.0           # Kgain error
@@ -728,7 +718,7 @@
     exthdr['PCTHRESH']      = 0.0           # Photon counting threshold applied
     exthdr['NUM_FR']        = 0             # Number of frames which were PC processed
 
-    errhdr['BUNIT']         = 'Photoelectrons'   # Unit of error map
+    errhdr['BUNIT']         = exthdr['BUNIT']   # Unit of error map
     errhdr['KGAINPAR']      = exthdr['KGAINPAR'] # Calculated kgain parameter (copied from exthdr)
     errhdr['KGAIN_ER']      = exthdr['KGAIN_ER'] # Kgain error (copied from exthdr)
     errhdr['RN']            = exthdr['RN']       # Kgain error (copied from exthdr)
@@ -1381,112 +1371,6 @@
 
     return dataset
 
-<<<<<<< HEAD
-def create_default_headers(arrtype="SCI", vistype="TDEMO"):
-    """
-    Creates an empty primary header and an Image extension header with some possible keywords
-
-    Args:
-        arrtype (str): Array type (SCI or ENG). Defaults to "SCI". 
-        vistype (str): Visit type. Defaults to "TDEMO"
-
-    Returns:
-        tuple:
-            prihdr (fits.Header): Primary FITS Header
-            exthdr (fits.Header): Extension FITS Header
-
-    """
-    prihdr = fits.Header()
-    exthdr = fits.Header()
-
-    if arrtype != "SCI":
-        NAXIS1 = 2200
-        NAXIS2 = 1200
-    else:
-        NAXIS1 = 2200
-        NAXIS2 = 2200
-
-    # fill in prihdr
-    prihdr['AUXFILE'] = 'mock_auxfile.fits'
-    prihdr['OBSID'] = 0
-    prihdr['BUILD'] = 0
-    # prihdr['OBSTYPE'] = arrtype
-    prihdr['VISTYPE'] = vistype
-    prihdr['MOCK'] = True
-    prihdr['TELESCOP'] = 'ROMAN'
-    prihdr['INSTRUME'] = 'CGI'
-    prihdr['OBSNAME'] = 'MOCK'
-    prihdr['TARGET'] = 'MOCK'
-    prihdr['OBSNUM'] = '000'
-    prihdr['CAMPAIGN'] = '000'
-    prihdr['PROGNUM'] = '00000'
-    prihdr['SEGMENT'] = '000'
-    prihdr['VISNUM'] = '000'
-    prihdr['EXECNUM'] = '00'
-    prihdr['VISITID'] = prihdr['PROGNUM'] + prihdr['EXECNUM'] + prihdr['CAMPAIGN'] + prihdr['SEGMENT'] + prihdr['OBSNUM'] + prihdr['VISNUM']
-    prihdr['PSFREF'] = False
-    prihdr['SIMPLE'] = True
-    prihdr['NAXIS'] = 0
-        
-
-    # fill in exthdr
-    exthdr['NAXIS'] = 2
-    exthdr['NAXIS1'] = NAXIS1
-    exthdr['NAXIS2'] = NAXIS2
-    exthdr['PCOUNT'] = 0
-    exthdr['GCOUNT'] = 1
-    exthdr['BSCALE'] = 1
-    exthdr['BZERO'] = 32768
-    exthdr['ARRTYPE'] = arrtype 
-    exthdr['SCTSRT'] = '2024-01-01T12:00:00.000Z'
-    exthdr['SCTEND'] = '2024-01-01T20:00:00.000Z'
-    exthdr['STATUS'] = 0
-    exthdr['HVCBIAS'] = 1
-    exthdr['OPMODE'] = ""
-    exthdr['EXPTIME'] = 60.0
-    exthdr['CMDGAIN'] = 1.0
-    exthdr['CYCLES'] = 100000000000
-    exthdr['LASTEXP'] = 1000000
-    exthdr['BLNKTIME'] = 10
-    exthdr['EXPCYC'] = 100
-    exthdr['OVEREXP'] = 0
-    exthdr['NOVEREXP'] = 0
-    exthdr['EXCAMT'] = 40.0
-    exthdr['FCMLOOP'] = ""
-    exthdr['FSMINNER'] = ""
-    exthdr['FSMLOS'] = ""
-    exthdr['FSM_X'] = 50.0
-    exthdr['FSM_Y'] = 50.0
-    exthdr['DMZLOOP'] = ""
-    exthdr['SPAM_H'] = 1.0
-    exthdr['SPAM_V'] = 1.0
-    exthdr['FPAM_H'] = 1.0
-    exthdr['FPAM_V'] = 1.0
-    exthdr['LSAM_H'] = 1.0
-    exthdr['LSAM_V'] = 1.0
-    exthdr['FSAM_H'] = 1.0
-    exthdr['FSAM_V'] = 1.0
-    exthdr['CFAM_H'] = 1.0
-    exthdr['CFAM_V'] = 1.0
-    exthdr['DPAM_H'] = 1.0
-    exthdr['DPAM_V'] = 1.0
-    exthdr['CFAMNAME'] = '1F' # Color filter for band 1
-    exthdr['DPAMNAME'] = 'IMAGING' 
-    exthdr['FPAMNAME'] = 'HLC12_C2R1' # Focal plane mask for NFOV
-    exthdr['FSAMNAME'] = 'R1C1' # Circular field stop for NFOV
-    exthdr['LSAMNAME'] = 'NFOV' # Lyot stop for NFOV observations
-    exthdr['SPAMNAME'] = 'OPEN' # Used for NFOV observations
-    
-
-
-    exthdr['DATETIME'] = '2024-01-01T11:00:00.000Z'
-    exthdr['HIERARCH DATA_LEVEL'] = "L1"
-    exthdr['MISSING'] = False
-    exthdr['BUNIT'] = ''
-
-    return prihdr, exthdr
-=======
->>>>>>> e88badd2
 
 def create_badpixelmap_files(filedir=None, col_bp=None, row_bp=None):
     """
