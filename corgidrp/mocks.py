--- conflicted
+++ resolved
@@ -4188,7 +4188,20 @@
 
     return dataset
 
-<<<<<<< HEAD
+def get_formatted_filename(dt, visitid):
+    """
+    Generate filename with proper format: cgi_VISITID_YYYYMMDDtHHMMSSS_l2b_.fits
+    
+    Args:
+        dt (datetime): Datetime object
+        visitid (str): Visit ID
+
+    Returns:
+        str: Formatted filename
+    """
+    timestamp = dt.strftime("%Y%m%dt%H%M%S%f")[:-5]  # Remove microseconds, keep milliseconds
+    return f"cgi_{visitid}_{timestamp}_l2b_.fits"
+
 def create_mock_l2b_polarimetric_image(image_center=(512, 512), dpamname='POL0', observing_mode='FSM_PROFILE_UNKNOWN',
                                        left_image_value=1, right_image_value=1):
     """
@@ -4252,18 +4265,3 @@
     image = data.Image(image_data, pri_hdr=prihdr, ext_hdr=exthdr)
 
     return image
-=======
-def get_formatted_filename(dt, visitid):
-    """
-    Generate filename with proper format: cgi_VISITID_YYYYMMDDtHHMMSSS_l2b_.fits
-    
-    Args:
-        dt (datetime): Datetime object
-        visitid (str): Visit ID
-
-    Returns:
-        str: Formatted filename
-    """
-    timestamp = dt.strftime("%Y%m%dt%H%M%S%f")[:-5]  # Remove microseconds, keep milliseconds
-    return f"cgi_{visitid}_{timestamp}_l2b_.fits"
->>>>>>> 93265d87
