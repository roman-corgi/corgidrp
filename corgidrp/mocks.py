import os
import csv
from pathlib import Path
import numpy as np
import warnings
import math
import re
import datetime
import scipy.ndimage
import pandas as pd
import astropy.io.fits as fits
from astropy.io.fits import Header
from astropy.time import Time
from astropy.io.fits import Header
import astropy.io.ascii as ascii
from astropy.coordinates import SkyCoord
import astropy.wcs as wcs
from astropy.table import Table
from astropy.convolution import convolve_fft
from astropy.modeling import models
import corgidrp
import astropy.units as u
from astropy.modeling.models import Gaussian2D
import photutils.centroids as centr
import corgidrp.data as data
from corgidrp.data import Image, Dataset, DetectorParams, FpamFsamCal
import corgidrp.detector as detector
import corgidrp.flat as flat
from corgidrp.detector import imaging_area_geom, unpack_geom
from corgidrp.pump_trap_calibration import (P1, P1_P1, P1_P2, P2, P2_P2, P3, P2_P3, P3_P3, tau_temp)
from pyklip.instruments.utils.wcsgen import generate_wcs
from corgidrp import measure_companions, corethroughput
from corgidrp.astrom import get_polar_dist, seppa2dxdy, seppa2xy
import datetime
import glob
import shutil


from emccd_detect.emccd_detect import EMCCDDetect
from emccd_detect.util.read_metadata_wrapper import MetadataWrapper

detector_areas_test= {
'SCI' : { #used for unit tests; enables smaller memory usage with frames of scaled-down comparable geometry
        'frame_rows': 120, 
        'frame_cols': 220,
        'image': {
            'rows': 104,
            'cols': 105,
            'r0c0': [2, 108]
            },
        'prescan_reliable': {
            'rows': 120,
            'cols': 108,
            'r0c0': [0, 0]
        },        

        'prescan': {
            'rows': 120,
            'cols': 108,
            'r0c0': [0, 0],
            'col_start': 0, #10
            'col_end': 108, #100
        }, 

        'serial_overscan' : {
            'rows': 120,
            'cols': 5,
            'r0c0': [0, 215]
        },
        'parallel_overscan': {
            'rows': 14,
            'cols': 107,
            'r0c0': [106, 108]
        }
        },
'ENG' : { #used for unit tests; enables smaller memory usage with frames of scaled-down comparable geometry
        'frame_rows' : 220,
        'frame_cols' : 220,
        'image' : {
            'rows': 102,
            'cols': 102,
            'r0c0': [13, 108]
            },
        'prescan' : {
            'rows': 220,
            'cols': 108,
            'r0c0': [0, 0],
            'col_start': 0, #10
            'col_end': 108, #100
            },
        'prescan_reliable' : {
            'rows': 220,
            'cols': 20,
            'r0c0': [0, 80]
            },
        'parallel_overscan' : {
            'rows': 116,
            'cols': 105,
            'r0c0': [104, 108]
            },
        'serial_overscan' : {
            'rows': 220,
            'cols': 5,
            'r0c0': [0, 215]
            },
        }
}

def parse_csv_table(csv_file_path, section_name, key_col="Keyword",
                    value_col="Example Value", datatype_col="Datatype"):
    """
    Parse a combined CSV (with a Section column) and extract keywords and values
    from a specified section.

    Args:
        csv_file_path (str): Path to the combined CSV file.
        section_name (str): Name of the section to filter on
                            (eg, "Primary Header (HDU 0)" or "Image Header (HDU 1)").
        key_col (str): Column name holding the keyword (default: "Keyword").
        value_col (str): Column name holding the example/value (default: "Example Value").
        datatype_col (str): Column name holding the datatype (default: "Datatype").

    Returns:
        dict: values are coerced using the datatype column. If the section is not a header 
                table or required columns are missing, returns an empty dict.
    """
    def coerce(val_str, dtype_str):
        if val_str is None:
            return None
        s = str(val_str).strip()
        # strip surrounding quotes if present
        if len(s) >= 2 and ((s[0] == s[-1] == '"') or (s[0] == s[-1] == "'")):
            s = s[1:-1].strip()

        dtype = (dtype_str or "").strip().lower()
        if dtype == "int":
            try:
                return int(float(s))  # tolerate "0.0"
            except ValueError:
                return 0
        if dtype == "float":
            try:
                return float(s)
            except ValueError:
                return 0.0
        if dtype == "bool":
            return s.lower() in ("true", "1", "yes", "y", "t")
        # default: string
        return s

    out = {}

    if not os.path.exists(csv_file_path):
        print(f"Warning: CSV file not found at {csv_file_path}")
        return out

    with open(csv_file_path, newline="") as f:
        reader = csv.DictReader(f)
        # Ensure required columns exist
        required_cols = {"Section", key_col, value_col, datatype_col}
        if not required_cols.issubset(reader.fieldnames or []):
            # Not a header-style section or wrong CSV
            return out

        for row in reader:
            if row.get("Section") != section_name:
                continue
            key = (row.get(key_col) or "").strip()
            if not key or key.lower() in {"keyword", "datatype", "example value", "description"}:
                continue
            val = coerce(row.get(value_col), row.get(datatype_col))
            out[key] = val

    return out


def create_default_L1_headers(arrtype="SCI", vistype="CGIVST_TDD_OBS"):
    """
    Creates default L1 headers by reading values from the l1.csv documentation file.
    
    Args:
        arrtype (str): Array type ("SCI" or "ENG"). Defaults to "SCI".
        vistype (str): Visit type. Defaults to "CGIVST_TDD_OBS".
    
    Returns:
        tuple: 
            prihdr (fits.Header): Primary FITS header with L1 keywords
            exthdr (fits.Header): Extension FITS header with L1 keywords
    
    """
    # Create empty headers
    prihdr = fits.Header()
    exthdr = fits.Header()
    
    # Set up dynamic values
    dt = datetime.datetime.now()
    dt_str = dt.strftime("%Y-%m-%dT%H:%M:%S")
    ftime = dt.strftime("%Y%m%dt%H%M%S%f")[:-5]
    # Override NAXIS values to match test expectations (1024x1024)
    # L1.rst documents actual detector dimensions (2200x1200 for SCI, 2200x2200 for ENG)
    NAXIS1 = 1024
    NAXIS2 = 1024
    

    # Get the path to the RST file
    current_dir = os.path.dirname(os.path.abspath(__file__))
    csv_file_path = os.path.join(current_dir, 'data', 'header_formats', 'l1.csv')
    
    # Parse primary header values
    primary_values = parse_csv_table(csv_file_path, "Primary Header (HDU 0)")
    
    # Fill in primary header with values from RST
    for keyword, value in primary_values.items():
        prihdr[keyword] = value
    
    # Override some values that should be dynamic
    prihdr['FILETIME'] = dt_str
    prihdr['VISTYPE'] = vistype
    
    # Parse image header values  
    image_values = parse_csv_table(csv_file_path, "Image Header (HDU 1)")
    
    # Fill in extension header with values from RST
    for keyword, value in image_values.items():
        exthdr[keyword] = value
    
    # Override some values that should be dynamic
    exthdr['NAXIS1'] = NAXIS1
    exthdr['NAXIS2'] = NAXIS2
    exthdr['ARRTYPE'] = arrtype
    exthdr['DATETIME'] = dt_str
    exthdr['FTIMEUTC'] = dt_str
    prihdr['FILENAME'] = f"cgi_{prihdr['VISITID']}_{ftime}_l1_.fits"

    return prihdr, exthdr


def create_default_L1_TrapPump_headers(arrtype="SCI"):
    """
    Creates default L1 trap pump headers by reading values from the l1.csv documentation file.
    
    Args:
        arrtype (str): Array type ("SCI" or "ENG"). Defaults to "SCI".
    
    Returns:
        tuple: 
            prihdr (fits.Header): Primary FITS header with L1 trap pump keywords
            exthdr (fits.Header): Extension FITS header with L1 trap pump keywords
    
    """
    # Create empty headers
    prihdr = fits.Header()
    exthdr = fits.Header()
    
    # Set up dynamic values
    dt = datetime.datetime.now()
    dt_str = dt.strftime("%Y-%m-%dT%H:%M:%S")
    ftime = dt.strftime("%Y%m%dt%H%M%S%f")[:-5]
    # Override NAXIS values to match test expectations (1024x1024)
    # L1.rst documents actual detector dimensions (2200x1200 for SCI, 2200x2200 for ENG)
    NAXIS1 = 1024
    NAXIS2 = 1024
    


    # Get the path to the RST file
    current_dir = os.path.dirname(os.path.abspath(__file__))
    csv_file_path = os.path.join(current_dir, 'data', 'header_formats', 'l1.csv')
    
    # Parse primary header values
    primary_values = parse_csv_table(csv_file_path, "Primary Header (HDU 0)")
    
    # Fill in primary header with values from RST
    for keyword, value in primary_values.items():
        prihdr[keyword] = value
    
    # Override some values that should be dynamic
    prihdr['FILETIME'] = dt_str
    prihdr['VISTYPE'] = 'TPUMP'  # Trap pump specific
    
    # Parse image header values  
    image_values = parse_csv_table(csv_file_path, "Image Header (HDU 1)")
    
    # Fill in extension header with values from RST
    for keyword, value in image_values.items():
        exthdr[keyword] = value
    
    # Override some values that should be dynamic
    exthdr['NAXIS1'] = NAXIS1
    exthdr['NAXIS2'] = NAXIS2
    exthdr['ARRTYPE'] = arrtype
    exthdr['DATETIME'] = dt_str
    exthdr['FTIMEUTC'] = dt_str

    prihdr['FILENAME'] = f"cgi_{prihdr['VISITID']}_{ftime}_l1_.fits"
    
    # Override BUNIT for trap pump data (different from regular L1)
    exthdr['BUNIT'] = 'detected EM electron'
    
    # Add trap pumping specific keywords that aren't in the RST
    exthdr['TPINJCYC'] = 0               # Number of cycles for TPUMP injection
    exthdr['TPOSCCYC'] = 0               # Number of cycles for charge oscillation (TPUMP)
    exthdr['TPTAU'] = 0                  # Length of one step in a trap pumping scheme (microseconds)
    exthdr['TPSCHEM1'] = 0               # Number of cycles for TPUMP pumping SCHEME_1
    exthdr['TPSCHEM2'] = 0               # Number of cycles for TPUMP pumping SCHEME_2
    exthdr['TPSCHEM3'] = 0               # Number of cycles for TPUMP pumping SCHEME_3
    exthdr['TPSCHEM4'] = 0               # Number of cycles for TPUMP pumping SCHEME_4

    return prihdr, exthdr


def create_default_L2a_headers(arrtype="SCI"):
    """
    Creates an empty primary header and an Image extension header with currently
        defined keywords.

    Args:
        arrtype (str): Array type (SCI or ENG). Defaults to "SCI". 

    Returns:
        tuple:
            prihdr (fits.Header): Primary FITS Header
            exthdr (fits.Header): Extension FITS Header
            errhdr (fits.Header): Error FITS Header
            dqhdr (fits.Header): Data quality FITS Header
            biashdr (fits.Header): Bias FITS Header


    """
    dt = datetime.datetime.now()
    dt_str = dt.strftime("%Y-%m-%dT%H:%M:%S")
    ftime = dt.strftime("%Y%m%dt%H%M%S%f")[:-5]

    prihdr, exthdr = create_default_L1_headers(arrtype)
    
    errhdr = fits.Header()
    dqhdr = fits.Header()
    biashdr = fits.Header()

    prihdr['ORIGIN']        = 'DRP'         # Who is responsible for the data
    prihdr['FILENAME']      = f"cgi_{prihdr['VISITID']}_{ftime}_l2a.fits"

    del(exthdr['BSCALE'])
    del(exthdr['BZERO'])
    exthdr['NAXIS1']        = 1024          # Axis 1 size
    exthdr['NAXIS2']        = 1024          # Axis 2 size
    exthdr['DATALVL']       = 'L2a'         # Data level (e.g., 'L1', 'L2a', 'L2b')

    exthdr['DESMEAR']       = False         # Whether desmearing is used
    exthdr['CTI_CORR']      = False         # Whether CTI correction was applied to the frame
    exthdr['IS_BAD']        = False         # Whether frame is bad
    exthdr['FWC_PP_E']      = 0.0           # Full well capacity of detector EM gain register
    exthdr['FWC_EM_E']      = 0             # Full well capacity of detector image area pixel
    exthdr['SAT_DN']        = 0.0           # DN saturation
    exthdr['RECIPE']        = ''            # DRP recipe and steps used to generate this data product
    exthdr['DRPVERSN']      = '2.2'         # Version of DRP software
    exthdr['DRPCTIME']      = dt_str        # DRP clock time
    exthdr['HISTORY']       = ''            # History comments
    exthdr['FTIMEUTC']      = dt_str

    errhdr['XTENSION']    = 'IMAGE'         # Image Extension (FITS format keyword)
    errhdr['BITPIX']      = 16              # Array data type – instrument data is unsigned 16-bit
    errhdr['NAXIS']       = 3               # Number of array dimensions
    errhdr['NAXIS1']      = 1024            # Axis 1 size
    errhdr['NAXIS2']      = 1024            # Axis 2 size
    errhdr['NAXIS3']      = 1               # Axis 3 size
    errhdr['PCOUNT']      = 0               # Number of parameters (FITS keyword)
    errhdr['GCOUNT']      = 1               # Number of groups (FITS keyword)
    errhdr['EXTNAME']     = 'ERR'           # Extension name
    errhdr['TRK_ERRS']    = False           # Whether or not errors are tracked
    errhdr['LAYER_1']     = 'combined_error' # The type of error reported in this slice
    errhdr['HISTORY']       = ''            # History comments

    dqhdr['XTENSION']    = 'IMAGE'         # Image Extension (FITS format keyword)
    dqhdr['BITPIX']      = 16              # Array data type – instrument data is unsigned 16-bit
    dqhdr['NAXIS']       = 2               # Number of array dimensions
    dqhdr['NAXIS1']      = 1024            # Axis 1 size
    dqhdr['NAXIS2']      = 1024            # Axis 2 size
    dqhdr['PCOUNT']      = 0               # Number of parameters (FITS keyword)
    dqhdr['GCOUNT']      = 1               # Number of groups (FITS keyword)
    dqhdr['EXTNAME']     = 'DQ'           # Extension name

    biashdr['XTENSION']    = 'IMAGE'         # Image Extension (FITS format keyword)
    biashdr['BITPIX']      = 16              # Array data type – instrument data is unsigned 16-bit
    biashdr['NAXIS']       = 1               # Number of array dimensions
    biashdr['NAXIS1']      = 1024            # Axis 1 size
    biashdr['PCOUNT']      = 0               # Number of parameters (FITS keyword)
    biashdr['GCOUNT']      = 1               # Number of groups (FITS keyword)
    biashdr['EXTNAME']     = 'BIAS'           # Extension name

    return prihdr, exthdr, errhdr, dqhdr, biashdr

def create_default_L2a_TrapPump_headers(arrtype="SCI"):
    """
    Creates an empty primary header and an Image extension header with currently
        defined keywords.

    Args:
        arrtype (str): Array type (SCI or ENG). Defaults to "SCI". 

    Returns:
        tuple:
            prihdr (fits.Header): Primary FITS Header
            exthdr (fits.Header): Extension FITS Header
            errhdr (fits.Header): Error FITS Header
            dqhdr (fits.Header): Data quality FITS Header
            biashdr (fits.Header): Bias FITS Header

    """
    # TO DO: Update this once L2a headers have been finalized
    dt = datetime.datetime.now()
    dt_str = dt.strftime("%Y-%m-%dT%H:%M:%S")
    ftime = dt.strftime("%Y%m%dt%H%M%S%f")[:-5]

    prihdr, exthdr = create_default_L1_TrapPump_headers(arrtype)
    
    errhdr = fits.Header()
    dqhdr = fits.Header()
    biashdr = fits.Header()

    prihdr['ORIGIN']        = 'DRP'         # Who is responsible for the data
    prihdr['FILENAME']      = f"cgi_{prihdr['VISITID']}_{ftime}_l2a.fits"

    del(exthdr['BSCALE'])
    del(exthdr['BZERO'])
    exthdr['NAXIS1']        = 1024          # Axis 1 size
    exthdr['NAXIS2']        = 1024          # Axis 2 size
    exthdr['DATALVL']       = 'L2a'         # Data level (e.g., 'L1', 'L2a', 'L2b')

    exthdr['DESMEAR']       = False         # Whether desmearing is used
    exthdr['CTI_CORR']      = False         # Whether CTI correction was applied to the frame
    exthdr['IS_BAD']        = False         # Whether frame is bad
    exthdr['FWC_PP_E']      = 0.0           # Full well capacity of detector EM gain register
    exthdr['FWC_EM_E']      = 0             # Full well capacity of detector image area pixel
    exthdr['SAT_DN']        = 0.0           # DN saturation
    exthdr['RECIPE']        = ''            # DRP recipe and steps used to generate this data product
    exthdr['DRPVERSN']      = '2.2'         # Version of DRP software
    exthdr['DRPCTIME']      = dt_str        # DRP clock time
    exthdr['HISTORY']       = ''            # History comments

    errhdr['XTENSION']    = 'IMAGE'         # Image Extension (FITS format keyword)
    errhdr['BITPIX']      = 16              # Array data type – instrument data is unsigned 16-bit
    errhdr['NAXIS']       = 3               # Number of array dimensions
    errhdr['NAXIS1']      = 1024            # Axis 1 size
    errhdr['NAXIS2']      = 1024            # Axis 2 size
    errhdr['NAXIS3']      = 1               # Axis 3 size
    errhdr['PCOUNT']      = 0               # Number of parameters (FITS keyword)
    errhdr['GCOUNT']      = 1               # Number of groups (FITS keyword)
    errhdr['EXTNAME']     = 'ERR'           # Extension name
    errhdr['TRK_ERRS']    = False           # Whether or not errors are tracked
    errhdr['LAYER_1']     = 'combined_error' # The type of error reported in this slice
    errhdr['HISTORY']       = ''            # History comments

    dqhdr['XTENSION']    = 'IMAGE'         # Image Extension (FITS format keyword)
    dqhdr['BITPIX']      = 16              # Array data type – instrument data is unsigned 16-bit
    dqhdr['NAXIS']       = 2               # Number of array dimensions
    dqhdr['NAXIS1']      = 1024            # Axis 1 size
    dqhdr['NAXIS2']      = 1024            # Axis 2 size
    dqhdr['PCOUNT']      = 0               # Number of parameters (FITS keyword)
    dqhdr['GCOUNT']      = 1               # Number of groups (FITS keyword)
    dqhdr['EXTNAME']     = 'DQ'           # Extension name

    biashdr['XTENSION']    = 'IMAGE'         # Image Extension (FITS format keyword)
    biashdr['BITPIX']      = 16              # Array data type – instrument data is unsigned 16-bit
    biashdr['NAXIS']       = 1               # Number of array dimensions
    biashdr['NAXIS1']      = 1024            # Axis 1 size
    biashdr['PCOUNT']      = 0               # Number of parameters (FITS keyword)
    biashdr['GCOUNT']      = 1               # Number of groups (FITS keyword)
    biashdr['EXTNAME']     = 'BIAS'           # Extension name

    return prihdr, exthdr, errhdr, dqhdr, biashdr


def create_default_L2b_headers(arrtype="SCI"):
    """
    Creates an empty primary header and an Image extension header with currently
        defined keywords.

    Args:
        arrtype (str): Array type (SCI or ENG). Defaults to "SCI". 

    Returns:
        tuple:
            prihdr (fits.Header): Primary FITS Header
            exthdr (fits.Header): Extension FITS Header
            errhdr (fits.Header): Error FITS Header
            dqhdr (fits.Header): Data quality FITS Header
            biashdr (fits.Header): Bias FITS Header

    """

    prihdr, exthdr, errhdr, dqhdr, biashdr = create_default_L2a_headers(arrtype)

    dt = datetime.datetime.now()
    dt_str = dt.strftime("%Y-%m-%dT%H:%M:%S")
    ftime = dt.strftime("%Y%m%dt%H%M%S%f")[:-5]
    exthdr['DRPCTIME']      = dt_str        # DRP clock time
    prihdr['FILENAME']      = f"cgi_{prihdr['VISITID']}_{ftime}_l2b.fits"

    exthdr['BUNIT'] = 'photoelectron'   # Physical unit of the array (brightness unit)
    exthdr['DATALVL']       = 'L2b'         # Data level (e.g., 'L1', 'L2a', 'L2b')

    exthdr['KGAIN_ER']      = 0.0           # Kgain error
    exthdr['RN']            = ''            # Read noise
    exthdr['RN_ERR']        = ''            # Read noise error
    exthdr['FRMSEL01'] = (1, "Bad Pixel Fraction < This Value. Doesn't include DQflags summed to 0") # record selection criteria
    exthdr['FRMSEL02'] = (False, "Are we selecting on the OVEREXP flag?") # record selection criteria
    exthdr['FRMSEL03'] = (None, "tip rms (Z2VAR) threshold") # record selection criteria
    exthdr['FRMSEL04'] = (None, "tilt rms (Z3VAR) threshold") # record selection criteria
    exthdr['FRMSEL05'] = (None, "tip bias (Z2RES) threshold") # record selection criteria
    exthdr['FRMSEL06'] = (None, "tilt bias (Z3RES) threshold") # record selection criteria
    exthdr.add_history("Marked 0 frames as bad: ") # history message tracking bad frames

    errhdr['BUNIT']         = 'photoelectron'   # Unit of error map
    errhdr['KGAINPAR']      = exthdr['KGAINPAR'] # Calculated kgain parameter (copied from exthdr)
    errhdr['KGAIN_ER']      = exthdr['KGAIN_ER'] # Kgain error (copied from exthdr)
    errhdr['RN']            = exthdr['RN']       # Kgain error (copied from exthdr)
    errhdr['DESMEAR']       = exthdr['DESMEAR']  # Whether desmearing was used (copied from exthdr)

    return prihdr, exthdr, errhdr, dqhdr, biashdr


def create_default_L2b_TrapPump_headers(arrtype="SCI"):
    """
    Creates an empty primary header and an Image extension header with currently
        defined keywords.

    Args:
        arrtype (str): Array type (SCI or ENG). Defaults to "SCI". 

    Returns:
        tuple:
            prihdr (fits.Header): Primary FITS Header
            exthdr (fits.Header): Extension FITS Header
            errhdr (fits.Header): Error FITS Header
            dqhdr (fits.Header): Data quality FITS Header
            biashdr (fits.Header): Bias FITS Header

    """

    prihdr, exthdr, errhdr, dqhdr, biashdr = create_default_L2a_TrapPump_headers(arrtype)

    dt = datetime.datetime.now()
    dt_str = dt.strftime("%Y-%m-%dT%H:%M:%S")
    ftime = dt.strftime("%Y%m%dt%H%M%S%f")[:-5]
    exthdr['DRPCTIME']      = dt_str        # DRP clock time
    prihdr['FILENAME']      = f"cgi_{prihdr['VISITID']}_{ftime}_l2b.fits"

    exthdr['BUNIT'] = 'photoelectron'   # Physical unit of the array (brightness unit)
    exthdr['DATALVL']       = 'L2b'         # Data level (e.g., 'L1', 'L2a', 'L2b')

    exthdr['KGAIN_ER']      = 0.0           # Kgain error
    exthdr['RN']            = ''            # Read noise
    exthdr['RN_ERR']        = ''            # Read noise error
    exthdr['FRMSEL01'] = (1, "Bad Pixel Fraction < This Value. Doesn't include DQflags summed to 0") # record selection criteria
    exthdr['FRMSEL02'] = (False, "Are we selecting on the OVEREXP flag?") # record selection criteria
    exthdr['FRMSEL03'] = (None, "tip rms (Z2VAR) threshold") # record selection criteria
    exthdr['FRMSEL04'] = (None, "tilt rms (Z3VAR) threshold") # record selection criteria
    exthdr['FRMSEL05'] = (None, "tip bias (Z2RES) threshold") # record selection criteria
    exthdr['FRMSEL06'] = (None, "tilt bias (Z3RES) threshold") # record selection criteria
    exthdr.add_history("Marked 0 frames as bad: ") # history message tracking bad frames
    exthdr['PCTHRESH']      = 0.0           # Photon counting threshold applied
    exthdr['NUM_FR']        = 0             # Number of frames which were PC processed

    errhdr['BUNIT']         = exthdr['BUNIT']   # Unit of error map
    errhdr['KGAINPAR']      = exthdr['KGAINPAR'] # Calculated kgain parameter (copied from exthdr)
    errhdr['KGAIN_ER']      = exthdr['KGAIN_ER'] # Kgain error (copied from exthdr)
    errhdr['RN']            = exthdr['RN']       # Kgain error (copied from exthdr)
    errhdr['DESMEAR']       = exthdr['DESMEAR']  # Whether desmearing was used (copied from exthdr)

    return prihdr, exthdr, errhdr, dqhdr, biashdr


def create_default_L3_headers(arrtype="SCI"):
    """
    Creates an empty primary header and an Image extension header with currently
        defined keywords.

    Args:
        arrtype (str): Array type (SCI or ENG). Defaults to "SCI". 

    Returns:
        tuple:
            prihdr (fits.Header): Primary FITS Header
            exthdr (fits.Header): Extension FITS Header
            errhdr (fits.Header): Error FITS Header
            dqhdr (fits.Header): Data quality FITS Header

    """
    # TO DO: Update this once L3 headers have been finalized
    prihdr, exthdr, errhdr, dqhdr, biashdr = create_default_L2b_headers(arrtype)

    dt = datetime.datetime.now()
    dt_str = dt.strftime("%Y-%m-%dT%H:%M:%S")
    ftime = dt.strftime("%Y%m%dt%H%M%S%f")[:-5]
    exthdr['DRPCTIME']      = dt_str        # DRP clock time
    exthdr['HISTORY']       = ''            # History comments
    prihdr['FILENAME']      = f"cgi_{prihdr['VISITID']}_{ftime}_l3_.fits"
    
    exthdr['BUNIT'] = 'photoelectron/s'   # Physical unit of the array (brightness unit)
    exthdr['CD1_1'] = 0
    exthdr['CD1_2'] = 0
    exthdr['CD2_1'] = 0
    exthdr['CD2_2'] = 0
    exthdr['CRPIX1'] = 0
    exthdr['CRPIX2'] = 0
    exthdr['CTYPE1'] = 'RA---TAN'
    exthdr['CTYPE2'] = 'DEC--TAN'
    exthdr['CDELT1'] = 0
    exthdr['CDELT2'] = 0
    exthdr['CRVAL1'] = 0
    exthdr['CRVAL2'] = 0
    exthdr['PLTSCALE'] = 21.8             # mas/ pixel
    exthdr['DATALVL']    = 'L3'           # Data level (e.g., 'L1', 'L2a', 'L2b')

    return prihdr, exthdr, errhdr, dqhdr


def create_default_L4_headers(arrtype="SCI"):
    """
    Creates an empty primary header and an Image extension header with currently
        defined keywords.

    Args:
        arrtype (str): Array type (SCI or ENG). Defaults to "SCI". 

    Returns:
        tuple:
            prihdr (fits.Header): Primary FITS Header
            exthdr (fits.Header): Extension FITS Header
            errhdr (fits.Header): Error FITS Header
            dqhdr (fits.Header): Data quality FITS Header

    """
    # TO DO: Update this once L4 headers have been finalized
    prihdr, exthdr, errhdr, dqhdr = create_default_L3_headers(arrtype)

    dt = datetime.datetime.now()
    dt_str = dt.strftime("%Y-%m-%dT%H:%M:%S")
    ftime = dt.strftime("%Y%m%dt%H%M%S%f")[:-5]
    exthdr['DRPCTIME']      = dt_str        # DRP clock time
    exthdr['HISTORY']       = ''            # History comments
    prihdr['FILENAME']      = f"cgi_{prihdr['VISITID']}_{ftime}_l4_.fits"
    
    exthdr['NUM_FR']        = 2             # Number of frames that were used in the combine_subexposures step
    exthdr['DRPNFILE']      = 2             # Num raw files used in final image combination
    exthdr['FILE0']         = 'mockfile0.fits' 	#File name for the Nth science file used in PSF subtraction
    exthdr['FILE1']         = 'mockfile1.fits' 	#File name for the Nth science file used in PSF subtraction
    exthdr['PSFSUB']        = ''            # PSF subtraction algorithm used (coronagraphic only)
    exthdr['PYKLIPV']       = ''            # pyKLIP version used (coronagraphic only)
    exthdr['KLMODE0']       = ''            # Number of KL modes used in the Nth slice (coronagraphic only)
    exthdr['STARLOCX']      = 512           # X location of the of the target star (coronagraphic only)
    exthdr['STARLOCY']      = 512           # Y location of the of the target star (coronagraphic only)
    exthdr['DETPIX0X']      = ''            #  Position of the 0th column of the data array on the 1024x1024 EXCAM detector
    exthdr['DETPIX0Y']      = ''            # Position of the 0th row of the data array on the 1024x1024 EXCAM detector 
    exthdr['CTCALFN']       = ''            # Core throughput linked file for calibration
    exthdr['FLXCALFN']      = ''            # Abs flux file linked for calibration
    exthdr['DATALVL']       = 'L4'          # Data level (e.g., 'L1', 'L2a', 'L2b')

    return prihdr, exthdr, errhdr, dqhdr


def create_default_calibration_product_headers():
    '''
    This function creates the basic primary and extension headers that
        would be used in a calibration product. Each individual calibration
        product should add additional headers as required.

    Returns:
        tuple:
            prihdr (fits.Header): Primary FITS Header
            exthdr (fits.Header): Extension FITS Header
            errhdr (fits.Header): Error FITS Header
            dqhdr (fits.Header): Data quality FITS Header
    '''
    # TO DO: update when this has been more defined
    prihdr, exthdr, errhdr, dqhdr, biashdr = create_default_L2b_headers()
    exthdr['DATALVL']    = 'CAL'
    exthdr['DATATYPE']    = 'Image'              # What type of calibration product, just do image for now, mock codes will update

    return prihdr, exthdr, errhdr, dqhdr


def create_noise_maps(FPN_map, FPN_map_err, FPN_map_dq, CIC_map, CIC_map_err, CIC_map_dq, DC_map, DC_map_err, DC_map_dq):
    '''
    Create simulated noise maps for test_masterdark_from_noisemaps.py.

    Arguments:
        FPN_map: 2D np.array for fixed-pattern noise (FPN) data array
        FPN_map_err: 2D np.array for FPN err array
        FPN_map_dq: 2D np.array for FPN DQ array
        CIC_map: 2D np.array for clock-induced charge (CIC) data array
        CIC_map_err: 2D np.array for CIC err array
        CIC_map_dq: 2D np.array for CIC DQ array
        DC_map: 2D np.array for dark current data array
        DC_map_err: 2D np.array for dark current err array
        DC_map_dq: 2D np.array for dark current DQ array

    Returns:
        corgidrp.data.DetectorNoiseMaps instance
    '''

    prihdr, exthdr, errhdr, dqhdr = create_default_calibration_product_headers()
    # taken from end of calibrate_darks_lsq()

    exthdr['EMGAIN_A']    = 0.0             # "Actual" gain computed from coefficients and calibration temperature
    exthdr['EMGAIN_C']    = 1.0             # Commanded gain computed from coefficients and calibration temperature
    exthdr['DATALVL']      = 'CalibrationProduct'
    exthdr['DATATYPE']      = 'DetectorNoiseMaps'
    exthdr['DRPNFILE']      = 2         # Number of files used to create this calibration product 
    exthdr['FILE0']         = "Mock0.fits"
    exthdr['FILE1']         = "Mock1.fits"
    exthdr['B_O'] = 0.01
    exthdr['B_O_UNIT'] = 'DN'
    exthdr['B_O_ERR'] = 0.001

    err_hdr = fits.Header()
    err_hdr['BUNIT'] = 'detected electron'
    exthdr['DATATYPE'] = 'DetectorNoiseMaps'
    input_data = np.stack([FPN_map, CIC_map, DC_map])
    err = np.stack([[FPN_map_err, CIC_map_err, DC_map_err]])
    dq = np.stack([FPN_map_dq, CIC_map_dq, DC_map_dq])
    noise_maps = data.DetectorNoiseMaps(input_data, pri_hdr=prihdr, ext_hdr=exthdr, err=err,
                              dq=dq, err_hdr=err_hdr)
    return noise_maps


def create_synthesized_master_dark_calib(detector_areas):
    '''
    Create simulated data specifically for test_calibrate_darks_lsq.py.

    Args:
        detector_areas: dict
        a dictionary of detector geometry properties.  Keys should be as found
        in detector_areas in detector.py.


    Returns:
        dataset: corgidrp.data.Dataset instances
    The simulated dataset
    '''

    dark_current = 8.33e-4 #e-/pix/s
    cic=0.02  # e-/pix/frame
    read_noise=100 # e-/pix/frame
    bias=2000 # e-
    eperdn = 7 # e-/DN conversion; used in this example for all stacks
    EMgain_picks = (np.linspace(2, 5000, 7))
    exptime_picks = (np.linspace(2, 100, 7))
    grid = np.meshgrid(EMgain_picks, exptime_picks)
    EMgain_arr = grid[0].ravel()
    exptime_arr = grid[1].ravel()
    #added in after emccd_detect makes the frames (see below)
    # The mean FPN that will be found is eperdn*(FPN//eperdn)
    # due to how I simulate it and then convert the frame to uint16
    FPN = 21 # e
    # the bigger N is, the better the adjusted R^2 per pixel becomes
    N = 30 #Use N=600 for results with better fits (higher values for adjusted
    # R^2 per pixel)
    # image area, including "shielded" rows and cols:
    imrows, imcols, imr0c0 = imaging_area_geom('SCI', detector_areas)
    prerows, precols, prer0c0 = unpack_geom('SCI', 'prescan', detector_areas)
    
    frame_list = []
    for i in range(len(EMgain_arr)):
        for l in range(N): #number of frames to produce
            # Simulate full dark frame (image area + the rest)
            frame_rows = detector_areas['SCI']['frame_rows']
            frame_cols = detector_areas['SCI']['frame_cols']
            frame_dn_dark = np.zeros((frame_rows, frame_cols))
            im = np.random.poisson(cic*EMgain_arr[i]+
                                exptime_arr[i]*EMgain_arr[i]*dark_current,
                                size=(frame_rows, frame_cols))
            frame_dn_dark = im
            # prescan has no dark current
            pre = np.random.poisson(cic*EMgain_arr[i],
                                    size=(prerows, precols))
            frame_dn_dark[prer0c0[0]:prer0c0[0]+prerows,
                            prer0c0[1]:prer0c0[1]+precols] = pre
            rn = np.random.normal(0, read_noise,
                                    size=(frame_rows, frame_cols))
            with_rn = frame_dn_dark + rn + bias

            frame_dn_dark = with_rn/eperdn
            # simulate a constant FPN in image area (not in prescan
            # so that it isn't removed when bias is removed)
            frame_dn_dark[imr0c0[0]:imr0c0[0]+imrows,imr0c0[1]:
            imr0c0[1]+imcols] += FPN/eperdn # in DN
            # simulate telemetry rows, with the last 5 column entries with high counts
            frame_dn_dark[-1,-5:] = 100000 #DN
            # take raw frames and process them to what is needed for input
            # No simulated pre-processing bad pixels or cosmic rays, so just subtract bias
            # and multiply by k gain
            frame_dn_dark -= bias/eperdn
            frame_dn_dark *= eperdn

            # Now make this into a bunch of corgidrp.Dataset stacks
            prihdr, exthdr, errhdr, dqhdr = create_default_calibration_product_headers()
            frame = data.Image(frame_dn_dark, pri_hdr=prihdr,
                            ext_hdr=exthdr)
            frame.ext_hdr['EMGAIN_C'] = EMgain_arr[i]
            frame.ext_hdr['EXPTIME'] = exptime_arr[i]
            frame.ext_hdr['KGAINPAR'] = eperdn
            frame_list.append(frame)
    dataset = data.Dataset(frame_list)

    return dataset


def create_dark_calib_files(filedir=None, numfiles=10):
    """
    Create simulated data to create a master dark.
    Assume these have already undergone L1 processing and are L2a level products

    Args:
        filedir (str): (Optional) Full path to directory to save to.
        numfiles (int): Number of files in dataset.  Defaults to 10.

    Returns:
        corgidrp.data.Dataset:
            The simulated dataset
    """
    # Make filedir if it does not exist
    if (filedir is not None) and (not os.path.exists(filedir)):
        os.mkdir(filedir)

    frames = []
    for i in range(numfiles):
        prihdr, exthdr = create_default_L1_headers(arrtype="SCI")
        prihdr["OBSNUM"] = 000
        exthdr['KGAINPAR'] = 7
        exthdr['BUNIT'] = "detected electron"
        #np.random.seed(456+i); 
        sim_data = np.random.poisson(lam=150., size=(1200, 2200)).astype(np.float64)
        frame = data.Image(sim_data, pri_hdr=prihdr, ext_hdr=exthdr)
        if filedir is not None:
            # Generate unique, properly formatted filename
            visitid = prihdr["VISITID"]
            base_time = datetime.datetime.now()
            time_offset = datetime.timedelta(seconds=i)
            unique_time = base_time + time_offset
            time_str = data.format_ftimeutc(unique_time.isoformat())
            filename = f"cgi_{visitid}_{time_str}_l1_.fits"
            frame.save(filedir=filedir, filename=filename)
        frames.append(frame)
    dataset = data.Dataset(frames)
    return dataset


def create_simflat_dataset(filedir=None, numfiles=10):
    """
    Create simulated data to check the flat division

    Args:
        filedir (str): (Optional) Full path to directory to save to.
        numfiles (int): Number of files in dataset.  Defaults to 10.

    Returns:
        corgidrp.data.Dataset:
        The simulated dataset
    """
    # Make filedir if it does not exist
    if (filedir is not None) and (not os.path.exists(filedir)):
        os.mkdir(filedir)

    frames = []
    for i in range(numfiles):
        prihdr, exthdr = create_default_L1_headers()
        # generate images in normal distribution with mean 1 and std 0.01
        #np.random.seed(456+i); 
        sim_data = np.random.poisson(lam=150., size=(1024, 1024)).astype(np.float64)
        frame = data.Image(sim_data, pri_hdr=prihdr, ext_hdr=exthdr)
        if filedir is not None:
            # Generate unique, properly formatted filename
            visitid = prihdr["VISITID"]
            base_time = datetime.datetime.now()
            time_offset = datetime.timedelta(seconds=i)
            unique_time = base_time + time_offset
            time_str = data.format_ftimeutc(unique_time.isoformat())
            filename = f"cgi_{visitid}_{time_str}_l1_.fits"
            frame.save(filedir=filedir, filename=filename)
        frames.append(frame)
    dataset = data.Dataset(frames)
    return dataset


def create_raster(mask,data,dither_sizex=None,dither_sizey=None,row_cent = None,col_cent = None,n_dith=None,mask_size=420,snr=250,planet=None, band=None, radius=None, snr_constant=None):
    """Performs raster scan of Neptune or Uranus images
    
    Args:
        mask (int): (Required)  Mask used for the image. (Size of the HST images, 420 X 420 pixels with random values mean=1, std=0.03)
        data (float):(Required) Data in array npixels*npixels format to be raster scanned
        dither_sizex (int):(Required) Size of the dither in X axis in pixels (number of pixels across the planet (neptune=50 and uranus=65))
        dither_sizey (int):(Required) Size of the dither in X axis in pixels (number of pixels across the planet (neptune=50 and uranus=65))
        row_cent (int): (Required)  X coordinate of the centroid
        col_cent (int): (Required)  Y coordinate of the centroid
        n_dith (int): number of dithers required
        mask_size (int): Size of the mask in pixels  (Size of the HST images, 420 X 420 pixels with random values mean=1, std=0.03)
        snr (int): Required SNR in the planet images (=250 in the HST images)
        planet (str): neptune or uranus
        band (str): 1 or 4
        radius (int): radius of the planet in pixels (radius=54 for neptune, radius=90)
        snr_constant (int): constant for snr reference  (4.95 for band1 and 9.66 for band4)
        
	Returns:
    	dither_stack_norm (np.array): stacked dithers of the planet images
    	cent (np.array): centroid of images 
    	
        
    """  
 
    cents = []
    
    data_display = data.copy()
    col_max = int(col_cent) + int(mask_size/2)
    col_min = int(col_cent) - int(mask_size/2)
    row_max = int(row_cent) + int(mask_size/2)
    row_min = int(row_cent) - int(mask_size/2)
    dithers = []
    
    if dither_sizey == None:
        dither_sizey = dither_sizex

    
    for i in np.arange(-n_dith,n_dith):
        for j in np.arange(-n_dith,n_dith):
            mask_data = data.copy()
            new_image_row_coords = np.arange(row_min + (dither_sizey * j), row_max + (dither_sizey * j))
            new_image_col_coords = np.arange(col_min + (dither_sizex * i), col_max + (dither_sizex * i))
            new_image_col_coords, new_image_row_coords = np.meshgrid(new_image_col_coords, new_image_row_coords)
            image_data = scipy.ndimage.map_coordinates(mask_data, [new_image_row_coords, new_image_col_coords], mode="constant", cval=0)
            # image_data = mask_data[row_min + (dither_sizey * j):row_max + (dither_sizey * j), col_min + (dither_sizex * i):col_max + (dither_sizex * i)]
            cents.append(((mask_size/2) + (row_cent - int(row_cent)) - (dither_sizey//2) - (dither_sizey * j), (mask_size/2) + (col_cent - int(col_cent)) - (dither_sizex//2) - (dither_sizex * i)))
            # try:
            new_image_data = image_data * mask
            
            snr_ref = snr/np.sqrt(snr_constant)

            u_centroid = centr.centroid_1dg(new_image_data)
            uxc = int(u_centroid[0])
            uyc = int(u_centroid[1])

            modified_data = new_image_data

            nx = np.arange(0,modified_data.shape[1])
            ny = np.arange(0,modified_data.shape[0])
            nxx,nyy = np.meshgrid(nx,ny)
            nrr = np.sqrt((nxx-uxc)**2 + (nyy-uyc)**2)

            planmed = np.median(modified_data[nrr<radius])
            modified_data[nrr<=radius] = np.random.normal(modified_data[nrr<=radius], (planmed/snr_ref) * np.abs(modified_data[nrr<=radius]/planmed))
            
            new_image_data_snr = modified_data
            # except ValueError:
            #     print(image_data.shape)
            #     print(mask.shape)
            dithers.append(new_image_data_snr)

    dither_stack_norm = []
    for dither in dithers:
        dither_stack_norm.append(dither) 
    dither_stack = None 
    
    median_dithers = None 
    final = None 
    full_mask = mask 
    
    return dither_stack_norm,cents
    

def create_onsky_rasterscans(dataset,filedir=None,planet=None,band=None, im_size=420, d=None, n_dith=3, radius=None, snr=250, snr_constant=None, flat_map=None, raster_radius=40, raster_subexps=1):
    """
    Create simulated data to check the flat division
    
    Args:
       dataset (corgidrp.data.Dataset): dataset of HST images of neptune and uranus
       filedir (str): Full path to directory to save the raster scanned images.
       planet (str): neptune or uranus
       band (str): 1 or 4
       im_size (int): x-dimension of the planet image (in pixels= 420 for the HST images)
       d (int): number of pixels across the planet (neptune=50 and uranus=65)
       n_dith (int): Number of dithers required (Default is 3)
       radius (int): radius of the planet in pixels (radius=54 for neptune, radius=90 in HST images)
       snr (int): SNR required for the planet image (default is 250 for the HST images)
       snr_constant (int): constant for snr reference  (4.95 for band1 and 9.66 for band4)
       flat_map (np.array): a user specified flat map. Must have shape (im_size, im_size). Default: None; assumes each pixel drawn from a normal distribution with 3% rms scatter
       raster_radius (float): radius of circular raster done to smear out image during observation, in pixels
       raster_subexps (int): number of subexposures that consist of a singular raster. Currently just duplicates images and does not simulate partial rasters
        
    Returns: 
    	corgidrp.data.Dataset:
        The simulated dataset of raster scanned images of planets uranus or neptune
    """
    n = im_size

    if flat_map is None:
        qe_prnu_fsm_raster = np.random.normal(1,.03,(n,n))
    else:
        qe_prnu_fsm_raster = flat_map

    pred_cents=[]
    planet_rot_images=[]
    
    for i in range(len(dataset)):
        target=dataset[i].pri_hdr['TARGET']
        filter=dataset[i].pri_hdr['FILTER']
        if planet==target and band==filter: 
            planet_image=dataset[i].data
            centroid=centr.centroid_com(planet_image)
            xc=centroid[0]
            yc=centroid[1]
            planet_image = convolve_fft(planet_image, flat.raster_kernel(raster_radius, planet_image))
            if planet == 'neptune':
                planetrad=radius; snrcon=snr_constant
                planet_repoint_current = create_raster(qe_prnu_fsm_raster,planet_image,row_cent=yc+(d//2),col_cent=xc+(d//2), dither_sizex=d, dither_sizey=d,n_dith=n_dith,mask_size=n,snr=snr,planet=target,band=filter,radius=planetrad, snr_constant=snrcon)
            elif planet == 'uranus':
                planetrad=radius; snrcon=snr_constant     
                planet_repoint_current = create_raster(qe_prnu_fsm_raster,planet_image,row_cent=yc,col_cent=xc, dither_sizex=d, dither_sizey=d,n_dith=n_dith,mask_size=n,snr=snr,planet=target,band=filter,radius=planetrad, snr_constant=snrcon)
    
    numfiles = len(planet_repoint_current[0])
    for j in np.arange(numfiles):
        for k in range(raster_subexps):
            # don't know how to simualate partial rasters, so we just append the same image multiple times
            # it's ok to append the same noise as well because we simulated the full raster to reach the SNR after combining subexps
            planet_rot_images.append(planet_repoint_current[0][j])
            pred_cents.append(planet_repoint_current[1][j])

    filepattern = "cgi_pppppccaaasssooovvv_yyyymmddt{0:02d}{1:02d}00_l2a.fits"
    frames=[]
    for i in range(numfiles*raster_subexps):
        prihdr, exthdr = create_default_L1_headers()
        sim_data=planet_rot_images[i]
        frame = data.Image(sim_data, pri_hdr=prihdr, ext_hdr=exthdr)
        pl=planet
        band=band
        frame.pri_hdr.set('TARGET', pl)
        frame.ext_hdr.append(('CFAMNAME', "{0}F".format(band)), end=True)
        if filedir is not None:
            frame.save(filedir=filedir, filename=filepattern.format(i))
        else:
            # fake filenumber as hours and minutes
            hours = i // 60
            minutes = i % 60
            frame.filename = filepattern.format(hours, minutes)
        frames.append(frame)
    raster_dataset = data.Dataset(frames)
    return raster_dataset


def create_flatfield_dummy(filedir=None, numfiles=2):

    """
    Turn this flat field dataset of image frames that were taken for performing the flat calibration and
    to make one master flat image

    Args:
        filedir (str): (Optional) Full path to directory to save to.
        numfiles (int): Number of files in dataset.  Defaults to 1 to create the dummy flat can be changed to any number

    Returns:
        corgidrp.data.Dataset:
        a set of flat field images
    """
    ## Make filedir if it does not exist
    if (filedir is not None) and (not os.path.exists(filedir)):
        os.mkdir(filedir)

    frames=[]
    for i in range(numfiles):
        prihdr, exthdr = create_default_L1_headers()
        #np.random.seed(456+i); 
        sim_data = np.random.normal(loc=1.0, scale=0.01, size=(1024, 1024))
        frame = data.Image(sim_data, pri_hdr=prihdr, ext_hdr=exthdr)
        if filedir is not None:
            # Generate CGI filename with incrementing datetime
            visitid = prihdr["VISITID"]
            base_time = datetime.datetime.now()
            time_offset = datetime.timedelta(seconds=i)
            unique_time = base_time + time_offset
            time_str = data.format_ftimeutc(unique_time.isoformat())
            filename = f"cgi_{visitid}_{time_str}_l1_.fits"
            frame.save(filedir=filedir, filename=filename)
        frames.append(frame)
    flatfield = data.Dataset(frames)
    return flatfield

def create_nonlinear_dataset(nonlin_filepath, filedir=None, numfiles=2,em_gain=2000):
    """
    Create simulated data to non-linear data to test non-linearity correction.

    Args:
        nonlin_filepath (str): path to FITS file containing nonlinear calibration data (e.g., tests/test_data/nonlin_sample.fits)
        filedir (str): (Optional) Full path to directory to save to.
        numfiles (int): Number of files in dataset.  Defaults to 2 (not creating the cal here, just testing the function)
        em_gain (int): The EM gain to use for the simulated data.  Defaults to 2000.

    Returns:
        corgidrp.data.Dataset:
            The simulated dataset
    """

    # Make filedir if it does not exist
    if (filedir is not None) and (not os.path.exists(filedir)):
        os.mkdir(filedir)

    frames = []
    for i in range(numfiles):
        prihdr, exthdr = create_default_L1_headers()
        #Add the commanded gain to the headers
        exthdr['EMGAIN_C'] = em_gain
        exthdr['OBSNAME'] = 'NONLIN'
        # Create a default
        size = 1024
        sim_data = np.zeros([size,size])
        data_range = np.linspace(800,65536,size)
        # Generate data for each row, where the mean increase from 10 to 65536
        for x in range(size):
            #np.random.seed(120+x); 
            sim_data[:, x] = np.random.poisson(data_range[x], size).astype(np.float64)

        non_linearity_correction = data.NonLinearityCalibration(nonlin_filepath)

        #Apply the non-linearity to the data. When we correct we multiple, here when we simulate we divide
        #This is a bit tricky because when we correct the get_relgains function takes the current state of 
        # the data as input, which when actually used will be the non-linear data. Here we try to get close 
        # to that by calculating the relative gains after applying the relative gains one time. This won't be 
        # perfect, but it'll be closer than just dividing by the straight simulated data. 

        sim_data_tmp = sim_data/detector.get_relgains(sim_data,em_gain,non_linearity_correction)

        sim_data /= detector.get_relgains(sim_data_tmp,em_gain,non_linearity_correction)

        frame = data.Image(sim_data, pri_hdr=prihdr, ext_hdr=exthdr)
        if filedir is not None:
            # Generate unique, properly formatted filename
            visitid = prihdr["VISITID"]
            base_time = datetime.datetime.now()
            time_offset = datetime.timedelta(seconds=i)
            unique_time = base_time + time_offset
            time_str = data.format_ftimeutc(unique_time.isoformat())
            filename = f"cgi_{visitid}_{time_str}_l1_.fits"
            frame.save(filedir=filedir, filename=filename)
        frames.append(frame)
    dataset = data.Dataset(frames)
    return dataset


def create_cr_dataset(nonlin_filepath, filedir=None, obs_datetime=None, numfiles=2, em_gain=500, numCRs=5, plateau_length=10):
    """
    Create simulated non-linear data with cosmic rays to test CR detection.

    Args:
        nonlin_filepath (str): path to FITS file containing nonlinear calibration data (e.g., tests/test_data/nonlin_sample.fits)
        filedir (str): (Optional) Full path to directory to save to.
        obs_datetime (astropy.time.Time): (Optional) Date and time of the observations to simulate.
        numfiles (int): Number of files in dataset.  Defaults to 2 (not creating the cal here, just testing the function)
        em_gain (int): The EM gain to use for the simulated data.  Defaults to 2000.
        numCRs (int): The number of CR hits to inject. Defaults to 5.
        plateau_length (int): The minimum length of a CR plateau that will be flagged by the filter.

    Returns:
        corgidrp.data.Dataset:
            The simulated dataset.
    """

    if obs_datetime is None:
        obs_datetime = Time('2024-01-01T11:00:00.000Z')

    detector_params = data.DetectorParams({}, date_valid=Time("2023-11-01 00:00:00"))

    kgain = detector_params.params['KGAINPAR']
    fwc_em_dn = detector_params.params['FWC_EM_E'] / kgain
    fwc_pp_dn = detector_params.params['FWC_PP_E'] / kgain
    fwc = np.min([fwc_em_dn,em_gain*fwc_pp_dn])
    dataset = create_nonlinear_dataset(nonlin_filepath, filedir=None, numfiles=numfiles,em_gain=em_gain)

    im_width = dataset.all_data.shape[-1]

    # Overwrite dataset with a poisson distribution
    #np.random.seed(123)
    dataset.all_data[:,:,:] = np.random.poisson(lam=150,size=dataset.all_data.shape).astype(np.float64)

    # Loop over images in dataset
    for i in range(len(dataset.all_data)):

        # Save the date
        dataset[i].ext_hdr['DATETIME'] = str(obs_datetime)

        # Pick random locations to add a cosmic ray
        for x in range(numCRs):
            #np.random.seed(123+x)
            loc = np.round(np.random.uniform(0,im_width-1, size=2)).astype(int)

            # Add the CR plateau
            tail_start = np.min([loc[1]+plateau_length,im_width])
            dataset.all_data[i,loc[0],loc[1]:tail_start] += fwc

            if tail_start < im_width-1:
                tail_len = im_width-tail_start
                cr_tail = [fwc/(j+1) for j in range(tail_len)]
                dataset.all_data[i,loc[0],tail_start:] += cr_tail

        # generate unique, properly formatted filename
        visitid = dataset[i].pri_hdr["VISITID"]
        base_time = datetime.datetime.now()
        time_offset = datetime.timedelta(seconds=i)
        unique_time = base_time + time_offset
        time_str = data.format_ftimeutc(unique_time.isoformat())
        dataset[i].filename = f"cgi_{visitid}_{time_str}_l1_.fits"

    # Save frame if desired
    if filedir is not None:
        dataset.save(filedir=filedir)

    return dataset


def create_prescan_files(filedir=None, numfiles=2, arrtype="SCI"):
    """
    Create simulated raw data.

    Args:
        filedir (str): (Optional) Full path to directory to save to.
        numfiles (int): Number of files in dataset.  Defaults to 2.
        arrtype (str): Observation type. Defaults to "SCI".

    Returns:
        corgidrp.data.Dataset:
            The simulated dataset
    """
    # Make filedir if it does not exist
    if (filedir is not None) and (not os.path.exists(filedir)):
        os.mkdir(filedir)

    if arrtype == "SCI":
        size = (1200, 2200)
    elif arrtype == "ENG":
        size = (2200, 2200)
    elif arrtype == "CAL":
        size = (2200,2200)
    else:
        raise ValueError(f'Arrtype {arrtype} not in ["SCI","ENG","CAL"]')

    frames = []
    for i in range(numfiles):
        prihdr, exthdr = create_default_L1_headers(arrtype=arrtype)
        sim_data = np.random.poisson(lam=150., size=size).astype(np.float64)
        frame = data.Image(sim_data, pri_hdr=prihdr, ext_hdr=exthdr)

        if filedir is not None:
            # Generate unique, properly formatted filename
            visitid = prihdr["VISITID"]
            base_time = datetime.datetime.now()
            time_offset = datetime.timedelta(seconds=i)
            unique_time = base_time + time_offset
            time_str = data.format_ftimeutc(unique_time.isoformat())
            filename = f"cgi_{visitid}_{time_str}_l1_.fits"
            frame.save(filedir=filedir, filename=filename)

        frames.append(frame)

    dataset = data.Dataset(frames)

    return dataset


def create_badpixelmap_files(filedir=None, col_bp=None, row_bp=None):
    """
    Create simulated bad pixel map data. Code value is 4.

    Args:
        filedir (str): (Optional) Full path to directory to save to.
        col_bp (array): (Optional) Array of column indices where bad detector
            pixels are found.
        row_bp (array): (Optional) Array of row indices where bad detector
            pixels are found.

    Returns:
        corgidrp.data.BadPixelMap:
            The simulated dataset
    """
    # Make filedir if it does not exist
    if (filedir is not None) and (not os.path.exists(filedir)):
        os.mkdir(filedir)

    prihdr, exthdr, errhdr, dqhdr = create_default_calibration_product_headers()
    exthdr['DATATYPE']      = 'BadPixelMap'

    sim_data = np.zeros([1024,1024], dtype = np.uint16)
    if col_bp is not None and row_bp is not None:
        for i_col in col_bp:
            for i_row in row_bp:
                sim_data[i_col, i_row] += 4
    frame = data.Image(sim_data, pri_hdr=prihdr, ext_hdr=exthdr)

    if filedir is not None:
        # Generate unique, properly formatted filename
        visitid = prihdr["VISITID"]
        base_time = datetime.datetime.now()
        time_str = data.format_ftimeutc(base_time.isoformat())
        filename = f"cgi_{visitid}_{time_str}_bpm_cal.fits"
        frame.save(filedir=filedir, filename=filename)

    badpixelmap = data.Dataset([frame])

    return badpixelmap


def nonlin_coefs(filename,EMgain,order):
    """
    Reads TVAC nonlinearity table from location specified by ‘filename’.
    The column in the table closest to the ‘EMgain’ value is selected and fits
    a polynomial of order ‘order’. The coefficients of the fit are adjusted so
    that the polynomial function equals unity at 3000 DN. Outputs array polynomial
    coefficients, array of DN values from the TVAC table, and an array of the
    polynomial function values for all the DN values.

    Args:
      filename (string): file name
      EMgain (int): em gain value
      order (int): polynomial order

    Returns:
      np.array: fit coefficients
      np.array: DN values
      np.array: fit values
    """
    # filename is the name of the csv text file containing the TVAC nonlin table
    # EM gain selects the closest column in the table
    # Load the specified file
    bigArray = pd.read_csv(filename, header=None).values
    EMgains = bigArray[0, 1:]
    DNs = bigArray[1:, 0]

    # Find the closest EM gain available to what was requested
    iG = (np.abs(EMgains - EMgain)).argmin()

    # Fit the nonlinearity numbers to a polynomial
    vals = bigArray[1:, iG + 1]
    coeffs = np.polyfit(DNs, vals, order)

    # shift so that function passes through unity at 3000 DN for these tests
    fitVals0 = np.polyval(coeffs, DNs)
    ind = np.where(DNs == 3000)
    unity_val = fitVals0[ind][0]
    coeffs[3] = coeffs[3] - (unity_val-1.0)
    fitVals = np.polyval(coeffs,DNs)

    return coeffs, DNs, fitVals


def nonlin_factor(coeffs,DN):
    """ 
    Takes array of nonlinearity coefficients (from nonlin_coefs function)
    and an array of DN values and returns the nonlinearity values array. If the
    DN value is less 800 DN, then the nonlinearity value at 800 DN is returned.
    If the DN value is greater than 10000 DN, then the nonlinearity value at
    10000 DN is returned.
    
    Args:
       coeffs (np.array): nonlinearity coefficients
       DN (int): DN value
       
    Returns:
       float: nonlinearity value
    """
    # input coeffs from nonlin_ceofs and a DN value and return the
    # nonlinearity factor
    min_value = 800.0
    max_value = 10000.0
    f_nonlin = np.polyval(coeffs, DN)
    # Control values outside the min/max range
    f_nonlin = np.where(DN < min_value, np.polyval(coeffs, min_value), f_nonlin)
    f_nonlin = np.where(DN > max_value, np.polyval(coeffs, max_value), f_nonlin)

    return f_nonlin


def make_fluxmap_image(f_map, bias, kgain, rn, emgain, time, coeffs, nonlin_flag=False,
        divide_em=False):
    """ 
    This function makes a SCI-sized frame with simulated noise and a fluxmap. It
    also performs bias-subtraction and division by EM gain if required. It is used
    in the unit tests test_nonlin.py and test_kgain_cal.py

    Args:
        f_map (np.array): fluxmap in e/s/px. Its size is 1024x1024 pixels.
        bias (float): bias value in electrons.
        kgain (float): value of K-Gain in electrons per DN.
        rn (float): read noise in electrons.
        emgain (float): calue of EM gain. 
        time (float):  exposure time in sec.
        coeffs (np.array): array of cubic polynomial coefficients from nonlin_coefs.
        nonlin_flag (bool): (Optional) if nonlin_flag is True, then nonlinearity is applied.
        divide_em (bool): if divide_em is True, then the emgain is divided
        
    Returns:
        corgidrp.data.Image
    """
    # Generate random values of rn in electrons from a Gaussian distribution
    random_array = np.random.normal(0, rn, (1200, 2200)) # e-
    # Generate random values from fluxmap from a Poisson distribution
    Poiss_noise_arr = emgain*np.random.poisson(time*f_map) # e-
    signal_arr = np.zeros((1200,2200))
    start_row = 10
    start_col = 1100
    signal_arr[start_row:start_row + Poiss_noise_arr.shape[0],
                start_col:start_col + Poiss_noise_arr.shape[1]] = Poiss_noise_arr
    temp = random_array + signal_arr # e-
    if nonlin_flag:
        temp2 = nonlin_factor(coeffs, signal_arr/kgain)
        frame = np.round((bias + random_array + signal_arr/temp2)/kgain) # DN
    else:
        frame = np.round((bias+temp)/kgain) # DN

    # Subtract bias and divide by EM gain if required. TODO: substitute by
    # prescan_biassub step function in l1_to_l2a.py and the em_gain_division
    # step function in l2a_to_l2b.py    
    offset_colroi1 = 799
    offset_colroi2 = 1000
    offset_colroi = slice(offset_colroi1,offset_colroi2)
    row_meds = np.median(frame[:,offset_colroi], axis=1)
    row_meds = row_meds[:, np.newaxis]
    frame -= row_meds
    if divide_em:
        frame = frame/emgain

    # TO DO: Determine what level this image should be
    prhd, exthd, errhdr, dqhdr, biashdr= create_default_L2b_headers()
    # Record actual commanded EM
    exthd['EMGAIN_C'] = emgain
    # Record actual exposure time
    exthd['EXPTIME'] = time
    # Mock error maps
    err = np.ones([1200,2200]) * 0.5
    dq = np.zeros([1200,2200], dtype = np.uint16)
    image = Image(frame, pri_hdr = prhd, ext_hdr = exthd, err = err,
        dq = dq)
    # Use a an expected filename
    visitid = prhd["VISITID"]
    base_time = datetime.datetime.now()
    time_str = data.format_ftimeutc(base_time.isoformat())
    image.filename = f"cgi_{visitid}_{time_str}_l2b.fits"
    return image

def create_astrom_data(field_path, filedir=None, image_shape=(1024, 1024), target=(80.553428801, -69.514096821), offset=(0,0), subfield_radius=0.03, platescale=21.8, rotation=45, add_gauss_noise=True, 
                       distortion_coeffs_path=None, dither_pointings=0, bpix_map=None, sim_err_map=False):
    """
    Create simulated data for astrometric calibration.

    Args:
        field_path (str): Full path to directory with test field data (ra, dec, vmag, etc.)
        filedir (str): (Optional) Full path to directory to save to. (default: None)
        image_shape (tuple of ints): The desired shape of the image (num y pixels, num x pixels), (default: (1024, 1024))
        target (tuple): The original pointing target in RA/DEC [deg] (default: (80.553428801, -69.514096821))
        offset (tuple): The RA/DEC [deg] injected offset from the target pointing (default: (0,0))
        subfield_radius (float): The radius [deg] around the target coordinate for creating a subfield to produce the image from (default: 0.03 [deg])
        platescale (float): The plate scale of the created image data (default: 21.8 [mas/pixel])
        rotation (float): The north angle of the created image data (default: 45 [deg])
        add_gauss_noise (boolean): Argument to determine if gaussian noise should be added to the data (default: True)
        distortion_coeffs_path (str): Full path to csv with the distortion coefficients and the order of polynomial used to describe distortion (default: None))
        dither_pointings (int): Number of dithers to include with the dataset. Dither offset is assumed to be half the FoV. (default: 0)
        bpix_map (np.array): 2D bad pixel map to apply to simulated data (default: None)
        sim_err_map (boolean): If True, simulates an error map (default: False) 

    Returns:
        corgidrp.data.Dataset:
            The simulated dataset

    """
    if type(field_path) != str:
        raise TypeError('field_path must be a str')

    # Make filedir if it does not exist
    if (filedir is not None) and (not os.path.exists(filedir)):
        os.mkdir(filedir)
    
    # hard coded image properties
    sim_data = np.zeros(image_shape)
    ny, nx = image_shape
    center = [nx //2, ny //2]
    fwhm = 3
    
    # load in the field data and restrict to 0.02 [deg] radius around target
    cal_field = ascii.read(field_path)
    subfield = cal_field[((cal_field['RA'] >= target[0] - subfield_radius) & (cal_field['RA'] <= target[0] + subfield_radius) & (cal_field['DEC'] >= target[1] - subfield_radius) & (cal_field['DEC'] <= target[1] + subfield_radius))]
    cal_SkyCoords = SkyCoord(ra= subfield['RA'], dec= subfield['DEC'], unit='deg', frame='icrs')  # save these subfield skycoords somewhere

    # create the simulated image header
    vert_ang = np.radians(rotation)
    pc = np.array([[-np.cos(vert_ang), np.sin(vert_ang)], [np.sin(vert_ang), np.cos(vert_ang)]])
    cdmatrix = pc * (platescale * 0.001) / 3600.

    new_hdr = {}
    new_hdr['CD1_1'] = cdmatrix[0,0]
    new_hdr['CD1_2'] = cdmatrix[0,1]
    new_hdr['CD2_1'] = cdmatrix[1,0]
    new_hdr['CD2_2'] = cdmatrix[1,1]

    new_hdr['CRPIX1'] = center[0]
    new_hdr['CRPIX2'] = center[1]

    new_hdr['CTYPE1'] = 'RA---TAN'
    new_hdr['CTYPE2'] = 'DEC--TAN'

    new_hdr['CDELT1'] = (platescale * 0.001) / 3600
    new_hdr['CDELT2'] = (platescale * 0.001) / 3600

    new_hdr['CRVAL1'] = target[0] + offset[0]
    new_hdr['CRVAL2'] = target[1] + offset[1]

    w = wcs.WCS(new_hdr)

    # create the image data
    xpix_full, ypix_full = wcs.utils.skycoord_to_pixel(cal_SkyCoords, wcs=w)

    frame_xpixels = []  # place to hold the source pixel locations for different frames
    frame_ypixels = []
    frame_ras = []      # place to hold matching ra/decs for guesses.csv file
    frame_decs = []
    frame_amps = []
    frame_mags = []
    frame_targs = []

    # compute pixel positions and sky locations for the undithered image
    pix_inds = np.where((xpix_full >= 0) & (xpix_full <= nx) & (ypix_full >= 0) & (ypix_full <= ny))[0]
    xpix = xpix_full[pix_inds]
    ypix = ypix_full[pix_inds]
    ras = cal_SkyCoords[pix_inds]
    decs = cal_SkyCoords[pix_inds]
    mags = subfield['VMAG'][pix_inds]
    amplitudes = np.power(10, ((mags - 22.5) / (-2.5))) * 10 

    frame_xpixels.append(np.array(xpix))    # add pixel locations to all frame list
    frame_ypixels.append(np.array(ypix))
    frame_ras.append(ras)
    frame_decs.append(decs)
    frame_amps.append(np.array(amplitudes))
    frame_mags.append(np.array(mags))
    frame_targs.append(np.array(target))

    # find the dither RA/DEC pointings (assume we know this)
    # one FoV roughly translates to 
    ra_fov = 0.01741774460001011  #[deg]
    dec_fov = 0.00617760699999792  #[deg]
    ## assume the target coord has moved by half ra/dec fov based on direction
    dither_target_ras = [target[0], target[0], target[0]+(ra_fov/2), target[0]-(ra_fov/2)]
    dither_target_decs = [target[1]+(dec_fov/2), target[1]-(dec_fov/2), target[1], target[1]]


    # create dithered images if dither_pointings > 0
    for i in range(dither_pointings):

        # simulate header with same image properties but around the dither target coord
        new_hdr = {}
        new_hdr['CD1_1'] = cdmatrix[0,0]
        new_hdr['CD1_2'] = cdmatrix[0,1]
        new_hdr['CD2_1'] = cdmatrix[1,0]
        new_hdr['CD2_2'] = cdmatrix[1,1]
        
        new_hdr['CRPIX1'] = center[0]
        new_hdr['CRPIX2'] = center[1]
        
        new_hdr['CTYPE1'] = 'RA---TAN'
        new_hdr['CTYPE2'] = 'DEC--TAN'
        
        new_hdr['CDELT1'] = (platescale * 0.001) / 3600
        new_hdr['CDELT2'] = (platescale * 0.001) / 3600
        
        new_hdr['CRVAL1'] = dither_target_ras[i] + offset[0]
        new_hdr['CRVAL2'] = dither_target_decs[i] + offset[1]
        
        w = wcs.WCS(new_hdr)
        
        # create the image data
        xpix_full, ypix_full = wcs.utils.skycoord_to_pixel(cal_SkyCoords, wcs=w)

        dither_inds = np.where((xpix_full >= 0) & (xpix_full <= 1024) & (ypix_full >= 0) & (ypix_full <= 1024))[0]

        dxpix = xpix_full[dither_inds]
        dypix = ypix_full[dither_inds]
        dras = cal_SkyCoords[dither_inds]
        ddecs = cal_SkyCoords[dither_inds]
        dmags = subfield['VMAG'][dither_inds]
        damplitudes = np.power(10, ((dmags - 22.5) / (-2.5))) * 10
   
        frame_xpixels.append(np.array(dxpix))
        frame_ypixels.append(np.array(dypix))
        frame_ras.append(dras)
        frame_decs.append(ddecs)
        frame_amps.append(np.array(damplitudes))
        frame_mags.append(np.array(dmags))
        frame_targs.append(np.array([dither_target_ras[i], dither_target_decs[i]]))


    # create a place to save the image frames
    image_frames = []

    for i, (xp, yp, amps) in enumerate(zip(frame_xpixels, frame_ypixels, frame_amps)):
        sim_data = np.zeros(image_shape)

        # inject gaussian psf stars
        for xpos, ypos, amplitude in zip(xp, yp, amps):  
            stampsize = int(np.ceil(3 * fwhm))
            sigma = fwhm/ (2.*np.sqrt(2*np.log(2)))
            
            # coordinate system
            y, x = np.indices([stampsize, stampsize])
            y -= stampsize // 2
            x -= stampsize // 2
            
            # find nearest pixel
            x_int = int(xpos)
            y_int = int(ypos)
            x += x_int
            y += y_int
            
            xmin = x[0][0]
            xmax = x[-1][-1]
            ymin = y[0][0]
            ymax = y[-1][-1]
            
            psf = amplitude * np.exp(-((x - xpos)**2. + (y - ypos)**2.) / (2. * sigma**2))

            # crop the edge of the injection at the edge of the image
            if xmin <= 0:
                psf = psf[:, -xmin:]
                xmin = 0
            if ymin <= 0:
                psf = psf[-ymin:, :]
                ymin = 0
            if xmax >= nx:
                psf = psf[:, :-(xmax-nx + 1)]
                xmax = nx - 1
            if ymax >= ny:
                psf = psf[:-(ymax-ny + 1), :]
                ymax = ny - 1

            # inject the stars into the image
            sim_data[ymin:ymax + 1, xmin:xmax + 1] += psf

        if add_gauss_noise:
            # add Gaussian random noise
            noise_rng = np.random.default_rng(10)
            gain = 1
            ref_flux = 10
            noise = noise_rng.normal(scale= ref_flux/gain * 0.1, size= image_shape)
            sim_data = sim_data + noise
            
        if sim_err_map:
            
            # Create an error map estimating the measurement noise to be about 5% of the flux. Rather arbitrary values, feel free to change.
            err_rng = np.random.default_rng(10)
            err_map = err_rng.normal(loc=sim_data*0.05, scale=1, size=sim_data.shape)
      
        # add distortion (optional)
        if distortion_coeffs_path is not None:
            # load in distortion coeffs and fitorder
            coeff_data = np.genfromtxt(distortion_coeffs_path, delimiter=',', dtype=None)
            fitorder = int(coeff_data[-1])

            # convert legendre polynomials into distortin maps in x and y 
            yorig, xorig = np.indices(image_shape)
            y0, x0 = image_shape[0]//2, image_shape[1]//2
            yorig -= y0
            xorig -= x0

            # get the number of fitting params from the order
            fitparams = (fitorder + 1)**2
            
            # reshape the coeff arrays
            best_params_x = coeff_data[:fitparams]
            best_params_x = best_params_x.reshape(fitorder+1, fitorder+1)
            
            total_orders = np.arange(fitorder+1)[:,None] + np.arange(fitorder+1)[None, :]
            
            best_params_x = best_params_x / 500**(total_orders)

            # evaluate the polynomial at all pixel positions
            x_corr = np.polynomial.legendre.legval2d(xorig.ravel(), yorig.ravel(), best_params_x)
            x_corr = x_corr.reshape(xorig.shape)
            distmapx = x_corr - xorig
            
            # reshape and evaluate the same for y
            best_params_y = coeff_data[fitparams:-1]
            best_params_y = best_params_y.reshape(fitorder+1, fitorder+1)
        
            best_params_y = best_params_y / 500**(total_orders)

            # evaluate the polynomial at all pixel positions
            y_corr = np.polynomial.legendre.legval2d(xorig.ravel(), yorig.ravel(), best_params_y)
            y_corr = y_corr.reshape(yorig.shape)
            distmapy = y_corr - yorig

            ## distort image based on coeffs
            if (nx >= ny): imgsize = nx
            else: imgsize = ny

            gridx, gridy = np.meshgrid(np.arange(imgsize), np.arange(imgsize))
            gridx = gridx + distmapx
            gridy = gridy + distmapy

            sim_data = scipy.ndimage.map_coordinates(sim_data, [gridy, gridx])
            
            if sim_err_map:
                # transform the error map
                err_map = scipy.ndimage.map_coordinates(err_map, [gridy, gridx])
            
            # translated_pix = scipy.ndimage.map_coordinates()
            # transform the source coordinates
            dist_xpix, dist_ypix = [], []
            for (x,y) in zip(xp, yp):
                x_new = x - distmapx[int(y)][int(x)]
                y_new = y - distmapy[int(y)][int(x)]

                dist_xpix.append(x_new)
                dist_ypix.append(y_new)

            frame_xpixels[i] = np.array(dist_xpix)
            frame_ypixels[i] = np.array(dist_ypix)
            
        # apply bad pixel map if provided (optional)
        if bpix_map is not None:
            if bpix_map.shape[0] == 3:
                frame_bpix = bpix_map[i]
                sim_data[frame_bpix.astype(bool)] = np.nan 
                if sim_err_map:
                    err_map[frame_bpix.astype(bool)] = np.nan
                dq_map = frame_bpix
            else:
                sim_data[bpix_map.astype(bool)] = np.nan
                if sim_err_map:
                    err_map[bpix_map.astype(bool)] = np.nan
                dq_map = bpix_map
            
        # image_frames.append(sim_data)

        # TO DO: Determine what level this image should be
        prihdr, exthdr, errhdr, dqhdr, biashdr = create_default_L2b_headers()
        prihdr['VISTYPE'] = 'CGIVST_CAL_BORESIGHT'
        prihdr['RA'] = np.array(frame_targs).T[0][i]  # assume we will know something about the dither RA/DEC pointing
        prihdr['DEC'] = np.array(frame_targs).T[1][i]
        prihdr['ROLL'] = 0   ## assume a telescope roll = 0 for now

        ## save as an Image object
        err_map = None if not sim_err_map else err_map
        dq_map = None if bpix_map is None else dq_map
        frame = data.Image(sim_data, pri_hdr= prihdr, ext_hdr= exthdr, err=err_map, dq=dq_map)
        # Generate unique, properly formatted filename
        visitid = prihdr["VISITID"]
        base_time = datetime.datetime.now()
        time_str = data.format_ftimeutc(base_time.isoformat())
        filename = f"cgi_{visitid}_{time_str}_l2b.fits"
        frame.filename = filename
        
        if filedir is not None:
            # save source SkyCoord locations and pixel location estimates
            guess = Table()
            guess['x'] = frame_xpixels[i]
            guess['y'] = frame_ypixels[i]
            guess['RA'] = frame_ras[i].ra
            guess['DEC'] = frame_decs[i].dec
            guess['VMAG'] = frame_mags[i]
            # guessname = "guesses.csv"
            ascii.write(guess, filedir+'/guesses'+str(i)+'.csv', overwrite=True)

            frame.save(filedir=filedir, filename=filename)

        image_frames.append(frame)

    # frames.append(frame)
    dataset = data.Dataset(image_frames)

    return dataset


def create_not_normalized_dataset(filedir=None, numfiles=10):
    """
    Create simulated data not normalized for the exposure time.

    Args:
        filedir (str): (Optional) Full path to directory to save to.
        numfiles (int): Number of files in dataset. Default is 10.

    Returns:
        corgidrp.data.Dataset:
            the simulated dataset
    """
    frames = []
    for i in range(numfiles):
        # TO DO: Determine what level this image should be
        prihdr, exthdr, errhdr, dqhdr, biashdr = create_default_L2b_headers()

        sim_data = np.asarray(np.random.poisson(lam=150.0, size=(1024,1024)), dtype=float)
        sim_err = np.asarray(np.random.poisson(lam=1.0, size=(1024,1024)), dtype=float)
        sim_dq = np.asarray(np.zeros((1024,1024)), dtype=int)
        frame = data.Image(sim_data, pri_hdr=prihdr, ext_hdr=exthdr, err=sim_err, dq=sim_dq, err_hdr = errhdr, dq_hdr = dqhdr)
        # frame = data.Image(sim_data, pri_hdr = prihdr, ext_hdr = exthdr, err = sim_err, dq = sim_dq)
        if filedir is not None:
            # Generate CGI filename with incrementing datetime
            visitid = prihdr["VISITID"]
            base_time = datetime.datetime.now()
            time_offset = datetime.timedelta(seconds=i)
            unique_time = base_time + time_offset
            time_str = data.format_ftimeutc(unique_time.isoformat())
            filename = f"cgi_{visitid}_{time_str}_l2b.fits"
            frame.save(filedir=filedir, filename=filename)
        frames.append(frame)
    dataset = data.Dataset(frames)

    return dataset


def generate_mock_pump_trap_data(output_dir,meta_path, EMgain=10, 
                                 read_noise = 100, eperdn = 6, e2emode=False, 
                                 nonlin_path=None, arrtype='SCI'):
    """
    Generate mock pump trap data, save it to the output_directory
    
    Args:
        output_dir (str): output directory
        meta_path (str): metadata path
        EMgain (float): desired EM gain for frames
        read_noise (float): desired read noise for frames
        eperdn (float):  desired k gain (e-/DN conversion factor)
        e2emode (bool):  If True, e2e simulated data made instead of data for the unit test.  
            Difference b/w the two: 
            This e2emode data differs from the data generated when e2emode is False in the following ways:
            -The bright pixel of each trap is simulated in a more realistic way (i.e., at every phase time frame).
            -Simulated readout is more realistic (read noise, EM gain, k gain, nonlinearity, bias invoked after traps simulated).  
            In the other dataset (when e2emode is False), readout was simulated before traps were added, and no nonlinearity was applied.  
            Also, the number of electrons in the dark pixels of the dipoles can no longer be negative, and this condition is enforced.
            -The number of pumps and injected charge are much higher in these frames so that traps stand out above the read noise.  
            This was not an issue in the other dataset since read noise was added to frames that were EM-gained before charge was injected, which suppressed the effective read noise.
            -The EM gain used is 1.5.  For a large injected charge amount, the EM gain cannot be very high because of the risk of saturation.  
            -The number of phase times is 10 per scheme, to reduce the dataset size (compared to 100 when e2emode is False).
            -The frame format is ENG, as real trap-pump data is.
        nonlin_path (str): Path of nonlinearity correction file to use.  
            The inverse is applied, implementing rather than correcting nonlinearity.  
            If None, no nonlinearity is applied.  Defaults to None.
        arrtype (str): array type (for this function, choice of 'SCI' or 'ENG')
    """

    #If output_dir doesn't exist then make it
    if not os.path.exists(output_dir):
        os.makedirs(output_dir)

    # here = os.path.abspath(os.path.dirname(__file__))
    # meta_path = Path(here, '..', 'util', 'metadata_test.yaml')
    #meta_path = Path(here, '..', 'util', 'metadata.yaml')
    meta = MetadataWrapper(meta_path)
    num_pumps = 10000
    multiple = 1
    #nrows, ncols, _ = meta._imaging_area_geom()
    # the way emccd_detect works is that it takes an input for the selected
    # image area within the viable CCD pixels, so my input here must be that
    # smaller size (below) as opposed to the full useable CCD pixel size
    # (commented out above)
    nrows, ncols, _ = meta._unpack_geom('image')
    #EM gain
    g = EMgain
    cic = 200  
    rn = read_noise 
    dc = {180: 0.163, 190: 0.243, 200: 0.323, 210: 0.403,
          220: 0.483}
    # dc = {180: 0, 190: 0, 195: 0, 200: 0, 210: 0, 220: 0}
    bias = 1000 
    inj_charge = 500 # 0
    full_well_image=50000.  # e-
    full_well_serial=50000.
    # trap-pumping done when CGI is secondary instrument (i.e., dark):
    fluxmap = np.zeros((nrows, ncols))
    # frametime for pumped frames: 1000ms, or 1 s
    frametime = 1
    # set these to have no effect, then use these with their input values at the end
    later_eperdn = eperdn
    if e2emode: 
        eperdn = 1
        cic = 0.02
        num_pumps = 50000 #120000#90000#15000#5000
        inj_charge = 27000 #31000#70000#45000#8000 #num_pumps/2 # more than num_pumps/4, so no mean_field input needed
        multiple = 1
        g = 1
        rn = 0
        bias = 0
        full_well_image=105000.  # e-
        full_well_serial=105000.
        phase_times = 10
    bias_dn = bias/eperdn
    nbits = 14 #1
    
    def _ENF(g, Nem):
        """
        Returns the ENF.

        Args:
            g (float): gain
            Nem (int): Nem

        Returns:
            float: ENF

        """
        return np.sqrt(2*(g-1)*g**(-(Nem+1)/Nem) + 1/g)
    # std dev in e-, before gain division
    std_dev = np.sqrt(100**2 + _ENF(g,604)**2*g**2*(cic+ 1*dc[220]))
    fit_thresh = 3 #standard deviations above mean for trap detection
    #Offset ensures detection.  Physically, shouldn't have to add offset to
    #frame to meet threshold for detection, but in a small-sized frame, the
    # addition of traps increases the std dev a lot
    # (gain divided, w/o offset: from 22 e- before traps to 73 e- after adding)
    # If I run code with lower threshold, though, I can do an offset of 0.
    # For regular full-sized, definitely shouldn't have to add in offset.
    # Also, a trap can't capture more than mean per pixel e-, which is 200e-
    # in this case.  So max amp P1 trap will not be 2500e- but rather the
    #mean e- per pixel!  But this discrepancy doesn't affect validity of tests.

    offset_u = 0
    # offset_u = (bias_dn + ((cic+1*dc[220])*g + fit_thresh*std_dev/g)/eperdn+\
    #    inj_charge/eperdn)
    # #offset_l = bias_dn + ((cic+1*dc[220])*g - fit_thresh*std_dev/g)/eperdn
    # gives these 0 offset in the function (which gives e-), then add it in
    # by hand and convert to DN
    # and I increase dark current with temp linearly (even though it should
    # be exponential, but dc really doesn't affect anything here)
    emccd = {}
    # leaving out 170K
    #170K: gain of 10-20; gives g*CIC ~ 2000 e-
    # emccd[170] = EMCCDDetect(
    #         em_gain=1,#10,
    #         full_well_image=50000.,  # e-
    #         full_well_serial=50000.,  # e-
    #         dark_current=0.083,  # e-/pix/s
    #         cic=200, # e-/pix/frame; lots of CIC from all the prep clocking
    #         read_noise=100.,  # e-/pix/frame
    #         bias=bias,  # e-
    #         qe=0.9,
    #         cr_rate=0.,  # hits/cm^2/s
    #         pixel_pitch=13e-6,  # m
    #         eperdn=7.,
    #         nbits=14,
    #         numel_gain_register=604,
    #         meta_path=meta_path
    #    )
    #180K: gain of 10-20
    emccd[180] = EMCCDDetect(
            em_gain=g,#10,
            full_well_image=full_well_image,  # e-
            full_well_serial=full_well_serial,  # e-
            dark_current=dc[180], #0.163,  # e-/pix/s
            cic=cic, # e-/pix/frame; lots of CIC from all the prep clocking
            read_noise=rn,  # e-/pix/frame
            bias=bias,  # e-
            qe=0.9,
            cr_rate=0.,  # hits/cm^2/s
            pixel_pitch=13e-6,  # m
            eperdn=eperdn,
            nbits=nbits,
            numel_gain_register=604,
            meta_path=meta_path
        )
    #190K: gain of 10-20
    emccd[190] = EMCCDDetect(
            em_gain=g,#10,
            full_well_image=full_well_image,  # e-
            full_well_serial=full_well_serial,  # e-
            dark_current= dc[190],#0.243,  # e-/pix/s
            cic=cic, # e-/pix/frame
            read_noise=rn,  # e-/pix/frame
            bias=bias,  # e-
            qe=0.9,
            cr_rate=0.,  # hits/cm^2/s
            pixel_pitch=13e-6,  # m
            eperdn=eperdn,
            nbits=nbits,
            numel_gain_register=604,
            meta_path=meta_path
        )
    #195K: gain of 10-20
    # emccd[195] = EMCCDDetect(
    #         em_gain=g,#10,
    #         full_well_image=50000.,  # e-
    #         full_well_serial=50000.,  # e-
    #         dark_current= dc[195],#0.263,  # e-/pix/s
    #         cic=cic, # e-/pix/frame
    #         read_noise=rn,  # e-/pix/frame
    #         bias=bias,  # e-
    #         qe=0.9,
    #         cr_rate=0.,  # hits/cm^2/s
    #         pixel_pitch=13e-6,  # m
    #         eperdn=eperdn,
    #         nbits=nbits,
    #         numel_gain_register=604,
    #         meta_path=meta_path
    #     )
    #200K: gain of 10-20
    emccd[200] = EMCCDDetect(
            em_gain=g,#10,
            full_well_image=full_well_image,  # e-
            full_well_serial=full_well_serial,  # e-
            dark_current=dc[200], #0.323,  # e-/pix/s
            cic=cic, # e-/pix/frame
            read_noise=rn,  # e-/pix/frame
            bias=bias,  # e-
            qe=0.9,
            cr_rate=0.,  # hits/cm^2/s
            pixel_pitch=13e-6,  # m
            eperdn=eperdn,
            nbits=nbits,
            numel_gain_register=604,
            meta_path=meta_path
        )
    #210K: gain of 10-20
    emccd[210] = EMCCDDetect(
            em_gain=g, #10,
            full_well_image=full_well_image,  # e-
            full_well_serial=full_well_serial,  # e-
            dark_current=dc[210], #0.403,  # e-/pix/s
            cic=cic, # e-/pix/frame
            read_noise=rn,  # e-/pix/frame
            bias=bias,  # e-
            qe=0.9,
            cr_rate=0.,  # hits/cm^2/s
            pixel_pitch=13e-6,  # m
            eperdn=eperdn,
            nbits=nbits,
            numel_gain_register=604,
            meta_path=meta_path
        )
    #220K: gain of 10-20
    emccd[220] = EMCCDDetect(
            em_gain=g, #10,
            full_well_image=full_well_image,  # e-
            full_well_serial=full_well_serial,  # e-
            dark_current=dc[220], #0.483,  # e-/pix/s
            cic=cic, # e-/pix/frame; divide by 15 to get the same 1000
            read_noise=rn,  # e-/pix/frame
            bias=bias,  # e-
            qe=0.9,
            cr_rate=0.,  # hits/cm^2/s
            pixel_pitch=13e-6,  # m
            eperdn=eperdn,
            nbits=nbits,
            numel_gain_register=604,
            meta_path=meta_path
        )

    #when tauc is 3e-3, that gives a mean e- field of 2090 e-
    tauc = 1e-8 #3e-3
    tauc2 = 1.2e-8 # 3e-3
    tauc3 = 1e-8 # 3e-3
    # tried for mean field test, but gave low amps that got lost in noise
    tauc4 = 1e-3 #constant Pc over time not a great approximation in theory
    #In order of amplitudes overall (given comparable tau and tau2):
    # P1 biggest, then P3, then P2
    # E,E3 and cs,cs3 params below chosen to ensure a P1 trap found at its
    # peak amp for good eperdn determination
    # E3,cs3: will give tau outside of 1e-6,1e-2
    # for all temps except 220K; we'll just make sure it's present in all
    # scheme 1 stacks for all temps to ensure good eperdn for all temps;
    # E, cs: will give tau outside of 1e-6, 1e-2
    # for just 170K, which I took out of temp_data
    # E2, cs2: fine for all temps
    E = 0.32 #eV
    E2 = 0.28 #0.24 # eV
    E3 = 0.4 #eV
    # tried mean field test (gets tau = 1e-4 for 180K)
    E4 = 0.266 #eV
    cs = 2 #in 1e-19 m^2
    cs2 = 12 #3 #8 # in 1e-19 m^2
    cs3 = 2 # in 1e-19 m^2
    # for mean field test
    cs4 = 4 # in 1e-19 m^2
    #temp_data = np.array([170, 180, 190, 200, 210, 220])
    temp_data = np.array([180, 190, 195, 200, 210, 220])
    #temp_data = np.array([180])
    taus = {}
    taus2 = {}
    taus3 = {}
    taus4 = {}
    for i in temp_data:
        taus[i] = tau_temp(i, E, cs)
        taus2[i] = tau_temp(i, E2, cs2)
        taus3[i] = tau_temp(i, E3, cs3)
        taus4[i] = tau_temp(i, E4, cs4)
    #tau = 7.5e-3
    #tau2 = 8.8e-3
    if e2emode:
        time_data = (np.logspace(-6, -2, phase_times))*10**6 # in us 
    else:
        time_data = (np.logspace(-6, -2, 100))*10**6 # in us 
    #time_data = (np.linspace(1e-6, 1e-2, 50))*10**6 # in us
    time_data = time_data.astype(float)
    # make one phase time a repitition
    time_data[-1] = time_data[-2]
    time_data = np.array(time_data.tolist()*multiple)
    time_data_s = time_data/10**6 # in s
    # half the # of frames for length limit
    length_limit = 5 #int(np.ceil((len(time_data)/2)))
    # mean of these frames will be a bit more than 2000e-, which is gain*CIC
    # std dev: sqrt(rn^2 + ENF^2 * g^2(e- signal))

    # with offset_u non-zero in below, I expect to get eperdn 4.7 w/ the code
    amps1 = {}; amps2 = {}; amps3 = {}
    amps1_k = {}; amps1_tau2 = {}; amps3_tau2 = {}; amps1_mean_field = {}
    amps2_mean_field = {}
    amps11 = {}; amps12 = {}; amps22 = {}; amps23 = {}; amps33 = {}; amps21 ={}
    for i in temp_data:
        amps1[i] = offset_u + g*P1(time_data_s, 0, tauc, taus[i], num_pumps)/eperdn
        amps11[i] = offset_u + g*P1_P1(time_data_s, 0, tauc, taus[i],
            tauc2, taus2[i], num_pumps)/eperdn
        amps2[i] = offset_u + g*P2(time_data_s, 0, tauc, taus[i], num_pumps)/eperdn
        amps12[i] = offset_u + g*P1_P2(time_data_s, 0, tauc, taus[i],
            tauc2, taus2[i], num_pumps)/eperdn
        amps22[i] = offset_u + g*P2_P2(time_data_s, 0, tauc, taus[i],
            tauc2, taus2[i], num_pumps)/eperdn
        amps3[i] = offset_u + g*P3(time_data_s, 0, tauc, taus[i], num_pumps)/eperdn
        amps33[i] = offset_u + g*P3_P3(time_data_s, 0, tauc, taus[i],
            tauc2, taus2[i], num_pumps)/eperdn
        amps23[i] = offset_u + g*P2_P3(time_data_s, 0, tauc, taus[i],
            tauc2, taus2[i], num_pumps)/eperdn
        # just for (98,33)
        amps21[i] =  offset_u + g*P1_P2(time_data_s, 0, tauc2, taus2[i],
            tauc, taus[i], num_pumps)/eperdn
        # now a special amps just for ensuring good eperdn determination
        # actually, doesn't usually meet trap_id thresh, but no harm
        # including it
        amps1_k[i] = offset_u + g*P1(time_data_s, 0, tauc3, taus3[i], num_pumps)/eperdn
        # for the case of (89,2) with a single trap with tau2
        amps1_tau2[i] = offset_u + g*P1(time_data_s, 0, tauc2, taus2[i], num_pumps)/eperdn
        # for the case of (77,90) with a single trap with tau2
        amps3_tau2[i] = offset_u + g*P3(time_data_s, 0, tauc2, taus2[i], num_pumps)/eperdn
        #amps1_k[i] = g*2500/eperdn
        # make a trap for the mean_field test (when mean field=400e- < 2500e-)
        #this trap peaks at 250 e-
        amps1_mean_field[i] = offset_u + \
            g*P1(time_data_s,0,tauc4,taus4[i], num_pumps)/eperdn
        amps2_mean_field[i] = offset_u + \
            g*P2(time_data_s,0,tauc4,taus4[i], num_pumps)/eperdn
    amps_1_trap = {1: amps1, 2: amps2, 3: amps3, 'sp': amps1_k,
            '1b': amps1_tau2, '3b': amps3_tau2, 'mf1': amps1_mean_field,
            'mf2': amps2_mean_field}
    amps_2_trap = {11: amps11, 12: amps12, 21: amps21, 22: amps22, 23: amps23,
        33: amps33}

    #r0c0[0]: starting row for imaging area (physical CCD pixels)
    #r0c0[1]: starting col for imaging area (physical CCD pixels)
    _, _, r0c0 = meta._imaging_area_geom()

    def add_1_dipole(img_stack, row, col, ori, prob, start, end, temp):
        """Adds a dipole to an image stack img_stack at the location of the
        bright pixel given by row and col (relative to image area coordinates)
        that is of orientation 'above' or
        'below' (specified by ori) for a number of unique phase times
        going from start to end (inclusive; don't use -1 for end; 0 for start
        means first frame, length of time array means last frame), and the
        dipole is of the probability function prob (which can be 1, 2, 3,
        'sp', '1b', '3b', 'mf1', or 'mf2').
        The temperature is specified by temp (in K).
        
        When e2emode is True, the amount subtracted from the dark pixel and added to the bright 
        pixel of a given dipole is constrained so that a pixel is not left with a negative number of electrons. 
        See doc string of generate_mock_pump_trap_data for full e2emode details.

        Args: 
            img_stack (np.array): image stack
            row (int): row
            col (int): col
            ori (str): orientation
            prob (int): probability
            start (int): start
            end (int): end
            temp (int): temperature

        Returns:
            np.array: image stack
        """
        # length limit controlled by how 'long' deficit pixel is since
        #threshold should be met for all frames for bright pixel
        if ori == 'above':
            #img_stack[start:end,r0c0[0]+row+1,r0c0[1]+col] = offset_l
            region = img_stack[start:end,r0c0[0]+row+1,r0c0[1]+col]
            region_c = img_stack[start:end,r0c0[0]+row+1,r0c0[1]+col].copy()
        if ori == 'below':
            #img_stack[start:end,r0c0[0]+row-1,r0c0[1]+col] = offset_l
            region = img_stack[start:end,r0c0[0]+row-1,r0c0[1]+col]
            region_c = img_stack[start:end,r0c0[0]+row-1,r0c0[1]+col].copy()
        region -= amps_1_trap[prob][temp][start:end]
        if e2emode:
            # can't draw more e- than what's there
            neg_inds = np.where(region < 0)
            good_inds = np.where(region >= 0)
            if neg_inds[0].size > 0:
                print(neg_inds[0].size)
                pass
            region[neg_inds[0]] = 0
            img_stack[start:end,r0c0[0]+row,r0c0[1]+col][good_inds[0]] += amps_1_trap[prob][temp][start:end][good_inds[0]]
            img_stack[start:end,r0c0[0]+row,r0c0[1]+col][neg_inds[0]] += region_c[neg_inds[0]]
        else:
            img_stack[: ,r0c0[0]+row,r0c0[1]+col] += amps_1_trap[prob][temp][:]

        return img_stack

    def add_2_dipole(img_stack, row, col, ori1, ori2, prob, start1, end1,
        start2, end2, temp):
        """Adds a 2-dipole to an image stack img_stack at the location of the
        bright pixel given by row and col (relative to image area coordinates)
        that is of orientation 'above' or
        'below' (specified by ori1 and ori2).  The 1st dipole is for a number
        of unique phase times going from start1 to end1, and
        the 2nd dipole starts from start2 and ends at end2 (inclusive; don't
        use -1 for end; 0 for start means first frame, length of time array
        means last frame). The 2-dipole is of probability function
        prob.  Valid values for prob are 11, 12, 22, 23, and 33.
        The temperature is specified by temp (in K).

        When e2emode is True, the amount subtracted from the dark pixel and added to the bright 
        pixel of a given dipole is constrained so that a pixel is not left with a negative number of electrons. 
        Also, start2:end2 should not overlap with start1:end1, and the ranges should 
        cover the whole 0:10 frames.  This condition allows for the simulation of the probability 
        distribution across all phase times.
        See doc string of generate_mock_pump_trap_data for full e2emode details.
        
        Args:
            img_stack (np.array): image stack
            row (int): row
            col (int): col
            ori1 (str): orientation 1
            ori2 (str): orientation 2
            prob (int): probability
            start1 (int): start 1
            end1 (int): end 1
            start2 (int): start 2
            end2 (int): end 2  
            temp (int): temperature

        Returns:
            np.array: image stack    
        """
        # length limit controlled by how 'long' deficit pixel is since
        #threshold should be met for all frames for bright pixel
        if ori1 == 'above':
            region1 = img_stack[start1:end1,r0c0[0]+row+1,r0c0[1]+col]
            region1_c = img_stack[start1:end1,r0c0[0]+row+1,r0c0[1]+col].copy()
            #img_stack[start1:end1,r0c0[0]+row+1,r0c0[1]+col] = offset_l
        if ori1 == 'below':
            #img_stack[start1:end1,r0c0[0]+row-1,r0c0[1]+col] = offset_l
            region1 = img_stack[start1:end1,r0c0[0]+row-1,r0c0[1]+col] 
            region1_c = img_stack[start1:end1,r0c0[0]+row-1,r0c0[1]+col].copy()
        if ori2 == 'above':
            #img_stack[start2:end2,r0c0[0]+row+1,r0c0[1]+col] = offset_l
            region2 = img_stack[start2:end2,r0c0[0]+row+1,r0c0[1]+col]
            region2_c = img_stack[start2:end2,r0c0[0]+row+1,r0c0[1]+col].copy()
        if ori2 == 'below':
            region2 = img_stack[start2:end2,r0c0[0]+row-1,r0c0[1]+col]
            region2_c = img_stack[start2:end2,r0c0[0]+row-1,r0c0[1]+col].copy()
        # technically, should subtract 1 prob distribution at at time (amps_1_trap), but I'm just subtracting 
        # a bit more than I'm supposed to, and doesn't matter too much since these 
        # are the deficit pixels (or pixel) next to the bright pixel, which is what counts for doing fits
        region1 -= amps_2_trap[prob][temp][start1:end1]
        region2 -= amps_2_trap[prob][temp][start2:end2]
        if e2emode:
            # can't draw more e- than what's there
            neg_inds1 = np.where(region1 < 0)
            if neg_inds1[0].size > 0:
                print(neg_inds1[0].size)
                pass
            good_inds1 = np.where(region1 >= 0)
            region1[neg_inds1] = 0
            img_stack[start1:end1,r0c0[0]+row,r0c0[1]+col][good_inds1[0]] += amps_2_trap[prob][temp][start1:end1][good_inds1[0]]
            img_stack[start1:end1,r0c0[0]+row,r0c0[1]+col][neg_inds1[0]] += region1_c[neg_inds1[0]]
        
            # can't draw more e- than what's there
            neg_inds2 = np.where(region2 < 0)
            if neg_inds2[0].size > 0:
                print(neg_inds2[0].size)
                pass
            good_inds2 = np.where(region2 >= 0)
            region2[neg_inds2] = 0
            img_stack[start2:end2,r0c0[0]+row,r0c0[1]+col][good_inds2[0]] += amps_2_trap[prob][temp][start2:end2][good_inds2[0]]
            img_stack[start2:end2,r0c0[0]+row,r0c0[1]+col][neg_inds2[0]] += region2_c[neg_inds2[0]]
        
        else:
            img_stack[:,r0c0[0]+row,r0c0[1]+col] += amps_2_trap[prob][temp][:]
        # technically, if there is overlap b/w start1:end1 and start2:end2,
        # then you are physically causing too big of a deficit since you're
        # saying more emitted than the amount captured in bright pixel, so
        # avoid this
        return img_stack

    def make_scheme_frames(emccd_inst, phase_times = time_data,
        inj_charge = inj_charge ):
        """Makes a series of frames according to the emccd_detect instance
        emccd_inst, one for each element in the array phase_times (assumed to
        be in s).

        Args:
            emccd_inst (EMCCDDetect): emccd instance
            phase_times (np.array): phase times
            inj_charge (int): injection charge

        Returns:
            np.array: full frames
        """
        full_frames = []
        for i in range(len(phase_times)):
            full = (emccd_inst.sim_full_frame(fluxmap,frametime)).astype(float)
            full_frames.append(full)
        # inj charge is before gain, but since it has no variance,
        # g*0 = no noise from this
        full_frames = np.stack(full_frames)
        # lazy and not putting in the last image row and col, but doesn't
        #matter since I only use prescan and image areas
        # add to just image area so that it isn't wiped with bias subtraction
        full_frames[:,r0c0[0]:,r0c0[1]:] += inj_charge
        return full_frames

    def add_defect(sch_imgs, prob, ori, temp):
        """Adds to all frames of an image stack sch_imgs a defect area with
        local mean above image-area mean such that a
        dipole in that area that isn't detectable unless ill_corr is True.
        The dipole is a single trap with orientation
        ori ('above' or 'below') and is of probability function prob
        (can be 1, 2, or 3).  The temperature is specified by temp (in K).

        Note: If a defect region is arbitrarily small (e.g., a 2x2 region of
        very bright pixels hiding a trap dipole), that trap simply will not
        be found since the illumination correction bin size is not allowed to
        be less than 5.  In v2.0, a moving median subtraction can be
        implemented that would be more likely to catch cases similar to that.
        However, physically, a defect region of such a small number of rows is
        improbable; even a cosmic ray hit, which could have this signature for
        perhaps 1 phase time, is very unlikely to hit the same region while
        data for each phase time is being taken.
        
        When e2emode is True, the amount subtracted from the dark pixel and added to the bright 
        pixel of a given dipole is constrained so that a pixel is not left with a negative number of electrons. 
        This condition allows for the simulation of the probability 
        distribution across all phase times.
        See doc string of generate_mock_pump_trap_data for full e2emode details.

        Args: 
            sch_imgs (np.array): scheme images
            prob (int): probability
            ori (str): orientation
            temp (int): temperature

            
        Returns:
            np.array: scheme images
            
        """
        # area with defect (high above mean),
        # but no dipole that stands out enough without ill_corr = True
        amount = 9000
        if e2emode:
            amount = inj_charge*2
        sch_imgs[:,r0c0[0]+12:r0c0[0]+22,r0c0[1]+17:r0c0[1]+27]=g*amount/eperdn
        # now a dipole that meets threshold around local mean doesn't meet
        # threshold around frame mean; would be detected only after
        # illumination correction
        if ori == 'above':
            region = sch_imgs[:,r0c0[0]+13+1, r0c0[1]+21] 
            region_c = region.copy()
        if ori == 'below':
            region = sch_imgs[:,r0c0[0]+13-1, r0c0[1]+21] 
            region_c = region.copy()
                # 2*offset_u - fit_thresh*std_dev/eperdn
        region -= amps_1_trap[prob][temp][:]
        if e2emode: # realistic handling:  can't trap more charge than what's there in a pixel
            neg_inds = np.where(region < 0)
            if neg_inds[0].size > 0:
                print(neg_inds[0].size)
            good_inds = np.where(region >= 0)
            region[neg_inds[0]] = 0
            sch_imgs[good_inds[0],r0c0[0]+13, r0c0[1]+21] += amps_1_trap[prob][temp][good_inds[0]]
            sch_imgs[neg_inds[0],r0c0[0]+13,r0c0[1]+21] += region_c[neg_inds[0]]
        else:
            sch_imgs[:,r0c0[0]+13, r0c0[1]+21] += amps_1_trap[prob][temp][:]

        return sch_imgs
    
    #initializing
    sch = {1: None, 2: None, 3: None, 4: None}
    #temps = {170: sch, 180: sch, 190: sch, 200: sch, 210: sch, 220: sch}
    # change from last iteration: make copies of sch below b/c make_scheme_frames() below was changing sch present in 
    # EVERY temp for every iteration in the temps for loop; however, no actual change in the output since 
    # the output .fits files were saved before the next iteration's make_scheme_frames() is called. So, Max's
    # unit test is unchanged. 
    temps = {180: sch, 190: sch.copy(), 200: sch.copy(), 210: sch.copy(), 220: sch.copy()}
    #temps = {180: sch}

    # first, get rid of files already existing in the folders where I'll put
    # the simulated data
    # for temp in temps.keys():
    #     for sch in [1,2,3,4]:
    #         curr_sch_dir = Path(here, 'test_data_sub_frame_noise', str(temp)+'K',
    #             'Scheme_'+str(sch))
    #         for file in os.listdir(curr_sch_dir):
    #             os.remove(Path(curr_sch_dir, file))

    for temp in temps.keys():
        for sc in [1,2,3,4]:
            temps[temp][sc] = make_scheme_frames(emccd[temp])
        # 14 total traps (15 with the (13,19) defect trap); at least 1 in every
        # possible sub-electrode location
        # careful not to add traps in defect region; do that with add_defect()
        # careful not to add, e.g., bright pixel of one trap in the deficit
        # pixel of another trap since that would negate the original trap

        # add in 'LHSel1' trap in midst of defect for all phase times
        # (only detectable with ill_corr)
        add_defect(temps[temp][1], 1, 'below', temp)
        add_defect(temps[temp][3], 3, 'below', temp)
        #this defect was used for k_prob=2 case instead of the 2 lines above
        # 'LHSel2':
    #    add_defect(temps[temp][1], 2, 'above', temp)
    #    add_defect(temps[temp][2], 1, 'below', temp)
    #    add_defect(temps[temp][4], 3, 'above', temp)
        # add in 'special' max amp trap for good eperdn determination
        # has tau value outside of 1e-6 to 1e-2, but provides a peak trap
        # actually, doesn't meet threshold usually to count as trap, but
        #no harm leaving it in
        if not e2emode:
            add_1_dipole(temps[temp][1], 33, 77, 'below', 'sp', 0, 100, temp)
            # add in 'CENel1' trap for all phase times
        #    add_1_dipole(temps[temp][3], 26, 28, 'below', 'mf2', 0, 100, temp)
        #    add_1_dipole(temps[temp][4], 26, 28, 'above', 'mf2', 0, 100, temp)
            add_1_dipole(temps[temp][3], 26, 28, 'below', 2, 0, 100, temp)
            add_1_dipole(temps[temp][4], 26, 28, 'above', 2, 0, 100, temp)
            # add in 'RHSel1' trap for more than length limit (but diff lengths)
            #unused sch2 in this same pixel that is compatible with another trap
            add_1_dipole(temps[temp][1], 50, 50, 'above', 1, 0, 100, temp)
            add_1_dipole(temps[temp][4], 50, 50, 'above', 3, 3, 98, temp)
            add_1_dipole(temps[temp][2], 50, 50, 'below', 1, 2, 99, temp)
            # FALSE TRAPS: 'LHSel2' trap that doesn't meet length limit of unique
            # phase times even though the actual length is met for first 2
            # (and/or doesn't pass trap_id(), but I've already tested this case in
            # its unit test file)
            # (3rd will be 'unused')
            add_1_dipole(temps[temp][1], 71, 84, 'above', 2, 95, 100, temp)
            add_1_dipole(temps[temp][2], 71, 84, 'below', 1, 95, 100, temp)
            add_1_dipole(temps[temp][4], 71, 84, 'above', 3, 9, 20, temp)
            # 'LHSel2' trap
            add_1_dipole(temps[temp][1], 60, 80, 'above', 2, 1, 100, temp)
            add_1_dipole(temps[temp][2], 60, 80, 'below', 1, 1, 100, temp)
            add_1_dipole(temps[temp][4], 60, 80, 'above', 3, 1, 100, temp)
            # 'CENel2' trap
            add_1_dipole(temps[temp][1], 68, 67, 'above', 1, 0, 100, temp)
            add_1_dipole(temps[temp][2], 68, 67, 'below', 1, 0, 100, temp)
        #    add_1_dipole(temps[temp][1], 68, 67, 'above', 'mf1', 0, 100, temp)
        #    add_1_dipole(temps[temp][2], 68, 67, 'below', 'mf1', 0, 100, temp)
            # 'RHSel2' and 'LHSel3' traps in same pixel (could overlap phase time),
            # but good detectability means separation of peaks
            add_1_dipole(temps[temp][1], 98, 33, 'above', 1, 0, 100, temp)
            add_2_dipole(temps[temp][2], 98, 33, 'below', 'below', 21,
                60, 100, 0, 40, temp) #80, 100, 0, 20, temp)
            add_2_dipole(temps[temp][4], 98, 33, 'below', 'below', 33,
                60, 100, 0, 40, temp)
            # old:
            # add_2_dipole(temps[temp][2], 98, 33, 'below', 'below', 21,
            #     50, 100, 0, 50, temp) #80, 100, 0, 20, temp)
            # add_2_dipole(temps[temp][4], 98, 33, 'below', 'below', 33,
            #     50, 100, 0, 50, temp)
            # 'CENel3' trap (where sch3 has a 2-trap where one goes unused)
            add_2_dipole(temps[temp][3], 41, 15, 'above', 'above', 23,
            30, 100, 0, 30, temp)
            add_1_dipole(temps[temp][4], 41, 15, 'below', 2, 30, 100, temp)
            # 'RHSel3' and 'LHSel4'
            add_1_dipole(temps[temp][1], 89, 2, 'below', '1b', 0, 100, temp)
            add_2_dipole(temps[temp][2], 89, 2, 'above', 'above', 12,
                60, 100, 0, 30, temp) #30 was 40 in the past
            add_2_dipole(temps[temp][3], 89, 2, 'above', 'above', 33,
                60, 100, 0, 40, temp)
            # 2 'LHSel4' traps; whether the '0' or '1' trap gets assigned tau2 is
            # somewhat random; if one has an earlier starting temp than the other,
            # it would get assigned tau
            add_2_dipole(temps[temp][1], 10, 10, 'below', 'below', 11,
                0, 40, 63, 100, temp)
            add_2_dipole(temps[temp][2], 10, 10, 'above', 'above', 22,
                0, 40, 63, 100, temp)
            add_2_dipole(temps[temp][3], 10, 10, 'above', 'above', 33,
                0, 40, 63, 100, temp) #30, 60, 100
            # old:
            # add_2_dipole(temps[temp][1], 10, 10, 'below', 'below', 11,
            #     0, 40, 50, 100, temp)
            # add_2_dipole(temps[temp][2], 10, 10, 'above', 'above', 22,
            #     0, 40, 50, 100, temp)
            # add_2_dipole(temps[temp][3], 10, 10, 'above', 'above', 33,
            #     0, 40, 50, 100, temp)
            # 'CENel4' trap
            add_1_dipole(temps[temp][1], 56, 56, 'below', 1, 1, 100, temp)
            add_1_dipole(temps[temp][2], 56, 56, 'above', 1, 3, 99, temp)
            #'RHSel4' and 'CENel2' trap (tests 'a' and 'b' splitting in trap_fit_*)
            add_2_dipole(temps[temp][1], 77, 90, 'above', 'below', 12,
                60, 100, 0, 40, temp)
            add_2_dipole(temps[temp][2], 77, 90, 'below', 'above', 11,
                60, 100, 0, 40, temp)
            add_1_dipole(temps[temp][3], 77, 90, 'below', '3b', 0, 40, temp)
            # old:
            # add_2_dipole(temps[temp][1], 77, 90, 'above', 'below', 12,
            #     30, 100, 0, 30, temp)
            # add_2_dipole(temps[temp][2], 77, 90, 'below', 'above', 11,
            #     53, 100, 0, 53, temp)
            # add_1_dipole(temps[temp][3], 77, 90, 'below', '3b', 0, 30, temp)

        if e2emode: # full range should be covered if trap present
            add_1_dipole(temps[temp][1], 33, 77, 'below', 'sp', 0, phase_times, temp)
            # add in 'CENel1' trap for all phase times
        #    add_1_dipole(temps[temp][3], 26, 28, 'below', 'mf2', 0, 100, temp)
        #    add_1_dipole(temps[temp][4], 26, 28, 'above', 'mf2', 0, 100, temp)
            add_1_dipole(temps[temp][3], 26, 28, 'below', 2, 0, phase_times, temp)
            add_1_dipole(temps[temp][4], 26, 28, 'above', 2, 0, phase_times, temp)
            # add in 'RHSel1' trap for more than length limit (but diff lengths)
            #unused sch2 in this same pixel that is compatible with another trap
            add_1_dipole(temps[temp][1], 50, 50, 'above', 1, 0, phase_times, temp)
            add_1_dipole(temps[temp][4], 50, 50, 'above', 3, 3, phase_times, temp)
            add_1_dipole(temps[temp][2], 50, 50, 'below', 1, 2, phase_times, temp)
            # FALSE TRAPS: 'LHSel2' trap that doesn't meet length limit of unique
            # phase times even though the actual length is met for first 2
            # (and/or doesn't pass trap_id(), but I've already tested this case in
            # its unit test file)
            # (3rd will be 'unused')
            add_1_dipole(temps[temp][1], 71, 84, 'above', 2, 95, phase_times, temp)
            add_1_dipole(temps[temp][2], 71, 84, 'below', 1, 95, phase_times, temp)
            add_1_dipole(temps[temp][4], 71, 84, 'above', 3, 9, phase_times, temp)
            # 'LHSel2' trap
            add_1_dipole(temps[temp][1], 60, 80, 'above', 2, 1, phase_times, temp)
            add_1_dipole(temps[temp][2], 60, 80, 'below', 1, 1, phase_times, temp)
            add_1_dipole(temps[temp][4], 60, 80, 'above', 3, 1, phase_times, temp)
            # 'CENel2' trap
            add_1_dipole(temps[temp][1], 68, 67, 'above', 1, 0, phase_times, temp)
            add_1_dipole(temps[temp][2], 68, 67, 'below', 1, 0, phase_times, temp)
        #    add_1_dipole(temps[temp][1], 68, 67, 'above', 'mf1', 0, 100, temp)
        #    add_1_dipole(temps[temp][2], 68, 67, 'below', 'mf1', 0, 100, temp)
            # 'RHSel2' and 'LHSel3' traps in same pixel (could overlap phase time),
            # but good detectability means separation of peaks
            add_1_dipole(temps[temp][1], 98, 33, 'above', 1, 0, phase_times, temp)
            add_2_dipole(temps[temp][2], 98, 33, 'below', 'below', 21,
                int(phase_times/2), phase_times, 0, int(phase_times/2), temp) #80, 100, 0, 20, temp)
            add_2_dipole(temps[temp][4], 98, 33, 'below', 'below', 33,
                int(phase_times/2), phase_times, 0, int(phase_times/2), temp)
            # old:
            # add_2_dipole(temps[temp][2], 98, 33, 'below', 'below', 21,
            #     50, 100, 0, 50, temp) #80, 100, 0, 20, temp)
            # add_2_dipole(temps[temp][4], 98, 33, 'below', 'below', 33,
            #     50, 100, 0, 50, temp)
            # 'CENel3' trap (where sch3 has a 2-trap where one goes unused)
            add_2_dipole(temps[temp][3], 41, 15, 'above', 'above', 23,
            int(phase_times/2), phase_times, 0, int(phase_times/2), temp)
            add_1_dipole(temps[temp][4], 41, 15, 'below', 2, 0, phase_times, temp)
            # 'RHSel3' and 'LHSel4'
            add_1_dipole(temps[temp][1], 89, 2, 'below', '1b', 0, phase_times, temp)
            add_2_dipole(temps[temp][2], 89, 2, 'above', 'above', 12,
                int(phase_times/2), phase_times, 0, int(phase_times/2), temp) #30 was 40 in the past
            add_2_dipole(temps[temp][3], 89, 2, 'above', 'above', 33,
                int(phase_times/2), phase_times, 0, int(phase_times/2), temp)
            # 2 'LHSel4' traps; whether the '0' or '1' trap gets assigned tau2 is
            # somewhat random; if one has an earlier starting temp than the other,
            # it would get assigned tau
            add_2_dipole(temps[temp][1], 10, 10, 'below', 'below', 11,
                0, int(phase_times/2), int(phase_times/2), phase_times, temp)
            add_2_dipole(temps[temp][2], 10, 10, 'above', 'above', 22,
                0, int(phase_times/2), int(phase_times/2), phase_times, temp)
            add_2_dipole(temps[temp][3], 10, 10, 'above', 'above', 33,
                0, int(phase_times/2), int(phase_times/2), phase_times, temp) #30, 60, 100
            # old:
            # add_2_dipole(temps[temp][1], 10, 10, 'below', 'below', 11,
            #     0, 40, 50, 100, temp)
            # add_2_dipole(temps[temp][2], 10, 10, 'above', 'above', 22,
            #     0, 40, 50, 100, temp)
            # add_2_dipole(temps[temp][3], 10, 10, 'above', 'above', 33,
            #     0, 40, 50, 100, temp)
            # 'CENel4' trap
            add_1_dipole(temps[temp][1], 56, 56, 'below', 1, 1, phase_times, temp)
            add_1_dipole(temps[temp][2], 56, 56, 'above', 1, 3, phase_times, temp)
            #'RHSel4' and 'CENel2' trap (tests 'a' and 'b' splitting in trap_fit_*)
            add_2_dipole(temps[temp][1], 77, 90, 'above', 'below', 12,
                int(phase_times/2), phase_times, 0, int(phase_times/2), temp)
            add_2_dipole(temps[temp][2], 77, 90, 'below', 'above', 11,
                int(phase_times/2), phase_times, 0, int(phase_times/2), temp)
            add_1_dipole(temps[temp][3], 77, 90, 'below', '3b', 0, phase_times, temp)
            # old:
            # add_2_dipole(temps[temp][1], 77, 90, 'above', 'below', 12,
            #     30, 100, 0, 30, temp)
            # add_2_dipole(temps[temp][2], 77, 90, 'below', 'above', 11,
            #     53, 100, 0, 53, temp)
            # add_1_dipole(temps[temp][3], 77, 90, 'below', '3b', 0, 30, temp)
        pass
        if e2emode:
            readout_emccd = EMCCDDetect(
                em_gain=EMgain, #10,
                full_well_image=full_well_image,  # e-
                full_well_serial=full_well_serial,  # e-
                dark_current=0,  # e-/pix/s
                cic=0, # e-/pix/frame
                read_noise=read_noise,  # e-/pix/frame
                bias=1000,  # e-
                qe=1, # no QE hit here; just simulating readout
                cr_rate=0.,  # hits/cm^2/s
                pixel_pitch=13e-6,  # m
                eperdn=later_eperdn,
                nbits=nbits,
                numel_gain_register=604,
                meta_path=meta_path,
                nonlin_path=nonlin_path
                )
        # save to FITS files
        for sc in [1,2,3,4]:
            for i in range(len(temps[temp][sc])):
                if e2emode:
                    if temps[temp][sc][i].any() >= full_well_image:
                        raise Exception('Saturated before EM gain applied.')
                    # Now apply readout things for e2e mode 
                    gain_counts = np.reshape(readout_emccd._gain_register_elements(temps[temp][sc][i].ravel()),temps[temp][sc][i].shape)
                    if gain_counts.any() >= full_well_serial:
                        raise Exception('Saturated after EM gain applied.')
                    output_dn = readout_emccd.readout(gain_counts)
                else:
                    output_dn = temps[temp][sc][i]
                prihdr, exthdr = create_default_L1_TrapPump_headers(arrtype)
                prim = fits.PrimaryHDU(header = prihdr)
                hdr_img = fits.ImageHDU(output_dn, header=exthdr)
                hdul = fits.HDUList([prim, hdr_img])
                ## Fill in the headers that matter to corgidrp
                hdul[1].header['EXCAMT']  = temp
                hdul[1].header['EMGAIN_C'] = EMgain
                hdul[1].header['ARRTYPE'] = arrtype
                for j in range(1, 5):
                    if sc == j:
                        hdul[1].header['TPSCHEM' + str(j)] = num_pumps
                    else:
                        hdul[1].header['TPSCHEM' + str(j)] = 0
                hdul[1].header['TPTAU'] = time_data[i]
                
                t = time_data[i]
                # curr_sch_dir = Path(here, 'test_data_sub_frame_noise', str(temp)+'K',
                # 'Scheme_'+str(sch))

                # if os.path.isfile(Path(output_dir,
                # str(temp)+'K'+'Scheme_'+str(sch)+'TPUMP_Npumps_10000_gain'+str(g)+'_phasetime'+str(t)+'.fits')):
                #     hdul.writeto(Path(output_dir,
                #     str(temp)+'K'+'Scheme_'+str(sch)+'TPUMP_Npumps_10000_gain'+str(g)+'_phasetime'+
                #     str(t)+'_2.fits'), overwrite = True)
                # else: 
                # Note: have to use old filename format for now and overwrite later because setting
                # the filename affects data generation
                mult_counter = 0
                filename = Path(output_dir,
                    str(temp)+'K'+'Scheme_'+str(sc)+'TPUMP_Npumps_'+str(int(num_pumps))+'_gain'+str(EMgain)+'_phasetime'+str(t)+'.fits')
                if os.path.exists(filename):
                    mult_counter += 1
                    hdul.writeto(str(filename)[:-4]+'_'+str(mult_counter)+'.fits', overwrite = True)
                else:
                    hdul.writeto(filename, overwrite = True)
    
    # After all data generation is complete, rename files to CGI format, because changing the filename
    # in the function above somehow affects the content of the file
    rename_files_to_cgi_format(pattern=os.path.join(output_dir, "*K*Scheme_*TPUMP*.fits"), level_suffix="l1")

def create_photon_countable_frames(Nbrights=30, Ndarks=40, EMgain=5000, kgain=7, exptime=0.05, cosmic_rate=0, full_frame=True, smear=True, flux=1, bad_frames=0):
    '''This creates mock L1 Dataset containing frames with large gain and short exposure time, illuminated and dark frames.
    Used for unit tests for photon counting.  
    
    Args:
        Nbrights (int):  number of illuminated frames to simulate
        Ndarks (int):  number of dark frames to simulate
        EMgain (float): EM gain
        kgain (float): k gain (e-/DN)
        exptime (float): exposure time (in s)
        cosmic_rate: (float) simulated cosmic rays incidence, hits/cm^2/s
        full_frame: (bool) If True, simulated frames are SCI full frames.  If False, 50x50 images are simulated.  Defaults to True.
        smear: (bool) If True, smear is simulated.  Defaults to True.
        flux: (float) Number of photons/s per pixel desired.  Defaults to 1.
        bad_frames (int): Number of simulated bad frames (with primary header keyword 'OVEREXP' set to True) to include in output datasets that frame_select would catch by default. Defaults to 0.
    
    Returns:
        ill_dataset (corgidrp.data.Dataset): Dataset containing the illuminated frames
        dark_dataset (corgidrp.data.Dataset): Dataset containing the dark frames
        ill_mean (float): mean electron count value simulated in the illuminated frames
        dark_mean (float): mean electron count value simulated in the dark frames
    '''
    pix_row = 1024 #number of rows and number of columns
    fluxmap = flux*np.ones((pix_row,pix_row)) #photon flux map, photons/s

    emccd = EMCCDDetect(
        em_gain=EMgain,
        full_well_image=60000.,  # e-
        full_well_serial=100000.,  # e-
        dark_current=8.33e-4,  # e-/pix/s
        cic=0.01,  # e-/pix/frame
        read_noise=100.,  # e-/pix/frame
        bias=20000,  # e-
        qe=0.9,  # quantum efficiency, e-/photon
        cr_rate=cosmic_rate,  # cosmic rays incidence, hits/cm^2/s
        pixel_pitch=13e-6,  # m
        eperdn=kgain,  
        nbits=64, # number of ADU bits
        numel_gain_register=604 #number of gain register elements
        )

    thresh = emccd.em_gain/10 # threshold

    if np.average(exptime*fluxmap) > 0.1:
        warnings.warn('average # of photons/pixel is > 0.1.  Decrease frame '
        'time to get lower average # of photons/pixel.')

    if emccd.read_noise <=0:
        warnings.warn('read noise should be greater than 0 for effective '
        'photon counting')
    if thresh < 4*emccd.read_noise:
        warnings.warn('thresh should be at least 4 or 5 times read_noise for '
        'accurate photon counting')

    avg_ph_flux = np.mean(fluxmap)
    # theoretical electron flux for brights
    ill_mean = avg_ph_flux*emccd.qe*exptime + emccd.dark_current*exptime + emccd.cic
    # theoretical electron flux for darks
    dark_mean = emccd.dark_current*exptime + emccd.cic

    if smear:
        #simulate smear to fluxmap
        detector_params = DetectorParams({})
        rowreadtime = detector_params.params['ROWREADT']
        smear = np.zeros_like(fluxmap)
        m = len(smear)
        for r in range(m):
            columnsum = 0
            for i in range(r+1):
                columnsum = columnsum + rowreadtime*fluxmap[i,:]
            smear[r,:] = columnsum
        
        fluxmap = fluxmap + smear/exptime
    
    frame_e_list = []
    frame_e_dark_list = []
    prihdr, exthdr = create_default_L1_headers()
    for i in range(Nbrights):
        # Simulate bright
        if full_frame:
            frame_dn = emccd.sim_full_frame(fluxmap, exptime)
        else:
            frame_dn = emccd.sim_sub_frame(fluxmap[:50,:50], exptime)
        frame = data.Image(frame_dn, pri_hdr=prihdr, ext_hdr=exthdr)
        frame.ext_hdr['EMGAIN_C'] = EMgain
        frame.ext_hdr['EXPTIME'] = exptime
        frame.ext_hdr['RN'] = 100
        frame.ext_hdr['KGAINPAR'] = kgain
        frame.pri_hdr['PHTCNT'] = True
        frame.ext_hdr['ISPC'] = True
        frame.pri_hdr["VISTYPE"] = "CGIVST_TDD_OBS"
        # Generate CGI filename with incrementing datetime
        visitid = frame.pri_hdr["VISITID"]
        base_time = datetime.datetime.now()
        time_offset = datetime.timedelta(seconds=i)
        unique_time = base_time + time_offset
        time_str = data.format_ftimeutc(unique_time.isoformat())
        frame.filename = f'cgi_{visitid}_{time_str}_l1_.fits'
        frame_e_list.append(frame)

    for i in range(Ndarks):
        # Simulate dark
        if full_frame:
            frame_dn_dark = emccd.sim_full_frame(np.zeros_like(fluxmap), exptime)
        else:
            frame_dn_dark = emccd.sim_sub_frame(np.zeros_like(fluxmap[:50,:50]), exptime)
        frame_dark = data.Image(frame_dn_dark, pri_hdr=prihdr.copy(), ext_hdr=exthdr.copy())
        frame_dark.ext_hdr['EMGAIN_C'] = EMgain
        frame_dark.ext_hdr['EXPTIME'] = exptime
        frame_dark.ext_hdr['RN'] = 100
        frame_dark.ext_hdr['KGAINPAR'] = kgain
        frame_dark.pri_hdr['PHTCNT'] = True
        frame_dark.ext_hdr['ISPC'] = True
        frame_dark.pri_hdr["VISTYPE"] = "CGIVST_CAL_DRK"
        # Generate CGI filename with incrementing datetime for dark frames
        visitid = frame_dark.pri_hdr["VISITID"]
        base_time = datetime.datetime.now()
        time_offset = datetime.timedelta(seconds=i + 1000)  # Offset to avoid conflicts with bright frames
        unique_time = base_time + time_offset
        time_str = data.format_ftimeutc(unique_time.isoformat())
        frame_dark.filename = f'cgi_{visitid}_{time_str}_l1_.fits'
        frame_e_dark_list.append(frame_dark)

    for i in range(bad_frames):
        bad_frame = frame.copy()
        bad_frame.ext_hdr['OVEREXP'] = True
        # Generate CGI filename for bad bright frames
        visitid = bad_frame.pri_hdr["VISITID"]
        base_time = datetime.datetime.now()
        time_offset = datetime.timedelta(seconds=Nbrights + i)
        unique_time = base_time + time_offset
        time_str = data.format_ftimeutc(unique_time.isoformat())
        bad_frame.filename = f'cgi_{visitid}_{time_str}_l1_.fits'
        frame_e_list.append(bad_frame)
        bad_dark_frame = frame_dark.copy()
        bad_dark_frame.ext_hdr['OVEREXP'] = True
        # Generate CGI filename for bad dark frames
        time_offset = datetime.timedelta(seconds=Ndarks + i + 1000)  # Offset to avoid conflicts
        unique_time = base_time + time_offset
        time_str = data.format_ftimeutc(unique_time.isoformat())
        bad_dark_frame.filename = f'cgi_{visitid}_{time_str}_l1_.fits'
        frame_e_dark_list.append(bad_dark_frame)

    ill_dataset = data.Dataset(frame_e_list)
    dark_dataset = data.Dataset(frame_e_dark_list)

    return ill_dataset, dark_dataset, ill_mean, dark_mean

def gaussian_array(array_shape=[50,50],sigma=2.5,amp=100.,xoffset=0.,yoffset=0.):
    """Generate a 2D square array with a centered gaussian surface (for mock PSF data).

    Args:
        array_shape (int, optional): Shape of desired array in pixels. Defaults to [50,50].
        sigma (float, optional): Standard deviation of the gaussian curve, in pixels. Defaults to 5.
        amp (float,optional): Amplitude (peak) of gaussian curve. Defaults to 1.
        xoffset (float,optional): x offset of gaussian from array center. Defaults to 0.
        yoffset (float,optional): y offset of gaussian from array center. Defaults to 0.
        
    Returns:
        np.array: 2D array of a gaussian surface.
    """
    x, y = np.meshgrid(np.linspace(-array_shape[0]/2+0.5, array_shape[0]/2-0.5, array_shape[0]),
                        np.linspace(-array_shape[1]/2+0.5, array_shape[1]/2-0.5, array_shape[1]))
    dst = np.sqrt((x-xoffset)**2+(y-yoffset)**2)

    # Calculate Gaussian 
    gauss = np.exp(-((dst)**2 / (2.0 * sigma**2))) * amp
    
    return gauss

def create_flux_image(star_flux, fwhm, cal_factor, filter='3C', fpamname = 'HOLE', target_name='Vega', fsm_x=0.0, 
                      fsm_y=0.0, exptime=1.0, filedir=None, platescale=21.8, 
                      background=0, add_gauss_noise=True, noise_scale=1., file_save=False):
    """
    Create simulated data for absolute flux calibration. This is a point source with a 2D-Gaussian PSF
    and Gaussian noise.

    Args:
        star_flux (float): Flux of the point source in erg/(s*cm^2*AA)
        fwhm (float): Full width at half max (FWHM) of the centroid
        cal_factor (float): Calibration factor erg/(s*cm^2*AA)/electron/s
        filter (str): (Optional) The CFAM filter used.
        fpamname (str): (Optional) Position of the FPAM
        target_name (str): (Optional) Name of the calspec star
        fsm_x (float): (Optional) X position shift in milliarcseconds (mas)
        fsm_y (float): (Optional) Y position shift in milliarcseconds (mas)
        exptime (float): (Optional) Exposure time (s)
        filedir (str): (Optional) Directory path to save the output file
        platescale (float): Plate scale in mas/pixel (default: 21.8 mas/pixel)
        background (float): optional additive background value
        add_gauss_noise (bool): Whether to add Gaussian noise to the data (default: True)
        noise_scale (float): Spread of the Gaussian noise
        file_save (bool): Whether to save the image (default: False)

    Returns:
        corgidrp.data.Image: The simulated image
    """

    # Create directory if needed
    if filedir is not None and not os.path.exists(filedir):
        os.mkdir(filedir)

    # Image properties
    size = (1024, 1024)
    sim_data = np.zeros(size)
    ny, nx = size
    center = [nx // 2, ny // 2]  # Default image center
    target_location = (80.553428801, -69.514096821)

    # Convert FSM shifts from mas to pixels
    fsm_x_shift = fsm_x * 0.001 / (platescale * 0.001)  # Convert mas to degrees, then to pixels
    fsm_y_shift = fsm_y * 0.001 / (platescale * 0.001)

    # New star position
    xpos = center[0] + fsm_x_shift
    ypos = center[1] + fsm_y_shift

    # Convert flux from calspec units to photo-electrons/s
    flux = star_flux / cal_factor

    # Inject Gaussian PSF star
    stampsize = int(np.ceil(3 * fwhm))
    sigma = fwhm/ (2.*np.sqrt(2*np.log(2)))

    # coordinate system
    y, x = np.indices([stampsize, stampsize])
    y -= stampsize // 2
    x -= stampsize // 2

    # Find nearest pixel
    x_int = int(round(xpos))
    y_int = int(round(ypos))
    x += x_int
    y += y_int
    
    xmin = x[0][0]
    xmax = x[-1][-1]
    ymin = y[0][0]
    ymax = y[-1][-1]
        
    psf = gaussian_array((stampsize,stampsize),sigma,flux) / (2.0 * np.pi * sigma**2)

    # Inject the star into the image
    sim_data[ymin:ymax + 1, xmin:xmax + 1] += psf

    # Add background
    sim_data += background

    # Add Gaussian noise
    if add_gauss_noise:
        # add Gaussian random noise
        noise_rng = np.random.default_rng(10)
        noise = noise_rng.normal(scale=noise_scale, size=size)
        sim_data += noise

    # Error map
    err = np.full(size, noise_scale)

    # Get FPAM positions, not strictly necessary but
    if fpamname == 'HOLE':
        fpam_h = 40504.4
        fpam_v = 9616.8
    elif fpamname == 'ND225':
        fpam_h = 61507.8
        fpam_v = 25612.4
    elif fpamname == 'ND475':
        fpam_h = 2503.7
        fpam_v = 6124.9

    # Create image object
    prihdr, exthdr, errhdr, dqhdr, biashdr = create_default_L2b_headers()
    prihdr['VISTYPE'] = 'CGIVST_CAL_ABSFLUX_BRIGHT'
    prihdr['RA'] = target_location[0]
    prihdr['DEC'] = target_location[1]
    prihdr['TARGET'] = target_name

    exthdr['CFAMNAME'] = filter             # Using the variable 'filter' (ensure it's defined)
    exthdr['FPAMNAME'] = fpamname
    exthdr['FPAM_H']   = 2503.7
    exthdr['FPAM_V']   = 6124.9
    exthdr['FSMX']    = fsm_x              # Ensure fsm_x is defined
    exthdr['FSMY']    = fsm_y              # Ensure fsm_y is defined
    exthdr['EXPTIME']  = exptime            # Ensure exptime is defined       # Ensure color_cor is defined
    exthdr['CRPIX1']   = xpos               # Ensure xpos is defined
    exthdr['CRPIX2']   = ypos               # Ensure ypos is defined
    exthdr['CTYPE1']   = 'RA---TAN'
    exthdr['CTYPE2']   = 'DEC--TAN'
    exthdr['CDELT1']   = (platescale * 0.001) / 3600  # Ensure platescale is defined
    exthdr['CDELT2']   = (platescale * 0.001) / 3600
    exthdr['CRVAL1']   = target_location[0]  # Ensure target_location is a defined list/tuple
    exthdr['CRVAL2']   = target_location[1]
    exthdr['BUNIT'] = 'photoelectron'
    frame = data.Image(sim_data, err=err, pri_hdr=prihdr, ext_hdr=exthdr)
   
    # Set filename
    ftimeutc = data.format_ftimeutc(exthdr['FTIMEUTC'])
    filename = f'cgi_{prihdr["VISITID"]}_{ftimeutc}_l2b.fits'
    frame.filename = filename
    
    # Save file if requested
    if filedir is not None and file_save:
        frame.save(filedir=filedir, filename=filename)

    return frame

def create_pol_flux_image(star_flux_left, star_flux_right, fwhm, cal_factor, filter='3C', dpamname = 'POL0', fpamname = 'HOLE', 
                      target_name='Vega', fsm_x=0.0, fsm_y=0.0, exptime=1.0, filedir=None, platescale=21.8, 
                      background=0, add_gauss_noise=True, noise_scale=1., file_save=False):
    """
    Create simulated data for polarimetric absolute flux calibration. Two point sources to
    simulate images split by polarization, with a 2D-Gaussian PSF and Gaussian noise.

    Args:
        star_flux_left (float): Flux of the point source on the left size of the image in erg/(s*cm^2*AA)
        star_flux_right (float): Flux of the point source on the right size of the image in erg/(s*cm^2*AA)
        fwhm (float): Full width at half max (FWHM) of the centroid
        cal_factor (float): Calibration factor erg/(s*cm^2*AA)/electron/s
        filter (str): (Optional) The CFAM filter used.
        dpamname (str): (Optional) The wollaston prism being used
        fpamname (str): (Optional) Position of the FPAM
        target_name (str): (Optional) Name of the calspec star
        fsm_x (float): (Optional) X position shift in milliarcseconds (mas)
        fsm_y (float): (Optional) Y position shift in milliarcseconds (mas)
        exptime (float): (Optional) Exposure time (s)
        filedir (str): (Optional) Directory path to save the output file
        platescale (float): Plate scale in mas/pixel (default: 21.8 mas/pixel)
        background (float): optional additive background value
        add_gauss_noise (bool): Whether to add Gaussian noise to the data (default: True)
        noise_scale (float): Spread of the Gaussian noise
        file_save (bool): Whether to save the image (default: False)

    Returns:
        corgidrp.data.Image: The simulated image
    """

    # Create directory if needed
    if filedir is not None and not os.path.exists(filedir):
        os.mkdir(filedir)

    # Image properties
    size = (1024, 1024)
    sim_data = np.zeros(size)
    ny, nx = size
    center = [nx // 2, ny // 2]  # Default image center
    target_location = (80.553428801, -69.514096821)

    # Convert FSM shifts from mas to pixels
    fsm_x_shift = fsm_x * 0.001 / (platescale * 0.001)  # Convert mas to degrees, then to pixels
    fsm_y_shift = fsm_y * 0.001 / (platescale * 0.001)

    # New star position
    xpos = center[0] + fsm_x_shift
    ypos = center[1] + fsm_y_shift

    # Find nearest pixel
    x_int = int(round(xpos))
    y_int = int(round(ypos))


    # Convert flux from calspec units to photo-electrons/s
    flux_left = star_flux_left / cal_factor
    flux_right = star_flux_right / cal_factor

    if dpamname == 'POL0':
        x_int_left = x_int - 172
        x_int_right = x_int + 172
        y_int_left = y_int
        y_int_right = y_int
        dpam_h = 8991.3
        dpam_v = 1261.3
    elif dpamname == 'POL45':
        x_int_left = x_int - 122
        x_int_right = x_int + 122
        y_int_left = y_int + 122
        y_int_right = y_int - 122
        dpam_h = 44660.1
        dpam_v = 1261.3
    else:
        raise ValueError('dpamname have to be "POL0" or "POL45"')


    # Inject Gaussian PSF star
    stampsize = int(np.ceil(3 * fwhm))
    sigma = fwhm/ (2.*np.sqrt(2*np.log(2)))

    # coordinate system
    y, x = np.indices([stampsize, stampsize])
    y -= stampsize // 2
    x -= stampsize // 2

    x_left = x + x_int_left
    x_right = x + x_int_right
    y_left = y + y_int_left
    y_right = y + y_int_right
    
    xmin_left = x_left[0][0]
    xmax_left = x_left[-1][-1]
    xmin_right = x_right[0][0]
    xmax_right = x_right[-1][-1]
    ymin_left = y_left[0][0]
    ymax_left = y_left[-1][-1]
    ymin_right = y_right[0][0]
    ymax_right = y_right[-1][-1]

    psf_left = gaussian_array((stampsize,stampsize),sigma,flux_left) / (2.0 * np.pi * sigma**2)
    psf_right = gaussian_array((stampsize,stampsize),sigma,flux_right) / (2.0 * np.pi * sigma**2)

    # Inject the star into the image
    sim_data[ymin_left:ymax_left + 1, xmin_left:xmax_left + 1] += psf_left
    sim_data[ymin_right:ymax_right + 1, xmin_right:xmax_right + 1] += psf_right

    # Add background
    sim_data += background

    # Add Gaussian noise
    if add_gauss_noise:
        # add Gaussian random noise
        noise_rng = np.random.default_rng(10)
        noise = noise_rng.normal(scale=noise_scale, size=size)
        sim_data += noise

    # Error map
    err = np.full(size, noise_scale)

    # Get FPAM positions, not strictly necessary but
    if fpamname == 'HOLE':
        fpam_h = 40504.4
        fpam_v = 9616.8
    elif fpamname == 'ND225':
        fpam_h = 61507.8
        fpam_v = 25612.4
    elif fpamname == 'ND475':
        fpam_h = 2503.7
        fpam_v = 6124.9

    # Create image object
    prihdr, exthdr, errhdr, dqhdr, biashdr = create_default_L2b_headers()
    prihdr['VISTYPE'] = 'CGIVST_CAL_ABSFLUX_BRIGHT'
    prihdr['TARGET'] = target_name

    exthdr['CFAMNAME'] = filter             # Using the variable 'filter' (ensure it's defined)
    exthdr['FPAMNAME'] = fpamname
    exthdr['DPAMNAME'] = dpamname
    exthdr['DPAM_H'] = dpam_h
    exthdr['DPAM_V'] = dpam_v
    exthdr['FPAM_H']   = 2503.7
    exthdr['FPAM_V']   = 6124.9
    exthdr['FSMX']    = fsm_x              # Ensure fsm_x is defined
    exthdr['FSMY']    = fsm_y              # Ensure fsm_y is defined
    exthdr['EXPTIME']  = exptime            # Ensure exptime is defined       # Ensure color_cor is defined
    exthdr['CRPIX1']   = xpos               # Ensure xpos is defined
    exthdr['CRPIX2']   = ypos               # Ensure ypos is defined
    exthdr['CTYPE1']   = 'RA---TAN'
    exthdr['CTYPE2']   = 'DEC--TAN'
    exthdr['CDELT1']   = (platescale * 0.001) / 3600  # Ensure platescale is defined
    exthdr['CDELT2']   = (platescale * 0.001) / 3600
    exthdr['CRVAL1']   = target_location[0]  # Ensure target_location is a defined list/tuple
    exthdr['CRVAL2']   = target_location[1]
    frame = data.Image(sim_data, err=err, pri_hdr=prihdr, ext_hdr=exthdr)
   
    # Set filename
    ftimeutc = data.format_ftimeutc(exthdr['FTIMEUTC'])
    filename = f'cgi_{prihdr["VISITID"]}_{ftimeutc}_l2b.fits'
    frame.filename = filename
    
    # Save file if requested
    if filedir is not None and file_save:
        frame.save(filedir=filedir, filename=filename)

    return frame

def generate_reference_star_dataset_with_flux(
    n_frames=3,
    roll_angles=None,
    # Following arguments match create_flux_image
    flux_erg_s_cm2=1e-13,
    fwhm=3.0,
    cal_factor=1e10,            # [ e- / erg ]
    optical_throughput=1.0,
    color_cor=1.0,
    filter='3C',
    fpamname='HOLE',
    target_name='Vega',
    fsm_x=0.0,
    fsm_y=0.0,
    exptime=1.0,
    pltscale_mas=21.8,     
    background=0,
    add_gauss_noise=True,
    noise_scale=1.,
    filedir=None,
    file_save=False,
    shape=(1024, 1024)  # <-- new shape argument
):
    """
    Generate simulated reference star dataset with flux calibration.
    This function creates multiple frames of a reference star (with no planet)
    using create_flux_image(), and assigns unique roll angles to each frame's header.
    The generated frames can then be used for RDI or ADI+RDI processing in pyKLIP.
    
    Args:
        n_frames (int): Number of frames to generate.
        roll_angles (list or None): Roll angles (in degrees) for each frame. If None, all frames use 0.0.
        flux_erg_s_cm2 (float): Stellar flux in erg s⁻¹ cm⁻².
        fwhm (float): Full Width at Half Maximum of the star's PSF.
        cal_factor (float): Calibration factor [e⁻/erg] to convert flux to electron counts.
        optical_throughput (float): Overall optical throughput factor.
        color_cor (float): Color correction factor.
        filter (str): Filter identifier.
        fpamname (str): FPAM name indicating the pupil mask configuration.
        target_name (str): Name of the target star.
        fsm_x (float): Field Stabilization Mirror (FSM) x-offset.
        fsm_y (float): Field Stabilization Mirror (FSM) y-offset.
        exptime (float): Exposure time in seconds.
        pltscale_mas (float): Plate scale (e.g., mas/pixel or arcsec/pixel) of the image.
        background (int): Background level counts.
        add_gauss_noise (bool): If True, add Gaussian noise to the image.
        noise_scale (float): Scaling factor for the Gaussian noise.
        filedir (str or None): Directory to save the generated files if file_save is True.
        file_save (bool): Flag to save each generated frame to disk.
        shape (tuple): Shape (ny, nx) of the generated images.
    
    Returns:
        Dataset (corgidrp.Data.Dataset): A Dataset object containing the generated reference star frames.
    """

    if roll_angles is None:
        roll_angles = [0.0]*n_frames
    elif len(roll_angles) != n_frames:
        raise ValueError("roll_angles must match n_frames or be None.")

    from corgidrp.data import Dataset
    frames = []
    for i in range(n_frames):
        # 1) Create a single flux image with the star alone
        frame = create_flux_image(
            flux_erg_s_cm2=flux_erg_s_cm2,
            fwhm=fwhm,
            cal_factor=cal_factor,
            optical_throughput=optical_throughput,
            color_cor=color_cor,
            filter=filter,
            fpamname=fpamname,
            target_name=target_name,
            fsm_x=fsm_x,
            fsm_y=fsm_y,
            exptime=exptime,
            filedir=filedir,
            platescale=pltscale_mas,
            background=background,
            add_gauss_noise=add_gauss_noise,
            noise_scale=noise_scale,
            file_save=False,
            shape=shape            # <--- pass the shape argument here
        )   

        # 2) Mark primary header as "PSFREF=1" so do_psf_subtraction sees it as reference
        frame.pri_hdr["PSFREF"] = 1

        # 3) Set this frame's roll angle in pri_hdr
        frame.pri_hdr["ROLL"] = roll_angles[i]

        # 4) Set star center for reference
        #    create_flux_image puts the star around (shape[1]//2, shape[0]//2).
        #    If fsm_x=0, fsm_y=0. 
        nx = shape[1]
        ny = shape[0]
        x_center = nx // 2 + (fsm_x * 0.001 / (pltscale_mas * 0.001))
        y_center = ny // 2 + (fsm_y * 0.001 / (pltscale_mas * 0.001))

        frame.ext_hdr['PLTSCALE'] = pltscale_mas
        frame.ext_hdr["STARLOCX"] = x_center  
        frame.ext_hdr["STARLOCY"] = y_center  
        
        # Generate CGI filename with incrementing datetime
        visitid = frame.pri_hdr["VISITID"]
        base_time = datetime.datetime.now()
        time_offset = datetime.timedelta(seconds=i)
        unique_time = base_time + time_offset
        time_str = data.format_ftimeutc(unique_time.isoformat())
        filename = f"cgi_{visitid}_{time_str}_l2b.fits"
        frame.pri_hdr["FILENAME"] = filename

        # 5) Optionally save each file
        if filedir is not None and file_save:
            frame.save(filedir=filedir, filename=filename)

        frames.append(frame)

    return Dataset(frames)

def create_ct_psfs(fwhm_mas, cfam_name='1F', n_psfs=10, e2e=False):
    """
    Create simulated data for core throughput calibration. This is a set of
    individual, noiseless 2D Gaussians, one per image.  

    Args:
        fwhm_mas (float): PSF's FWHM in mas
        cfam_name (str) (optional): CFAM filter name.
        n_psfs (int) (optional): Number of simulated PSFs.
        e2e (bool) (optional): Whether these simulated data are for the CT e2e
          test or not. If they are, the files are L2b. Otherwise, they are L3. 

    Returns:
        corgidrp.data.Image: The simulated PSF Images
        np.array: PSF locations
        np.array: PSF CT values
    """
    # Default headers
    if e2e:
        prhd, exthd, errhdr, dqhdr, biashdr = create_default_L2b_headers()
    else:
        prhd, exthd, errhdr, dqhdr = create_default_L3_headers()
    # These data are for CT calibration
    prhd['VISTYPE'] = 'CGIVST_CAL_CORETHRPT'
    # cfam filter
    exthd['CFAMNAME'] = cfam_name
    # Mock ERR
    err = np.ones([1024,1024])
    # Mock DQ
    dq = np.zeros([1024,1024], dtype = np.uint16)

    fwhm_pix = int(np.ceil(fwhm_mas/21.8))
    # PSF/PSF_peak > 1e-10 for +/- 3FWHM around the PSFs center
    imshape = (6*fwhm_pix+1, 6*fwhm_pix+1)
    y, x = np.indices(imshape)

    # Following astropy documentation:
    # Generate random source model list. Random amplitudes and centers within a pixel
    # PSF's final location on SCI frame is moved by more than one pixel below. This
    # is the fractional part that only needs a smaller array of non-zero values
    # Set seed for reproducibility of mock data
    rng = np.random.default_rng(0)
    model_params = [
        dict(amplitude=rng.uniform(1,10),
        x_mean=rng.uniform(imshape[0]//2,imshape[0]//2+1),
        y_mean=rng.uniform(imshape[0]//2,imshape[0]//2+1),
        x_stddev=fwhm_mas/21.8/2.335,
        y_stddev=fwhm_mas/21.8/2.335)
        for _ in range(n_psfs)]

    model_list = [models.Gaussian2D(**kwargs) for kwargs in model_params]
    # Render models to image using full evaluation
    psf_loc = []
    half_psf = []
    data_psf = []
    for model in model_list:
        # Skip any PSFs with 0 amplitude (if any)
        if model.amplitude == 0:
            continue
        psf = np.zeros(imshape)
        model.bounding_box = None
        model.render(psf)
        image = np.zeros([1024, 1024])
        # Insert PSF at random location within the SCI frame
        y_image, x_image = rng.integers(100), rng.integers(100)
        image[512+y_image-imshape[0]//2:512+y_image+imshape[0]//2+1,
            512+x_image-imshape[1]//2:512+x_image+imshape[1]//2+1] = psf
        # List of known positions and list of known PSF volume
        psf_loc += [[512+x_image+model.x_mean.value-imshape[0]//2,
            512+y_image+model.y_mean.value-imshape[0]//2]]
        # Add half PSF volume for 2D Gaussian (numerator of core throughput)
        half_psf += [np.pi*model.amplitude.value*model.x_stddev.value*model.y_stddev.value]
        # Build up the Dataset
        data_psf += [Image(image,pri_hdr=prhd, ext_hdr=exthd, err=err, dq=dq)]
        # Add some filename following the file convention:
        # cgi_<VisitID: PPPPPCCAAASSSOOOVVV>_<TimeUTC>_l2b.fits
        # Generate unique timestamp for each PSF
        from datetime import datetime, timedelta
        base_time = datetime.now()
        unique_time = (base_time + timedelta(milliseconds=len(data_psf)*100)).strftime('%Y%m%dt%H%M%S%f')[:-5]
        data_psf[-1].filename = f'cgi_0200001001001001001_{unique_time}_l2b.fits'
        
    return data_psf, np.array(psf_loc), np.array(half_psf)

def create_ct_psfs_with_mask(fwhm_mas, cfam_name='1F', n_psfs=10, image_shape=(1024,1024),
                   apply_mask=True, total_counts=1e4):
    """
    Create simulated data for core throughput calibration. This is a set of
    individual, noiseless 2D Gaussians with a spatially varying throughput
    that mimics a central occulting mask when apply_mask=True.
    
    Args:
        fwhm_mas (float): PSF FWHM in mas.
        cfam_name (str): CFAM filter name.
        n_psfs (int): Number of PSFs to generate.
        image_shape (tuple): Full image shape.
        apply_mask (bool): If True, apply the mask transmission function. If False,
            the transmission is set to 1 everywhere.
        total_counts (float): The desired total integrated counts in the unmasked PSF.
    
    Returns:
        data_psf (list): List of Image objects with the PSF stamp inserted.
        psf_loc (np.array): Array of PSF locations.
        half_psf (np.array): Array of “half” throughput values (roughly total_counts/2 after mask).
    """
    # Set up headers, error, and dq arrays.
    prhd, exthd, errhdr, dqhdr = create_default_L3_headers()
    exthd['CFAMNAME'] = cfam_name
    err = np.ones(image_shape)
    dq = np.zeros(image_shape, dtype=np.uint16)
    
    # Calculate the image center.
    center_x = image_shape[1] // 2
    center_y = image_shape[0] // 2
    image_center = (center_x, center_y)
    exthd['STARLOCX'] = center_x
    exthd['STARLOCY'] = center_y
    
    # Determine the stamp size for the PSF: +/- 3 FWHM in pixels.
    fwhm_pix = int(np.ceil(fwhm_mas / 21.8))
    stamp_shape = (6 * fwhm_pix + 1, 6 * fwhm_pix + 1)
    
    # PSF parameters.
    # Compute the standard deviations (assuming FWHM = 2.355 sigma).
    x_stddev = fwhm_mas / 21.8 / 2.355
    y_stddev = fwhm_mas / 21.8 / 2.355
    x_mean = stamp_shape[1] // 2
    y_mean = stamp_shape[0] // 2
    
    # Calculate the amplitude such that the integrated flux equals total_counts.
    # Integrated flux of a 2D Gaussian: 2 * pi * amplitude * sigma_x * sigma_y
    amplitude = total_counts / (2 * np.pi * x_stddev * y_stddev)
    
    constant_model = models.Gaussian2D(amplitude=amplitude,
                                       x_mean=x_mean,
                                       y_mean=y_mean,
                                       x_stddev=x_stddev,
                                       y_stddev=y_stddev)
    
    # Use a random generator for PSF placement.
    rng = np.random.default_rng(0)
    psf_loc = []
    half_psf = []
    data_psf = []
    
    # Define mask transmission function; if apply_mask is False, return 1.
    def mask_transmission(x_val, y_val, center=image_center, r0=30, sigma=10):
        if not apply_mask:
            return 1.0
        r = ((x_val - center[0])**2 + (y_val - center[1])**2)**0.5
        return 1 / (1 + np.exp(-(r - r0) / sigma))
    
    # Compute allowed offsets so that the stamp fits within the image.
    x_offset_min = stamp_shape[1] // 2 - center_x
    x_offset_max = image_shape[1] - stamp_shape[1] - center_x + stamp_shape[1] // 2
    y_offset_min = stamp_shape[0] // 2 - center_y
    y_offset_max = image_shape[0] - stamp_shape[0] - center_y + stamp_shape[0] // 2

    # Restrict offsets to ±100 pixels.
    desired_range = 100
    x_offset_min = max(x_offset_min, -desired_range)
    x_offset_max = min(x_offset_max, desired_range)
    y_offset_min = max(y_offset_min, -desired_range)
    y_offset_max = min(y_offset_max, desired_range)
    
    for i in range(n_psfs):
        # Render the PSF stamp.
        psf_stamp = np.zeros(stamp_shape)
        constant_model.bounding_box = None
        constant_model.render(psf_stamp)
        
        # Create a full image and insert the stamp.
        image = np.zeros(image_shape)
        y_offset = rng.integers(y_offset_min, y_offset_max + 1)
        x_offset = rng.integers(x_offset_min, x_offset_max + 1)
        x_start = center_x + x_offset - stamp_shape[1] // 2
        y_start = center_y + y_offset - stamp_shape[0] // 2
        
        final_x = x_start + x_mean
        final_y = y_start + y_mean
        psf_loc.append([final_x, final_y])
        
        # Compute the base throughput (unmasked core flux) for reference.
        # For a perfect Gaussian, roughly 50% of the flux is above half maximum.
        base_throughput = np.pi * amplitude * x_stddev * y_stddev  # equals total_counts/2
        transmission = mask_transmission(final_x, final_y)
        half_psf.append(base_throughput * transmission)
        
        # Apply transmission if requested.
        psf_stamp = psf_stamp * transmission
        
        image[y_start:y_start+stamp_shape[0], x_start:x_start+stamp_shape[1]] = psf_stamp
        
        data_psf.append(Image(image, pri_hdr=prhd, ext_hdr=exthd, err=err, dq=dq))
    
    return data_psf, np.array(psf_loc), np.array(half_psf)



def create_ct_cal(fwhm_mas, cfam_name='1F',
                  cenx = 50.5,ceny=50.5,
                  nx=21,ny=21,
                  psfsize=None):
    """
    Creates a mock CoreThroughputCalibration object with gaussian PSFs.

    Args:
        fwhm_mas (float): FWHM in milliarcseconds
        cfam_name (str, optional): CFAM name, defaults to '1F'.
        cenx (float, optional): EXCAM mask center X location (measured from bottom left corner of bottom left pixel)
        ceny (float, optional): EXCAM mask center Y location (measured from bottom left corner of bottom left pixel)
        nx (int, optional): Number of x positions at which to simulate mock PSFs. Must be an odd number. 
            PSFs will be generated in the center of each pixel within nx/2 pixels of the mask center. Defaults to 21.
        ny (int, optional): Number of y positions at which to simulate mock PSFs. Must be an odd number. 
            PSFs will be generated in the center of each pixel within nx/2 pixels of the mask center. Defaults to 21.
        psfsize (int,optional): Size of psf model array in pixels. Must be an odd number. Defaults to 6 * the FWHM.
    
    Returns:
        ct_cal (corgidrp.data.CoreThroughputCalibration): mock CoreThroughputCalibration object 
    """
    # Default headers
    prhd, exthd, errhdr, dqhdr = create_default_L3_headers()
    # cfam filter
    exthd['CFAMNAME'] = cfam_name
    exthd.set('EXTNAME','PSFCUBE')

    # Need nx, ny to be odd
    assert nx%2 == 1, 'nx must be an odd integer'
    assert ny%2 == 1, 'ny must be an odd integer'

    x_arr = []
    y_arr = []
    r_arr = []

    for x in np.linspace(cenx-(nx-1)/2,cenx+(nx-1)/2,nx):
        for y in np.linspace(ceny-(ny-1)/2,ceny+(ny-1)/2,ny):
            x_arr.append(x)
            y_arr.append(y)
            r_arr.append(np.sqrt((x - cenx)**2 + (y - ceny)**2))
    x_arr = np.array(x_arr)
    y_arr = np.array(y_arr)

    n_psfs = len(x_arr)

    fwhm_pix = int(np.ceil(fwhm_mas/21.8))
    sig_pix = fwhm_pix / (2 * np.sqrt(2. * np.log(2.)))

    # PSF/PSF_peak > 1e-10 for +/- 3FWHM around the PSFs center
    if psfsize is None:
        imshape = (6*fwhm_pix+1, 6*fwhm_pix+1)
    else:
        assert psfsize%2 == 1, 'psfsize must be an odd integer'
        imshape = (psfsize,psfsize)

    psf = gaussian_array(array_shape=imshape,sigma=sig_pix,amp=1.,xoffset=0.,yoffset=0.)
    scale_factors = np.interp(r_arr, [0, np.max(r_arr)], [1, 0.01]) # throughput falls off linearly radially

    psf_cube = np.ones((n_psfs,*imshape))
    psf_cube *= psf
    amps = scale_factors
    psf_cube = np.array([psf_cube[i] * amps[i] for i in range(len(psf_cube))])

    err_cube = np.zeros_like(psf_cube)
    err_hdr = fits.Header()
    dq_cube = np.zeros_like(psf_cube)
    dq_hdr = fits.Header()

    cts = scale_factors
    ct_excam = np.array([x_arr,y_arr,cts])
    ct_hdr = fits.Header()
    ct_hdu_list = [fits.ImageHDU(data=ct_excam, header=ct_hdr, name='CTEXCAM')]

    fpam_hv = [0., 0.]
    fpam_hdr = fits.Header()
    fpam_hdr['COMMENT'] = 'FPAM H and V values during the core throughput observations'
    fpam_hdr['UNITS'] = 'micrometer'
    ct_hdu_list += [fits.ImageHDU(data=fpam_hv, header=fpam_hdr, name='CTFPAM')]

    fsam_hv = [0., 0.]
    fsam_hdr = fits.Header()
    fsam_hdr['COMMENT'] = 'FSAM H and V values during the core throughput observations'
    fsam_hdr['UNITS'] = 'micrometer'
    ct_hdu_list += [fits.ImageHDU(data=fsam_hv, header=fsam_hdr, name='CTFSAM')]

    ct_cal = data.CoreThroughputCalibration(psf_cube,
        pri_hdr=prhd,
        ext_hdr=exthd,
        input_hdulist=ct_hdu_list,
        dq=dq_cube,
        dq_hdr=dq_hdr,
        input_dataset=data.Dataset([data.Image(np.array([0.]),
                                 pri_hdr=fits.Header(),
                                 ext_hdr=fits.Header())]))

    return ct_cal



def create_ct_interp(
    n_radii=9,
    n_azimuths=5,
    min_angle=0,
    max_angle=6.2831853072,
    norm=1,
    fpm_x=0,
    fpm_y=0,
    pop_index=None,
    ):
    """
    Create simulated data to test the class function that does core throughput
    interpolation. We want to set the CT to a known function. We accomplish it
    by using a synthetic PSF shape with a well defined CT profile. The PSF is
    needed because the interpolation function takes a CT cal file that is
    generated from a Dataset of PSF images.

    Args:
        n_radii (int): Number of divisions along a radial direction.
        n_azimuths (int): Number of divisions along the azimuth, from
          zero to max_angle.
        min_angle (float): Minimum angle in radians to be considered.
        max_angle (float): Maximum angle in radians to be considered.
        norm (float): Factor to multiply the CT profile. Useful if one
          wants the CT to be between 0 and 1 after the division by the total counts
          that happens when estimating the CT of the Dataset in corethroughput.py.
        fpm_x (float): FPM location in EXCAM (fractional) pixels. First dimension.
        fpm_y (float): FPM location in EXCAM (fractional) pixels. Second dimension.
        pop_index (int) (optional): the Dataset skips the PSF with this index.
          Useful when testing interpolation by popping some PSFs and comparing
          the interpolated values with the original ones at the same location.

    Returns:
        corgidrp.data.Image: The simulated PSF Images
        np.array: PSF locations
        np.array: PSF CT values
    """
    if max_angle > 2*np.pi:
        print('You may have set a maximum angle in degrees instead of radians. '
            'Please check the value of max_angle is the one intended.')

    # The shape of all PSFs is the same, and irrelevant
    # Their amplitude will be adjusted to a specific CT profiledepending on
    # their location
    imshape=(7,7)
    psf_model = np.zeros(imshape)
    # Set of known values at selected locations
    psf_model[imshape[1]//2 - 3:imshape[1]//2 + 4,
        imshape[0]//2 - 3:imshape[0]//2 + 4] = 1
    psf_model[imshape[1]//2 - 2:imshape[1]//2 + 3,
        imshape[0]//2 - 2:imshape[0]//2 + 3] = 2
    psf_model[imshape[1]//2 - 1:imshape[1]//2 + 2,
        imshape[0]//2 - 1:imshape[0]//2 + 2] = 3
    psf_model[imshape[1]//2, imshape[0]//2] = 4

    # Default headers
    prhd, exthd, errhdr, dqhdr, biashdr = create_default_L2b_headers()
    exthd['CFAMNAME'] = '1F'
    # Mock error
    err = np.ones([1024,1024])

    # Simulate PSFs within two radii
    psf_loc = []
    half_psf = []
    data_psf = []

    #Create a dataset
    # From 2 to 9 lambda/D
    radii = np.logspace(np.log10(2), np.log10(9),n_radii)
    # lambda/D ~ 2.3 EXCAM pixels for Band 1 and HLC
    radii *= 2.3
    # Threefold symmetry
    azimuths = np.linspace(min_angle, max_angle, n_azimuths)
    
    # Create 2D grids for the radii and azimuths
    r_grid, theta_grid = np.meshgrid(radii, azimuths)
    
    # Convert polar coordinates to Cartesian coordinates
    x_grid = np.round(fpm_x + r_grid * np.cos(theta_grid)).flatten()
    y_grid = np.round(fpm_y + r_grid * np.sin(theta_grid)).flatten()
    # Derive the final radial distance from the FPM's center
    r_grid_from_fpm = np.sqrt((x_grid-fpm_x)**2 + (y_grid-fpm_y)**2)
    # Make up a core throughput dataset
    core_throughput = r_grid_from_fpm.flatten()/r_grid_from_fpm.max()
    # Normalize to 1 by accounting for the contribution of the PSF to the CT
    core_throughput /= psf_model[psf_model>=psf_model.max()/2].sum()
    # Optionally, take into account an additional factor
    core_throughput *= norm
    for i_psf in range(r_grid.size):
        if pop_index is not None:
            if i_psf == pop_index:
                print('Skipping 1 PSF (interpolation test)')
                continue
        image = np.zeros([1024, 1024])
        # Insert PSF at random location within the SCI frame
        x_image = int(x_grid[i_psf])
        y_image = int(y_grid[i_psf])
        image[y_image-imshape[0]//2:y_image+imshape[0]//2+1,
            x_image-imshape[1]//2:x_image+imshape[1]//2+1] = psf_model
        # Adjust intensity following some radial profile
        image *= core_throughput[i_psf]
        # List of known positions
        psf_loc += [[x_image-imshape[0]//2, y_image-imshape[0]//2]]
        # Add numerator of core throughput
        half_psf += [image[image>=image.max()/2].sum()]
        # Build up the Dataset
        data_psf += [Image(image,pri_hdr=prhd, ext_hdr=exthd, err=err)]

    return data_psf, np.array(psf_loc), np.array(half_psf)

default_wcs_string = """WCSAXES =                    2 / Number of coordinate axes                      
CRPIX1  =                  0.0 / Pixel coordinate of reference point            
CRPIX2  =                  0.0 / Pixel coordinate of reference point            
CDELT1  =                  1.0 / Coordinate increment at reference point        
CDELT2  =                  1.0 / Coordinate increment at reference point        
CRVAL1  =                  0.0 / Coordinate value at reference point            
CRVAL2  =                  0.0 / Coordinate value at reference point            
LATPOLE =                 90.0 / [deg] Native latitude of celestial pole        
MJDREF  =                  0.0 / [d] MJD of fiducial time
"""

def create_psfsub_dataset(n_sci,n_ref,roll_angles,darkhole_scifiles=None,darkhole_reffiles=None,
                          wcs_header = None,
                          data_shape = [100,100],
                          centerxy = None,
                          outdir = None,
                          st_amp = 100.,
                          noise_amp = 1.,
                          fwhm_pix = 2.5,
                          ref_psf_spread=1. ,
                          pl_contrast=1e-3,
                          pl_sep = 10.
                          ):
    """Generate a mock science and reference dataset ready for the PSF subtraction step.
    TODO: reference a central pixscale number, rather than hard code.

    Args:
        n_sci (int): number of science frames, must be >= 1.
        n_ref (int): nummber of reference frames, must be >= 0.
        roll_angles (list-like): list of the roll angles of each science and reference 
            frame, with the science frames listed first. 
        darkhole_scifiles (list of str, optional): Filepaths to the darkhole science frames. 
            If not provided, a noisy 2D gaussian will be used instead. Defaults to None.
        darkhole_reffiles (list of str, optional): Filepaths to the darkhole reference frames. 
            If not provided, a noisy 2D gaussian will be used instead. Defaults to None.
        wcs_header (astropy.fits.Header, optional): Fits header object containing WCS 
            information. If not provided, a mock header will be created. Defaults to None.
        data_shape (list of int): desired shape of data array, with the last two axes in xy order. 
            Must have length 2 or 3. Defaults to [100,100].
        centerxy (list of float): Desired PSF center in xy order. Must have length 2. Defaults 
            to image center.
        outdir (str, optional): Desired output directory. If not provided, data will not be 
            saved. Defaults to None.
        st_amp (float): Amplitude of stellar psf added to fake data. Defaults to 100.
        fwhm_pix (float): FWHM of the stellar (and optional planet) PSF. Defaults to 2.5.
        noise_amp (float): Amplitude of gaussian noise added to fake data. Defaults to 1.
        ref_psf_spread (float): Fractional increase in gaussian PSF width between science and 
            reference PSFs. Defaults to 1.
        pl_contrast (float): Flux ratio between planet and starlight incident on the detector. 
            Defaults to 1e-3.
        pl_sep (float): Planet-star separation in pixels. Defaults to 10.

        
    Returns:
        tuple: corgiDRP science Dataset object and reference Dataset object.
    """

    assert len(data_shape) == 2 or len(data_shape) == 3
    
    if roll_angles is None:
        roll_angles = [0.] * (n_sci+n_ref)

    # mask_center = np.array(data_shape)/2
    # star_pos = mask_center
    pixscale = 21.8 # milli-arcsec

    # Build each science/reference frame
    sci_frames = []
    ref_frames = []
    for i in range(n_sci+n_ref):

        # Create default headers
        prihdr, exthdr, errhdr, dqhdr = create_default_L3_headers()
        
        # Read in darkhole data, if provided
        if i<n_sci and not darkhole_scifiles is None:
            fpath = darkhole_scifiles[i]
            _,fname = os.path.split(fpath)
            darkhole = fits.getdata(fpath)
            
            fill_value = np.nanmin(darkhole)
            img_data = np.full(data_shape[-2:],fill_value)

            # Overwrite center of array with the darkhole data
            cr_psf_pix = np.array(darkhole.shape) / 2 - 0.5
            if centerxy is None:
                full_arr_center = np.array(img_data.shape) // 2 
            else:
                full_arr_center = (centerxy[1],centerxy[0])
            start_psf_ind = full_arr_center - np.array(darkhole.shape) // 2
            img_data[start_psf_ind[0]:start_psf_ind[0]+darkhole.shape[0],start_psf_ind[1]:start_psf_ind[1]+darkhole.shape[1]] = darkhole
            psfcenty, psfcentx = cr_psf_pix + start_psf_ind
        
        elif i>=n_sci and not darkhole_reffiles is None:
            fpath = darkhole_reffiles[i-n_sci]
            _,fname = os.path.split(fpath)
            darkhole = fits.getdata(fpath)
            fill_value = np.nanmin(darkhole)
            img_data = np.full(data_shape[-2:],fill_value)

            # Overwrite center of array with the darkhole data
            cr_psf_pix = np.array(darkhole.shape) / 2 - 0.5
            if centerxy is None:
                full_arr_center = np.array(img_data.shape) // 2 
            else:
                full_arr_center = (centerxy[1],centerxy[0])
            start_psf_ind = full_arr_center - np.array(darkhole.shape) // 2
            img_data[start_psf_ind[0]:start_psf_ind[0]+darkhole.shape[0],start_psf_ind[1]:start_psf_ind[1]+darkhole.shape[1]] = darkhole
            psfcenty, psfcentx = cr_psf_pix + start_psf_ind

        # Otherwise generate a 2D gaussian for a fake PSF
        else:
            sci_fwhm = fwhm_pix
            ref_fwhm = sci_fwhm * ref_psf_spread
            pl_amp = st_amp * pl_contrast

            label = 'ref' if i>= n_sci else 'sci'
            fwhm = ref_fwhm if i>= n_sci else sci_fwhm
            sigma = fwhm / (2 * np.sqrt(2. * np.log(2.)))
            
            # Generate CGI filename with incrementing datetime
            visitid = prihdr["VISITID"]
            base_time = datetime.datetime.now()
            time_offset = datetime.timedelta(seconds=i)
            unique_time = base_time + time_offset
            time_str = data.format_ftimeutc(unique_time.isoformat())
            fname = f"cgi_{visitid}_{time_str}_l3_.fits"
            arr_center = np.array(data_shape[-2:]) / 2 - 0.5
            if centerxy is None:
                psfcenty,psfcentx = arr_center
            else:
                psfcentx,psfcenty = centerxy
            
            psf_off_xy = (psfcentx-arr_center[1],psfcenty-arr_center[0])
            img_data = gaussian_array(array_shape=data_shape[-2:],
                                      xoffset=psf_off_xy[0],
                                      yoffset=psf_off_xy[1],
                                      sigma=sigma,
                                      amp=st_amp)
            
            # Add some noise
            rng = np.random.default_rng(seed=123+2*i)
            noise = rng.normal(0,noise_amp,img_data.shape)
            img_data += noise

            # Add fake planet to sci files
            if i<n_sci:
                pa_deg = -roll_angles[i]
                xoff,yoff = pl_sep * np.array([-np.sin(np.radians(pa_deg)),np.cos(np.radians(pa_deg))])
                planet_psf = gaussian_array(array_shape=data_shape[-2:],
                                            amp=pl_amp,
                                            sigma=sigma,
                                            xoffset=xoff+psf_off_xy[0],
                                            yoffset=yoff+psf_off_xy[1])
                img_data += planet_psf
        
                # Assign PSFREF flag
                prihdr['PSFREF'] = 0
            else:
                prihdr['PSFREF'] = 1

        # Add necessary header keys
        prihdr['TELESCOP'] = 'ROMAN'
        prihdr['INSTRUME'] = 'CGI'
        prihdr['XOFFSET'] = 0.0
        prihdr['YOFFSET'] = 0.0
        prihdr["ROLL"] = roll_angles[i]
        
        exthdr['BUNIT'] = 'photoelectron/s'
        exthdr['STARLOCX'] = psfcentx
        exthdr['STARLOCY'] = psfcenty
        exthdr['EACQ_COL'] = psfcentx
        exthdr['EACQ_ROW'] = psfcentx
        exthdr['PLTSCALE'] = pixscale # This is in milliarcseconds!
        exthdr["HIERARCH DATA_LEVEL"] = 'L3'
        
        # Add WCS header info, if provided
        if wcs_header is None:
            wcs_header = generate_wcs(roll_angles[i], 
                                      [psfcentx,psfcenty],
                                      platescale=0.0218).to_header()
            
            # wcs_header._cards = wcs_header._cards[-1]
        exthdr.extend(wcs_header)

        # Make a corgiDRP Image frame
        if len(data_shape)==3:
            frame_data = np.zeros([data_shape[0],data_shape[2],data_shape[1]])
            frame_data[:] = img_data
        else:
            frame_data = img_data

        frame = data.Image(frame_data, pri_hdr=prihdr, ext_hdr=exthdr)
        frame.filename = fname

        # Add it to the correct dataset
        if i < n_sci:
            sci_frames.append(frame)
        else:
            ref_frames.append(frame)

    sci_dataset = data.Dataset(sci_frames)

    if len(ref_frames) > 0:
        ref_dataset = data.Dataset(ref_frames)
    else:
        ref_dataset = None

        # Save datasets if outdir was provided
        if not outdir is None:
            if not os.path.exists(outdir):
                os.makedirs(outdir)
                
            # Generate CGI filenames for dataset saves
            visitid = prihdr["VISITID"]
            base_time = datetime.datetime.now()
            time_str = data.format_ftimeutc(base_time.isoformat())
            sci_filename = f"cgi_{visitid}_{time_str}_l2b.fits"
            ref_filename = f"cgi_{visitid}_{time_str}_l2b.fits"
            
            sci_dataset.save(filedir=outdir, filenames=[sci_filename])
            if len(ref_frames) > 0:
                # Offset time for reference dataset to avoid filename conflict
                ref_time = base_time + datetime.timedelta(seconds=1)
                ref_time_str = data.format_ftimeutc(ref_time.isoformat())
                ref_filename = f"cgi_{visitid}_{ref_time_str}_l2b.fits"
                ref_dataset.save(filedir=outdir, filenames=[ref_filename])

    return sci_dataset,ref_dataset


def generate_coron_dataset_with_companions(
    n_frames=1,
    shape=(1024, 1024),
    host_star_center=None,
    host_star_counts=1e5,
    roll_angles=None,
    companion_sep_pix=None,   # Companion separation in pixels (explicit) or list of separations
    companion_pa_deg=None,    # Companion position angle in degrees (counterclockwise from north) or list
    companion_counts=100.0,   # Total flux (counts) for the companion or list
    filter='1F',
    pltscale_as=21.8,
    add_noise=False,
    noise_std=1.0e-2,
    outdir=None,
    darkhole_file=None,   # darkhole_file is ignored in this version
    apply_coron_mask=True,
    coron_mask_radius=5,
    throughput_factors=1,
):
    """
    Create a mock coronagraphic dataset with a star and (optionally) one or more companions.
    
    In this version, a Gaussian star is always injected at host_star_center.
    When the coronagraph mask is applied, the flux within the inner mask region
    is scaled down by a factor of 1e-3.
    
    Args:
      n_frames (int): Number of frames.
      shape (tuple): (ny, nx) image shape.
      host_star_center (tuple): (x, y) pixel coordinates of the host star. If None, uses image center.
      host_star_counts (float): Total counts for the star.
      roll_angles (list of float): One roll angle per frame (in degrees).
      companion_sep_pix (float or list): On-sky separation(s) of the companion(s) in pixels.
      companion_pa_deg (float or list): On-sky position angle(s) of the companion(s) (counterclockwise from north).
      companion_counts (float or list): Total flux (counts) of the companion(s).
      filter (str): Filter name.
      pltscale_as (float): Plate scale in arcsec per pixel.
      add_noise (bool): Whether to add random noise.
      noise_std (float): Stddev of the noise.
      outdir (str or None): If given, saves the frames to disk.
      darkhole_file (Image): Ignored in this version.
      apply_coron_mask (bool): Whether to apply the simulated coronagraph mask.
      coron_mask_radius (int): Coronagraph mask radius in pixels.
      throughput_factors (float): Optical throughput of companion due to the presence of a coronagraph mask.
    
    Returns:
      Dataset: A dataset of frames (each an Image) with the star and companion(s) injected.
    """
    import numpy as np
    ny, nx = shape
    if host_star_center is None:
        host_star_center = (nx / 2, ny / 2)  # (x, y)

    if roll_angles is None:
        roll_angles = [0.0] * n_frames
    elif len(roll_angles) != n_frames:
        raise ValueError("roll_angles must have length n_frames or be None.")

    # If only one companion is provided, wrap parameters into lists.
    if companion_sep_pix is not None and companion_pa_deg is not None:
        if not isinstance(companion_sep_pix, list):
            companion_sep_pix = [companion_sep_pix]
        if not isinstance(companion_pa_deg, list):
            companion_pa_deg = [companion_pa_deg]
        if not isinstance(companion_counts, list):
            companion_counts = [companion_counts] * len(companion_sep_pix)

    frames = []

    for i in range(n_frames):
        angle_i = roll_angles[i]

        # Build an empty image frame.
        data_arr = np.zeros((ny, nx), dtype=np.float32)

        # (B) Insert the star as a 2D Gaussian centered at host_star_center.
        xgrid, ygrid = np.meshgrid(np.arange(nx), np.arange(ny))
        sigma_star = 1.2
        r2 = (xgrid - host_star_center[0])**2 + (ygrid - host_star_center[1])**2
        star_gaus = np.exp(-0.5 * r2 / sigma_star**2)
        star_gaus /= np.sum(star_gaus)         # Normalize the Gaussian.
        star_gaus *= host_star_counts          # Scale to the total star counts.
        data_arr += star_gaus

        # (Optional) Apply the coronagraph mask by scaling down counts in the inner region.
        if apply_coron_mask:
            data_arr[r2 < coron_mask_radius**2] *= 1e-3

        # (C) Insert the companion(s) if specified.
        companion_keywords = {}
        if companion_sep_pix is not None and companion_pa_deg is not None:
            for idx, (sep, pa, counts, throughput_factor) in enumerate(zip(companion_sep_pix, companion_pa_deg, 
                                                                           companion_counts, throughput_factors)):
                # Adjust the companion position based on the roll angle.
                rel_pa = pa - angle_i      
                # Use the helper function to convert separation and position angle to dx, dy.
                dx, dy = seppa2dxdy(sep, rel_pa)
                xcomp = host_star_center[0] + dx
                ycomp = host_star_center[1] + dy

                # Inject the companion as a small Gaussian PSF.
                sigma_c = 1.0
                rc2 = (xgrid - xcomp)**2 + (ygrid - ycomp)**2
                companion_gaus = np.exp(-0.5 * rc2 / sigma_c**2)
                companion_gaus /= np.sum(companion_gaus)
                companion_flux = counts * throughput_factor
                companion_gaus *= companion_flux
                data_arr += companion_gaus

                # Record the companion location in the header.
                # Create keys like SNYX001, SNYX002, etc.
                key = f"SNYX{idx+1:03d}"
                companion_keywords[key] = f"5.0,{ycomp:.2f},{xcomp:.2f}"

        # (D) Add noise if requested.
        if add_noise:
            noise = np.random.normal(0., noise_std, data_arr.shape)
            data_arr += noise.astype(np.float32)

        # (E) Build headers and create the Image.
        # Assume create_default_L3_headers() and generate_wcs() are defined elsewhere.
        prihdr, exthdr, errhdr, dqhdr = create_default_L3_headers()
        
        # Generate CGI filename with incrementing datetime
        visitid = prihdr["VISITID"]
        base_time = datetime.datetime.now()
        time_offset = datetime.timedelta(seconds=i)
        unique_time = base_time + time_offset
        time_str = data.format_ftimeutc(unique_time.isoformat())
        filename = f"cgi_{visitid}_{time_str}_l3_.fits"
        prihdr["FILENAME"] = filename
        prihdr["ROLL"] = angle_i
        prihdr['TELESCOP'] = 'ROMAN'
        exthdr["CFAMNAME"] = filter
        exthdr["PLTSCALE"] = pltscale_as*1000 #in milliarcsec
        exthdr["STARLOCX"] = host_star_center[0]
        exthdr["STARLOCY"] = host_star_center[1]
        exthdr["DATALVL"]  = "L3"
        exthdr['LSAMNAME'] = 'NFOV'
        exthdr['FPAMNAME'] = 'HLC12_C2R1'
        # Optional WCS generation.
        wcs_obj = generate_wcs(angle_i, [host_star_center[0], host_star_center[1]], platescale=pltscale_as)
        wcs_header = wcs_obj.to_header()
        exthdr.update(wcs_header)

        # Add companion header entries if any.
        if companion_keywords:
            for key, value in companion_keywords.items():
                exthdr[key] = value

        from corgidrp.data import Image
        frame = Image(data_arr, pri_hdr=prihdr, ext_hdr=exthdr)
        frames.append(frame)

    from corgidrp.data import Dataset
    dataset = Dataset(frames)

    # (F) Optionally save the dataset.
    if outdir is not None:
        import os
        os.makedirs(outdir, exist_ok=True)
        
        # Generate CGI filenames for all frames
        visitid = prihdr["VISITID"]
        base_time = datetime.datetime.now()
        file_list = []
        for i in range(n_frames):
            time_offset = datetime.timedelta(seconds=i)
            unique_time = base_time + time_offset
            time_str = data.format_ftimeutc(unique_time.isoformat())
            filename = f"cgi_{visitid}_{time_str}_l3_.fits"
            file_list.append(filename)
        
        dataset.save(filedir=outdir, filenames=file_list)
        print(f"Saved {n_frames} frames to {outdir}")

    return dataset


def create_mock_fpamfsam_cal(
    fpam_matrix=None,
    fsam_matrix=None,
    date_valid=None,
    save_file=False,
    output_dir=None,
    filename=None
):
    """
    Create and optionally save a mock FpamFsamCal object.

    Args:
        fpam_matrix (np.ndarray of shape (2,2) or None): The custom transformation matrix 
            from FPAM to EXCAM. If None, defaults to FpamFsamCal.fpam_to_excam_modelbased.
        fsam_matrix (np.ndarray of shape (2,2) or None): The custom transformation matrix 
            from FSAM to EXCAM. If None, defaults to FpamFsamCal.fsam_to_excam_modelbased.
        date_valid (astropy.time.Time or None): Date/time from which this calibration is 
            valid. If None, defaults to the current time.
        save_file (bool, optional): If True, save the generated calibration file to disk.
        output_dir (str, optional): Directory in which to save the file if save_file=True. 
            Defaults to current dir.
        filename (str, optional): Filename to use if saving to disk. If None, a default 
            name is generated.

    Returns:
        FpamFsamCal (corgidrp.data.FpamFsamCal object): The newly-created FpamFsamCal 
            object (in memory).
    """
    if fpam_matrix is None:
        fpam_matrix = FpamFsamCal.fpam_to_excam_modelbased
    if fsam_matrix is None:
        fsam_matrix = FpamFsamCal.fsam_to_excam_modelbased

    # Ensure the final shape is (2, 2, 2):
    # [ [fpam_matrix], [fsam_matrix] ]
    combined_array = np.array([fpam_matrix, fsam_matrix])  # shape (2,2,2)

    # Create the calibration object in-memory
    fpamfsam_cal = FpamFsamCal(data_or_filepath=combined_array, date_valid=date_valid)

    if save_file:
        # By default, use the filename from the object's .filename unless overridden
        if not filename:
            filename = fpamfsam_cal.filename  # e.g. "FpamFsamCal_<ISOTIME>.fits"

        if not output_dir:
            output_dir = '.'

        # Save the calibration file
        filepath = os.path.join(output_dir, filename)
        fpamfsam_cal.save(filedir=output_dir, filename=filename)
        print(f"Saved FpamFsamCal to {filepath}")

    return fpamfsam_cal

def create_mock_ct_dataset_and_cal_file(
    fwhm=50,
    n_psfs=100,
    cfam_name='1F',
    pupil_value_1=1,
    pupil_value_2=3,
    seed=None,
    save_cal_file=False,
    cal_filename=None,
    image_shape=(1024, 1024),
    total_counts = 1e4
):
    """
    Create simulated data for core throughput calibration.
    This function generates a mock dataset consisting of off-axis PSF images and pupil images,
    which are used to compute a core throughput calibration file. Two sets of PSF images are created:
    one with a simulated coronagraph mask (throughput reduced) and one without (unmasked). A calibration
    object is then generated from the masked dataset. Optionally, the calibration file can be saved to disk.
    
    Args:
        fwhm (float): Full Width at Half Maximum of the off-axis PSFs.
        n_psfs (int): Number of PSF images to generate.
        cfam_name (str): CFAM filter name used in the image headers.
        pupil_value_1 (int): Pixel value to assign to the first pupil image patch.
        pupil_value_2 (int): Pixel value to assign to the second pupil image patch.
        seed (int or None): Random seed for reproducibility. If provided, sets the NumPy random seed.
        save_cal_file (bool): If True, save the generated core throughput calibration file to disk.
        cal_filename (str or None): Filename for the calibration file. If None, a filename is generated based on the current time.
        image_shape (tuple): Shape (ny, nx) of the generated images.
        total_counts (float): Total counts assigned to the PSF images.
    
    Returns:
        dataset_ct_masked (Dataset): Dataset of masked (throughput reduced) PSF images.
        ct_cal (CoreThroughputCalibration): Generated core throughput calibration object.
        dataset_ct_nomask (Dataset): Dataset of unmasked PSF images.
    """
    if seed is not None:
        np.random.seed(seed)
    
    # ----------------------------
    # A) Create the base headers
    # ----------------------------
    prihdr, exthd, errhdr, dqhdr = create_default_L3_headers()
    
    # Generate CGI filename
    visitid = prihdr["VISITID"]
    base_time = datetime.datetime.now()
    time_str = data.format_ftimeutc(base_time.isoformat())
    filename = f"cgi_{visitid}_{time_str}_ctp_cal.fits"
    prihdr["FILENAME"] = filename
    exthd['DRPCTIME'] = Time.now().isot
    exthd['DRPVERSN'] = corgidrp.__version__
    exthd['CFAMNAME'] = cfam_name

    exthd['FPAM_H'] = 1
    exthd['FPAM_V'] = 1
    exthd['FSAM_H'] = 1
    exthd['FSAM_V'] = 1

    exthd_pupil = exthd.copy()
    exthd_pupil['DPAMNAME'] = 'PUPIL'
    exthd_pupil['LSAMNAME'] = 'OPEN'
    exthd_pupil['FSAMNAME'] = 'OPEN'
    exthd_pupil['FPAMNAME'] = 'OPEN_12'

    # ----------------------------
    # B) Create the unocculted/pupil frames
    # ----------------------------
    pupil_image_1 = np.zeros(image_shape)
    pupil_image_2 = np.zeros(image_shape)
    ny, nx = image_shape
    y_center = ny // 2
    x_center = nx // 2
    patch_half_size = 10
    pupil_image_1[y_center - patch_half_size:y_center + patch_half_size,
                  x_center - patch_half_size:x_center + patch_half_size] = pupil_value_1
    pupil_image_2[y_center - patch_half_size:y_center + patch_half_size,
                  x_center - patch_half_size:x_center + patch_half_size] = pupil_value_2

    err = np.ones(image_shape)
    im_pupil1 = Image(pupil_image_1, pri_hdr=prihdr, ext_hdr=exthd_pupil, err=err)
    im_pupil2 = Image(pupil_image_2, pri_hdr=prihdr, ext_hdr=exthd_pupil, err=err)

    # ----------------------------
    # C) Create a set of off-axis PSFs (masked and unmasked)
    # ----------------------------
    data_psf_masked, psf_locs, half_psf = create_ct_psfs_with_mask(
        fwhm, cfam_name=cfam_name, n_psfs=n_psfs, image_shape=image_shape, apply_mask=True, 
        total_counts=total_counts
    )
    data_psf_nomask, _, _ = create_ct_psfs_with_mask(
        fwhm, cfam_name=cfam_name, n_psfs=n_psfs, image_shape=image_shape, apply_mask=False,
        total_counts=total_counts
    )

    # Combine frames for CT dataset (pupil frames + masked PSFs)
    data_ct_masked_temp = [im_pupil1, im_pupil2] + data_psf_masked
    dataset_ct_masked_temp = Dataset(data_ct_masked_temp)

    # ----------------------------
    # D) Generate the CT cal file
    # ----------------------------
    ct_cal_tmp = corethroughput.generate_ct_cal(dataset_ct_masked_temp)
    ct_cal_tmp.ext_hdr['STARLOCX'] = x_center
    ct_cal_tmp.ext_hdr['STARLOCY'] = y_center

    if save_cal_file:
        if not cal_filename:
            # Generate CGI filename for calibration file
            visitid = prihdr["VISITID"]
            base_time = datetime.datetime.now()
            time_str = data.format_ftimeutc(base_time.isoformat())
            cal_filename = f"cgi_{visitid}_{time_str}_ctp_cal.fits"
        cal_filepath = os.path.join(corgidrp.default_cal_dir, cal_filename)
        ct_cal_tmp.save(filedir=corgidrp.default_cal_dir, filename=cal_filename)
        print(f"Saved CT cal file to: {cal_filepath}")

    # Return datasets without the pupil images
    dataset_ct_nomask = Dataset(data_psf_nomask)
    dataset_ct_masked = Dataset(data_psf_masked)

    # Return both datasets and the calibration object.
    return dataset_ct_masked, ct_cal_tmp, dataset_ct_nomask



def generate_reference_star_dataset(
    n_frames=3,
    shape=(200, 200),
    star_center=(100,100),
    host_star_counts=1e5,
    roll_angles=None,
    add_noise=False,
    noise_std=1.0e-2,
    outdir=None
):
    """
    Generate a simulated reference star dataset for RDI or ADI+RDI processing.
    This function creates a set of mock frames of a reference star behind a coronagraph
    (with no planet), represented as a 2D Gaussian with a central masked (throughput-reduced)
    region. The resulting frames are assembled into a Dataset object and can optionally be saved to disk.
    
    Args:
        n_frames (int): Number of frames to generate.
        shape (tuple): Image shape (ny, nx) for each generated frame.
        star_center (tuple): Pixel coordinates (x, y) of the star center in the image.
        host_star_counts (float): Total integrated counts for the host star.
        roll_angles (list or None): Roll angles (in degrees) for each frame. If None, all frames are assigned 0.0.
        add_noise (bool): If True, add Gaussian noise to the images.
        noise_std (float): Standard deviation of the Gaussian noise.
        outdir (str or None): Directory to which the frames are saved if provided.
    
    Returns:
        dataset (corgidrp.Data.Dataset): A Dataset object containing the generated reference star frames.
    """
    from corgidrp.data import Dataset, Image
    import numpy as np
    import os

    # We'll adapt the same logic but no companion injection
    ny, nx = shape
    if roll_angles is None:
        roll_angles = [0.0]*n_frames

    frames = []
    for i in range(n_frames):
        data_arr = np.zeros((ny, nx), dtype=np.float32)

        # Insert a star behind coronagraph, e.g. as a 2D Gaussian with some hole
        xgrid, ygrid = np.meshgrid(np.arange(nx), np.arange(ny))
        sigma = 1.2
        r2 = (xgrid - star_center[0])**2 + (ygrid - star_center[1])**2
        star_gaus = (host_star_counts / (2*np.pi*sigma**2)) * np.exp(-0.5*r2/sigma**2)

        # Fake 5-pixel mask radius at center
        hole_mask = r2 < 5**2
        star_gaus[hole_mask] *= 1e-5

        data_arr += star_gaus.astype(np.float32)

        # Optional noise
        if add_noise:
            noise = np.random.normal(0., noise_std, data_arr.shape)
            data_arr += noise.astype(np.float32)

        # Build minimal headers
        prihdr, exthdr, errhdr, dqhdr = create_default_L3_headers()
        
        # Generate CGI filename with incrementing datetime
        visitid = prihdr["VISITID"]
        base_time = datetime.datetime.now()
        time_offset = datetime.timedelta(seconds=i)
        unique_time = base_time + time_offset
        time_str = data.format_ftimeutc(unique_time.isoformat())
        filename = f"cgi_{visitid}_{time_str}_l3_.fits"
        prihdr["FILENAME"] = filename
        # Mark these frames as reference
        prihdr["PSFREF"] = 1 
        prihdr["ROLL"] = roll_angles[i]
        exthdr["STARLOCX"] = star_center[0]
        exthdr["STARLOCY"] = star_center[1]

        # Make an Image
        frame = Image(data_arr, pri_hdr=prihdr, ext_hdr=exthdr)
        frames.append(frame)

    dataset = Dataset(frames)
    if outdir is not None:
        os.makedirs(outdir, exist_ok=True)
        
        # Generate CGI filenames for all frames
        visitid = prihdr["VISITID"]
        base_time = datetime.datetime.now()
        file_list = []
        for i in range(n_frames):
            time_offset = datetime.timedelta(seconds=i)
            unique_time = base_time + time_offset
            time_str = data.format_ftimeutc(unique_time.isoformat())
            filename = f"cgi_{visitid}_{time_str}_l3_.fits"
            file_list.append(filename)
        
        dataset.save(filedir=outdir, filenames=file_list)
    return dataset


def create_synthetic_satellite_spot_image(
    image_shape,
    bg_sigma,
    bg_offset,
    gaussian_fwhm,
    separation,
    star_center=None,
    angle_offset=0,
    amplitude_multiplier=10,
):
    """
    Creates a synthetic 2D image with Gaussian background noise, a constant background,
    and four symmetric Gaussians.

    Args:
        image_shape (tuple of int):  
            The (ny, nx) shape of the image.
        bg_sigma (float):  
            Standard deviation of the background Gaussian noise.
        bg_offset (float):  
            Constant background level added to the entire image.
        gaussian_fwhm (float):  
            Full width at half maximum (FWHM) for the 2D Gaussian sources (in pixels).
        separation (float):  
            Radial separation (in pixels) of each Gaussian from the specified center.
        star_center (tuple of float, optional):  
            Absolute (x, y) position in the image at which the four Gaussians will be centered.
            If None, defaults to the image center (nx//2, ny//2).
        angle_offset (float, optional):  
            An additional angle (in degrees) to add to each default position angle.  
            The default Gaussians are at [0, 90, 180, 270] degrees; the final angles will be these 
            plus the `angle_offset`. Positive offsets rotate the Gaussians counterclockwise.
        amplitude_multiplier (float, optional):  
            Multiplier for the amplitude of the Gaussians relative to `bg_sigma`. By default, each 
            Gaussian’s amplitude is 10 * `bg_sigma`.

    Returns:
        numpy.ndarray:  
            The synthetic image (2D NumPy array) with background noise, a constant background, 
            and four added Gaussians.
    """
    # Create the background noise image with an added constant offset.
    image = np.random.normal(loc=0, scale=bg_sigma, size=image_shape) + bg_offset

    ny, nx = image_shape

    # Determine the center for the satellite spots. Default to image center if not specified.
    if star_center is None:
        center_x = nx // 2
        center_y = ny // 2
    else:
        center_x, center_y = star_center

    # Define the default position angles (in degrees) and add any additional angle offset.
    default_angles_deg = np.array([0, 90, 180, 270])
    angles_rad = np.deg2rad(default_angles_deg + angle_offset)

    # Compute the amplitude and convert FWHM to standard deviation.
    amplitude = amplitude_multiplier * bg_sigma
    # FWHM = 2 * sqrt(2 * ln(2)) * stddev  --> stddev = FWHM / (2*sqrt(2*ln(2)))
    stddev = gaussian_fwhm / (2 * np.sqrt(2 * np.log(2)))

    # Create a grid of (x, y) pixel coordinates.
    y_indices, x_indices = np.indices(image_shape)

    # Add four Gaussians at the computed positions.
    for angle in angles_rad:
        dx = separation * np.cos(angle)
        dy = separation * np.sin(angle)
        gauss_center_x = center_x + dx
        gauss_center_y = center_y + dy

        gauss = Gaussian2D(
            amplitude=amplitude,
            x_mean=gauss_center_x,
            y_mean=gauss_center_y,
            x_stddev=stddev,
            y_stddev=stddev,
            theta=0,
        )
        image += gauss(x_indices, y_indices)

    return image


def rename_files_to_cgi_format(list_of_fits=None, output_dir=None, level_suffix="l1", pattern=None):
    """
    Renames FITS files to match CGI filename convention. Extracts visit ID and filetime 
    from headers and creates proper CGI format filenames.
    
    Args:
        list_of_fits (list, optional): List of FITS file paths or Image objects to rename.
                                      If None, will search for files using pattern.
        output_dir (str, optional): Directory to write renamed files to. 
                                  If None, files are renamed in-place.
        level_suffix (str, optional): Level suffix for filenames (e.g., "l1", "l2a", etc.)
        pattern (str, optional): Glob pattern to find files if list_of_fits is None.
                               Used for pump trap data renaming.
    
    Returns:
        list: Updated list of file paths with new CGI filenames
    """
    
    if list_of_fits is not None:
        files_to_process = list_of_fits
    elif pattern is not None:
        files_to_process = glob.glob(pattern)
        files_to_process.sort()  # Ensure consistent ordering
    else:
        raise ValueError("Either list_of_fits or pattern must be provided")
    
    renamed_files = []
    
    for i, file in enumerate(files_to_process):
        # Handle both file paths and Image objects
        if hasattr(file, 'pri_hdr') and hasattr(file, 'ext_hdr'):
            # Image object
            prihdr = file.pri_hdr
            exthdr = file.ext_hdr
            is_image_object = True
        else:
            # File path
            fits_file = fits.open(file)
            prihdr = fits_file[0].header
            exthdr = fits_file[1].header
            is_image_object = False
        
        # Visit ID from primary header VISITID keyword
        visitid = prihdr.get('VISITID', None)
        if visitid is not None:
            # Convert to string and pad to 19 digits if necessary
            visitid = str(visitid).zfill(19)
        else:
            # Fallback: try to extract from filename or use file index
            if hasattr(file, 'filename'):
                # Image object with filename attribute
                current_filename = file.filename
            else:
                # File path string
                current_filename = os.path.basename(file)
            if f'_{level_suffix}_' in current_filename:
                # Extract the frame number after the level suffix
                frame_number = current_filename.split(f'_{level_suffix}_')[-1].replace('.fits', '')
                visitid = frame_number.zfill(19)  
            elif current_filename.replace('.fits', '').isdigit():
                # Handle numbered files like 90500.fits
                frame_number = current_filename.replace('.fits', '')
                visitid = frame_number.zfill(19)  
            else:
                visitid = f"{i:019d}"  # Fallback: use file index padded to 19 digits
        
        # For pump trap data, create deterministic timestamps based on file metadata
        # Use EXCAMT (temperature), TPSCHEM (scheme), and TPTAU (phase time) to create unique timestamps
        excamt = exthdr.get('EXCAMT', None)
        tptau = exthdr.get('TPTAU', None)
        # Find which scheme this is (TPSCHEM1-4)
        scheme = None
        for j in range(1, 5):
            if exthdr.get(f'TPSCHEM{j}', 0) > 0:
                scheme = j
                break
        
        # Use file index as primary increment, but if we have pump trap metadata, use that for better uniqueness
        if excamt is not None and scheme is not None and tptau is not None:
            # Create unique timestamp based on temperature, scheme, and phase time
            # Start from a fixed base time
            base_dt = datetime.datetime(2025, 1, 1, 0, 0, 0)
            # Add seconds based on: temperature*10000 + scheme*1000 + file_index
            # This spreads files across a wide timestamp range
            temp_offset = int(float(excamt)) * 10  # e.g., 180K → 1800 seconds
            scheme_offset = scheme * 2000  # Each scheme gets 2000 seconds
            unique_dt = base_dt + datetime.timedelta(seconds=temp_offset + scheme_offset + i)
        else:
            # Fallback for non-pump-trap data
            filetime_hdr = exthdr.get('FILETIME', prihdr.get('FILETIME', None))
            if filetime_hdr and 'T' in filetime_hdr:
                try:
                    dt = datetime.datetime.fromisoformat(filetime_hdr.replace('Z', '+00:00'))
                    base_dt = dt
                except:
                    base_dt = datetime.datetime(2025, 1, 1, 0, 0, 0)
            else:
                base_dt = datetime.datetime(2025, 1, 1, 0, 0, 0)
            unique_dt = base_dt + datetime.timedelta(seconds=i)
        
        # Format as YYYYMMDDtHHMMSSd (deciseconds = 1 digit)
        filetime = unique_dt.strftime('%Y%m%dt%H%M%S%f')[:-5]
        
        # Create new filename with correct convention
        if level_suffix in ['l2a', 'l2b']:
            filename_template = f'cgi_{visitid}_{filetime}_{level_suffix}.fits'
        elif level_suffix.endswith('_cal'):
            # Calibration files should not have trailing underscore
            filename_template = f'cgi_{visitid}_{filetime}_{level_suffix}.fits'
        else:
            filename_template = f'cgi_{visitid}_{filetime}_{level_suffix}_.fits'
        
        if output_dir:
            # Create output directory if it doesn't exist
            if not os.path.exists(output_dir):
                os.makedirs(output_dir)
            new_filename = os.path.join(output_dir, filename_template)
        else:
            # Rename in same directory
            file_dir = os.path.dirname(file)
            new_filename = os.path.join(file_dir, filename_template)
        
        # Check if file already exists (collision detection)
        if os.path.exists(new_filename):
            import warnings
            warnings.warn(f"File collision detected: {os.path.basename(new_filename)} already exists! This file will be overwritten.")
        
        if is_image_object:
            # Update headers in the Image object
            file.pri_hdr['FILENAME'] = os.path.basename(new_filename)
            file.pri_hdr['VISITID'] = visitid
            
            # Save the Image
            file.save(filedir=output_dir or os.path.dirname(new_filename), 
                     filename=os.path.basename(new_filename))
        else:
            # Update headers in the HDUList object
            fits_file[0].header['FILENAME'] = os.path.basename(new_filename)
            fits_file[0].header['VISITID'] = visitid
            
            # Update FITS file with new filename
            fits_file.writeto(new_filename, overwrite=True)
            fits_file.close()
            
            # Remove old file only if renaming in-place
            # Don't remove original files when copying to a different directory
            if file != new_filename and os.path.exists(file) and not output_dir:
                os.remove(file)
        
        # Update the file in the list
        renamed_files.append(new_filename)
    
    return renamed_files


def create_satellite_spot_observing_sequence(
        n_sci_frames, n_satspot_frames, 
        image_shape=(201, 201), bg_sigma=1.0, bg_offset=10.0,
        gaussian_fwhm=5.0, separation=14.79, star_center=None, angle_offset=0,
        amplitude_multiplier=100, observing_mode='NFOV'):
    """
    Creates a single dataset of synthetic observing frames. The dataset contains:

        • Science frames (with amplitude_multiplier=0), simulating no satellite spots.
        • Satellite spot frames (with amplitude_multiplier > 0), simulating the presence of spots.

    Synthetic frames are generated using the create_synthetic_satellite_spot_image function, 
    with added Gaussian noise and adjustable parameters for background level, spot separation, 
    and overall amplitude scaling.

    Args:
        n_sci_frames (int): 
            Number of science frames without satellite spots.
        n_satspot_frames (int): 
            Number of frames with satellite spots.
        image_shape (tuple, optional): 
            Shape of the synthetic image (height, width). Defaults to (201, 201).
        bg_sigma (float, optional): 
            Standard deviation of the background noise. Defaults to 1.0.
        bg_offset (float, optional): 
            Offset of the background noise. Defaults to 10.0.
        gaussian_fwhm (float, optional): 
            Full width at half maximum of the Gaussian spot. Defaults to 5.0.
        separation (float, optional): 
            Separation between the satellite spots. Defaults to 14.79.
        star_center (tuple of float, optional):  
            Absolute (x, y) position in the image at which the four Gaussians will be centered.
            If None, defaults to the image center (nx//2, ny//2).
        angle_offset (float, optional): 
            Offset of the spot angles. Defaults to 0.
        amplitude_multiplier (int, optional): 
            Amplitude multiplier for the satellite spots. Defaults to 100.
        observing_mode (str, optional): 
            Observing mode. Must be one of ['NFOV', 'WFOV', 'SPEC660', 'SPEC730']. 
            Defaults to 'NFOV'.

    Returns:
        data.Dataset: 
            A single dataset object containing both science frames (no satellite spots) 
            and satellite spot frames. The science frames have header value "SATSPOTS" set to 0, 
            while the satellite spot frames have "SATSPOTS" set to 1.
    """

    assert len(image_shape) == 2, "Data shape needs to have two values"
    assert observing_mode in ['NFOV', 'WFOV', 'SPEC660', 'SPEC730'], \
        "Invalid mode. Mode has to be one of 'NFOV', 'WFOV', 'SPEC660', 'SPEC730'"

    sci_frames = []
    satspot_frames = []
    
    # Example of setting up headers
    prihdr, exthdr, errhdr, dqhdr = create_default_L3_headers(arrtype="SCI")
    prihdr['NAXIS1'] = image_shape[1]
    prihdr['NAXIS2'] = image_shape[0]
    prihdr["SATSPOTS"] = 0  # 0 if no satellite spots, 1 if satellite spots
    exthdr['FSMPRFL'] = f'{observing_mode}'  # Needed for initial guess of satellite spot parameters

    # Make science images (no satellite spots)
    for i in range(n_sci_frames):
        sci_image = create_synthetic_satellite_spot_image(
            image_shape, bg_sigma, bg_offset, gaussian_fwhm,
            separation, star_center, angle_offset,
            amplitude_multiplier=0
        )
        sci_frame = data.Image(sci_image, pri_hdr=prihdr.copy(), ext_hdr=exthdr.copy())
        sci_frame.pri_hdr["SATSPOTS"] = 0
        
        # Generate CGI filename with incrementing datetime for science frames
        visitid = sci_frame.pri_hdr["VISITID"]
        base_time = datetime.datetime.now()
        time_offset = datetime.timedelta(seconds=i)
        unique_time = base_time + time_offset
        time_str = data.format_ftimeutc(unique_time.isoformat())
        sci_frame.filename = f"cgi_{visitid}_{time_str}_l3_.fits"
        sci_frames.append(sci_frame)

    # Make satellite spot images
    for i in range(n_satspot_frames):
        satspot_image = create_synthetic_satellite_spot_image(
            image_shape, bg_sigma, bg_offset, gaussian_fwhm,
            separation, star_center, angle_offset, amplitude_multiplier
        )
        satspot_frame = data.Image(satspot_image, pri_hdr=prihdr.copy(), ext_hdr=exthdr.copy())
        satspot_frame.pri_hdr["SATSPOTS"] = 1
        
        # Generate CGI filename with incrementing datetime for satellite spot frames
        visitid = satspot_frame.pri_hdr["VISITID"]
        base_time = datetime.datetime.now()
        time_offset = datetime.timedelta(seconds=i + 1000)  # Offset to avoid conflicts with science frames
        unique_time = base_time + time_offset
        time_str = data.format_ftimeutc(unique_time.isoformat())
        satspot_frame.filename = f"cgi_{visitid}_{time_str}_l3_.fits"
        satspot_frames.append(satspot_frame)
    
    all_frames = sci_frames + satspot_frames
    dataset = data.Dataset(all_frames)

    return dataset

def get_formatted_filename(dt, visitid):
    """
    Generate filename with proper format: cgi_VISITID_YYYYMMDDtHHMMSSS_l2b.fits
    
    Args:
        dt (datetime): Datetime object
        visitid (str): Visit ID

    Returns:
        str: Formatted filename
    """
    timestamp = dt.strftime("%Y%m%dt%H%M%S%f")[:-5]  # Remove microseconds, keep milliseconds
    return f"cgi_{visitid}_{timestamp}_l2b.fits"

def create_mock_l2b_polarimetric_image(image_center=(512, 512), dpamname='POL0', observing_mode='NFOV',
                                       left_image_value=1, right_image_value=1, image_separation_arcsec=7.5, alignment_angle=None):
    """
    Creates mock L2b polarimetric data with two polarized images placed on the larger
    detector frame. Image size and placement depends on the wollaston used and the observing mode.

    Args:
        image_center (optional, tuple(int, int)): pixel location of where the two images are centered on the detector
        dpamname (optional, string): name of the wollaston prism used, accepted values are 'POL0' and 'POL45'
        observing_mode (optional, string): observing mode of the coronagraph
        left_image_value (optional, int): value to fill inside the radius of the left image, corresponding to 0 or 45 degree polarization
        right_image_value (optional, int): value to fill inside the radius of the right image, corresponding to 90 or 135 degree polarization
        image_separation_arcsec (optional, float): Separation between the two polarized images in arcseconds.        
        alignment_angle (optional, float): the angle in degrees of how the two polarized images are aligned with respect to the horizontal,
            defaults to 0 for WP1 and 45 for WP2
    
    Returns:
        corgidrp.data.Image: The simulated L2b polarimetric image
    """
    assert dpamname in ['POL0', 'POL45'], \
        "Invalid prism selected, must be 'POL0' or 'POL45'"
    
    # create initial blank frame
    image_data = np.zeros(shape=(1024, 1024))

    pixel_scale = 0.0218 #arcsec/pixel
    primary_d = 2.363114 #meters

    image_separation_arcsec = 7.5

    arcseconds_per_radian = 180 * 3600 / np.pi

    #determine radius of the images
    if observing_mode == 'NFOV':
        cfamname = '1F'
        outer_radius_lambda_over_d = 9.7
        central_wavelength = 0.5738e-6 #meters
        radius = int(round((outer_radius_lambda_over_d * ((central_wavelength) / primary_d) * arcseconds_per_radian) / pixel_scale))
    elif observing_mode == 'WFOV':
        cfamname = '4F'
        outer_radius_lambda_over_d = 20.1
        central_wavelength = 0.8255e-6 #meters
        radius = int(round((outer_radius_lambda_over_d * ((central_wavelength) / primary_d) * arcseconds_per_radian) / pixel_scale))
    else:
        cfamname = '1F'
        radius = int(round(1.9 / pixel_scale))
    
    #determine the center of the two images
    if alignment_angle is None:
        if dpamname == 'POL0':
            alignment_angle = 0
        else:
            alignment_angle = 45
   
    center_left, center_right = get_pol_image_centers(image_separation_arcsec, alignment_angle, pixel_scale, image_center)

    #fill the location where the images are with 1s
    y, x = np.indices([1024, 1024])
    image_data[((x - center_left[0])**2) + ((y - center_left[1])**2) <= radius**2] = left_image_value
    image_data[((x - center_right[0])**2) + ((y - center_right[1])**2) <= radius**2] = right_image_value
    
    #create L2b headers
    prihdr, exthdr, errhdr, dqhdr, biashdr = create_default_L2b_headers()
    #define necessary header keywords
    exthdr['CFAMNAME'] = cfamname
    exthdr['DPAMNAME'] = dpamname
    exthdr['LSAMNAME'] = observing_mode
    exthdr['FSMPRFL'] = observing_mode

    image = data.Image(image_data, pri_hdr=prihdr, ext_hdr=exthdr)

    return image

def create_mock_l2b_polarimetric_image_with_satellite_spots(
    image_center=(512, 512), 
    dpamname='POL0', 
    observing_mode='NFOV',
    left_image_value=1, 
    right_image_value=1,
    image_separation_arcsec = 7.5,
    alignment_angle=None,
    image_shape =(1024,1024),
    star_center = None, 
    bg_sigma = 1e-4,  #Default values from test_l2b_to_l3
    bg_offset = 0,  #Default values from test_l2b_to_l3
    gaussian_fwhm = 2,  #Default values from test_l2b_to_l3
    separation = 14.79,  #Default values from test_l2b_to_l3
    angle_offset=0, #Default values from test_l2b_to_l3
    amplitude_multiplier=10):
    """
    Creates a mock L2b polarimetric image with two separated polarized channels (left and right), 
    where each channel contains four synthetic Gaussian satellite spots.

    The function first establishes the geometry and background of the dual-channel image
    and then overlays the satellite spot pattern, centered on the middle of each channel.

    Args:
        image_center (optional, tuple(int, int)): Pixel location (x, y) where the two images 
            are centered on the larger detector frame.
        dpamname (optional, string): Name of the Wollaston prism used, accepted values are 
            'POL0' and 'POL45'.
        observing_mode (optional, string): Observing mode of the coronagraph.
        left_image_value (optional, int): Constant value to fill inside the radius of the left 
            polarized image (0 or 45 degree polarization), before adding spots.
        right_image_value (optional, int): Constant value to fill inside the radius of the right 
            polarized image (90 or 135 degree polarization), before adding spots.
        image_separation_arcsec (optional, float): Separation between the two polarized images in arcseconds.        
        alignment_angle (optional, float): The angle in degrees of how the two polarized images 
            are aligned with respect to the horizontal. Defaults to 0 for POL0 and 45 for POL45.
        image_shape (tuple of int, optional): The (ny, nx) shape of the detector array.
        star_center (list of tuple of float, optional):  
            displacement (dx, dy) from the center of each channel at which the four Gaussians will be centered for each slice.
            If None, defaults to the center of each channel.
        bg_sigma (float, optional): Standard deviation of the background Gaussian noise applied 
            to the entire image.
        bg_offset (float, optional): Constant background level added to the entire image.
        gaussian_fwhm (float, optional): Full width at half maximum (FWHM, in pixels) for the 
            2D Gaussian satellite spots.
        separation (float, optional): Radial separation (in pixels) of each satellite spot 
            from the center of its respective polarized image.
        angle_offset (float, optional): An additional angle (in degrees) to rotate the four 
            satellite spots in each channel (counterclockwise).
        amplitude_multiplier (float, optional): Multiplier for the amplitude of the Gaussians 
            relative to `bg_sigma`. By default, amplitude is 10 * `bg_sigma`.
    
    Returns:
        corgidrp.data.Image: The simulated L2b polarimetric image containing satellite spots.
    """

    # Create polarimetric image
    # Adapted from create_mock_l2b_polarimetric_image
    assert dpamname in ['POL0', 'POL45'], \
    "Invalid prism selected, must be 'POL0' or 'POL45'"
    
    # create initial frame
    image_data = np.random.normal(loc=0, scale=bg_sigma, size=image_shape) + bg_offset

    pixel_scale = 0.0218 #arcsec/pixel
    primary_d = 2.363114 #meters
    arcseconds_per_radian = 180 * 3600 / np.pi
    #determine radius of the images
    if observing_mode == 'NFOV':
        cfamname = '1F'
        outer_radius_lambda_over_d = 9.7
        central_wavelength =0.5738 * 1e-6
        radius = int(round((outer_radius_lambda_over_d * (central_wavelength / primary_d) * arcseconds_per_radian) / pixel_scale))
    elif observing_mode == 'WFOV':
        cfamname = '4F'
        outer_radius_lambda_over_d = 20.1
        central_wavelength = 0.8255e-6 #meters
        radius = int(round((outer_radius_lambda_over_d * ((central_wavelength) / primary_d) * arcseconds_per_radian) / pixel_scale))
    else:
        cfamname = '1F'
        radius = int(round(1.9 / pixel_scale))
    
    #determine the center of the two images
    if alignment_angle is None:
        if dpamname == 'POL0':
            alignment_angle = 0
        else:
            alignment_angle = 45
    angle_rad = alignment_angle * (np.pi / 180)
    displacement_x = int(round((image_separation_arcsec * np.cos(angle_rad)) / (2 * pixel_scale)))
    displacement_y = int(round((image_separation_arcsec * np.sin(angle_rad)) / (2 * pixel_scale)))
    center_left = (image_center[0] - displacement_x, image_center[1] + displacement_y)
    center_right = (image_center[0] + displacement_x, image_center[1] - displacement_y)

    #fill the location where the images are with 1s
    y, x = np.indices(image_shape)
    image_data[((x - center_left[0])**2) + ((y - center_left[1])**2) <= radius**2] = left_image_value
    image_data[((x - center_right[0])**2) + ((y - center_right[1])**2) <= radius**2] = right_image_value
    
    # Add satellite spots in each image
    # Adapted from create_synthetic_satellite_spot_image

    # Define the default position angles (in degrees) and add any additional angle offset.
    default_angles_deg = np.array([0, 90, 180, 270])
    angles_rad = np.deg2rad(default_angles_deg + angle_offset)

    # Compute the amplitude and convert FWHM to standard deviation.
    amplitude = amplitude_multiplier * bg_sigma
    # FWHM = 2 * sqrt(2 * ln(2)) * stddev  --> stddev = FWHM / (2*sqrt(2*ln(2)))
    stddev = gaussian_fwhm / (2 * np.sqrt(2 * np.log(2)))
    y_indices, x_indices = np.indices(image_shape)

    for idx, center in enumerate([center_left, center_right]):
        center_x, center_y = center
        if star_center is not None:
            center_x  = center_x + star_center [idx][0]
            center_y = center_y + star_center[idx][1]

        for angle in angles_rad:
            dx = separation * np.cos(angle)
            dy = separation * np.sin(angle)
            gauss_center_x = center_x + dx
            gauss_center_y = center_y + dy

            gauss = Gaussian2D(
                amplitude=amplitude,
                x_mean=gauss_center_x,
                y_mean=gauss_center_y,
                x_stddev=stddev,
                y_stddev=stddev,
                theta=0,
            )
            image_data += gauss(x_indices, y_indices)

    #create L2b headers
    prihdr, exthdr, errhdr, dqhdr, biashdr = create_default_L2b_headers()
    #define necessary header keywords
    exthdr['CFAMNAME'] = cfamname
    exthdr['DPAMNAME'] = dpamname
    exthdr['LSAMNAME'] = observing_mode
    exthdr['FSMPRFL'] = observing_mode
    prihdr["SATSPOTS"] = 1
    image = data.Image(image_data, pri_hdr=prihdr, ext_hdr=exthdr)

    return image
    
def create_mock_stokes_image_l4(
        image_size=256,
        fwhm=3,
        I0=1e4,
        badpixel_fraction=1e-3,
        p=0.1,
        theta_deg=20.0,
        seed=None
):
    """
    Generate mock L4 Stokes cube with Gaussian source and controlled polarization.

    Args:
        image_size (int): H x W size
        fwhm (float): Gaussian FWHM in pixels
        I0 (float): Peak intensity
        badpixel_fraction (float): Fraction of bad pixels
        p (float): Fractional polarization
        theta_deg (float): Polarization angle in degrees
        seed (int, optional): Random seed

    Returns:
        Image: Stokes cube Image object with data, err, dq, and headers
    """
    rng = np.random.default_rng(seed)

    # Gaussian source
    y, x = np.mgrid[0:image_size, 0:image_size]
    x0 = y0 = image_size / 2.0
    sigma = fwhm / (2.0 * np.sqrt(2.0 * np.log(2)))
    I_map = I0 * np.exp(-((x - x0)**2 + (y - y0)**2) / (2.0 * sigma**2))
    I_map_err = np.sqrt(I_map)  # simple photon noise

    # bad pixels
    n_pixels = I_map.size
    n_bad = int(n_pixels * badpixel_fraction)
    dq = np.zeros_like(I_map, dtype=int)
    if n_bad > 0:
        idx_bad = rng.choice(n_pixels, size=n_bad, replace=False)
        dq.flat[idx_bad] = 1
        I_map.flat[idx_bad] *= -1

    theta_obs = np.radians(theta_deg)
    Q_map = I_map * p * np.cos(2 * theta_obs)
    U_map = I_map * p * np.sin(2 * theta_obs)
    stokes_cube = np.stack([I_map, Q_map, U_map])

    stokes_err = np.stack([
        I_map_err,
        I_map_err,
        I_map_err
    ])
    stokes_cube += rng.normal(0.0, stokes_err)

    # headers
    try:
        prihdr, exthdr, errhdr, dqhdr, biashdr = create_default_L4_headers()
    except:
        prihdr = exthdr = errhdr = dqhdr = biashdr = Header()

    dq_out = np.broadcast_to(dq, stokes_cube.shape).copy()

    return Image(
        stokes_cube,
        pri_hdr=prihdr,
        ext_hdr=exthdr,
        err=stokes_err,
        dq=dq_out,
        err_hdr=errhdr,
        dq_hdr=dqhdr
    )
def create_mock_IQUV_image(n=64, m=64, fwhm=20, amp=1.0, pfrac=0.1, bg=0.0):
    """
    Create a mock Image with [I, Q, U, V] planes for testing.

    Args:
        n (int): Image height (pixels).
        m (int): Image width (pixels).
        fwhm (float): FWHM of the Gaussian PSF used for I.
        amp (float): Peak amplitude of the Gaussian PSF.
        pfrac (float): Polarization fraction. Q, U are scaled by this fraction.
        bg (float): Background level added to the image.

    Returns:
        Image: Mock Image object with data of shape [4, n, m], err and dq arrays included.
    """


    y, x = np.mgrid[0:n, 0:m]
    x0, y0 = 0.5*(m-1), 0.5*(n-1)

    sigma = fwhm / (2*np.sqrt(2*np.log(2)))
    r2 = (x-x0)**2 + (y-y0)**2
    I = bg + amp * np.exp(-0.5*r2/sigma**2)

    phi = np.arctan2(y-y0, x-x0)
    Q = -pfrac * I * np.cos(2*phi)
    U = -pfrac * I * np.sin(2*phi)
    V = np.zeros_like(I)

    cube = np.stack([I, Q, U, V], axis=0)

    pri_hdr = Header()
    ext_hdr = Header()
    ext_hdr["STARLOCX"] = float(x0)
    ext_hdr["STARLOCY"] = float(y0)

    return Image(
        cube,
        pri_hdr=pri_hdr,
        ext_hdr=ext_hdr,
        err=np.zeros_like(cube),
        dq=np.zeros(cube.shape, dtype=np.uint16),
        err_hdr=Header(),
        dq_hdr=Header(),
    )

<<<<<<< HEAD
def get_pol_image_centers(image_separation_arcsec, alignment_angle, pixel_scale = 0.0218, image_center=(512, 512)):
    """
    Calculate the centers of the two polarized images based on the separation and alignment angle.

    Args:
        image_separation_arcsec (float): Separation between the two polarized images in arcseconds.
        alignment_angle (float): Angle in degrees of how the two polarized images are aligned with respect to the horizontal.
        pixel_scale (float): Plate scale in arcseconds per pixel.
        image_center (tuple(int, int), optional): Pixel location of where the two images are centered on the detector.

    Returns:
        tuple: Pixel locations of the centers of the two polarized images.
    """
    angle_rad = alignment_angle * (np.pi / 180)
    displacement_x = int(round((image_separation_arcsec * np.cos(angle_rad)) / (2 * pixel_scale)))
    displacement_y = int(round((image_separation_arcsec * np.sin(angle_rad)) / (2 * pixel_scale)))
    center_left = (image_center[0] - displacement_x, image_center[1] + displacement_y)
    center_right = (image_center[0] + displacement_x, image_center[1] - displacement_y)

    return center_left, center_right
=======
def create_mock_polarization_l3_dataset(
        image_size=1024,
        fwhm=100.0,
        I0=1e4,
        badpixel_fraction=1e-3,
        fractional_error=None,
        p=0.1,
        theta_deg=20.0,
        roll_angles=None,
        prisms=None,
        seed=None
):
    """
    Generate mock L3 polarimetric datasets with controlled fractional polarization
    and polarization angles, including optional bad pixels and configurable intensity.

    Each dataset can contain multiple images corresponding to different Wollaston
    prisms and roll angles. For each image, a dual-beam simulation is performed
    to produce the two analyzer channels (e.g., 0/90 deg for POL0, 45/135 deg for POL45),
    and observational noise is applied according to the specified fractional error
    or photon noise.

    Args:
        image_size (int): Size of the square image (H x W).
        fwhm (float): Full width at half maximum of the Gaussian source in pixels.
        I0 (float): Peak intensity of the Gaussian source.
        badpixel_fraction (float): Fraction of randomly placed bad pixels (0-1).
        fractional_error (float or None): Fractional Gaussian noise; if None, photon noise is used.
        p (float): Fractional polarization (0-1).
        theta_deg (float): Polarization angle in degrees.
        roll_angles (list of float, optional): Roll angles per prism. Defaults to [-15, 15, -15, 15].
        prisms (list of str, optional): Prism orientations ('POL0', 'POL45'). Defaults to ['POL0','POL0','POL45','POL45'].
        seed (int, optional): Random seed.

    Returns:
        Dataset: Synthetic Dataset object containing Image objects with data, error maps,
                 and data quality arrays.

    Raises:
        ValueError: If roll_angles and prisms lengths mismatch or prism name is invalid.
    """

    # --- defaults ---
    if roll_angles is None:
        roll_angles = [-15, 15, -15, 15]
    if prisms is None:
        prisms = ['POL0', 'POL0', 'POL45', 'POL45']

    if len(roll_angles) != len(prisms):
        raise ValueError("roll_angles and prisms must have the same length")

    rng = np.random.default_rng(seed)

    # --- Gaussian source ---
    y, x = np.mgrid[0:image_size, 0:image_size]
    x0 = y0 = image_size / 2.0
    sigma = fwhm / (2.0 * np.sqrt(2.0 * np.log(2)))
    I_map = I0 * np.exp(-((x - x0)**2 + (y - y0)**2) / (2.0 * sigma**2))

    # --- bad pixels ---
    n_pixels = I_map.size
    n_bad = int(n_pixels * badpixel_fraction)
    dq = np.zeros_like(I_map, dtype=int)
    if n_bad > 0:
        idx_bad = rng.choice(n_pixels, size=n_bad, replace=False)
        dq.flat[idx_bad] = 1
        I_map.flat[idx_bad] *= -1

    cubes_out = []
    cubes_out_err = []

    for roll, prism in zip(roll_angles, prisms):
        theta_obs = np.radians(theta_deg + roll)
        Q_map = I_map * p * np.cos(2 * theta_obs)
        U_map = I_map * p * np.sin(2 * theta_obs)

        # dual-beam prism simulation
        if prism == 'POL0':
            pair_cube = np.stack([0.5 * (I_map + Q_map),
                                  0.5 * (I_map - Q_map)])
        elif prism == 'POL45':
            pair_cube = np.stack([0.5 * (I_map + U_map),
                                  0.5 * (I_map - U_map)])
        else:
            raise ValueError(f"Invalid prism name: {prism}")

        # error map
        if fractional_error is not None:
            pair_err = abs(pair_cube) * fractional_error
        else:
            pair_err = np.sqrt(abs(pair_cube))

        pair_cube += rng.normal(loc=0.0, scale=pair_err)

        cubes_out.append(pair_cube)
        cubes_out_err.append(pair_err)

    # convert to arrays
    cubes_out = np.array(cubes_out)
    cubes_out_err = np.array(cubes_out_err)

    # --- headers ---
    try:
        prihdr, exthdr, errhdr, dqhdr, biashdr = create_default_L2b_headers()
    except:
        prihdr = exthdr = errhdr = dqhdr = biashdr = Header()

    # --- broadcast dq ---
    dq_out = np.broadcast_to(dq, cubes_out.shape).copy()

    Image_out = []
    for i, (roll, prism) in enumerate(zip(roll_angles, prisms)):
        prihdr_i = prihdr.copy()
        exthdr_i = exthdr.copy()
        prihdr_i['ROLL'] = roll
        exthdr_i['DPAMNAME'] = prism
        Image_out.append(
            Image(
                cubes_out[i],
                pri_hdr=prihdr_i,
                ext_hdr=exthdr_i,
                err=cubes_out_err[i],
                dq=dq_out[i],
                err_hdr=errhdr,
                dq_hdr=dqhdr
            )
        )
        
    Dataset_out = Dataset(Image_out)

    # --- create Image object ---
    return Dataset_out
>>>>>>> 1da2f4e7
<|MERGE_RESOLUTION|>--- conflicted
+++ resolved
@@ -5041,28 +5041,6 @@
         dq_hdr=Header(),
     )
 
-<<<<<<< HEAD
-def get_pol_image_centers(image_separation_arcsec, alignment_angle, pixel_scale = 0.0218, image_center=(512, 512)):
-    """
-    Calculate the centers of the two polarized images based on the separation and alignment angle.
-
-    Args:
-        image_separation_arcsec (float): Separation between the two polarized images in arcseconds.
-        alignment_angle (float): Angle in degrees of how the two polarized images are aligned with respect to the horizontal.
-        pixel_scale (float): Plate scale in arcseconds per pixel.
-        image_center (tuple(int, int), optional): Pixel location of where the two images are centered on the detector.
-
-    Returns:
-        tuple: Pixel locations of the centers of the two polarized images.
-    """
-    angle_rad = alignment_angle * (np.pi / 180)
-    displacement_x = int(round((image_separation_arcsec * np.cos(angle_rad)) / (2 * pixel_scale)))
-    displacement_y = int(round((image_separation_arcsec * np.sin(angle_rad)) / (2 * pixel_scale)))
-    center_left = (image_center[0] - displacement_x, image_center[1] + displacement_y)
-    center_right = (image_center[0] + displacement_x, image_center[1] - displacement_y)
-
-    return center_left, center_right
-=======
 def create_mock_polarization_l3_dataset(
         image_size=1024,
         fwhm=100.0,
@@ -5195,4 +5173,23 @@
 
     # --- create Image object ---
     return Dataset_out
->>>>>>> 1da2f4e7
+def get_pol_image_centers(image_separation_arcsec, alignment_angle, pixel_scale = 0.0218, image_center=(512, 512)):
+    """
+    Calculate the centers of the two polarized images based on the separation and alignment angle.
+
+    Args:
+        image_separation_arcsec (float): Separation between the two polarized images in arcseconds.
+        alignment_angle (float): Angle in degrees of how the two polarized images are aligned with respect to the horizontal.
+        pixel_scale (float): Plate scale in arcseconds per pixel.
+        image_center (tuple(int, int), optional): Pixel location of where the two images are centered on the detector.
+
+    Returns:
+        tuple: Pixel locations of the centers of the two polarized images.
+    """
+    angle_rad = alignment_angle * (np.pi / 180)
+    displacement_x = int(round((image_separation_arcsec * np.cos(angle_rad)) / (2 * pixel_scale)))
+    displacement_y = int(round((image_separation_arcsec * np.sin(angle_rad)) / (2 * pixel_scale)))
+    center_left = (image_center[0] - displacement_x, image_center[1] + displacement_y)
+    center_right = (image_center[0] + displacement_x, image_center[1] - displacement_y)
+
+    return center_left, center_right