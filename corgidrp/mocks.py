import astropy.io.fits as fits
from astropy.time import Time
import numpy as np
import os

import corgidrp.data as data
import corgidrp.detector as detector
<<<<<<< HEAD
import os
import glob
import photutils.centroids as centr
from pathlib import Path
=======
from corgidrp.detector import imaging_area_geom, unpack_geom

detector_areas_test= {
'SCI' : { #used for unit tests; enables smaller memory usage with frames of scaled-down comparable geometry
        'frame_rows' : 120,
        'frame_cols' : 220,
        'image' : {
            'rows': 104,
            'cols': 105,
            'r0c0': [2, 108]
            },
        'prescan' : {
            'rows': 120,
            'cols': 108,
            'r0c0': [0, 0]
            },
        'prescan_reliable' : {
            'rows': 120,
            'cols': 108,
            'r0c0': [0, 0]
            },
        'parallel_overscan' : {
            'rows': 14,
            'cols': 107,
            'r0c0': [106, 108]
            },
        'serial_overscan' : {
            'rows': 120,
            'cols': 5,
            'r0c0': [0, 215]
            },
        },
'ENG' : { #used for unit tests; enables smaller memory usage with frames of scaled-down comparable geometry
        'frame_rows' : 220,
        'frame_cols' : 220,
        'image' : {
            'rows': 102,
            'cols': 102,
            'r0c0': [13, 108]
            },
        'prescan' : {
            'rows': 120,
            'cols': 108,
            'r0c0': [0, 0]
            },
        'prescan_reliable' : {
            'rows': 220,
            'cols': 20,
            'r0c0': [0, 80]
            },
        'parallel_overscan' : {
            'rows': 116,
            'cols': 105,
            'r0c0': [104, 108]
            },
        'serial_overscan' : {
            'rows': 220,
            'cols': 5,
            'r0c0': [0, 215]
            },
        }
}

def create_noise_maps(FPN_map, FPN_map_err, FPN_map_dq, CIC_map, CIC_map_err, CIC_map_dq, DC_map, DC_map_err, DC_map_dq):
    '''
    Create simulated noise maps for test_masterdark_from_noisemaps.py.

    Arguments:
        FPN_map: 2D np.array for fixed-pattern noise (FPN) data array
        FPN_map_err: 2D np.array for FPN err array
        FPN_map_dq: 2D np.array for FPN DQ array
        CIC_map: 2D np.array for clock-induced charge (CIC) data array
        CIC_map_err: 2D np.array for CIC err array
        CIC_map_dq: 2D np.array for CIC DQ array
        DC_map: 2D np.array for dark current data array
        DC_map_err: 2D np.array for dark current err array
        DC_map_dq: 2D np.array for dark current DQ array

    Returns:
        corgidrp.data.DetectorNoiseMaps instance
    '''

    prihdr, exthdr = create_default_headers()
    # taken from end of calibrate_darks_lsq()
    exthdr['EXPTIME'] = None
    if 'EMGAIN_M' in exthdr.keys():
        exthdr['EMGAIN_M'] = None
    exthdr['CMDGAIN'] = None
    exthdr['KGAIN'] = None
    exthdr['BUNIT'] = 'detected EM electrons'
    exthdr['HIERARCH DATA_LEVEL'] = None
    # simulate raw data filenames
    exthdr['DRPNFILE'] = 2
    exthdr['FILE0'] = '0.fits'
    exthdr['FILE1'] = '1.fits'
    exthdr['B_O'] = 0.01
    exthdr['B_O_UNIT'] = 'DN'
    exthdr['B_O_ERR'] = 0.001

    err_hdr = fits.Header()
    err_hdr['BUNIT'] = 'detected EM electrons'
    exthdr['DATATYPE'] = 'DetectorNoiseMaps'
    input_data = np.stack([FPN_map, CIC_map, DC_map])
    err = np.stack([[FPN_map_err, CIC_map_err, DC_map_err]])
    dq = np.stack([FPN_map_dq, CIC_map_dq, DC_map_dq])
    noise_maps = data.DetectorNoiseMaps(input_data, pri_hdr=prihdr, ext_hdr=exthdr, err=err,
                              dq=dq, err_hdr=err_hdr)
    return noise_maps

def create_synthesized_master_dark_calib(detector_areas):
    '''
    Create simulated data specifically for test_calibrate_darks_lsq.py.

    Args:
        detector_areas: dict
    a dictionary of detector geometry properties.  Keys should be as found
    in detector_areas in detector.py.
>>>>>>> 1d9be90b

    Returns:
        dataset: corgidrp.data.Dataset instances
    The simulated dataset
    '''

    dark_current = 8.33e-4 #e-/pix/s
    cic=0.02  # e-/pix/frame
    read_noise=100 # e-/pix/frame
    bias=2000 # e-
    eperdn = 7 # e-/DN conversion; used in this example for all stacks
    EMgain_picks = (np.linspace(2, 5000, 7))
    exptime_picks = (np.linspace(2, 100, 7))
    grid = np.meshgrid(EMgain_picks, exptime_picks)
    EMgain_arr = grid[0].ravel()
    exptime_arr = grid[1].ravel()
    #added in after emccd_detect makes the frames (see below)
    # The mean FPN that will be found is eperdn*(FPN//eperdn)
    # due to how I simulate it and then convert the frame to uint16
    FPN = 21 # e
    # the bigger N is, the better the adjusted R^2 per pixel becomes
    N = 30 #Use N=600 for results with better fits (higher values for adjusted
    # R^2 per pixel)
    # image area, including "shielded" rows and cols:
    imrows, imcols, imr0c0 = imaging_area_geom('SCI', detector_areas)
    prerows, precols, prer0c0 = unpack_geom('SCI', 'prescan', detector_areas)

    frame_list = []
    for i in range(len(EMgain_arr)):
        for l in range(N): #number of frames to produce
            # Simulate full dark frame (image area + the rest)
            frame_rows = detector_areas['SCI']['frame_rows']
            frame_cols = detector_areas['SCI']['frame_cols']
            frame_dn_dark = np.zeros((frame_rows, frame_cols))
            im = np.random.poisson(cic*EMgain_arr[i]+
                                exptime_arr[i]*EMgain_arr[i]*dark_current,
                                size=(frame_rows, frame_cols))
            frame_dn_dark = im
            # prescan has no dark current
            pre = np.random.poisson(cic*EMgain_arr[i],
                                    size=(prerows, precols))
            frame_dn_dark[prer0c0[0]:prer0c0[0]+prerows,
                            prer0c0[1]:prer0c0[1]+precols] = pre
            rn = np.random.normal(0, read_noise,
                                    size=(frame_rows, frame_cols))
            with_rn = frame_dn_dark + rn + bias

            frame_dn_dark = with_rn/eperdn
            # simulate a constant FPN in image area (not in prescan
            # so that it isn't removed when bias is removed)
            frame_dn_dark[imr0c0[0]:imr0c0[0]+imrows,imr0c0[1]:
            imr0c0[1]+imcols] += FPN/eperdn # in DN
            # simulate telemetry rows, with the last 5 column entries with high counts
            frame_dn_dark[-1,-5:] = 100000 #DN
            # take raw frames and process them to what is needed for input
            # No simulated pre-processing bad pixels or cosmic rays, so just subtract bias
            # and multiply by k gain
            frame_dn_dark -= bias/eperdn
            frame_dn_dark *= eperdn

            # Now make this into a bunch of corgidrp.Dataset stacks
            prihdr, exthdr = create_default_headers()
            frame = data.Image(frame_dn_dark, pri_hdr=prihdr,
                            ext_hdr=exthdr)
            frame.ext_hdr['CMDGAIN'] = EMgain_arr[i]
            frame.ext_hdr['EXPTIME'] = exptime_arr[i]
            frame.ext_hdr['KGAIN'] = eperdn
            frame_list.append(frame)
    dataset = data.Dataset(frame_list)

    return dataset

def create_dark_calib_files(filedir=None, numfiles=10):
    """
    Create simulated data to create a master dark.
    Assume these have already undergone L1 processing and are L2a level products

    Args:
        filedir (str): (Optional) Full path to directory to save to.
        numfiles (int): Number of files in dataset.  Defaults to 10.

    Returns:
        corgidrp.data.Dataset:
            The simulated dataset
    """
    # Make filedir if it does not exist
    if (filedir is not None) and (not os.path.exists(filedir)):
        os.mkdir(filedir)

    filepattern = "simcal_dark_{0:04d}.fits"
    frames = []
    for i in range(numfiles):
        prihdr, exthdr = create_default_headers()
        exthdr['KGAIN'] = 7
        np.random.seed(456+i); sim_data = np.random.poisson(lam=150., size=(1200, 2200)).astype(np.float64)
        frame = data.Image(sim_data, pri_hdr=prihdr, ext_hdr=exthdr)
        if filedir is not None:
            frame.save(filedir=filedir, filename=filepattern.format(i))
        frames.append(frame)
    dataset = data.Dataset(frames)
    return dataset

def create_simflat_dataset(filedir=None, numfiles=10):
    """
    Create simulated data to check the flat division

    Args:
        filedir (str): (Optional) Full path to directory to save to.
        numfiles (int): Number of files in dataset.  Defaults to 10.

    Returns:
        corgidrp.data.Dataset:
        The simulated dataset
    """
    # Make filedir if it does not exist
    if (filedir is not None) and (not os.path.exists(filedir)):
        os.mkdir(filedir)

    filepattern = "sim_flat_{0:04d}.fits"
    frames = []
    for i in range(numfiles):
        prihdr, exthdr = create_default_headers()
        # generate images in normal distribution with mean 1 and std 0.01
        np.random.seed(456+i); sim_data = np.random.poisson(lam=150., size=(1024, 1024)).astype(np.float64)
        frame = data.Image(sim_data, pri_hdr=prihdr, ext_hdr=exthdr)
        if filedir is not None:
            frame.save(filedir=filedir, filename=filepattern.format(i))
        frames.append(frame)
    dataset = data.Dataset(frames)
    return dataset


def create_raster(mask,data,dither_sizex=None,dither_sizey=None,row_cent = None,col_cent = None,n_dith=1,mask_size=180,snr=250,planims=None):
    
      
    """
     Performs raster scan of Neptune or Uranus images
    
     Args:
        mask (int): (Required)  Mask used for the image.
        data (float):(Required) Data in array npixels*npixels format to be raster scanned
        dither_sizex (int):(Required) Size of the dither in X axis in pixels
        dither_sizey (int):(Required) Size of the dither in X axis in pixels
        row_cent (int): (Required)  X coordinate of the centroid
        column_cent (int): (Required)  Y coordinate of the centroid
        n_dith (int): number of dithers required
        mask_size (int): Size of the mask in pixels
        planims (str): Planet and band
        
	Returns:
    	rastered images
    	To create the simulated dataset:
        
    """  
 
    cents = []
    
    data_display = data.copy()
    col_max = int(col_cent) + int(mask_size/2)
    col_min = int(col_cent) - int(mask_size/2)
    row_max = int(row_cent) + int(mask_size/2)
    row_min = int(row_cent) - int(mask_size/2)
    dithers = []
    
    if dither_sizey == None:
        dither_sizey = dither_sizex
    
    if planims == 'neptune_band_1' or planims=='neptune_band_4':
        planrad = 54
        dith_end = n_dith
    elif planims == 'uranus_band_1' or planims=='uranus_band_4':
        dith_end = n_dith+1
        planrad = 90
    for i in np.arange(-n_dith,dith_end):
        for j in np.arange(-n_dith,dith_end):
            mask_data = data.copy()
            image_data = mask_data[row_min + (dither_sizey * j):row_max + (dither_sizey * j), col_min + (dither_sizex * i):col_max + (dither_sizex * i)]
            cents.append(((mask_size/2) + (row_cent - int(row_cent)) - (dither_sizey//2) - (dither_sizey * j), (mask_size/2) + (col_cent - int(col_cent)) - (dither_sizex//2) - (dither_sizex * i)))
            try:
                new_image_data = image_data * mask
                
                if planims == 'neptune_band_1' or planims == 'uranus_band_1':
                    snr_ref = 250/np.sqrt(4.95)
                elif planims == 'neptune_band_4' or planims == 'uranus_band_4':
                    snr_ref = 250/np.sqrt(9.66)

                u_centroid = centr.centroid_1dg(new_image_data)
                uxc = int(u_centroid[0])
                uyc = int(u_centroid[1])

                modified_data = new_image_data
    
                nx = np.arange(0,modified_data.shape[1])
                ny = np.arange(0,modified_data.shape[0])
                nxx,nyy = np.meshgrid(nx,ny)
                nrr = np.sqrt((nxx-uxc)**2 + (nyy-uyc)**2)

                planmed = np.median(modified_data[nrr<planrad])
                modified_data[nrr<=planrad] = np.random.normal(modified_data[nrr<=planrad], (planmed/snr_ref) * np.abs(modified_data[nrr<=planrad]/planmed))
                
                new_image_data_snr = modified_data
            except ValueError:
                print(image_data.shape)
                print(mask.shape)
            dithers.append(new_image_data_snr)

    dither_stack_norm = []
    for dither in dithers:
        dither_stack_norm.append(dither) 
    dither_stack = None 
    
    median_dithers = None 
    final = None 
    full_mask = mask 
    
    return median_dithers,mask,final,data_display,dither_stack_norm,full_mask,cents
    
def create_onsky_rasterscans(datadir=None,filedir=None):
     
    """
     Create simulated data to check the flat division
    
     Args:
        filedir (str): (Optional) Full path to directory to save to.
        datadir (str): (Required) Full path to directory of images to be raster scanned

     Returns:
    	corgidrp.data.Dataset:
        The simulated dataset
    """
    n = 420
    qe_prnu_fsm_raster = np.random.normal(1,.03,(n,n))
    pred_cents=[]
    image_files=glob.glob(os.path.join(datadir, "medcombined*.fits"))
    planet_rot_images=[]
    for i in range(len(image_files)):
        image_files=np.sort(image_files)
        planims=Path(os.path.basename(image_files[i]).split('-')[1]).stem
        print(planims)
        planet_image=fits.getdata(image_files[i])
        centroid = centr.centroid_com(planet_image)
        xc = centroid[0]
        yc = centroid[1]
        
        if planims == 'neptune_band_1' or planims == 'neptune_band_4':
            d=50
            numfiles=36
            planet_repoint_current = create_raster(qe_prnu_fsm_raster,planet_image,row_cent=yc+(d//2),col_cent=xc+(d//2), dither_sizex=d, dither_sizey=d,n_dith=3,mask_size=n,snr=250,planims=planims)
        elif planims == 'uranus_band_1' or planims == 'uranus_band_4':
            d=55
            numfiles=36
            planet_repoint_current = create_raster(qe_prnu_fsm_raster,planet_image,row_cent=yc,col_cent=xc, dither_sizex=d, dither_sizey=d,n_dith=2,mask_size=n,snr=250,planims=planims)
        for j in np.arange(len(planet_repoint_current[4])):
            for j in np.arange(len(planet_repoint_current[4])):
                planet_rot_images.append(planet_repoint_current[4][j])
                pred_cents.append(planet_repoint_current[6][j])
        filepattern= planims+"_"+"raster_scan_{0:01d}.fits"
        frames=[]
        for i in range(numfiles):
            prihdr, exthdr = create_default_headers()
            sim_data=planet_rot_images[i]
            frame = data.Image(sim_data, pri_hdr=prihdr, ext_hdr=exthdr)
            if filedir is not None:
                frame.save(filedir=filedir, filename=filepattern.format(i))
            frames.append(frame)
        raster_dataset = data.Dataset(frames)
    return raster_dataset

def create_flatfield_dummy(filedir=None, numfiles=2):

    """
    Turn this flat field dataset of image frames that were taken for performing the flat calibration and
    to make one master flat image

    Args:
        filedir (str): (Optional) Full path to directory to save to.
        numfiles (int): Number of files in dataset.  Defaults to 1 to create the dummy flat can be changed to any number

    Returns:
        corgidrp.data.Dataset:
        a set of flat field images
    """
    ## Make filedir if it does not exist
    if (filedir is not None) and (not os.path.exists(filedir)):
        os.mkdir(filedir)

    filepattern= "flat_field_{0:01d}.fits"
    frames=[]
    for i in range(numfiles):
        prihdr, exthdr = create_default_headers()
        np.random.seed(456+i); sim_data = np.random.normal(loc=1.0, scale=0.01, size=(1024, 1024))
        frame = data.Image(sim_data, pri_hdr=prihdr, ext_hdr=exthdr)
        if filedir is not None:
            frame.save(filedir=filedir, filename=filepattern.format(i))
        frames.append(frame)
    flatfield = data.Dataset(frames)
    return flatfield

def create_nonlinear_dataset(filedir=None, numfiles=2,em_gain=2000):
    """
    Create simulated data to non-linear data to test non-linearity correction.

    Args:
        filedir (str): (Optional) Full path to directory to save to.
        numfiles (int): Number of files in dataset.  Defaults to 2 (not creating the cal here, just testing the function)
        em_gain (int): The EM gain to use for the simulated data.  Defaults to 2000.

    Returns:
        corgidrp.data.Dataset:
            The simulated dataset
    """

    # Make filedir if it does not exist
    if (filedir is not None) and (not os.path.exists(filedir)):
        os.mkdir(filedir)

    filepattern = "simcal_nonlin_{0:04d}.fits"
    frames = []
    for i in range(numfiles):
        prihdr, exthdr = create_default_headers()
        #Add the CMDGAIN to the headers
        exthdr['CMDGAIN'] = em_gain
        # Create a default
        size = 1024
        sim_data = np.zeros([size,size])
        data_range = np.linspace(10,65536,size)
        # Generate data for each row, where the mean increase from 10 to 65536
        for x in range(size):
            np.random.seed(123+x); sim_data[:, x] = np.random.poisson(data_range[x], size).astype(np.float64)

        non_linearity_correction = data.NonLinearityCalibration(os.path.join(os.path.dirname(os.path.abspath(__file__)),'..',"tests","test_data","nonlin_sample.fits"))

        #Apply the non-linearity to the data. When we correct we multiple, here when we simulate we divide
        sim_data /= detector.get_relgains(sim_data,em_gain,non_linearity_correction)

        frame = data.Image(sim_data, pri_hdr=prihdr, ext_hdr=exthdr)
        if filedir is not None:
            frame.save(filedir=filedir, filename=filepattern.format(i))
        frames.append(frame)
    dataset = data.Dataset(frames)
    return dataset

def create_cr_dataset(filedir=None, datetime=None, numfiles=2, em_gain=500, numCRs=5, plateau_length=10):
    """
    Create simulated non-linear data with cosmic rays to test CR detection.

    Args:
        filedir (str): (Optional) Full path to directory to save to.
        datetime (astropy.time.Time): (Optional) Date and time of the observations to simulate.
        numfiles (int): Number of files in dataset.  Defaults to 2 (not creating the cal here, just testing the function)
        em_gain (int): The EM gain to use for the simulated data.  Defaults to 2000.
        numCRs (int): The number of CR hits to inject. Defaults to 5.
        plateau_length (int): The minimum length of a CR plateau that will be flagged by the filter.

    Returns:
        corgidrp.data.Dataset:
            The simulated dataset.
    """

    if datetime is None:
        datetime = Time('2024-01-01T11:00:00.000Z')

    detector_params = data.DetectorParams({}, date_valid=Time("2023-11-01 00:00:00"))

    kgain = detector_params.params['kgain']
    fwc_em_dn = detector_params.params['fwc_em'] / kgain
    fwc_pp_dn = detector_params.params['fwc_pp'] / kgain
    fwc = np.min([fwc_em_dn,em_gain*fwc_pp_dn])
    dataset = create_nonlinear_dataset(filedir=None, numfiles=numfiles,em_gain=em_gain)

    im_width = dataset.all_data.shape[-1]

    # Overwrite dataset with a poisson distribution
    np.random.seed(123)
    dataset.all_data[:,:,:] = np.random.poisson(lam=150,size=dataset.all_data.shape).astype(np.float64)

    # Loop over images in dataset
    for i in range(len(dataset.all_data)):

        # Save the date
        dataset[i].ext_hdr['DATETIME'] = str(datetime)

        # Pick random locations to add a cosmic ray
        for x in range(numCRs):
            np.random.seed(123+x)
            loc = np.round(np.random.uniform(0,im_width-1, size=2)).astype(int)

            # Add the CR plateau
            tail_start = np.min([loc[1]+plateau_length,im_width])
            dataset.all_data[i,loc[0],loc[1]:tail_start] += fwc

            if tail_start < im_width-1:
                tail_len = im_width-tail_start
                cr_tail = [fwc/(j+1) for j in range(tail_len)]
                dataset.all_data[i,loc[0],tail_start:] += cr_tail

        # Save frame if desired
        if filedir is not None:
            filepattern = "simcal_cosmics_{0:04d}.fits"
            dataset[i].save(filedir=filedir, filename=filepattern.format(i))

    return dataset

def create_prescan_files(filedir=None, numfiles=2, obstype="SCI"):
    """
    Create simulated raw data.

    Args:
        filedir (str): (Optional) Full path to directory to save to.
        numfiles (int): Number of files in dataset.  Defaults to 2.
        obstype (str): Observation type. Defaults to "SCI".

    Returns:
        corgidrp.data.Dataset:
            The simulated dataset
    """
    # Make filedir if it does not exist
    if (filedir is not None) and (not os.path.exists(filedir)):
        os.mkdir(filedir)

    if obstype == "SCI":
        size = (1200, 2200)
    elif obstype == "ENG":
        size = (2200, 2200)
    elif obstype == "CAL":
        size = (2200,2200)
    else:
        raise ValueError(f'Obstype {obstype} not in ["SCI","ENG","CAL"]')


    filepattern = f"sim_prescan_{obstype}"
    filepattern = filepattern+"{0:04d}.fits"

    frames = []
    for i in range(numfiles):
        prihdr, exthdr = create_default_headers(obstype=obstype)
        sim_data = np.random.poisson(lam=150., size=size).astype(np.float64)
        frame = data.Image(sim_data, pri_hdr=prihdr, ext_hdr=exthdr)

        if filedir is not None:
            frame.save(filedir=filedir, filename=filepattern.format(i))

        frames.append(frame)

    dataset = data.Dataset(frames)

    return dataset

def create_default_headers(obstype="SCI"):
    """
    Creates an empty primary header and an Image extension header with some possible keywords

    Args:
        obstype (str): Observation type. Defaults to "SCI".

    Returns:
        tuple:
            prihdr (fits.Header): Primary FITS Header
            exthdr (fits.Header): Extension FITS Header

    """
    prihdr = fits.Header()
    exthdr = fits.Header()

    if obstype != "SCI":
        NAXIS1 = 2200
        NAXIS2 = 1200
    else:
        NAXIS1 = 2200
        NAXIS2 = 2200

    # fill in prihdr
    prihdr['OBSID'] = 0
    prihdr['BUILD'] = 0
    prihdr['OBSTYPE'] = obstype
    prihdr['MOCK'] = True

    # fill in exthdr
    exthdr['NAXIS'] = 2
    exthdr['NAXIS1'] = NAXIS1
    exthdr['NAXIS2'] = NAXIS2
    exthdr['PCOUNT'] = 0
    exthdr['GCOUNT'] = 1
    exthdr['BSCALE'] = 1
    exthdr['BZERO'] = 32768
    exthdr['ARRTYPE'] = obstype # seems to be the same as OBSTYPE
    exthdr['SCTSRT'] = '2024-01-01T12:00:00.000Z'
    exthdr['SCTEND'] = '2024-01-01T20:00:00.000Z'
    exthdr['STATUS'] = 0
    exthdr['HVCBIAS'] = 1
    exthdr['OPMODE'] = ""
    exthdr['EXPTIME'] = 60.0
    exthdr['CMDGAIN'] = 1.0
    exthdr['CYCLES'] = 100000000000
    exthdr['LASTEXP'] = 1000000
    exthdr['BLNKTIME'] = 10
    exthdr['EXPCYC'] = 100
    exthdr['OVEREXP'] = 0
    exthdr['NOVEREXP'] = 0
    exthdr['EXCAMT'] = 40.0
    exthdr['FCMLOOP'] = ""
    exthdr['FSMINNER'] = ""
    exthdr['FSMLOS'] = ""
    exthdr['FSM_X'] = 50.0
    exthdr['FSM_Y'] = 50.0
    exthdr['DMZLOOP'] = ""
    exthdr['SPAM_H'] = 1.0
    exthdr['SPAM_V'] = 1.0
    exthdr['FPAM_H'] = 1.0
    exthdr['FPAM_V'] = 1.0
    exthdr['LSAM_H'] = 1.0
    exthdr['LSAM_V'] = 1.0
    exthdr['FSAM_H'] = 1.0
    exthdr['FSAM_V'] = 1.0
    exthdr['CFAM_H'] = 1.0
    exthdr['CFAM_V'] = 1.0
    exthdr['DPAM_H'] = 1.0
    exthdr['DPAM_V'] = 1.0
    exthdr['DATETIME'] = '2024-01-01T11:00:00.000Z'
    exthdr['HIERARCH DATA_LEVEL'] = "L1"
    exthdr['MISSING'] = False

    return prihdr, exthdr


def create_badpixelmap_files(filedir=None, col_bp=None, row_bp=None):
    """
    Create simulated bad pixel map data. Code value is 4.

    Args:
        filedir (str): (Optional) Full path to directory to save to.
        col_bp (array): (Optional) Array of column indices where bad detector
            pixels are found.
        row_bp (array): (Optional) Array of row indices where bad detector
            pixels are found.

    Returns:
        corgidrp.data.BadPixelMap:
            The simulated dataset
    """
    # Make filedir if it does not exist
    if (filedir is not None) and (not os.path.exists(filedir)):
        os.mkdir(filedir)

    prihdr, exthdr = create_default_headers()
    sim_data = np.zeros([1024,1024], dtype = np.uint16)
    if col_bp is not None and row_bp is not None:
        for i_col in col_bp:
            for i_row in row_bp:
                sim_data[i_col, i_row] += 4
    frame = data.Image(sim_data, pri_hdr=prihdr, ext_hdr=exthdr)

    if filedir is not None:
        frame.save(filedir=filedir, filename= "sim_bad_pixel.fits")

    badpixelmap = data.Dataset([frame])

    return badpixelmap<|MERGE_RESOLUTION|>--- conflicted
+++ resolved
@@ -2,15 +2,11 @@
 from astropy.time import Time
 import numpy as np
 import os
-
 import corgidrp.data as data
 import corgidrp.detector as detector
-<<<<<<< HEAD
-import os
 import glob
 import photutils.centroids as centr
 from pathlib import Path
-=======
 from corgidrp.detector import imaging_area_geom, unpack_geom
 
 detector_areas_test= {
@@ -126,9 +122,9 @@
 
     Args:
         detector_areas: dict
-    a dictionary of detector geometry properties.  Keys should be as found
-    in detector_areas in detector.py.
->>>>>>> 1d9be90b
+        a dictionary of detector geometry properties.  Keys should be as found
+        in detector_areas in detector.py.
+
 
     Returns:
         dataset: corgidrp.data.Dataset instances
