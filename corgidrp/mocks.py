import os
import numpy as np
import pandas as pd
import astropy.io.fits as fits
from astropy.time import Time
import numpy as np

import corgidrp.data as data
from corgidrp.data import Image
import corgidrp.detector as detector
from corgidrp.detector import imaging_area_geom, unpack_geom

import astropy.io.ascii as ascii
from astropy.coordinates import SkyCoord
import astropy.wcs as wcs
from astropy.table import Table

detector_areas_test= {
'SCI' : { #used for unit tests; enables smaller memory usage with frames of scaled-down comparable geometry
        'frame_rows' : 120,
        'frame_cols' : 220,
        'image' : {
            'rows': 104,
            'cols': 105,
            'r0c0': [2, 108]
            },
        'prescan' : {
            'rows': 120,
            'cols': 108,
            'r0c0': [0, 0]
            },
        'prescan_reliable' : {
            'rows': 120,
            'cols': 108,
            'r0c0': [0, 0]
            },
        'parallel_overscan' : {
            'rows': 14,
            'cols': 107,
            'r0c0': [106, 108]
            },
        'serial_overscan' : {
            'rows': 120,
            'cols': 5,
            'r0c0': [0, 215]
            },
        },
'ENG' : { #used for unit tests; enables smaller memory usage with frames of scaled-down comparable geometry
        'frame_rows' : 220,
        'frame_cols' : 220,
        'image' : {
            'rows': 102,
            'cols': 102,
            'r0c0': [13, 108]
            },
        'prescan' : {
            'rows': 120,
            'cols': 108,
            'r0c0': [0, 0]
            },
        'prescan_reliable' : {
            'rows': 220,
            'cols': 20,
            'r0c0': [0, 80]
            },
        'parallel_overscan' : {
            'rows': 116,
            'cols': 105,
            'r0c0': [104, 108]
            },
        'serial_overscan' : {
            'rows': 220,
            'cols': 5,
            'r0c0': [0, 215]
            },
        }
}

def create_noise_maps(FPN_map, FPN_map_err, FPN_map_dq, CIC_map, CIC_map_err, CIC_map_dq, DC_map, DC_map_err, DC_map_dq):
    '''
    Create simulated noise maps for test_masterdark_from_noisemaps.py.

    Arguments:
        FPN_map: 2D np.array for fixed-pattern noise (FPN) data array
        FPN_map_err: 2D np.array for FPN err array
        FPN_map_dq: 2D np.array for FPN DQ array
        CIC_map: 2D np.array for clock-induced charge (CIC) data array
        CIC_map_err: 2D np.array for CIC err array
        CIC_map_dq: 2D np.array for CIC DQ array
        DC_map: 2D np.array for dark current data array
        DC_map_err: 2D np.array for dark current err array
        DC_map_dq: 2D np.array for dark current DQ array

    Returns:
        corgidrp.data.DetectorNoiseMaps instance
    '''

    prihdr, exthdr = create_default_headers()
    # taken from end of calibrate_darks_lsq()
    exthdr['EXPTIME'] = None
    if 'EMGAIN_M' in exthdr.keys():
        exthdr['EMGAIN_M'] = None
    exthdr['CMDGAIN'] = None
    exthdr['KGAIN'] = None
    exthdr['BUNIT'] = 'detected EM electrons'
    exthdr['HIERARCH DATA_LEVEL'] = None
    # simulate raw data filenames
    exthdr['DRPNFILE'] = 2
    exthdr['FILE0'] = '0.fits'
    exthdr['FILE1'] = '1.fits'
    exthdr['B_O'] = 0.01
    exthdr['B_O_UNIT'] = 'DN'
    exthdr['B_O_ERR'] = 0.001

    err_hdr = fits.Header()
    err_hdr['BUNIT'] = 'detected EM electrons'
    exthdr['DATATYPE'] = 'DetectorNoiseMaps'
    input_data = np.stack([FPN_map, CIC_map, DC_map])
    err = np.stack([[FPN_map_err, CIC_map_err, DC_map_err]])
    dq = np.stack([FPN_map_dq, CIC_map_dq, DC_map_dq])
    noise_maps = data.DetectorNoiseMaps(input_data, pri_hdr=prihdr, ext_hdr=exthdr, err=err,
                              dq=dq, err_hdr=err_hdr)
    return noise_maps

def create_synthesized_master_dark_calib(detector_areas):
    '''
    Create simulated data specifically for test_calibrate_darks_lsq.py.

    Args:
        detector_areas: dict
    a dictionary of detector geometry properties.  Keys should be as found
    in detector_areas in detector.py.

    Returns:
        dataset: corgidrp.data.Dataset instances
    The simulated dataset
    '''

    dark_current = 8.33e-4 #e-/pix/s
    cic=0.02  # e-/pix/frame
    read_noise=100 # e-/pix/frame
    bias=2000 # e-
    eperdn = 7 # e-/DN conversion; used in this example for all stacks
    EMgain_picks = (np.linspace(2, 5000, 7))
    exptime_picks = (np.linspace(2, 100, 7))
    grid = np.meshgrid(EMgain_picks, exptime_picks)
    EMgain_arr = grid[0].ravel()
    exptime_arr = grid[1].ravel()
    #added in after emccd_detect makes the frames (see below)
    # The mean FPN that will be found is eperdn*(FPN//eperdn)
    # due to how I simulate it and then convert the frame to uint16
    FPN = 21 # e
    # the bigger N is, the better the adjusted R^2 per pixel becomes
    N = 30 #Use N=600 for results with better fits (higher values for adjusted
    # R^2 per pixel)
    # image area, including "shielded" rows and cols:
    imrows, imcols, imr0c0 = imaging_area_geom('SCI', detector_areas)
    prerows, precols, prer0c0 = unpack_geom('SCI', 'prescan', detector_areas)

    frame_list = []
    for i in range(len(EMgain_arr)):
        for l in range(N): #number of frames to produce
            # Simulate full dark frame (image area + the rest)
            frame_rows = detector_areas['SCI']['frame_rows']
            frame_cols = detector_areas['SCI']['frame_cols']
            frame_dn_dark = np.zeros((frame_rows, frame_cols))
            im = np.random.poisson(cic*EMgain_arr[i]+
                                exptime_arr[i]*EMgain_arr[i]*dark_current,
                                size=(frame_rows, frame_cols))
            frame_dn_dark = im
            # prescan has no dark current
            pre = np.random.poisson(cic*EMgain_arr[i],
                                    size=(prerows, precols))
            frame_dn_dark[prer0c0[0]:prer0c0[0]+prerows,
                            prer0c0[1]:prer0c0[1]+precols] = pre
            rn = np.random.normal(0, read_noise,
                                    size=(frame_rows, frame_cols))
            with_rn = frame_dn_dark + rn + bias

            frame_dn_dark = with_rn/eperdn
            # simulate a constant FPN in image area (not in prescan
            # so that it isn't removed when bias is removed)
            frame_dn_dark[imr0c0[0]:imr0c0[0]+imrows,imr0c0[1]:
            imr0c0[1]+imcols] += FPN/eperdn # in DN
            # simulate telemetry rows, with the last 5 column entries with high counts
            frame_dn_dark[-1,-5:] = 100000 #DN
            # take raw frames and process them to what is needed for input
            # No simulated pre-processing bad pixels or cosmic rays, so just subtract bias
            # and multiply by k gain
            frame_dn_dark -= bias/eperdn
            frame_dn_dark *= eperdn

            # Now make this into a bunch of corgidrp.Dataset stacks
            prihdr, exthdr = create_default_headers()
            frame = data.Image(frame_dn_dark, pri_hdr=prihdr,
                            ext_hdr=exthdr)
            frame.ext_hdr['CMDGAIN'] = EMgain_arr[i]
            frame.ext_hdr['EXPTIME'] = exptime_arr[i]
            frame.ext_hdr['KGAIN'] = eperdn
            frame_list.append(frame)
    dataset = data.Dataset(frame_list)

    return dataset

def create_dark_calib_files(filedir=None, numfiles=10):
    """
    Create simulated data to create a master dark.
    Assume these have already undergone L1 processing and are L2a level products

    Args:
        filedir (str): (Optional) Full path to directory to save to.
        numfiles (int): Number of files in dataset.  Defaults to 10.

    Returns:
        corgidrp.data.Dataset:
            The simulated dataset
    """
    # Make filedir if it does not exist
    if (filedir is not None) and (not os.path.exists(filedir)):
        os.mkdir(filedir)

    filepattern = "simcal_dark_{0:04d}.fits"
    frames = []
    for i in range(numfiles):
        prihdr, exthdr = create_default_headers()
        exthdr['KGAIN'] = 7
        np.random.seed(456+i); sim_data = np.random.poisson(lam=150., size=(1200, 2200)).astype(np.float64)
        frame = data.Image(sim_data, pri_hdr=prihdr, ext_hdr=exthdr)
        if filedir is not None:
            frame.save(filedir=filedir, filename=filepattern.format(i))
        frames.append(frame)
    dataset = data.Dataset(frames)
    return dataset

def create_simflat_dataset(filedir=None, numfiles=10):
    """
    Create simulated data to check the flat division

    Args:
        filedir (str): (Optional) Full path to directory to save to.
        numfiles (int): Number of files in dataset.  Defaults to 10.

    Returns:
        corgidrp.data.Dataset:
        The simulated dataset
    """
    # Make filedir if it does not exist
    if (filedir is not None) and (not os.path.exists(filedir)):
        os.mkdir(filedir)

    filepattern = "sim_flat_{0:04d}.fits"
    frames = []
    for i in range(numfiles):
        prihdr, exthdr = create_default_headers()
        # generate images in normal distribution with mean 1 and std 0.01
        np.random.seed(456+i); sim_data = np.random.poisson(lam=150., size=(1024, 1024)).astype(np.float64)
        frame = data.Image(sim_data, pri_hdr=prihdr, ext_hdr=exthdr)
        if filedir is not None:
            frame.save(filedir=filedir, filename=filepattern.format(i))
        frames.append(frame)
    dataset = data.Dataset(frames)
    return dataset

def create_flatfield_dummy(filedir=None, numfiles=2):

    """
    Turn this flat field dataset of image frames that were taken for performing the flat calibration and
    to make one master flat image

    Args:
        filedir (str): (Optional) Full path to directory to save to.
        numfiles (int): Number of files in dataset.  Defaults to 1 to create the dummy flat can be changed to any number

    Returns:
        corgidrp.data.Dataset:
        a set of flat field images
    """
    ## Make filedir if it does not exist
    if (filedir is not None) and (not os.path.exists(filedir)):
        os.mkdir(filedir)

    filepattern= "flat_field_{0:01d}.fits"
    frames=[]
    for i in range(numfiles):
        prihdr, exthdr = create_default_headers()
        np.random.seed(456+i); sim_data = np.random.normal(loc=1.0, scale=0.01, size=(1024, 1024))
        frame = data.Image(sim_data, pri_hdr=prihdr, ext_hdr=exthdr)
        if filedir is not None:
            frame.save(filedir=filedir, filename=filepattern.format(i))
        frames.append(frame)
    flatfield = data.Dataset(frames)
    return flatfield

def create_nonlinear_dataset(filedir=None, numfiles=2,em_gain=2000):
    """
    Create simulated data to non-linear data to test non-linearity correction.

    Args:
        filedir (str): (Optional) Full path to directory to save to.
        numfiles (int): Number of files in dataset.  Defaults to 2 (not creating the cal here, just testing the function)
        em_gain (int): The EM gain to use for the simulated data.  Defaults to 2000.

    Returns:
        corgidrp.data.Dataset:
            The simulated dataset
    """

    # Make filedir if it does not exist
    if (filedir is not None) and (not os.path.exists(filedir)):
        os.mkdir(filedir)

    filepattern = "simcal_nonlin_{0:04d}.fits"
    frames = []
    for i in range(numfiles):
        prihdr, exthdr = create_default_headers()
        #Add the CMDGAIN to the headers
        exthdr['CMDGAIN'] = em_gain
        # Create a default
        size = 1024
        sim_data = np.zeros([size,size])
        data_range = np.linspace(10,65536,size)
        # Generate data for each row, where the mean increase from 10 to 65536
        for x in range(size):
            np.random.seed(123+x); sim_data[:, x] = np.random.poisson(data_range[x], size).astype(np.float64)

        non_linearity_correction = data.NonLinearityCalibration(os.path.join(os.path.dirname(os.path.abspath(__file__)),'..',"tests","test_data","nonlin_sample.fits"))

        #Apply the non-linearity to the data. When we correct we multiple, here when we simulate we divide
        sim_data /= detector.get_relgains(sim_data,em_gain,non_linearity_correction)

        frame = data.Image(sim_data, pri_hdr=prihdr, ext_hdr=exthdr)
        if filedir is not None:
            frame.save(filedir=filedir, filename=filepattern.format(i))
        frames.append(frame)
    dataset = data.Dataset(frames)
    return dataset

def create_cr_dataset(filedir=None, datetime=None, numfiles=2, em_gain=500, numCRs=5, plateau_length=10):
    """
    Create simulated non-linear data with cosmic rays to test CR detection.

    Args:
        filedir (str): (Optional) Full path to directory to save to.
        datetime (astropy.time.Time): (Optional) Date and time of the observations to simulate.
        numfiles (int): Number of files in dataset.  Defaults to 2 (not creating the cal here, just testing the function)
        em_gain (int): The EM gain to use for the simulated data.  Defaults to 2000.
        numCRs (int): The number of CR hits to inject. Defaults to 5.
        plateau_length (int): The minimum length of a CR plateau that will be flagged by the filter.

    Returns:
        corgidrp.data.Dataset:
            The simulated dataset.
    """

    if datetime is None:
        datetime = Time('2024-01-01T11:00:00.000Z')

    detector_params = data.DetectorParams({}, date_valid=Time("2023-11-01 00:00:00"))

    kgain = detector_params.params['kgain']
    fwc_em_dn = detector_params.params['fwc_em'] / kgain
    fwc_pp_dn = detector_params.params['fwc_pp'] / kgain
    fwc = np.min([fwc_em_dn,em_gain*fwc_pp_dn])
    dataset = create_nonlinear_dataset(filedir=None, numfiles=numfiles,em_gain=em_gain)

    im_width = dataset.all_data.shape[-1]

    # Overwrite dataset with a poisson distribution
    np.random.seed(123)
    dataset.all_data[:,:,:] = np.random.poisson(lam=150,size=dataset.all_data.shape).astype(np.float64)

    # Loop over images in dataset
    for i in range(len(dataset.all_data)):

        # Save the date
        dataset[i].ext_hdr['DATETIME'] = str(datetime)

        # Pick random locations to add a cosmic ray
        for x in range(numCRs):
            np.random.seed(123+x)
            loc = np.round(np.random.uniform(0,im_width-1, size=2)).astype(int)

            # Add the CR plateau
            tail_start = np.min([loc[1]+plateau_length,im_width])
            dataset.all_data[i,loc[0],loc[1]:tail_start] += fwc

            if tail_start < im_width-1:
                tail_len = im_width-tail_start
                cr_tail = [fwc/(j+1) for j in range(tail_len)]
                dataset.all_data[i,loc[0],tail_start:] += cr_tail

        # Save frame if desired
        if filedir is not None:
            filepattern = "simcal_cosmics_{0:04d}.fits"
            dataset[i].save(filedir=filedir, filename=filepattern.format(i))

    return dataset

def create_prescan_files(filedir=None, numfiles=2, obstype="SCI"):
    """
    Create simulated raw data.

    Args:
        filedir (str): (Optional) Full path to directory to save to.
        numfiles (int): Number of files in dataset.  Defaults to 2.
        obstype (str): Observation type. Defaults to "SCI".

    Returns:
        corgidrp.data.Dataset:
            The simulated dataset
    """
    # Make filedir if it does not exist
    if (filedir is not None) and (not os.path.exists(filedir)):
        os.mkdir(filedir)

    if obstype == "SCI":
        size = (1200, 2200)
    elif obstype == "ENG":
        size = (2200, 2200)
    elif obstype == "CAL":
        size = (2200,2200)
    else:
        raise ValueError(f'Obstype {obstype} not in ["SCI","ENG","CAL"]')


    filepattern = f"sim_prescan_{obstype}"
    filepattern = filepattern+"{0:04d}.fits"

    frames = []
    for i in range(numfiles):
        prihdr, exthdr = create_default_headers(obstype=obstype)
        sim_data = np.random.poisson(lam=150., size=size).astype(np.float64)
        frame = data.Image(sim_data, pri_hdr=prihdr, ext_hdr=exthdr)

        if filedir is not None:
            frame.save(filedir=filedir, filename=filepattern.format(i))

        frames.append(frame)

    dataset = data.Dataset(frames)

    return dataset

def create_default_headers(obstype="SCI"):
    """
    Creates an empty primary header and an Image extension header with some possible keywords

    Args:
        obstype (str): Observation type. Defaults to "SCI".

    Returns:
        tuple:
            prihdr (fits.Header): Primary FITS Header
            exthdr (fits.Header): Extension FITS Header

    """
    prihdr = fits.Header()
    exthdr = fits.Header()

    if obstype != "SCI":
        NAXIS1 = 2200
        NAXIS2 = 1200
    else:
        NAXIS1 = 2200
        NAXIS2 = 2200

    # fill in prihdr
    prihdr['OBSID'] = 0
    prihdr['BUILD'] = 0
    prihdr['OBSTYPE'] = obstype
    prihdr['MOCK'] = True

    # fill in exthdr
    exthdr['NAXIS'] = 2
    exthdr['NAXIS1'] = NAXIS1
    exthdr['NAXIS2'] = NAXIS2
    exthdr['PCOUNT'] = 0
    exthdr['GCOUNT'] = 1
    exthdr['BSCALE'] = 1
    exthdr['BZERO'] = 32768
    exthdr['ARRTYPE'] = obstype # seems to be the same as OBSTYPE
    exthdr['SCTSRT'] = '2024-01-01T12:00:00.000Z'
    exthdr['SCTEND'] = '2024-01-01T20:00:00.000Z'
    exthdr['STATUS'] = 0
    exthdr['HVCBIAS'] = 1
    exthdr['OPMODE'] = ""
    exthdr['EXPTIME'] = 60.0
    exthdr['CMDGAIN'] = 1.0
    exthdr['CYCLES'] = 100000000000
    exthdr['LASTEXP'] = 1000000
    exthdr['BLNKTIME'] = 10
    exthdr['EXPCYC'] = 100
    exthdr['OVEREXP'] = 0
    exthdr['NOVEREXP'] = 0
    exthdr['EXCAMT'] = 40.0
    exthdr['FCMLOOP'] = ""
    exthdr['FSMINNER'] = ""
    exthdr['FSMLOS'] = ""
    exthdr['FSM_X'] = 50.0
    exthdr['FSM_Y'] = 50.0
    exthdr['DMZLOOP'] = ""
    exthdr['SPAM_H'] = 1.0
    exthdr['SPAM_V'] = 1.0
    exthdr['FPAM_H'] = 1.0
    exthdr['FPAM_V'] = 1.0
    exthdr['LSAM_H'] = 1.0
    exthdr['LSAM_V'] = 1.0
    exthdr['FSAM_H'] = 1.0
    exthdr['FSAM_V'] = 1.0
    exthdr['CFAM_H'] = 1.0
    exthdr['CFAM_V'] = 1.0
    exthdr['DPAM_H'] = 1.0
    exthdr['DPAM_V'] = 1.0
    exthdr['DATETIME'] = '2024-01-01T11:00:00.000Z'
    exthdr['HIERARCH DATA_LEVEL'] = "L1"
    exthdr['MISSING'] = False
    exthdr['UNITS'] = ""

    return prihdr, exthdr
<<<<<<< HEAD
def create_badpixelmap_files(filedir=None, col_bp=None, row_bp=None):
    """
    Create simulated bad pixel map data. Code value is 4.

    Args:
        filedir (str): (Optional) Full path to directory to save to.
        col_bp (array): (Optional) Array of column indices where bad detector
            pixels are found.
        row_bp (array): (Optional) Array of row indices where bad detector
            pixels are found.

    Returns:
        corgidrp.data.BadPixelMap:
            The simulated dataset
    """
    # Make filedir if it does not exist
    if (filedir is not None) and (not os.path.exists(filedir)):
        os.mkdir(filedir)

    prihdr, exthdr = create_default_headers()
    sim_data = np.zeros([1024,1024], dtype = np.uint16)
    if col_bp is not None and row_bp is not None:
        for i_col in col_bp:
            for i_row in row_bp:
                sim_data[i_col, i_row] += 4
    frame = data.Image(sim_data, pri_hdr=prihdr, ext_hdr=exthdr)

    if filedir is not None:
        frame.save(filedir=filedir, filename= "sim_bad_pixel.fits")

    badpixelmap = data.Dataset([frame])

    return badpixelmap

def nonlin_coefs(filename,EMgain,order):
    """
    Reads TVAC nonlinearity table from location specified by ‘filename’.
    The column in the table closest to the ‘EMgain’ value is selected and fits
    a polynomial of order ‘order’. The coefficients of the fit are adjusted so
    that the polynomial function equals unity at 3000 DN. Outputs array polynomial
    coefficients, array of DN values from the TVAC table, and an array of the
    polynomial function values for all the DN values.

    Args:
      filename (string): file name
      EMgain (int): em gain value
      order (int): polynomial order

    Returns:
      np.array: fit coefficients
      np.array: DN values
      np.array: fit values
    """
    # filename is the name of the csv text file containing the TVAC nonlin table
    # EM gain selects the closest column in the table
    # Load the specified file
    bigArray = pd.read_csv(filename, header=None).values
    EMgains = bigArray[0, 1:]
    DNs = bigArray[1:, 0]

    # Find the closest EM gain available to what was requested
    iG = (np.abs(EMgains - EMgain)).argmin()

    # Fit the nonlinearity numbers to a polynomial
    vals = bigArray[1:, iG + 1]
    coeffs = np.polyfit(DNs, vals, order)

    # shift so that function passes through unity at 3000 DN for these tests
    fitVals0 = np.polyval(coeffs, DNs)
    ind = np.where(DNs == 3000)
    unity_val = fitVals0[ind][0]
    coeffs[3] = coeffs[3] - (unity_val-1.0)
    fitVals = np.polyval(coeffs,DNs)

    return coeffs, DNs, fitVals

def nonlin_factor(coeffs,DN):
    """ 
    Takes array of nonlinearity coefficients (from nonlin_coefs function)
    and an array of DN values and returns the nonlinearity values array. If the
    DN value is less 800 DN, then the nonlinearity value at 800 DN is returned.
    If the DN value is greater than 10000 DN, then the nonlinearity value at
    10000 DN is returned.
    
    Args:
       coeffs (np.array): nonlinearity coefficients
       DN (int): DN value
       
    Returns:
       float: nonlinearity value
    """
    # input coeffs from nonlin_ceofs and a DN value and return the
    # nonlinearity factor
    min_value = 800.0
    max_value = 10000.0
    f_nonlin = np.polyval(coeffs, DN)
    # Control values outside the min/max range
    f_nonlin = np.where(DN < min_value, np.polyval(coeffs, min_value), f_nonlin)
    f_nonlin = np.where(DN > max_value, np.polyval(coeffs, max_value), f_nonlin)

    return f_nonlin

def make_fluxmap_image(
        f_map,
        bias,
        kgain,
        rn,
        emgain, 
        time,
        coeffs,
        nonlin_flag=False,
        divide_em=False,
        ):
    """ 
    This function makes a SCI-sized frame with simulated noise and a fluxmap. It
    also performs bias-subtraction and division by EM gain if required. It is used
    in the unit tests test_nonlin.py and test_kgain_cal.py

    Args:
        f_map (np.array): fluxmap in e/s/px. Its size is 1024x1024 pixels.
        bias (float): bias value in electrons.
        kgain (float): value of K-Gain in electrons per DN.
        rn (float): read noise in electrons.
        emgain (float): calue of EM gain. 
        time (float):  exposure time in sec.
        coeffs (np.array): array of cubic polynomial coefficients from nonlin_coefs.
        nonlin_flag (bool): (Optional) if nonlin_flag is True, then nonlinearity is applied.
        divide_em (bool): if divide_em is True, then the emgain is divided
        
    Returns:
        corgidrp.data.Image
    """
    # Generate random values of rn in elecrons from a Gaussian distribution
    random_array = np.random.normal(0, rn, (1200, 2200)) # e-
    # Generate random values from fluxmap from a Poisson distribution
    Poiss_noise_arr = emgain*np.random.poisson(time*f_map) # e-
    signal_arr = np.zeros((1200,2200))
    start_row = 10
    start_col = 1100
    signal_arr[start_row:start_row + Poiss_noise_arr.shape[0],
                start_col:start_col + Poiss_noise_arr.shape[1]] = Poiss_noise_arr
    temp = random_array + signal_arr # e-
    if nonlin_flag:
        temp2 = nonlin_factor(coeffs, signal_arr/kgain)
        frame = np.round((bias + random_array + signal_arr/temp2)/kgain) # DN
    else:
        frame = np.round((bias+temp)/kgain) # DN

    # Subtract bias and divide by EM gain if required. TODO: substitute by
    # prescan_biassub step function in l1_to_l2a.py and the em_gain_division
    # step function in l2a_to_l2b.py    
    offset_colroi1 = 799
    offset_colroi2 = 1000
    offset_colroi = slice(offset_colroi1,offset_colroi2)
    row_meds = np.median(frame[:,offset_colroi], axis=1)
    row_meds = row_meds[:, np.newaxis]
    frame -= row_meds
    if divide_em:
        frame = frame/emgain

    prhd, exthd = create_default_headers()
    # Record actual commanded EM
    exthd['CMDGAIN'] = emgain
    # Record actual exposure time
    exthd['EXPTIME'] = time
    # Mock error maps
    err = np.ones([1200,2200]) * 0.5
    dq = np.zeros([1200,2200], dtype = np.uint16)
    image = Image(frame, pri_hdr = prhd, ext_hdr = exthd, err = err,
        dq = dq)
    return image

def create_astrom_data(field_path, filedir=None, subfield_radius=0.02):
    """
    Create simulated data for astrometric calibration.

    Args:
        field_path (str): Full path to directory with test field data (ra, dec, vmag, etc.)
        filedir (str): (Optional) Full path to directory to save to.
        subfield_radius (float): The radius [deg] around the target coordinate for creating a subfield to produce the image from
=======


def create_not_normalized_files(filedir=None, numfiles=10):
    """
    Create simulated data non normalized fo the exposure time.

    Args:
        filedir (str): (Optional) Full path to directory to save to.
        numfiles (int): Number of files in dataset.  Defaults to 10.
>>>>>>> 2d4788f0

    Returns:
        corgidrp.data.Dataset:
            The simulated dataset
<<<<<<< HEAD

    """
    if type(field_path) != str:
        raise TypeError('field_path must be a str')

    # Make filedir if it does not exist
    if (filedir is not None) and (not os.path.exists(filedir)):
        os.mkdir(filedir)
    
    # hard coded image properties
    size = (1024, 1024)
    sim_data = np.zeros(size)
    ny, nx = size
    center = [nx //2, ny //2]
    target = (80.553428801, -69.514096821)
    platescale = 21.8   #[mas]
    rotation = 45       #[deg]
    fwhm = 3
    subfield_radius = 0.02 #[deg]
    
    # load in the field data and restrict to 0.02 [deg] radius around target
    cal_field = ascii.read(field_path)
    subfield = cal_field[((cal_field['RA'] >= target[0] - subfield_radius) & (cal_field['RA'] <= target[0] + subfield_radius) & (cal_field['DEC'] >= target[1] - subfield_radius) & (cal_field['DEC'] <= target[1] + subfield_radius))]

    cal_SkyCoords = SkyCoord(ra= subfield['RA'], dec= subfield['DEC'], unit='deg', frame='icrs')  # save these subfield skycoords somewhere

    # create the simulated image header
    vert_ang = np.radians(rotation)
    pc = np.array([[-np.cos(vert_ang), np.sin(vert_ang)], [np.sin(vert_ang), np.cos(vert_ang)]])
    cdmatrix = pc * (platescale * 0.001) / 3600.

    new_hdr = {}
    new_hdr['CD1_1'] = cdmatrix[0,0]
    new_hdr['CD1_2'] = cdmatrix[0,1]
    new_hdr['CD2_1'] = cdmatrix[1,0]
    new_hdr['CD2_2'] = cdmatrix[1,1]

    new_hdr['CRPIX1'] = center[0]
    new_hdr['CRPIX2'] = center[1]

    new_hdr['CTYPE1'] = 'RA---TAN'
    new_hdr['CTYPE2'] = 'DEC--TAN'

    new_hdr['CDELT1'] = (platescale * 0.001) / 3600
    new_hdr['CDELT2'] = (platescale * 0.001) / 3600

    new_hdr['CRVAL1'] = target[0]
    new_hdr['CRVAL2'] = target[1]

    w = wcs.WCS(new_hdr)

    # create the image data
    xpix, ypix = wcs.utils.skycoord_to_pixel(cal_SkyCoords, wcs=w)
    pix_inds = np.where((xpix >= 0) & (xpix <= 1024) & (ypix >= 0) & (ypix <= 1024))[0]

    xpix = xpix[pix_inds]
    ypix = ypix[pix_inds]

    amplitudes = np.power(10, ((subfield['VMAG'][pix_inds] - 22.5) / (-2.5))) * 10  

    # inject gaussian psf stars
    for xpos, ypos, amplitude in zip(xpix, ypix, amplitudes):  
        stampsize = int(np.ceil(3 * fwhm))
        sigma = fwhm/ (2.*np.sqrt(2*np.log(2)))
        
        # coordinate system
        y, x = np.indices([stampsize, stampsize])
        y -= stampsize // 2
        x -= stampsize // 2
        
        # find nearest pixel
        x_int = int(round(xpos))
        y_int = int(round(ypos))
        x += x_int
        y += y_int
        
        xmin = x[0][0]
        xmax = x[-1][-1]
        ymin = y[0][0]
        ymax = y[-1][-1]
        
        psf = amplitude * np.exp(-((x - xpos)**2. + (y - ypos)**2.) / (2. * sigma**2))

        # crop the edge of the injection at the edge of the image
        if xmin <= 0:
            psf = psf[:, -xmin:]
            xmin = 0
        if ymin <= 0:
            psf = psf[-ymin:, :]
            ymin = 0
        if xmax >= nx:
            psf = psf[:, :-(xmax-nx + 1)]
            xmax = nx - 1
        if ymax >= ny:
            psf = psf[:-(ymax-ny + 1), :]
            ymax = ny - 1

        # inject the stars into the image
        sim_data[ymin:ymax + 1, xmin:xmax + 1] += psf

    # add Gaussian random noise
    noise_rng = np.random.default_rng(10)
    gain = 1
    ref_flux = 10
    noise = noise_rng.normal(scale= ref_flux/gain * 0.1, size= size)
    sim_data = sim_data + noise

    # load as an image object
    frames = []
    prihdr, exthdr = create_default_headers()
    prihdr['RA'] = target[0]
    prihdr['DEC'] = target[1]

    newhdr = fits.Header(new_hdr)
    frame = data.Image(sim_data, pri_hdr= prihdr, ext_hdr= newhdr)
    filename = "simcal_astrom.fits"
    if filedir is not None:
        # save source SkyCoord locations and pixel location estimates
        guess = Table()
        guess['x'] = [int(x) for x in xpix]
        guess['y'] = [int(y) for y in ypix]
        guess['RA'] = cal_SkyCoords[pix_inds].ra
        guess['DEC'] = cal_SkyCoords[pix_inds].dec
        ascii.write(guess, filedir+'/guesses.csv', overwrite=True)

        frame.save(filedir=filedir, filename=filename)

    frames.append(frame)
    dataset = data.Dataset(frames)

=======
    """
    filepattern = "simcal_not_normalized_{0:04d}.fits"
    frames = []
    for i in range(numfiles):
        prihdr, exthdr = create_default_headers()
        
        sim_data = np.asarray(np.random.poisson(lam=150.0, size=(1024, 1024)), dtype=float)
        sim_err = np.asarray(np.random.poisson(lam=1.0, size=(1024, 1024)), dtype=float)
        sim_dq = np.asarray(np.zeros((1024, 1024)), dtype=int)
        frame = data.Image(sim_data, err=sim_err, dq = sim_dq, pri_hdr=prihdr, ext_hdr=exthdr)
        if filedir is not None:
            frame.save(filedir=filedir, filename=filepattern.format(i))
        frames.append(frame)
    dataset = data.Dataset(frames)
>>>>>>> 2d4788f0
    return dataset<|MERGE_RESOLUTION|>--- conflicted
+++ resolved
@@ -517,7 +517,6 @@
     exthdr['UNITS'] = ""
 
     return prihdr, exthdr
-<<<<<<< HEAD
 def create_badpixelmap_files(filedir=None, col_bp=None, row_bp=None):
     """
     Create simulated bad pixel map data. Code value is 4.
@@ -698,22 +697,10 @@
         field_path (str): Full path to directory with test field data (ra, dec, vmag, etc.)
         filedir (str): (Optional) Full path to directory to save to.
         subfield_radius (float): The radius [deg] around the target coordinate for creating a subfield to produce the image from
-=======
-
-
-def create_not_normalized_files(filedir=None, numfiles=10):
-    """
-    Create simulated data non normalized fo the exposure time.
-
-    Args:
-        filedir (str): (Optional) Full path to directory to save to.
-        numfiles (int): Number of files in dataset.  Defaults to 10.
->>>>>>> 2d4788f0
 
     Returns:
         corgidrp.data.Dataset:
             The simulated dataset
-<<<<<<< HEAD
 
     """
     if type(field_path) != str:
@@ -844,20 +831,4 @@
     frames.append(frame)
     dataset = data.Dataset(frames)
 
-=======
-    """
-    filepattern = "simcal_not_normalized_{0:04d}.fits"
-    frames = []
-    for i in range(numfiles):
-        prihdr, exthdr = create_default_headers()
-        
-        sim_data = np.asarray(np.random.poisson(lam=150.0, size=(1024, 1024)), dtype=float)
-        sim_err = np.asarray(np.random.poisson(lam=1.0, size=(1024, 1024)), dtype=float)
-        sim_dq = np.asarray(np.zeros((1024, 1024)), dtype=int)
-        frame = data.Image(sim_data, err=sim_err, dq = sim_dq, pri_hdr=prihdr, ext_hdr=exthdr)
-        if filedir is not None:
-            frame.save(filedir=filedir, filename=filepattern.format(i))
-        frames.append(frame)
-    dataset = data.Dataset(frames)
->>>>>>> 2d4788f0
     return dataset