--- conflicted
+++ resolved
@@ -5157,11 +5157,7 @@
         stokes_cube += rng.normal(0.0, stokes_err)
 
     # headers
-<<<<<<< HEAD
-    # try:
-=======
-
->>>>>>> ad62b9e1
+
     prihdr, exthdr, errhdr, dqhdr = create_default_L4_headers()
 
     exthdr['DATALVL'] = 'L4'
@@ -5188,11 +5184,7 @@
 
     return stokes_image
 
-<<<<<<< HEAD
-def create_mock_stokes_i_image(total_counts, target_name, col_cor=None, seed=0, is_coronagraphic=False):
-=======
 def create_mock_stokes_i_image(total_counts, target_name, col_cor=None, seed=0, is_coronagraphic=False, xoffset=0.0, yoffset=0.0):
->>>>>>> ad62b9e1
     """Create a mock L4 Stokes I image from a mock L4 Stokes cube.
     
     Args:
@@ -5234,16 +5226,11 @@
     base_img.ext_hdr.setdefault('CFAMNAME', '3C')
     base_img.ext_hdr.setdefault('DPAMNAME', 'POL0')
     base_img.ext_hdr.setdefault('LSAMNAME', 'NFOV')
-<<<<<<< HEAD
-    base_img.ext_hdr.setdefault('STARLOCX', 0.0)
-    base_img.ext_hdr.setdefault('STARLOCY', 0.0)
-=======
     # Set STARLOCX/Y to image center (for 64x64 image, center is at 32, 32)
     image_center_x = base_img.data.shape[2] / 2.0  # x center (columns)
     image_center_y = base_img.data.shape[1] / 2.0  # y center (rows)
     base_img.ext_hdr['STARLOCX'] = image_center_x
     base_img.ext_hdr['STARLOCY'] = image_center_y
->>>>>>> ad62b9e1
     base_img.ext_hdr.setdefault('FPAM_H', 0.0)
     base_img.ext_hdr.setdefault('FPAM_V', 0.0)
     base_img.ext_hdr.setdefault('FSAM_H', 0.0)
