--- conflicted
+++ resolved
@@ -76,10 +76,7 @@
 # data files
 *.fits
 *.FITS
-<<<<<<< HEAD
 
 # Output figures
 figures/
-tests/figures/
-=======
->>>>>>> 459a5822
+tests/figures/