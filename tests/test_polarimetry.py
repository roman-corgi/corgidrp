--- conflicted
+++ resolved
@@ -491,8 +491,5 @@
 if __name__ == "__main__":
     test_image_splitting()
     test_subtract_stellar_polarization()
-<<<<<<< HEAD
-    test_combine_polarization_states()
-=======
     test_mueller_matrix_cal()
->>>>>>> 050af4f2
+    test_combine_polarization_states()