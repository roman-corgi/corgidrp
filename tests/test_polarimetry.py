--- conflicted
+++ resolved
@@ -574,8 +574,4 @@
     test_image_splitting()
     test_subtract_stellar_polarization()
     test_mueller_matrix_cal()
-<<<<<<< HEAD
-    test_align_frames()
-=======
-    test_combine_polarization_states()
->>>>>>> f760500b
+    test_combine_polarization_states()