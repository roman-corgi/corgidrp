import numpy as np
import pytest
import corgidrp.mocks as mocks
import corgidrp.pol as pol
import corgidrp.l2b_to_l3 as l2b_to_l3
import corgidrp.l3_to_l4 as l3_to_l4
import corgidrp.data as data
<<<<<<< HEAD
import pandas as pd
=======
import corgidrp.pol as pol
>>>>>>> b94560df
import os
import shutil

def test_image_splitting():
    """
    Create mock L2b polarimetric images, check that it is split correctly
    """

    # test autocropping WFOV
    ## generate mock data
    image_WP1_wfov = mocks.create_mock_l2b_polarimetric_image(dpamname='POL0', observing_mode='WFOV', left_image_value=1, right_image_value=2)
    image_WP2_wfov = mocks.create_mock_l2b_polarimetric_image(dpamname='POL45', observing_mode='WFOV', left_image_value=1, right_image_value=2)
    # modify err and dq value for testing
    image_WP1_wfov.err[0, 512, 340] = 1
    image_WP1_wfov.err[0, 512, 684] = 2
    image_WP1_wfov.dq[512, 340] = 1
    image_WP1_wfov.dq[512, 684] = 2
    image_WP2_wfov.err[0, 634, 390] = 1
    image_WP2_wfov.err[0, 390, 634] = 2
    image_WP2_wfov.dq[634, 390] = 1
    image_WP2_wfov.dq[390, 634] = 2
    input_dataset_wfov = data.Dataset([image_WP1_wfov, image_WP2_wfov])

    ## leave image_size parameter blank so the function automatically determines size
    output_dataset_autocrop_wfov = l2b_to_l3.split_image_by_polarization_state(input_dataset_wfov)

    ## checks that saving and loading the image doesn't cause any issues
    ### save
    test_dir = os.path.join(os.getcwd(), 'pol_output')
    if os.path.isdir(test_dir):
        shutil.rmtree(test_dir)
    os.mkdir(test_dir)
    output_dataset_autocrop_wfov.save(test_dir, ['wfov_pol_img_{0}.fits'.format(i) for i in range(len(output_dataset_autocrop_wfov))])
    ### load
    autocrop_wfov_filelist = [os.path.join(test_dir, f) for f in os.listdir(test_dir)]
    output_dataset_autocrop_wfov = data.Dataset(autocrop_wfov_filelist)

    ## create what the expected output data should look like
    radius_wfov = int(round((20.1 * ((0.8255 * 1e-6) / 2.363114) * 206265) / 0.0218))
    padding = 5
    img_size_wfov = 2 * (radius_wfov + padding)
    expected_output_autocrop_wfov = np.zeros(shape=(2, img_size_wfov, img_size_wfov))
    expected_err_autocrop_wfov = np.zeros(shape=(1, 2, img_size_wfov, img_size_wfov))
    expected_dq_autocrop_wfov = np.zeros(shape=(2, img_size_wfov, img_size_wfov))
    ## fill in expected values
    img_center_wfov = radius_wfov + padding
    y_wfov, x_wfov = np.indices([img_size_wfov, img_size_wfov])
    expected_output_autocrop_wfov[0, ((x_wfov-img_center_wfov)**2) + ((y_wfov-img_center_wfov)**2) <= radius_wfov**2] = 1
    expected_output_autocrop_wfov[1, ((x_wfov-img_center_wfov)**2) + ((y_wfov-img_center_wfov)**2) <= radius_wfov**2] = 2
    expected_err_autocrop_wfov[0, 0, img_center_wfov, img_center_wfov] = 1
    expected_err_autocrop_wfov[0, 1, img_center_wfov, img_center_wfov] = 2
    expected_dq_autocrop_wfov[0, img_center_wfov, img_center_wfov] = 1
    expected_dq_autocrop_wfov[1, img_center_wfov, img_center_wfov] = 2

    ## check that actual output is as expected
    assert output_dataset_autocrop_wfov.frames[0].data == pytest.approx(expected_output_autocrop_wfov)
    assert output_dataset_autocrop_wfov.frames[1].data == pytest.approx(expected_output_autocrop_wfov)
    # test err and dq cropping
    assert (output_dataset_autocrop_wfov.frames[0].err == expected_err_autocrop_wfov).all()
    assert (output_dataset_autocrop_wfov.frames[1].err == expected_err_autocrop_wfov).all()
    assert (output_dataset_autocrop_wfov.frames[0].dq == expected_dq_autocrop_wfov).all()
    assert (output_dataset_autocrop_wfov.frames[1].dq == expected_dq_autocrop_wfov).all()

    # test autocropping NFOV
    ## generate mock data
    image_WP1_nfov = mocks.create_mock_l2b_polarimetric_image(dpamname='POL0', observing_mode='NFOV', left_image_value=1, right_image_value=2)
    image_WP2_nfov = mocks.create_mock_l2b_polarimetric_image(dpamname='POL45', observing_mode='NFOV', left_image_value=1, right_image_value=2)
    image_WP1_nfov.err[0, 512, 340] = 1
    image_WP1_nfov.err[0, 512, 684] = 2
    image_WP1_nfov.dq[512, 340] = 1
    image_WP1_nfov.dq[512, 684] = 2
    image_WP2_nfov.err[0, 634, 390] = 1
    image_WP2_nfov.err[0, 390, 634] = 2
    image_WP2_nfov.dq[634, 390] = 1
    image_WP2_nfov.dq[390, 634] = 2
    input_dataset_nfov = data.Dataset([image_WP1_nfov, image_WP2_nfov])

    ## leave image_size parameter blank so the function automatically determines size
    output_dataset_autocrop_nfov = l2b_to_l3.split_image_by_polarization_state(input_dataset_nfov)
    ## create what the expected output data should look like
    radius_nfov = int(round((9.7 * ((0.5738 * 1e-6) / 2.363114) * 206265) / 0.0218))
    img_size_nfov = 2 * (radius_nfov + padding)
    expected_output_autocrop_nfov = np.zeros(shape=(2, img_size_nfov, img_size_nfov))
    expected_err_autocrop_nfov = np.zeros(shape=(1, 2, img_size_nfov, img_size_nfov))
    expected_dq_autocrop_nfov = np.zeros(shape=(2, img_size_nfov, img_size_nfov))
    ## fill in expected values
    img_center_nfov = radius_nfov + padding
    y_nfov, x_nfov = np.indices([img_size_nfov, img_size_nfov])
    expected_output_autocrop_nfov[0, ((x_nfov-img_center_nfov)**2) + ((y_nfov-img_center_nfov)**2) <= radius_nfov**2] = 1
    expected_output_autocrop_nfov[1, ((x_nfov-img_center_nfov)**2) + ((y_nfov-img_center_nfov)**2) <= radius_nfov**2] = 2
    expected_err_autocrop_nfov[0, 0, img_center_nfov, img_center_nfov] = 1
    expected_err_autocrop_nfov[0, 1, img_center_nfov, img_center_nfov] = 2
    expected_dq_autocrop_nfov[0, img_center_nfov, img_center_nfov] = 1
    expected_dq_autocrop_nfov[1, img_center_nfov, img_center_nfov] = 2

    ## check that actual output is as expected
    assert output_dataset_autocrop_nfov.frames[0].data == pytest.approx(expected_output_autocrop_nfov)
    assert output_dataset_autocrop_nfov.frames[1].data == pytest.approx(expected_output_autocrop_nfov)
    # test err and dq cropping
    assert (output_dataset_autocrop_nfov.frames[0].err == expected_err_autocrop_nfov).all()
    assert (output_dataset_autocrop_nfov.frames[1].err == expected_err_autocrop_nfov).all()
    assert (output_dataset_autocrop_nfov.frames[0].dq == expected_dq_autocrop_nfov).all()
    assert (output_dataset_autocrop_nfov.frames[1].dq == expected_dq_autocrop_nfov).all()

    # test cropping with alignment angle input
    image_WP1_custom_angle = mocks.create_mock_l2b_polarimetric_image(dpamname='POL0', observing_mode='NFOV', left_image_value=1, right_image_value=2, alignment_angle=5)
    image_WP2_custom_angle = mocks.create_mock_l2b_polarimetric_image(dpamname='POL45', observing_mode='NFOV', left_image_value=1, right_image_value=2, alignment_angle=40)
    input_dataset_custom_angle = data.Dataset([image_WP1_custom_angle, image_WP2_custom_angle])
    output_dataset_custom_angle = l2b_to_l3.split_image_by_polarization_state(input_dataset_custom_angle, alignment_angle_WP1=5, alignment_angle_WP2=40)

    ## check that actual output is as expected, should still be the same as the previous test since mock data is in NFOV mode
    assert output_dataset_custom_angle.frames[0].data == pytest.approx(expected_output_autocrop_nfov)
    assert output_dataset_custom_angle.frames[1].data == pytest.approx(expected_output_autocrop_nfov)

    # test NaN pixels
    img_size = 400
    output_dataset_custom_crop = l2b_to_l3.split_image_by_polarization_state(input_dataset_wfov, image_size=img_size)
    ## create what the expected output data should look like
    expected_output_WP1 = np.zeros(shape=(2, img_size, img_size))
    expected_output_WP2 = np.zeros(shape=(2, img_size, img_size))
    img_center = 200
    y, x = np.indices([img_size, img_size])
    expected_output_WP1[0, ((x-img_center)**2) + ((y-img_center)**2) <= radius_wfov**2] = 1
    expected_output_WP1[1, ((x-img_center)**2) + ((y-img_center)**2) <= radius_wfov**2] = 2
    expected_output_WP2[0, ((x-img_center)**2) + ((y-img_center)**2) <= radius_wfov**2] = 1
    expected_output_WP2[1, ((x-img_center)**2) + ((y-img_center)**2) <= radius_wfov**2] = 2
    expected_output_WP1[0, x >= 372] = np.nan
    expected_output_WP1[1, x <= 28] = np.nan
    expected_output_WP2[0, y <= x - 244] = np.nan
    expected_output_WP2[1, y >= x + 244] = np.nan
    ## check that the actual output is as expected
    assert output_dataset_custom_crop.frames[0].data == pytest.approx(expected_output_WP1, nan_ok=True)
    assert output_dataset_custom_crop.frames[1].data == pytest.approx(expected_output_WP2, nan_ok=True)

    # test that an error is raised if we set the image size too big
    with pytest.raises(ValueError):
        invalid_output = l2b_to_l3.split_image_by_polarization_state(input_dataset_wfov, image_size=682)
                
<<<<<<< HEAD
def test_mueller_matrix_cal():
    '''
    Tests the creation of a Mueller Matrix calibration file from a mock dataset.
    '''
    
    read_noise = 200
    
    image_separation_arcsec = 7.5

    #Build an instrumental polarization matrix to inject into the mock data
    q_instrumental_polarization = 0.5 #assumed instrumental polarization in percent
    u_instrumental_polarization = -0.1 #assumed instrumental polarization in percent
    q_efficiency = 0.8
    uq_cross_talk = 0.05
    u_efficiency = 0.7
    qu_cross_talk = 0.03

    #Get path to this file
    current_file_path = os.path.dirname(os.path.abspath(__file__))
    path_to_pol_ref_file = os.path.join(current_file_path, "test_data/stellar_polarization_database.csv")
    #Read in the test polarization stellar database from test_data/
    pol_ref = pd.read_csv(path_to_pol_ref_file, skipinitialspace=True)
    pol_ref_targets = pol_ref["TARGET"].tolist()
    #Create mock data for three targets in the database - for each target inject known polarization
    image_list = []
    for i, target in enumerate(pol_ref_targets):
        #create two mock L2b polarimetric images for each target, one for each Wollaston prism angle
        #set left and right image values to zero so that only injected polarization is measured
        pol0 = mocks.create_mock_l2b_polarimetric_image(dpamname='POL0', 
                                                        observing_mode='NFOV', left_image_value=0, right_image_value=0)
        pol0.pri_hdr['TARGET'] = target
        pol45 = mocks.create_mock_l2b_polarimetric_image(dpamname='POL45', 
                                                        observing_mode='NFOV', left_image_value=0, right_image_value=0)
        pol45.pri_hdr['TARGET'] = target

        pol0.err = (np.ones_like(pol0.data) * 1)[None,:]
        pol45.err = (np.ones_like(pol45.data) * 1)[None,:]

        #Add Random Roll - This should still work everywhere. 
        random_roll = np.random.randint(0,360)
        pol0.pri_hdr['ROLL'] = random_roll
        pol45.pri_hdr['ROLL'] = random_roll

        #get the q and u values from the reference polarization degree and angle
        q, u = pol.get_qu_from_p_theta(pol_ref["P"].values[i]/100.0, pol_ref["PA"].values[i]+random_roll)
        q_meas = q * q_efficiency + u * uq_cross_talk + q_instrumental_polarization/100.0
        u_meas = u * u_efficiency + q * qu_cross_talk + u_instrumental_polarization/100.0
        # generate four gaussians scaled appropriately for the target's polarization
        gauss_array_shape = [26,26]
        gauss1 = mocks.gaussian_array(array_shape=gauss_array_shape,amp=1000000) * (1 + q_meas)/2 #left image, POL0
        gauss2 = mocks.gaussian_array(array_shape=gauss_array_shape,amp=1000000) * (1 - q_meas)/2 #right image, POL0
        gauss3 = mocks.gaussian_array(array_shape=gauss_array_shape,amp=1000000) * (1 + u_meas)/2 #left image, POL45
        gauss4 = mocks.gaussian_array(array_shape=gauss_array_shape,amp=1000000) * (1 - u_meas)/2 #right image, POL45
        #add the gaussians to the mock images
        center_left0, center_right0 = mocks.get_pol_image_centers(image_separation_arcsec, 0)
        center_left45, center_right45 = mocks.get_pol_image_centers(image_separation_arcsec, 45)
        pol0.data[center_left0[1]-gauss_array_shape[1]//2:center_left0[1]+gauss_array_shape[1]//2,
                  center_left0[0]-gauss_array_shape[0]//2:center_left0[0]+gauss_array_shape[0]//2] += gauss1
        pol0.data[center_right0[1]-gauss_array_shape[1]//2:center_right0[1]+gauss_array_shape[1]//2,
                  center_right0[0]-gauss_array_shape[0]//2:center_right0[0]+gauss_array_shape[0]//2] += gauss2
        pol45.data[center_left45[1]-gauss_array_shape[1]//2:center_left45[1]+gauss_array_shape[1]//2,
                   center_left45[0]-gauss_array_shape[0]//2:center_left45[0]+gauss_array_shape[0]//2] += gauss3
        pol45.data[center_right45[1]-gauss_array_shape[1]//2:center_right45[1]+gauss_array_shape[1]//2,
                   center_right45[0]-gauss_array_shape[0]//2:center_right45[0]+gauss_array_shape[0]//2] += gauss4
        
        pol0.err = (np.sqrt(pol0.data)+read_noise)[None,:]
        pol45.err = (np.sqrt(pol45.data)+read_noise)[None,:]

        image_list.append(pol0)
        image_list.append(pol45)
    mock_dataset = data.Dataset(image_list)
    mock_dataset = l2b_to_l3.divide_by_exptime(mock_dataset)
    # mock_dataset = l2b_to_l3.split_image_by_polarization_state(mock_dataset)
    # mock_dataset = l2b_to_l3.update_to_l3(mock_dataset)
    #Run the Mueller matrix calibration function
    mueller_matrix = pol.generate_mueller_matrix_cal(mock_dataset, path_to_pol_ref_file=path_to_pol_ref_file)

    #Check that the measured mueller matrix is close to the input values
    assert mueller_matrix.data[1,0] == pytest.approx(q_instrumental_polarization/100.0, abs=1e-2)
    assert mueller_matrix.data[2,0] == pytest.approx(u_instrumental_polarization/100.0, abs=1e-2)
    assert mueller_matrix.data[1,1] == pytest.approx(q_efficiency, abs=1e-2)
    assert mueller_matrix.data[2,2] == pytest.approx(u_efficiency, abs=1e-2)
    assert mueller_matrix.data[1,2] == pytest.approx(uq_cross_talk, abs=1e-2)
    assert mueller_matrix.data[2,1] == pytest.approx(qu_cross_talk, abs=1e-2)

    #Check that the type of mueller_matrix is correct
    assert isinstance(mueller_matrix, pol.MuellerMatrix)

    #Put in the ND filter and make sure the type is correct. 
    for framm in mock_dataset.frames:
        framm.ext_hdr["FPAMNAME"] = "ND225"
    mueller_matrix_nd = pol.generate_mueller_matrix_cal(mock_dataset, path_to_pol_ref_file=path_to_pol_ref_file)
    assert isinstance(mueller_matrix_nd, pol.NDMuellerMatrix)

    #Make sure that if the dataset is mixed ND and non-ND an error is raised
    mock_dataset.frames[0].ext_hdr["FPAMNAME"] = "CLEAR"
    with pytest.raises(ValueError):
        mueller_matrix_mixed = pol.generate_mueller_matrix_cal(mock_dataset, path_to_pol_ref_file=path_to_pol_ref_file)



if __name__ == "__main__":
    test_image_splitting()
    test_mueller_matrix_cal()
=======
def test_subtract_stellar_polarization():
    """
    Test that the subtract_stellar_polarization step function separates the input dataset by target star
    and correctly subtracts off the stellar polarization when given a dataset of L3 polarimetric images 
    """

    # define mueller matrices and stokes vectors
    nd_mueller_matrix = np.array([
        [0.5, 0.1, 0, 0],
        [0.1, -0.5, 0, 0],
        [0.05, 0.05, 0.5, 0],
        [0, 0, 0, 0.5]
    ])
    system_mueller_matrix = np.array([
        [0.9, -0.02, 0, 0],
        [0.01, -0.8, 0, 0],
        [0, 0, 0.8, 0.005],
        [0, 0, -0.01, 0.9]
    ])
    star_1_pol = np.array([1, 0, 0, 0])
    star_2_pol = np.array([1, -0.01, -0.02, 0])

    # create mock images and dataset
    # use gaussians as mock star, scale by polarized intensity to construct polarimetric data
    # add background noise to star to prevent divide by zero
    star_1 = mocks.gaussian_array(amp=100) + 0.001
    star_2 = mocks.gaussian_array(amp=150) + 0.001
    # give unocculted images with ND filter a roll angle of 30, images with FPM will have a roll angle of 45
    roll_unocculted = 30
    roll = 45
    # find polarized intensities
    star_1_nd_pol = nd_mueller_matrix @ pol.rotation_mueller_matrix(roll_unocculted) @ star_1_pol
    star_2_nd_pol = nd_mueller_matrix @ pol.rotation_mueller_matrix(roll_unocculted) @ star_2_pol
    star_1_fpm_pol = system_mueller_matrix @ pol.rotation_mueller_matrix(roll) @ star_1_pol
    star_2_fpm_pol = system_mueller_matrix @ pol.rotation_mueller_matrix(roll) @ star_2_pol
    star_1_nd_I_0 = (pol.lin_polarizer_mueller_matrix(0) @ star_1_nd_pol)[0]
    star_1_nd_I_45 = (pol.lin_polarizer_mueller_matrix(45) @ star_1_nd_pol)[0]
    star_1_nd_I_90 = (pol.lin_polarizer_mueller_matrix(90) @ star_1_nd_pol)[0]
    star_1_nd_I_135 = (pol.lin_polarizer_mueller_matrix(135) @ star_1_nd_pol)[0]
    star_2_nd_I_0 = (pol.lin_polarizer_mueller_matrix(0) @ star_2_nd_pol)[0]
    star_2_nd_I_45 = (pol.lin_polarizer_mueller_matrix(45) @ star_2_nd_pol)[0]
    star_2_nd_I_90 = (pol.lin_polarizer_mueller_matrix(90) @ star_2_nd_pol)[0]
    star_2_nd_I_135 = (pol.lin_polarizer_mueller_matrix(135) @ star_2_nd_pol)[0]
    star_1_fpm_I_0 = (pol.lin_polarizer_mueller_matrix(0) @ star_1_fpm_pol)[0]
    star_1_fpm_I_45 = (pol.lin_polarizer_mueller_matrix(45) @ star_1_fpm_pol)[0]
    star_1_fpm_I_90 = (pol.lin_polarizer_mueller_matrix(90) @ star_1_fpm_pol)[0]
    star_1_fpm_I_135 = (pol.lin_polarizer_mueller_matrix(135) @ star_1_fpm_pol)[0]
    star_2_fpm_I_0 = (pol.lin_polarizer_mueller_matrix(0) @ star_2_fpm_pol)[0]
    star_2_fpm_I_45 = (pol.lin_polarizer_mueller_matrix(45) @ star_2_fpm_pol)[0]
    star_2_fpm_I_90 = (pol.lin_polarizer_mueller_matrix(90) @ star_2_fpm_pol)[0]
    star_2_fpm_I_135 = (pol.lin_polarizer_mueller_matrix(135) @ star_2_fpm_pol)[0]
    # construct polarimetric data
    star_1_nd_wp1_data = np.array([star_1_nd_I_0 * star_1, star_1_nd_I_90 * star_1])
    star_1_nd_wp2_data = np.array([star_1_nd_I_45 * star_1, star_1_nd_I_135 * star_1])
    star_2_nd_wp1_data = np.array([star_2_nd_I_0 * star_2, star_2_nd_I_90 * star_2])
    star_2_nd_wp2_data = np.array([star_2_nd_I_45 * star_2, star_2_nd_I_135 * star_2])
    # combine star and companion data for image with fpm
    star_1_fpm_wp1_data = np.array([star_1_fpm_I_0 * star_1, star_1_fpm_I_90 * star_1])
    star_1_fpm_wp2_data = np.array([star_1_fpm_I_45 * star_1, star_1_fpm_I_135 * star_1])
    star_2_fpm_wp1_data = np.array([star_2_fpm_I_0 * star_2, star_2_fpm_I_90 * star_2])
    star_2_fpm_wp2_data = np.array([star_2_fpm_I_45 * star_2, star_2_fpm_I_135 * star_2])
    # create default header
    prihdr, exthdr, errhdr, dqhdr = mocks.create_default_L3_headers()
    # create image objects using the constructed data
    star_1_nd_wp1_img = data.Image(star_1_nd_wp1_data, pri_hdr=prihdr.copy(), ext_hdr=exthdr.copy())
    star_1_nd_wp2_img = data.Image(star_1_nd_wp2_data, pri_hdr=prihdr.copy(), ext_hdr=exthdr.copy())
    star_2_nd_wp1_img = data.Image(star_2_nd_wp1_data, pri_hdr=prihdr.copy(), ext_hdr=exthdr.copy())
    star_2_nd_wp2_img = data.Image(star_2_nd_wp2_data, pri_hdr=prihdr.copy(), ext_hdr=exthdr.copy())
    star_1_fpm_wp1_img = data.Image(star_1_fpm_wp1_data, pri_hdr=prihdr.copy(), ext_hdr=exthdr.copy())
    star_1_fpm_wp2_img = data.Image(star_1_fpm_wp2_data, pri_hdr=prihdr.copy(), ext_hdr=exthdr.copy())
    star_2_fpm_wp1_img = data.Image(star_2_fpm_wp1_data, pri_hdr=prihdr.copy(), ext_hdr=exthdr.copy())
    star_2_fpm_wp2_img = data.Image(star_2_fpm_wp2_data, pri_hdr=prihdr.copy(), ext_hdr=exthdr.copy())
    input_list = [star_1_nd_wp1_img, star_1_nd_wp2_img, star_2_nd_wp1_img, star_2_nd_wp2_img, 
                     star_1_fpm_wp1_img, star_1_fpm_wp2_img, star_2_fpm_wp1_img, star_2_fpm_wp2_img]
    # update headers
    for i in range(len(input_list)):
        input_list[i].ext_hdr['DATALVL'] = 'L3'
        # even indices correspond to POL0, odd indices correspond to POL45
        if i % 2 == 0:
            input_list[i].ext_hdr['DPAMNAME'] = 'POL0'
        else:
            input_list[i].ext_hdr['DPAMNAME'] = 'POL45'
        # first four images are unocculted with roll angle of 30
        if i < 4:
            input_list[i].ext_hdr['FPAMNAME'] = 'ND225'
            input_list[i].pri_hdr['ROLL'] = roll_unocculted
        else:
            input_list[i].pri_hdr['ROLL'] = roll
        # distinguish between the two different target stars
        if i in [0, 1, 4, 5]:
            input_list[i].pri_hdr['TARGET'] = '1'
        else:
            input_list[i].pri_hdr['TARGET'] = '2'

    # construct dataset
    input_dataset = data.Dataset(input_list)
       
    # construct mueller matrix calibration objects
    mm_prihdr, mm_exthdr, mm_errhdr, mm_dqhdr = mocks.create_default_calibration_product_headers()
    system_mm_cal = data.MuellerMatrix(system_mueller_matrix, pri_hdr=mm_prihdr.copy(), ext_hdr=mm_exthdr.copy(), input_dataset=input_dataset)
    nd_mm_cal = data.MuellerMatrix(nd_mueller_matrix, pri_hdr=mm_prihdr.copy(), ext_hdr=mm_exthdr.copy(), input_dataset=input_dataset)

    # run step function
    output_dataset = l3_to_l4.subtract_stellar_polarization(input_dataset=input_dataset, 
                                                            system_mueller_matrix_cal=system_mm_cal,
                                                            nd_mueller_matrix_cal=nd_mm_cal)
    
    # length of output dataset should now be 4 with the unocculted observations removed
    assert len(output_dataset) == 4

    # check that orthogonal speckle fields now subtract out 
    zero_image = np.zeros(shape=(50, 50))
    for output_frame in output_dataset:
        assert np.allclose(output_frame.data[0] - output_frame.data[1], zero_image)

    
    # check that total intensity stayed the same before and after
    assert np.allclose(star_1_fpm_wp1_data[0] + star_1_fpm_wp1_data[1], output_dataset.frames[0].data[0] + output_dataset.frames[0].data[1])
    assert np.allclose(star_1_fpm_wp2_data[0] + star_1_fpm_wp2_data[1], output_dataset.frames[1].data[0] + output_dataset.frames[1].data[1])
    assert np.allclose(star_2_fpm_wp1_data[0] + star_2_fpm_wp1_data[1], output_dataset.frames[2].data[0] + output_dataset.frames[2].data[1])
    assert np.allclose(star_2_fpm_wp2_data[0] + star_2_fpm_wp2_data[1], output_dataset.frames[3].data[0] + output_dataset.frames[3].data[1])

if __name__ == "__main__":
    test_image_splitting()
    test_subtract_stellar_polarization()
>>>>>>> b94560df
<|MERGE_RESOLUTION|>--- conflicted
+++ resolved
@@ -5,11 +5,8 @@
 import corgidrp.l2b_to_l3 as l2b_to_l3
 import corgidrp.l3_to_l4 as l3_to_l4
 import corgidrp.data as data
-<<<<<<< HEAD
 import pandas as pd
-=======
 import corgidrp.pol as pol
->>>>>>> b94560df
 import os
 import shutil
 
@@ -148,7 +145,6 @@
     with pytest.raises(ValueError):
         invalid_output = l2b_to_l3.split_image_by_polarization_state(input_dataset_wfov, image_size=682)
                 
-<<<<<<< HEAD
 def test_mueller_matrix_cal():
     '''
     Tests the creation of a Mueller Matrix calibration file from a mock dataset.
@@ -248,12 +244,6 @@
     with pytest.raises(ValueError):
         mueller_matrix_mixed = pol.generate_mueller_matrix_cal(mock_dataset, path_to_pol_ref_file=path_to_pol_ref_file)
 
-
-
-if __name__ == "__main__":
-    test_image_splitting()
-    test_mueller_matrix_cal()
-=======
 def test_subtract_stellar_polarization():
     """
     Test that the subtract_stellar_polarization step function separates the input dataset by target star
@@ -379,4 +369,4 @@
 if __name__ == "__main__":
     test_image_splitting()
     test_subtract_stellar_polarization()
->>>>>>> b94560df
+    test_mueller_matrix_cal()