import os, glob
import numpy as np
import pandas as pd
import shutil
import warnings
import logging

from astropy.io.fits import Header

import pytest
import logging

from corgidrp.data import Dataset, Image
import corgidrp.data as data
import corgidrp.mocks as mocks
import corgidrp.pol as pol
import corgidrp.l2b_to_l3 as l2b_to_l3
import corgidrp.l3_to_l4 as l3_to_l4
import corgidrp.l4_to_tda as l4_to_tda
from corgidrp.pol import calc_stokes_unocculted
import corgidrp.corethroughput as corethroughput
import corgidrp.check as check

from corgidrp import star_center

from astropy.io.fits.verify import VerifyWarning
from astropy.wcs import FITSFixedWarning
from pyklip.klip import rotate

from corgidrp.check import (check_filename_convention, check_dimensions, 
                           verify_hdu_count, verify_header_keywords, 
                           validate_binary_table_fields, get_latest_cal_file)


# Suppress file collision warnings from mocks.rename_files_to_cgi_format
warnings.filterwarnings("ignore", message="File collision detected.*already exists")


def test_image_splitting():
    """
    Create mock L2b polarimetric images, check that it is split correctly
    """

    # test autocropping WFOV
    ## generate mock data
    image_WP1_wfov = mocks.create_mock_l2b_polarimetric_image(dpamname='POL0', observing_mode='WFOV', left_image_value=1, right_image_value=2)
    image_WP2_wfov = mocks.create_mock_l2b_polarimetric_image(dpamname='POL45', observing_mode='WFOV', left_image_value=1, right_image_value=2)
    # modify err and dq value for testing
    image_WP1_wfov.err[0, 512, 340] = 1
    image_WP1_wfov.err[0, 512, 684] = 2
    image_WP1_wfov.dq[512, 340] = 1
    image_WP1_wfov.dq[512, 684] = 2
    image_WP2_wfov.err[0, 634, 390] = 1
    image_WP2_wfov.err[0, 390, 634] = 2
    image_WP2_wfov.dq[634, 390] = 1
    image_WP2_wfov.dq[390, 634] = 2
    input_dataset_wfov = data.Dataset([image_WP1_wfov, image_WP2_wfov])

    ## leave image_size parameter blank so the function automatically determines size
    output_dataset_autocrop_wfov = l2b_to_l3.split_image_by_polarization_state(input_dataset_wfov)

    ## checks that saving and loading the image doesn't cause any issues
    ### save
    test_dir = os.path.join(os.getcwd(), 'pol_output')
    if os.path.isdir(test_dir):
        shutil.rmtree(test_dir)
    os.mkdir(test_dir)
    output_dataset_autocrop_wfov.save(test_dir, ['wfov_pol_img_{0}.fits'.format(i) for i in range(len(output_dataset_autocrop_wfov))])
    ### load
    autocrop_wfov_filelist = [os.path.join(test_dir, f) for f in os.listdir(test_dir)]
    output_dataset_autocrop_wfov = data.Dataset(autocrop_wfov_filelist)

    ## create what the expected output data should look like
    radius_wfov = int(round((20.1 * ((0.8255 * 1e-6) / 2.363114) * 206265) / 0.0218))
    padding = 5
    img_size_wfov = 2 * (radius_wfov + padding)
    expected_output_autocrop_wfov = np.zeros(shape=(2, img_size_wfov, img_size_wfov))
    expected_err_autocrop_wfov = np.zeros(shape=(1, 2, img_size_wfov, img_size_wfov))
    expected_dq_autocrop_wfov = np.zeros(shape=(2, img_size_wfov, img_size_wfov))
    ## fill in expected values
    img_center_wfov = radius_wfov + padding
    y_wfov, x_wfov = np.indices([img_size_wfov, img_size_wfov])
    expected_output_autocrop_wfov[0, ((x_wfov-img_center_wfov)**2) + ((y_wfov-img_center_wfov)**2) <= radius_wfov**2] = 1
    expected_output_autocrop_wfov[1, ((x_wfov-img_center_wfov)**2) + ((y_wfov-img_center_wfov)**2) <= radius_wfov**2] = 2
    expected_err_autocrop_wfov[0, 0, img_center_wfov, img_center_wfov] = 1
    expected_err_autocrop_wfov[0, 1, img_center_wfov, img_center_wfov] = 2
    expected_dq_autocrop_wfov[0, img_center_wfov, img_center_wfov] = 1
    expected_dq_autocrop_wfov[1, img_center_wfov, img_center_wfov] = 2

    ## check that actual output is as expected
    assert output_dataset_autocrop_wfov.frames[0].data == pytest.approx(expected_output_autocrop_wfov)
    assert output_dataset_autocrop_wfov.frames[1].data == pytest.approx(expected_output_autocrop_wfov)
    # test err and dq cropping
    assert (output_dataset_autocrop_wfov.frames[0].err == expected_err_autocrop_wfov).all()
    assert (output_dataset_autocrop_wfov.frames[1].err == expected_err_autocrop_wfov).all()
    assert (output_dataset_autocrop_wfov.frames[0].dq == expected_dq_autocrop_wfov).all()
    assert (output_dataset_autocrop_wfov.frames[1].dq == expected_dq_autocrop_wfov).all()

    # test autocropping NFOV
    ## generate mock data
    image_WP1_nfov = mocks.create_mock_l2b_polarimetric_image(dpamname='POL0', observing_mode='NFOV', left_image_value=1, right_image_value=2)
    image_WP2_nfov = mocks.create_mock_l2b_polarimetric_image(dpamname='POL45', observing_mode='NFOV', left_image_value=1, right_image_value=2)
    image_WP1_nfov.err[0, 512, 340] = 1
    image_WP1_nfov.err[0, 512, 684] = 2
    image_WP1_nfov.dq[512, 340] = 1
    image_WP1_nfov.dq[512, 684] = 2
    image_WP2_nfov.err[0, 634, 390] = 1
    image_WP2_nfov.err[0, 390, 634] = 2
    image_WP2_nfov.dq[634, 390] = 1
    image_WP2_nfov.dq[390, 634] = 2
    input_dataset_nfov = data.Dataset([image_WP1_nfov, image_WP2_nfov])

    ## leave image_size parameter blank so the function automatically determines size
    output_dataset_autocrop_nfov = l2b_to_l3.split_image_by_polarization_state(input_dataset_nfov)
    ## create what the expected output data should look like
    radius_nfov = int(round((9.7 * ((0.5738 * 1e-6) / 2.363114) * 206265) / 0.0218))
    img_size_nfov = 2 * (radius_nfov + padding)
    expected_output_autocrop_nfov = np.zeros(shape=(2, img_size_nfov, img_size_nfov))
    expected_err_autocrop_nfov = np.zeros(shape=(1, 2, img_size_nfov, img_size_nfov))
    expected_dq_autocrop_nfov = np.zeros(shape=(2, img_size_nfov, img_size_nfov))
    ## fill in expected values
    img_center_nfov = radius_nfov + padding
    y_nfov, x_nfov = np.indices([img_size_nfov, img_size_nfov])
    expected_output_autocrop_nfov[0, ((x_nfov-img_center_nfov)**2) + ((y_nfov-img_center_nfov)**2) <= radius_nfov**2] = 1
    expected_output_autocrop_nfov[1, ((x_nfov-img_center_nfov)**2) + ((y_nfov-img_center_nfov)**2) <= radius_nfov**2] = 2
    expected_err_autocrop_nfov[0, 0, img_center_nfov, img_center_nfov] = 1
    expected_err_autocrop_nfov[0, 1, img_center_nfov, img_center_nfov] = 2
    expected_dq_autocrop_nfov[0, img_center_nfov, img_center_nfov] = 1
    expected_dq_autocrop_nfov[1, img_center_nfov, img_center_nfov] = 2

    ## check that actual output is as expected
    assert output_dataset_autocrop_nfov.frames[0].data == pytest.approx(expected_output_autocrop_nfov)
    assert output_dataset_autocrop_nfov.frames[1].data == pytest.approx(expected_output_autocrop_nfov)
    # test err and dq cropping
    assert (output_dataset_autocrop_nfov.frames[0].err == expected_err_autocrop_nfov).all()
    assert (output_dataset_autocrop_nfov.frames[1].err == expected_err_autocrop_nfov).all()
    assert (output_dataset_autocrop_nfov.frames[0].dq == expected_dq_autocrop_nfov).all()
    assert (output_dataset_autocrop_nfov.frames[1].dq == expected_dq_autocrop_nfov).all()

    # test cropping with alignment angle input
    image_WP1_custom_angle = mocks.create_mock_l2b_polarimetric_image(dpamname='POL0', observing_mode='NFOV', left_image_value=1, right_image_value=2, alignment_angle=5)
    image_WP2_custom_angle = mocks.create_mock_l2b_polarimetric_image(dpamname='POL45', observing_mode='NFOV', left_image_value=1, right_image_value=2, alignment_angle=40)
    input_dataset_custom_angle = data.Dataset([image_WP1_custom_angle, image_WP2_custom_angle])
    output_dataset_custom_angle = l2b_to_l3.split_image_by_polarization_state(input_dataset_custom_angle, alignment_angle_WP1=5, alignment_angle_WP2=40)

    ## check that actual output is as expected, should still be the same as the previous test since mock data is in NFOV mode
    assert output_dataset_custom_angle.frames[0].data == pytest.approx(expected_output_autocrop_nfov)
    assert output_dataset_custom_angle.frames[1].data == pytest.approx(expected_output_autocrop_nfov)

    # test NaN pixels
    img_size = 400
    output_dataset_custom_crop = l2b_to_l3.split_image_by_polarization_state(input_dataset_wfov, image_size=img_size)
    ## create what the expected output data should look like
    expected_output_WP1 = np.zeros(shape=(2, img_size, img_size))
    expected_output_WP2 = np.zeros(shape=(2, img_size, img_size))
    img_center = 200
    y, x = np.indices([img_size, img_size])
    expected_output_WP1[0, ((x-img_center)**2) + ((y-img_center)**2) <= radius_wfov**2] = 1
    expected_output_WP1[1, ((x-img_center)**2) + ((y-img_center)**2) <= radius_wfov**2] = 2
    expected_output_WP2[0, ((x-img_center)**2) + ((y-img_center)**2) <= radius_wfov**2] = 1
    expected_output_WP2[1, ((x-img_center)**2) + ((y-img_center)**2) <= radius_wfov**2] = 2
    expected_output_WP1[0, x >= 372] = np.nan
    expected_output_WP1[1, x <= 28] = np.nan
    expected_output_WP2[0, y <= x - 244] = np.nan
    expected_output_WP2[1, y >= x + 244] = np.nan
    ## check that the actual output is as expected
    assert output_dataset_custom_crop.frames[0].data == pytest.approx(expected_output_WP1, nan_ok=True)
    assert output_dataset_custom_crop.frames[1].data == pytest.approx(expected_output_WP2, nan_ok=True)

    # test that an error is raised if we set the image size too big
    with pytest.raises(ValueError):
        invalid_output = l2b_to_l3.split_image_by_polarization_state(input_dataset_wfov, image_size=682)
        
def test_calc_pol_p_and_pa_image(n_sim=100, nsigma_tol=3., seed=0,
                                 logger=None, log_head=""):
    """
    Test `calc_pol_p_and_pa_image` using mock L4 Stokes cubes.

    This test verifies that the recovered fractional polarization (p)
    and electric-vector position angle (EVPA) are statistically consistent
    with the true input values within their propagated uncertainties.

    For each simulation, we compute normalized residuals:
        chi = (measured - true) / sigma
    for both p and EVPA. If the uncertainty propagation is correct,
    the chi distribution should follow N(0, 1).

    We then check that the median of the chi means is near zero,
    and the median of the chi standard deviations is near one.

    The tolerance (`nsigma_tol`) defines the acceptable deviation from
    ideal statistics in units of standard errors. For `n_sim` simulations,
    the expected fluctuations of the median and standard deviation of chi
    are approximately 1/sqrt(n_sim) and 1/sqrt(2*(n_sim-1)), respectively.
    Multiplying by `nsigma_tol` allows for a configurable confidence
    interval, e.g., `nsigma_tol=3` corresponds roughly to a 3-sigma limit
    on expected statistical deviations.
    """
    
    # ================================================================================
    # Logger Setup
    # ================================================================================
    if logger is None:
        # Create output directory for log file
        output_dir = os.path.join(os.path.dirname(__file__), 'pol_l4_to_tda_VAP_test2')
        os.makedirs(output_dir, exist_ok=True)
        
        log_file = os.path.join(output_dir, 'pol_l4_to_tda_VAP_test2.log')
        
        # Create a new logger specifically for this test
        logger = logging.getLogger('pol_l4_to_tda_VAP_test2')
        logger.setLevel(logging.INFO)
        
        # Clear any existing handlers to avoid duplicates
        logger.handlers.clear()
        
        # Create file handler
        file_handler = logging.FileHandler(log_file)
        file_handler.setLevel(logging.INFO)
        
        # Create console handler
        console_handler = logging.StreamHandler()
        console_handler.setLevel(logging.INFO)
        
        # Create formatter
        formatter = logging.Formatter('%(asctime)s - %(levelname)s - %(message)s')
        file_handler.setFormatter(formatter)
        console_handler.setFormatter(formatter)
        
        # Add handlers to logger
        logger.addHandler(file_handler)
        logger.addHandler(console_handler)
        
        # Header banner
        logger.info('='*80)
        logger.info('POLARIMETRY L4 TO TDA VAP TEST 2')
        logger.info('='*80)
        logger.info("")
        
    # ================================================================================
    # (0) Setup Input L4 Image
    # ================================================================================
    rng = np.random.default_rng(seed)

    # --- Simulation parameters ---
    p_input = 0.1 + 0.2 * rng.random(n_sim)
    theta_input = 10.0 + 20.0 * rng.random(n_sim)

    # --- Containers for chi statistics ---
    P_chi_mean, P_chi_std = [], []
    p_chi_mean, p_chi_std = [], []
    evpa_chi_mean, evpa_chi_std = [], []

    for i, p, theta in zip(range(n_sim), p_input, theta_input):

        if i != n_sim-1:
            I0 = 1e10
        else:
            # I ~ 0 scenario for a sanity check
            I0 = 0
            
        # Generate mock Stokes cube
        common_kwargs = dict(
            fwhm=1e2,
            I0=I0,
            p=p,
            theta_deg=theta,
            rng=rng,
        )   
        
        # Generate mock Stokes cube
        Image_input = mocks.create_mock_stokes_image_l4(badpixel_fraction=1e-3, **common_kwargs)
    
        Image_input_true = mocks.create_mock_stokes_image_l4(badpixel_fraction=0.0, add_noise=False, **common_kwargs)
        P_input = np.sqrt(Image_input_true.data[1]**2. + Image_input_true.data[2]**2.)
        idx = np.where( Image_input.dq[0] != 0 )
        P_input[idx] = np.nan

        if i == 0:
            # Validate Input Image and Header
            # Check/log that L4 data input complies with cgi format
            if isinstance(Image_input, Image): 
                logger.info(log_head + f"Input format: {type(Image_input).__name__}. Expected: Image. PASS")
            else: 
                logger.info(log_head + f"Input format: {type(Image_input).__name__}. Expected: Image. FAIL")
            
            ext_hdr = Image_input.ext_hdr

            # Check/log header keywords using check.verify_header_keywords
            required_keywords = {
                'DATALVL': 'L4',
                'BUNIT': 'photoelectron/s'
            }
            check.verify_header_keywords(ext_hdr, required_keywords, frame_info=log_head, logger=logger)

        # Compute polarization products
        Image_pol = l4_to_tda.calc_pol_p_and_pa_image(Image_input)

        P_map = Image_pol.data[0]       # Polarized intensity
        p_map = Image_pol.data[1]       # fractional polarization
        evpa_map = Image_pol.data[2]    # EVPA
        P_map_err = Image_pol.err[0][0]
        p_map_err = Image_pol.err[0][1]
        evpa_map_err = Image_pol.err[0][2]
        P_dq = Image_pol.dq[0]
        p_dq = Image_pol.dq[1]
        evpa_dq = Image_pol.dq[2]

        if i == 0:
            # Check/log that Output shape is [3, H, W]
            shape_expected = (3, Image_input.data.shape[1], Image_input.data.shape[2])
            shape_actual = Image_pol.data.shape
            if shape_actual == shape_expected:
                logger.info(log_head + f"Output shape: {shape_actual}. Expected shape: {shape_expected}. PASS")
            else:
                logger.info(log_head + f"Output shape: {shape_actual}. Expected shape: {shape_expected}. FAIL")

            #Test: Check/log that flags propagate from I, Q, U to P, p, polarization angle
            dq_input = np.bitwise_or(np.bitwise_or(Image_input.dq[0], Image_input.dq[1]), Image_input.dq[2])
            dq_sets = [
                (P_dq, "Polarized intensity"),
                (p_dq, "Polarized fraction"),
                (evpa_dq, "Polarization angle"),
            ]
            for dq, label in dq_sets:
                idx = np.where( dq_input != dq )[0]
                if idx.size == 0:
                    logger.info(log_head + f"Flag propagation test - {label}: DQ flags propagated correctly. Expected: DQ matches input from I, Q, U. PASS")
                else:
                    logger.info(log_head + f"Flag propagation test - {label}: {idx.size} mismatched pixels. Expected: DQ matches input from I, Q, U. FAIL")

            # Test: Check/log that polarized intensity P is computed correctly
            Q = Image_input.data[1]
            U = Image_input.data[2]
            P_qu = np.sqrt(Q**2 + U**2)
            diff = np.nanmax(np.abs(P_map - P_qu))
            if diff < 1e-10:
                logger.info(log_head + f"Polarized intensity computation test: P == sqrt(Q^2+U^2), max difference = {diff:.2e}. Expected: < 1e-10. PASS")
            else:
                logger.info(log_head + f"Polarized intensity computation test: P == sqrt(Q^2+U^2), max difference = {diff:.2e}. Expected: < 1e-10. FAIL")
        
        if i != n_sim-1:                
            # Compute chi statistics for statistical validation tests
            # These will be used to test: fractional polarization p matches input,
            # polarization position angle matches input, and error propagation
            P_chi = (P_map - P_input) / P_map_err
            p_chi = (p_map - p) / p_map_err
            evpa_chi = (evpa_map - theta) / evpa_map_err
            
            idx_P = np.where( P_dq == 0 )
            idx_p = np.where( p_dq == 0 )
            idx_evpa = np.where( evpa_dq == 0 )
            
            # Compute mean values among pixels
            P_chi_mean.append(np.nanmedian(P_chi[idx_P]))
            P_chi_std.append(np.nanstd(P_chi[idx_P]))
            p_chi_mean.append(np.nanmedian(p_chi[idx_p]))
            p_chi_std.append(np.nanstd(p_chi[idx_p]))
            evpa_chi_mean.append(np.nanmedian(evpa_chi[idx_evpa]))
            evpa_chi_std.append(np.nanstd(evpa_chi[idx_evpa]))
        else:
            if np.nanmax(abs(Image_input.data[0])) < 1e-10:
                I_max = np.nanmax(abs(Image_input.data[0]))
                logger.info(log_head + f"Sanity check I=0: max(I) = {I_max:.2e}. Expected: < 1e-10. PASS")
                map_sets = [
                    (P_map, "Polarized intensity"),
                    (p_map, "Polarized fraction"),
                    (evpa_map, "Polarization angle"),
                ]
                for map, label in map_sets:
                    has_nan = np.any(np.isnan(map))
                    has_inf = np.any(np.isinf(map))
                    if has_nan or has_inf:
                        nan_count = np.sum(np.isnan(map)) if has_nan else 0
                        inf_count = np.sum(np.isinf(map)) if has_inf else 0
                        logger.info(log_head + f"NaN/Inf check for {label}: NaN={nan_count}, Inf={inf_count}. Expected: no NaN/Inf. FAIL")
                    else:
                        logger.info(log_head + f"NaN/Inf check for {label}: no NaN/Inf values. Expected: no NaN/Inf. PASS")
                        
    # Remove the final run with I ~ 0 for a sanity check
    n_sim -= 1
    
    # Scale n_sim by number of pixels for statistical tolerance calculation
    # Each pixel in the mock images is independent, so total samples = n_sim * n_pixels
    n_sim *= P_map.size
    
    chi_sets = [
        (P_chi_mean, P_chi_std, "Polarized intensity", None),
        (p_chi_mean, p_chi_std, "Polarized fraction", "Fractional polarization p matches input"),
        (evpa_chi_mean, evpa_chi_std, "Polarization angle", "Polarization position angle matches input angle"),
    ]

    # Test: Check/log that fractional polarization p matches input (within error)
    # Test: Check/log that polarization position angle matches input angle (within error)
    # Test: Check/log that error propagation from Q, U is correct
    tol_mean = 1. / np.sqrt(n_sim) * nsigma_tol
    tol_std = 1. / np.sqrt(2.*(n_sim-1.)) * nsigma_tol
    for chi_mean, chi_std, label, test_name in chi_sets:
        median_mean = np.median(chi_mean)
        median_std = np.median(chi_std)
        mean_ok = abs(median_mean) <= tol_mean
        std_ok = abs(median_std - 1.0) <= tol_std
        assert mean_ok
        assert std_ok
        
        # Log mean check (for p and EVPA, tests if they match input within error)
        if test_name:
            if mean_ok:
                logger.info(log_head + f"{test_name} test - {label}: median(chi_mean)={median_mean:.4f}. Expected: |median(chi_mean)|<={tol_mean:.4f} (within error). PASS")
            else:
                logger.info(log_head + f"{test_name} test - {label}: median(chi_mean)={median_mean:.4f}. Expected: |median(chi_mean)|<={tol_mean:.4f} (within error). FAIL")
        
        # Log error propagation check (tests if error propagation from Q, U is correct)
        if std_ok:
            logger.info(log_head + f"Error propagation test - {label}: median(chi_std)={median_std:.4f}. Expected: |median(chi_std)-1|<={tol_std:.4f}. PASS")
        else:
            logger.info(log_head + f"Error propagation test - {label}: median(chi_std)={median_std:.4f}. Expected: |median(chi_std)-1|<={tol_std:.4f}. FAIL")

    # Footer banner
    logger.info("")
    logger.info('='*80)
    logger.info('POLARIMETRY L4 TO TDA VAP TEST 2 COMPLETE')
    logger.info('='*80)

    return

def test_align_frames():
    """
    Test that polarimetric images are align correctly on the POL 0 subdataset
    """
    # Generate mock data
    injected_position_pol0 = [(2, - 1), (-2, 1)]
    injected_position_pol45 = [(1, - 2), (2, -1)]

    image_WP1_nfov_sp = mocks.create_mock_l2b_polarimetric_image_with_satellite_spots(dpamname='POL0',
     observing_mode='NFOV',
     left_image_value=1,
     right_image_value=2,
     star_center=injected_position_pol0,
     amplitude_multiplier=1000)
    image_WP1_nfov= mocks.create_mock_l2b_polarimetric_image(dpamname='POL0',
     observing_mode='NFOV',
     left_image_value=1,
     right_image_value=2)

    image_WP2_nfov_sp = mocks.create_mock_l2b_polarimetric_image_with_satellite_spots(dpamname='POL45',
     observing_mode='NFOV',
     left_image_value=1,
     right_image_value=2,
     star_center=injected_position_pol45,
     amplitude_multiplier=1000)
    image_WP2_nfov = mocks.create_mock_l2b_polarimetric_image(dpamname='POL45',
     observing_mode='NFOV',
     left_image_value=1,
     right_image_value=2)
    input_dataset_nfov = data.Dataset([image_WP1_nfov_sp, image_WP1_nfov, image_WP2_nfov_sp, image_WP2_nfov])
    input_dataset_autocrop_nfov = l2b_to_l3.split_image_by_polarization_state(input_dataset_nfov)
    
    # Find the star
    # Checks on finding the star are done in test_find_star.py
    dataset_with_center = l3_to_l4.find_star(input_dataset_autocrop_nfov, drop_satspots_frames=False)

    starloc_pol0 = (dataset_with_center.frames[0].ext_hdr['STARLOCX'], dataset_with_center.frames[0].ext_hdr['STARLOCY'])
    starloc_pol45 = (dataset_with_center.frames[2].ext_hdr['STARLOCX'], dataset_with_center.frames[2].ext_hdr['STARLOCY'])
    
                                              
    injected_x_slice_0, injected_y_slice_0 = (dataset_with_center.frames[0].data[0].shape[0]//2 + injected_position_pol0[0][0],
                                            dataset_with_center.frames[0].data[0].shape[1]//2 + injected_position_pol0[0][1])   
    
    injected_x_slice_45, injected_y_slice_45 = (dataset_with_center.frames[1].data[0].shape[0]//2 + injected_position_pol45[0][0],
                                                dataset_with_center.frames[1].data[0].shape[1]//2 + injected_position_pol45[0][1])

    assert np.isclose(injected_x_slice_45, starloc_pol45[0], atol=0.1), \
        f"Expected {injected_x_slice_45}, got {starloc_pol45[0]}"
    assert np.isclose(injected_y_slice_45, starloc_pol45[1], atol=0.1), \
        f"Expected {injected_y_slice_45}, got {starloc_pol45[1]}"

    # Test that the difference between the measured stars is the difference between the injected positions. 
    assert np.isclose( starloc_pol0[0] - starloc_pol45[0], injected_x_slice_0 - injected_x_slice_45, atol=0.1)
    assert np.isclose( starloc_pol0[1] - starloc_pol45[1], injected_y_slice_0 - injected_y_slice_45, atol=0.1)
    # Align the pol 45 data with the pol 0 data 
    output_dataset_aligned= l3_to_l4.align_polarimetry_frames(dataset_with_center)
    
    # Check that the pol 45 frames are now aligned on the pol 0 frames
    star_xy, list_spots_xy = star_center.star_center_from_satellite_spots(
        img_ref=output_dataset_aligned.frames[3].data[0],
        img_sat_spot=output_dataset_aligned.frames[2].data[0],
        star_coordinate_guess=(output_dataset_aligned.frames[3].data[0].shape[1]//2, output_dataset_aligned.frames[3].data[0].shape[0]//2),
        thetaOffsetGuess=0,
        satellite_spot_parameters=star_center.satellite_spot_parameters_defaults['NFOV']
    )       
    assert np.isclose(star_xy[0], starloc_pol0[0], atol=0.1), \
            f" Expected {starloc_pol0[0]}, got {star_xy[0]}"
    assert np.isclose(star_xy[1], starloc_pol0[1], atol=0.1), \
            f" Expected {starloc_pol0[1]}, got {star_xy[1]}"

    # Check that every frame is aligned on the same  on STARLOC
    starloc = []

    for frame in output_dataset_aligned.frames:
        starloc.append((frame.ext_hdr['STARLOCX'], frame.ext_hdr['STARLOCY']))

    assert all(location == starloc_pol0 for location in starloc), \
        "All frames should have the same star location."
                
def test_mueller_matrix_cal():
    '''
    Tests the creation of a Mueller Matrix calibration file from a mock dataset.
    '''
    
    #Get path to this file
    current_file_path = os.path.dirname(os.path.abspath(__file__))
    #To test this we need this catalog with the same values as the test data also in corgidrp/data/stellar_polarization_database.csv
    path_to_pol_ref_file = os.path.join(current_file_path, "test_data","stellar_polarization_database.csv")

    q_instrumental_polarization = 0.5  # in percent
    u_instrumental_polarization = -0.1  # in percent
    q_efficiency = 0.8
    u_efficiency = 0.7
    uq_cross_talk = 0.05
    qu_cross_talk = 0.03

    mock_dataset = mocks.generate_mock_polcal_dataset(path_to_pol_ref_file,
                                           q_inst=q_instrumental_polarization,
                                           u_inst=u_instrumental_polarization,
                                           q_eff=q_efficiency,
                                           u_eff=u_efficiency,
                                           uq_ct=uq_cross_talk,
                                           qu_ct=qu_cross_talk)
    mock_dataset = l2b_to_l3.divide_by_exptime(mock_dataset)
    mock_dataset = l2b_to_l3.split_image_by_polarization_state(mock_dataset)
    stokes_dataset = pol.calc_stokes_unocculted(mock_dataset)

    #Run the Mueller matrix calibration function
    mueller_matrix = pol.generate_mueller_matrix_cal(stokes_dataset, path_to_pol_ref_file=path_to_pol_ref_file)

    #Check that the measured mueller matrix is close to the input values
    assert mueller_matrix.data[1,0] == pytest.approx(q_instrumental_polarization/100.0, abs=1e-3)
    assert mueller_matrix.data[2,0] == pytest.approx(u_instrumental_polarization/100.0, abs=1e-3)
    assert mueller_matrix.data[1,1] == pytest.approx(q_efficiency, abs=1e-3)
    assert mueller_matrix.data[2,2] == pytest.approx(u_efficiency, abs=1e-3)
    assert mueller_matrix.data[1,2] == pytest.approx(uq_cross_talk, abs=1e-3)
    assert mueller_matrix.data[2,1] == pytest.approx(qu_cross_talk, abs=1e-3)

    #Check that the type of mueller_matrix is correct
    assert isinstance(mueller_matrix, pol.MuellerMatrix)

    #Put in the ND filter and make sure the type is correct. 
    for framm in mock_dataset.frames:
        framm.ext_hdr["FPAMNAME"] = "ND225"
    mueller_matrix_nd = pol.generate_mueller_matrix_cal(stokes_dataset, path_to_pol_ref_file=path_to_pol_ref_file)
    assert isinstance(mueller_matrix_nd, pol.NDMuellerMatrix)

    #Make sure that if the dataset is mixed ND and non-ND an error is raised
    mock_dataset.frames[0].ext_hdr["FPAMNAME"] = "CLEAR"
    with pytest.raises(ValueError):
        mueller_matrix_mixed = pol.generate_mueller_matrix_cal(stokes_dataset, path_to_pol_ref_file=path_to_pol_ref_file)

def test_subtract_stellar_polarization():
    """
    Test that the subtract_stellar_polarization step function separates the input dataset by target star
    and correctly subtracts off the stellar polarization when given a dataset of L3 polarimetric images 
    """

    # define mueller matrices and stokes vectors
    nd_mueller_matrix = np.array([
        [0.5, 0.1, 0, 0],
        [0.1, -0.5, 0, 0],
        [0.05, 0.05, 0.5, 0],
        [0, 0, 0, 0.5]
    ])
    system_mueller_matrix = np.array([
        [0.9, -0.02, 0, 0],
        [0.01, -0.8, 0, 0],
        [0, 0, 0.8, 0.005],
        [0, 0, -0.01, 0.9]
    ])
    star_1_pol = np.array([1, 0, 0, 0])
    star_2_pol = np.array([1, -0.01, -0.02, 0])

    # create mock images and dataset
    # use gaussians as mock star, scale by polarized intensity to construct polarimetric data
    # add background noise to star to prevent divide by zero
    star_1 = mocks.gaussian_array(amp=100) + 0.001
    star_2 = mocks.gaussian_array(amp=150) + 0.001
    # give unocculted images with ND filter a roll angle of 30, images with FPM will have a roll angle of 45
    roll_unocculted = 30
    roll = 45
    # find polarized intensities
    star_1_nd_pol = nd_mueller_matrix @ pol.rotation_mueller_matrix(roll_unocculted) @ star_1_pol
    star_2_nd_pol = nd_mueller_matrix @ pol.rotation_mueller_matrix(roll_unocculted) @ star_2_pol
    star_1_fpm_pol = system_mueller_matrix @ pol.rotation_mueller_matrix(roll) @ star_1_pol
    star_2_fpm_pol = system_mueller_matrix @ pol.rotation_mueller_matrix(roll) @ star_2_pol
    star_1_nd_I_0 = (pol.lin_polarizer_mueller_matrix(0) @ star_1_nd_pol)[0]
    star_1_nd_I_45 = (pol.lin_polarizer_mueller_matrix(45) @ star_1_nd_pol)[0]
    star_1_nd_I_90 = (pol.lin_polarizer_mueller_matrix(90) @ star_1_nd_pol)[0]
    star_1_nd_I_135 = (pol.lin_polarizer_mueller_matrix(135) @ star_1_nd_pol)[0]
    star_2_nd_I_0 = (pol.lin_polarizer_mueller_matrix(0) @ star_2_nd_pol)[0]
    star_2_nd_I_45 = (pol.lin_polarizer_mueller_matrix(45) @ star_2_nd_pol)[0]
    star_2_nd_I_90 = (pol.lin_polarizer_mueller_matrix(90) @ star_2_nd_pol)[0]
    star_2_nd_I_135 = (pol.lin_polarizer_mueller_matrix(135) @ star_2_nd_pol)[0]
    star_1_fpm_I_0 = (pol.lin_polarizer_mueller_matrix(0) @ star_1_fpm_pol)[0]
    star_1_fpm_I_45 = (pol.lin_polarizer_mueller_matrix(45) @ star_1_fpm_pol)[0]
    star_1_fpm_I_90 = (pol.lin_polarizer_mueller_matrix(90) @ star_1_fpm_pol)[0]
    star_1_fpm_I_135 = (pol.lin_polarizer_mueller_matrix(135) @ star_1_fpm_pol)[0]
    star_2_fpm_I_0 = (pol.lin_polarizer_mueller_matrix(0) @ star_2_fpm_pol)[0]
    star_2_fpm_I_45 = (pol.lin_polarizer_mueller_matrix(45) @ star_2_fpm_pol)[0]
    star_2_fpm_I_90 = (pol.lin_polarizer_mueller_matrix(90) @ star_2_fpm_pol)[0]
    star_2_fpm_I_135 = (pol.lin_polarizer_mueller_matrix(135) @ star_2_fpm_pol)[0]
    # construct polarimetric data
    star_1_nd_wp1_data = np.array([star_1_nd_I_0 * star_1, star_1_nd_I_90 * star_1])
    star_1_nd_wp2_data = np.array([star_1_nd_I_45 * star_1, star_1_nd_I_135 * star_1])
    star_2_nd_wp1_data = np.array([star_2_nd_I_0 * star_2, star_2_nd_I_90 * star_2])
    star_2_nd_wp2_data = np.array([star_2_nd_I_45 * star_2, star_2_nd_I_135 * star_2])
    # combine star and companion data for image with fpm
    star_1_fpm_wp1_data = np.array([star_1_fpm_I_0 * star_1, star_1_fpm_I_90 * star_1])
    star_1_fpm_wp2_data = np.array([star_1_fpm_I_45 * star_1, star_1_fpm_I_135 * star_1])
    star_2_fpm_wp1_data = np.array([star_2_fpm_I_0 * star_2, star_2_fpm_I_90 * star_2])
    star_2_fpm_wp2_data = np.array([star_2_fpm_I_45 * star_2, star_2_fpm_I_135 * star_2])
    # create default header
    prihdr, exthdr, errhdr, dqhdr = mocks.create_default_L3_headers()
    # create image objects using the constructed data
    star_1_nd_wp1_img = data.Image(star_1_nd_wp1_data, pri_hdr=prihdr.copy(), ext_hdr=exthdr.copy())
    star_1_nd_wp2_img = data.Image(star_1_nd_wp2_data, pri_hdr=prihdr.copy(), ext_hdr=exthdr.copy())
    star_2_nd_wp1_img = data.Image(star_2_nd_wp1_data, pri_hdr=prihdr.copy(), ext_hdr=exthdr.copy())
    star_2_nd_wp2_img = data.Image(star_2_nd_wp2_data, pri_hdr=prihdr.copy(), ext_hdr=exthdr.copy())
    star_1_fpm_wp1_img = data.Image(star_1_fpm_wp1_data, pri_hdr=prihdr.copy(), ext_hdr=exthdr.copy())
    star_1_fpm_wp2_img = data.Image(star_1_fpm_wp2_data, pri_hdr=prihdr.copy(), ext_hdr=exthdr.copy())
    star_2_fpm_wp1_img = data.Image(star_2_fpm_wp1_data, pri_hdr=prihdr.copy(), ext_hdr=exthdr.copy())
    star_2_fpm_wp2_img = data.Image(star_2_fpm_wp2_data, pri_hdr=prihdr.copy(), ext_hdr=exthdr.copy())
    input_list = [star_1_nd_wp1_img, star_1_nd_wp2_img, star_2_nd_wp1_img, star_2_nd_wp2_img, 
                     star_1_fpm_wp1_img, star_1_fpm_wp2_img, star_2_fpm_wp1_img, star_2_fpm_wp2_img]
    # update headers
    for i in range(len(input_list)):
        input_list[i].ext_hdr['DATALVL'] = 'L3'
        # even indices correspond to POL0, odd indices correspond to POL45
        if i % 2 == 0:
            input_list[i].ext_hdr['DPAMNAME'] = 'POL0'
        else:
            input_list[i].ext_hdr['DPAMNAME'] = 'POL45'
        # first four images are unocculted with roll angle of 30
        if i < 4:
            input_list[i].ext_hdr['FPAMNAME'] = 'ND225'
            input_list[i].pri_hdr['ROLL'] = roll_unocculted
        else:
            input_list[i].pri_hdr['ROLL'] = roll
        # distinguish between the two different target stars
        if i in [0, 1, 4, 5]:
            input_list[i].pri_hdr['TARGET'] = '1'
        else:
            input_list[i].pri_hdr['TARGET'] = '2'

    # construct dataset
    input_dataset = data.Dataset(input_list)
       
    # construct mueller matrix calibration objects
    mm_prihdr, mm_exthdr, mm_errhdr, mm_dqhdr = mocks.create_default_calibration_product_headers()
    system_mm_cal = data.MuellerMatrix(system_mueller_matrix, pri_hdr=mm_prihdr.copy(), ext_hdr=mm_exthdr.copy(), input_dataset=input_dataset)
    nd_mm_cal = data.MuellerMatrix(nd_mueller_matrix, pri_hdr=mm_prihdr.copy(), ext_hdr=mm_exthdr.copy(), input_dataset=input_dataset)

    # run step function
    output_dataset = l3_to_l4.subtract_stellar_polarization(input_dataset=input_dataset, 
                                                            system_mueller_matrix_cal=system_mm_cal,
                                                            nd_mueller_matrix_cal=nd_mm_cal)
    
    # length of output dataset should now be 4 with the unocculted observations removed
    assert len(output_dataset) == 4

    # check that orthogonal speckle fields now subtract out 
    zero_image = np.zeros(shape=(50, 50))
    for output_frame in output_dataset:
        assert np.allclose(output_frame.data[0] - output_frame.data[1], zero_image)

    
    # check that total intensity stayed the same before and after
    assert np.allclose(star_1_fpm_wp1_data[0] + star_1_fpm_wp1_data[1], output_dataset.frames[0].data[0] + output_dataset.frames[0].data[1])
    assert np.allclose(star_1_fpm_wp2_data[0] + star_1_fpm_wp2_data[1], output_dataset.frames[1].data[0] + output_dataset.frames[1].data[1])
    assert np.allclose(star_2_fpm_wp1_data[0] + star_2_fpm_wp1_data[1], output_dataset.frames[2].data[0] + output_dataset.frames[2].data[1])
    assert np.allclose(star_2_fpm_wp2_data[0] + star_2_fpm_wp2_data[1], output_dataset.frames[3].data[0] + output_dataset.frames[3].data[1])

def test_combine_polarization_states():
    '''
    Generate a sequence of L3 polarimetric images at different roll angles to pass into the
    combine_polarization_states() step function, checks that the output Stokes datacube matches
    with the known on-sky Stokes vector
    '''

    ###########################
    #### Make dummy CT cal ####
    ###########################

    # Dataset with some CT profile defined in create_ct_interp
    # Pupil image
    pupil_image = np.zeros([1024, 1024])
    # Set it to some known value for a selected range of pixels
    pupil_image[510:530, 510:530]=1
    prhd, exthd_pupil, errhdr, dqhdr = mocks.create_default_L3_headers()
    # DRP
    # cfam filter
    exthd_pupil['CFAMNAME'] = '1F'
    # Add specific values for pupil images:
    # DPAM=PUPIL, LSAM=OPEN, FSAM=OPEN and FPAM=OPEN_12
    exthd_pupil['DPAMNAME'] = 'PUPIL'
    exthd_pupil['LSAMNAME'] = 'OPEN'
    exthd_pupil['FSAMNAME'] = 'OPEN'
    exthd_pupil['FPAMNAME'] = 'OPEN_12'

    data_psf, psf_loc_in, half_psf = mocks.create_ct_psfs(50, cfam_name='1F',
    n_psfs=100)
    ct_dataset0 = data_psf[0]
    ct_dataset0.ext_hdr['FPAMNAME'] = 'HLC12_C2R1'  # set FPM to a coronagraphic one
    
    err = np.ones([1024,1024])
    data_ct_interp = [ct_dataset0, data.Image(pupil_image,pri_hdr = prhd,
        ext_hdr = exthd_pupil, err = err)]
    # Set of off-axis PSFs with a CT profile defined in create_ct_interp
    # First, we need the CT FPM center to create the CT radial profile
    # We can use a miminal dataset to get to know it
    ct_cal_tmp = corethroughput.generate_ct_cal(data.Dataset(data_ct_interp))


    # define instrument mueller matrix and target Stokes vector
    system_mueller_matrix = np.array([
        [ 0.67450, 0.00623, 0.00000, 0.00000],
        [-0.00623,-0.67448, 0.00001, 0.00001],
        [ 0.00000, 0.00000, 0.67213,-0.05384],
        [ 0.00000, 0.00000,-0.05384,-0.67211]
    ])
    #system_mueller_matrix = np.identity(4)
    target_stokes_vector = np.array([1, 0.4, -0.3, 0.02])

    # construct input polarimetric images, taken with both wollastons at roll angles from 0 to 180 in 30 degree increments
    # also construct nonpolarimetric images to test PSF subs
    input_pol_frames = []
    input_psfsub_frames = []
    prihdr, exthdr, errhdr, dqhdr = mocks.create_default_L3_headers()
    # use mock gaussian as unpolarized target image
    target_total_intensity = mocks.gaussian_array(array_shape=[50, 50], sigma=2, amp=100)
    # add spot that gets rotated to test the output image is rotated northup
    spot = mocks.gaussian_array(array_shape=[10, 10], sigma=2, amp=50)
    target_total_intensity[30:40, 20:30] += spot
    # loops through roll angles 0, 30, 60, ... , 180
    roll_angle  = 0
    while roll_angle <= 180:
        # propagate on-sky target stokes vector through roll angle rotation, system mueller matrix, and wollaston to obtain polarized intensities
        output_stokes_vector = system_mueller_matrix @ pol.rotation_mueller_matrix(roll_angle) @ target_stokes_vector
        intensity_0 = (pol.lin_polarizer_mueller_matrix(0) @ output_stokes_vector)[0]
        intensity_45 = (pol.lin_polarizer_mueller_matrix(45) @ output_stokes_vector)[0]
        intensity_90 = (pol.lin_polarizer_mueller_matrix(90) @ output_stokes_vector)[0]
        intensity_135 = (pol.lin_polarizer_mueller_matrix(135) @ output_stokes_vector)[0]

        # rotate the image so it is in the right orientation with respect to the roll angle
        target_rotated = rotate(target_total_intensity, -roll_angle, [24, 24])
        # replace NaN values from rotation with 0s
        target_rotated[np.isnan(target_rotated)] = 0

        # construct POL0 image
        pol0_data = np.array([intensity_0 * target_rotated , intensity_90 * target_rotated])
        pol0_img = data.Image(pol0_data, pri_hdr=prihdr.copy(), ext_hdr=exthdr.copy())
        pol0_img.pri_hdr['ROLL'] = roll_angle
        pol0_img.ext_hdr['DPAMNAME'] = 'POL0'
        pol0_img.ext_hdr['STARLOCX'] = 24
        pol0_img.ext_hdr['STARLOCY'] = 24
        input_pol_frames.append(pol0_img)

        # construct POL45 image
        pol45_data = np.array([intensity_45 * target_rotated, intensity_135 * target_rotated])
        pol45_img = data.Image(pol45_data, pri_hdr=prihdr.copy(), ext_hdr=exthdr.copy())
        pol45_img.pri_hdr['ROLL'] = roll_angle
        pol45_img.ext_hdr['DPAMNAME'] = 'POL45'
        pol45_img.ext_hdr['STARLOCX'] = 24
        pol45_img.ext_hdr['STARLOCY'] = 24
        input_pol_frames.append(pol45_img)

        # construct total intensity image for psf sub
        psfsub_img_1 = data.Image( (intensity_0 + intensity_90) * target_rotated, pri_hdr=prihdr.copy(), ext_hdr=exthdr.copy())
        psfsub_img_2 = data.Image( (intensity_45 + intensity_135) * target_rotated, pri_hdr=prihdr.copy(), ext_hdr=exthdr.copy())
        psfsub_img_1.pri_hdr['ROLL'] = roll_angle
        psfsub_img_2.pri_hdr['ROLL'] = roll_angle
        psfsub_img_1.ext_hdr['STARLOCX'] = 24
        psfsub_img_2.ext_hdr['STARLOCX'] = 24
        psfsub_img_1.ext_hdr['STARLOCY'] = 24
        psfsub_img_2.ext_hdr['STARLOCY'] = 24
        input_psfsub_frames.append(psfsub_img_1)
        input_psfsub_frames.append(psfsub_img_2)
        

        roll_angle = roll_angle + 30

    # construct datasets
    input_pol_dataset = data.Dataset(input_pol_frames)
    input_psfsub_dataset = data.Dataset(input_psfsub_frames)
    test_dataset = data.Dataset([input_psfsub_dataset.copy()[2]])

    # construct mueller matrix calibration file
    mm_prihdr, mm_exthdr, mm_errhdr, mm_dqhdr = mocks.create_default_calibration_product_headers()
    system_mm_cal = data.MuellerMatrix(system_mueller_matrix, pri_hdr=mm_prihdr, ext_hdr=mm_exthdr, input_dataset=input_pol_dataset)

    # call combine_polarization_states to obtain stokes datacube
    with warnings.catch_warnings():
        # catch warning raised when rotating with roll angle instead of wcs
        warnings.filterwarnings('ignore', category=UserWarning)
        output_dataset = l3_to_l4.combine_polarization_states(input_pol_dataset, 
                                                            system_mm_cal,
                                                            ct_cal_tmp,
                                                            use_wcs=False, 
                                                            measure_klip_thrupt=False,
                                                            measure_1d_core_thrupt=False)
    stokes_datacube = output_dataset.frames[0].data
    stokes_datacube_err = output_dataset.frames[0].err
    # run PSF subtraction on total intensity dataset
    with warnings.catch_warnings():
        # suppress astropy warnings
        warnings.filterwarnings('ignore', category=VerifyWarning)
        warnings.filterwarnings('ignore', category=FITSFixedWarning)
        output_psfsub_dataset = l3_to_l4.do_psf_subtraction(input_psfsub_dataset, 
                                                            measure_klip_thrupt=False,
                                                            measure_1d_core_thrupt=False,
                                                            numbasis=1)
    psfsub_image = output_psfsub_dataset.frames[0].data[0]
    
    # check that the output dataset is the right size, and the output Stokes datacube and error is the right dimension
    assert len(output_dataset) == 1
    assert stokes_datacube.shape == (4, 50, 50)
    assert stokes_datacube_err.shape == (1, 4, 50, 50)
    # check that output Stokes I is the PSF subtracted version
    assert np.allclose(psfsub_image, stokes_datacube[0], equal_nan=True)
    # check that Stokes Q, U, and V is correctly recovered
    # replace NaNs on the outer edges of the stokes datacube with 0s so we can compare directly with the original image
    stokes_datacube[np.isnan(stokes_datacube)] = 0
    assert np.allclose(target_stokes_vector[1] * (target_total_intensity), stokes_datacube[1], atol=0.05)
    assert np.allclose(target_stokes_vector[2] * (target_total_intensity), stokes_datacube[2], atol=0.05)
    assert np.allclose(target_stokes_vector[3] * (target_total_intensity), stokes_datacube[3], atol=0.05)
    
def test_calc_stokes_unocculted(n_sim=10, nsigma_tol=3.):
    """
    Test the `calc_stokes_unocculted` function using synthetic L3 polarimetric datasets.

    Each mock dataset contains multiple images corresponding to different Wollaston
    prisms and roll angles. The test generates a variety of fractional polarization
    values and polarization angles, computes the unocculted Stokes parameters, and
    compares the recovered Q and U against the input values using their propagated
    uncertainties. The comparison is performed in units of the standard errors (chi),
    ensuring the function correctly handles multiple images per dataset and provides
    statistically consistent results.

    The tolerance (`nsigma_tol`) defines the acceptable deviation from ideal
    statistics, expressed in units of standard errors. For `n_sim` simulations, the
    expected fluctuations of the median and standard deviation of chi are approximately
    1/sqrt(n_sim) and 1/sqrt(2*(n_sim-1)), respectively. Multiplying by `nsigma_tol`
    allows for a configurable confidence interval, e.g., `nsigma_tol=3` corresponds
    roughly to a 3-sigma limit on expected statistical deviations.
    """

    # Set the random seed for reproducibility
    rng_seed = 52
    rng = np.random.default_rng(rng_seed)

    # --- Simulate varying polarization fractions ---
    p_input = 0.1 + 0.2 * rng.random(n_sim)
    theta_input = 10.0 + 20.0 * rng.random(n_sim)

    Q_recovered = []
    Qerr_recovered = []
    U_recovered = []
    Uerr_recovered = []

    n_repeat = 8
    
    # prisms and rolls
    prisms = np.append(np.tile('POL0', n_repeat//2), np.tile('POL45', n_repeat//2))
    rolls = np.full(n_repeat, 0)

    for p, theta in zip(p_input, theta_input):
        new_seed = rng.integers(0, 1e6)
        # --- Generate mock L2b image ---
        dataset_polmock = mocks.create_mock_polarization_l3_dataset(
            I0=1e10,
            p=p,
            theta_deg=theta,
            roll_angles=rolls,
            prisms=prisms, 
            seed=new_seed
        )

        # --- Compute unocculted Stokes ---
        Image_stokes_unocculted = calc_stokes_unocculted(dataset_polmock)[0]

        Q_obs = Image_stokes_unocculted.data[1]
        U_obs = Image_stokes_unocculted.data[2]
        Q_err = Image_stokes_unocculted.err[0][1]
        U_err = Image_stokes_unocculted.err[0][2]

        Q_recovered.append(Q_obs)
        Qerr_recovered.append(Q_err)
        U_recovered.append(U_obs)
        Uerr_recovered.append(U_err)

    # --- Convert lists to arrays ---
    Q_recovered = np.array(Q_recovered)
    Qerr_recovered = np.array(Qerr_recovered)
    U_recovered = np.array(U_recovered)
    Uerr_recovered = np.array(Uerr_recovered)

    # --- Compute chi ---
    theta_rad = np.radians(theta_input)
    Q_input = p_input * np.cos(2 * theta_rad)
    Q_chi = (Q_recovered - Q_input) / Qerr_recovered
    U_input = p_input * np.sin(2 * theta_rad)
    U_chi = (U_recovered - U_input) / Uerr_recovered

    #print(np.median(Q_chi), np.std(Q_chi), np.median(U_chi), np.std(U_chi))
    # --- Assertions ---
    tol_mean = 1. / np.sqrt(n_sim) * nsigma_tol
    tol_std = 1. / np.sqrt(2.*(n_sim-1.)) * nsigma_tol
    assert np.median(Q_chi) == pytest.approx(0, abs=tol_mean)
    assert np.std(Q_chi) == pytest.approx(1, abs=tol_std)
    assert np.median(U_chi) == pytest.approx(0, abs=tol_mean)
    assert np.std(U_chi) == pytest.approx(1, abs=tol_std)

    ## Test that passingin multiple targets in a single dataset behaves as expected. 
    # Create a dataset with two targets, each with different known polarization
    p_target1 = 0.15
    theta_target1 = 20.0
    p_target2 = 0.25
    theta_target2 = 40.0
    prisms = np.array(['POL0', 'POL45']*4)
    rolls = np.array([0,0,0,0,0,0,0,0])

    dataset1_polmock_list = mocks.create_mock_polarization_l3_dataset(
        I0=1e10,
        p=p_target1,
        theta_deg=theta_target1,
        roll_angles=rolls,
        prisms=prisms, 
        return_image_list=True,
        seed= rng.integers(0, 1e6)
    )
    for img in dataset1_polmock_list:
        img.pri_hdr['TARGET'] = '1'

    for img in dataset1_polmock_list:
        img.pri_hdr['TARGET'] = '2'


    dataset2_polmock_list = mocks.create_mock_polarization_l3_dataset(
        I0=1e10,
        p=p_target2,
        theta_deg=theta_target2,
        roll_angles=rolls,
        prisms=prisms, 
        return_image_list=True,
        seed=rng.integers(0, 1e6)
    )

    #concatenate the lists
    combined_image_list = dataset1_polmock_list + dataset2_polmock_list
    combined_dataset = data.Dataset(combined_image_list)

    # Compute unocculted Stokes for combined dataset
    combined_stokes_dataset = calc_stokes_unocculted(combined_dataset)
    # Separate the results for each target
    stokes_target1 = combined_stokes_dataset[0]
    stokes_target2 = combined_stokes_dataset[1]

    #assert check that we get what is expceted for target 1
    Q1_obs = stokes_target1.data[1]
    U1_obs = stokes_target1.data[2]
    Q2_obs = stokes_target2.data[1]
    U2_obs = stokes_target2.data[2]

    Q1_input = p_target1 * np.cos(2 * np.radians(theta_target1))
    U1_input = p_target1 * np.sin(2 * np.radians(theta_target1))
    Q2_input = p_target2 * np.cos(2 * np.radians(theta_target2))
    U2_input = p_target2 * np.sin(2 * np.radians(theta_target2))

    #should be at least 0.03
    assert Q1_obs == pytest.approx(Q1_input, abs=0.03)
    assert U1_obs == pytest.approx(U1_input, abs=0.03)
    assert Q2_obs == pytest.approx(Q2_input, abs=0.03)
    assert U2_obs == pytest.approx(U2_input, abs=0.03)

    return

def test_compute_QphiUPhi(): 
    '''
    Test that the computer_QphiUphi function behaves as expected in three scenarios:
    1) When the input image center is correct, U_phi should be approximately zero.
    2) When the input image center is incorrect, U_phi should be nonzero.
    3) The err array in the output should have the same shape as the data array.
    4) The dq array in the output should propagate as the bitwise-OR of the input dq for Q and U.   

    Includes VAP testing for 
    '''

    #######################################
    ########## Set up VAP Logger ##########
    #######################################

    current_file_path = os.path.dirname(os.path.abspath(__file__))

    output_dir = os.path.join(current_file_path, 'test_data','l4_to_tda_compute_quphi')
    if os.path.exists(output_dir):
        shutil.rmtree(output_dir)
    os.makedirs(output_dir)

    # set up logging
    global logger

    log_file = os.path.join(output_dir, 'l4_to_tda_compute_QphiUphi.log')
    
    # Create a new logger specifically for this test, otherwise things have issues
    logger = logging.getLogger('l4_to_tda_compute_QphiUphi')
    logger.setLevel(logging.INFO)

    # Create file handler
    file_handler = logging.FileHandler(log_file)
    file_handler.setLevel(logging.INFO)
    
    # Create console handler
    console_handler = logging.StreamHandler()
    console_handler.setLevel(logging.INFO)
    
    # Create formatter
    formatter = logging.Formatter('%(asctime)s - %(levelname)s - %(message)s')
    file_handler.setFormatter(formatter)
    console_handler.setFormatter(formatter)
    
    # Add handlers to logger
    logger.addHandler(file_handler)
    logger.addHandler(console_handler)



    ################################################
    ########## TEST Dataset 1  - VAP TEST ##########
    ################################################

    # ================================================================================
    # (4.1) Setup Input Files
    # ================================================================================
    logger.info('='*80)
    logger.info('Set up input files and save to disk')
    logger.info('='*80)
    #########################################################################################################
    ########### Create input image of L4 Stokes cube [I, Q, U, V] with tangentially poalrized disk ##########
     
    qu_img = mocks.create_mock_IQUV_image()

    # Expect at least (I, Q, U, V) planes in the input dq
    assert qu_img.dq.shape[0] >= 4, "mock image should have I,Q,U,V planes"

    # Distinct bits for Q and U (non-overlapping)
    BIT_Q = 1 << 2
    BIT_U = 1 << 5

    # Add bits to Q and U while preserving existing dq
    dq_mod = qu_img.dq.copy()
    dq_mod[1] = dq_mod[1] | BIT_Q  # Q plane
    dq_mod[2] = dq_mod[2] | BIT_U  # U plane
    qu_img.dq = dq_mod

    mocks.rename_files_to_cgi_format(list_of_fits=[qu_img], output_dir=output_dir, level_suffix="l4")

    #Check input image complies with cgi format
    logger.info('='*80)
    logger.info('Test 4.1: Input L4 Image Data format')
    logger.info('='*80)
    frame_info = "Input L4 Polarimetry Image"
    check_filename_convention(getattr(qu_img , 'filename', None), 'cgi_*_l4_.fits', frame_info,logger,data_level='l4_')
    verify_header_keywords(qu_img .ext_hdr, {'BUNIT': 'photoelectron/s'},  frame_info,logger)
    verify_header_keywords(qu_img .ext_hdr, {'DATALVL': 'L4'},  frame_info,logger)
    logger.info("")
    
    # ================================================================================
    # (4.2) Validate Output TDA Image
    # ================================================================================
    logger.info('='*80)
    logger.info('Test 4.2: Output TDA Azimuthal components test for correct center')
    logger.info('='*80)

    ### Run the compute_QphiUphi function
    qu_phi = l4_to_tda.compute_QphiUphi(qu_img)

    q_phi = qu_phi.data[4]
    u_phi = qu_phi.data[5]

    # if n_l4_files == 1:
    #     logger.info(f"L4 Output File Count: {n_l4_files}. PASS")
    # else:
    #     logger.info(f"L4 Output File Count: {n_l4_files}. Expected 1. FAIL")

    #### Check the dimensions: 
    #VAP Version
    if qu_phi.data.shape[0] == 6:
        logger.info(f"Output Slices: {qu_phi.data.shape[0]}. PASS")
    else:
        logger.info(f"Output Slices: {qu_phi.data.shape[0]}. Expected 6. FAIL")
    #pytest Version
    assert qu_phi.data.shape[0] == 6, "Output data should have 6 slices"

    #### Check that Q_phi has the expected tangential polarization pattern
    # For tangential polarization: Q_phi should be positive and follow the intensity pattern
    # The mock creates Q = -pfrac*I*cos(2*phi), U = -pfrac*I*sin(2*phi)
    # which results in Q_phi = pfrac*I (positive, tangential pattern)
    I = qu_img.data[0]
    pfrac = 0.1  # Default from create_mock_IQUV_image
    expected_q_phi = pfrac * I
    
    #VAP Version
    if np.mean(q_phi) > 0:
        logger.info(f"Q_phi Mean Value: {np.mean(q_phi)} > 0. PASS")
    else:
        logger.info(f"Q_phi Mean Value: {np.mean(q_phi)} <= 0. FAIL")
    # Check that Q_phi matches the expected tangential pattern (within numerical precision)
    if np.allclose(q_phi, expected_q_phi, rtol=1e-5, atol=1e-8):
        logger.info("Q_phi matches expected tangential polarization pattern. PASS")
    else:
        logger.info("Q_phi does not match expected tangential polarization pattern. FAIL")
    #pytest Version
    assert np.mean(q_phi) > 0, "Q_phi should have positive mean for tangential polarization"
    np.testing.assert_allclose(
        q_phi, expected_q_phi, rtol=1e-5, atol=1e-8,
        err_msg="Q_phi should match expected tangential polarization pattern"
    )

    #### Check that U_phi is approximately zero when the input image center is correct
    #VAP Version
    if np.allclose(u_phi, 0.0, atol=1e-6):
        logger.info(f"U_phi is approximately zero for correct center. PASS")
    else:
        logger.info(f"U_phi is not approximately zero for correct center. FAIL")
    #pytest Version
    assert np.allclose(u_phi, 0.0, atol=1e-6), "U_phi should be ~0 for correct center"
        

    #### Check that err array is consistent with data
    #VAP Version
    if qu_phi.err.shape == qu_phi.data.shape:
        logger.info(f"err has the same shape as data. PASS")
    else:
        logger.info(f"err shape {qu_phi.err.shape} does not match data shape {qu_phi.data.shape}. FAIL")
    #pytest Version
    assert qu_phi.err.shape == qu_phi.data.shape, "err should have the same shape as data"

    #### Check that dq array is consistent with data
    #VAP Version
    if qu_phi.dq.shape == qu_phi.data.shape:
        logger.info(f"dq has the same shape as data. PASS")
    else:
        logger.info(f"dq shape {qu_phi.dq.shape} does not match data shape {qu_phi.data.shape}. FAIL")
    #pytest Version
    assert qu_phi.dq.shape == qu_phi.data.shape, "dq should have the same shape as data"

    expected_or = qu_img.dq[1] | qu_img.dq[2]
    #### Check that DQ propagation is as expected:
    # #### Verify that the dq of Q_phi and U_phi propagates as the bitwise-OR of
    #### the input dq for Q and U. We set distinct bits on all pixels of Q and U
    #### so the expected OR relationship holds regardless of geometry.
    #VAP Version: 
    if np.array_equal(
        qu_phi.dq[4] & (BIT_Q | BIT_U),
        expected_or & (BIT_Q | BIT_U)
    ):
        logger.info("Q_phi dq includes bits from Q and U (OR). PASS")
    else:
        logger.info("Q_phi dq does not include bits from Q and U (OR). FAIL")
    if np.array_equal(
        qu_phi.dq[5] & (BIT_Q | BIT_U),
        expected_or & (BIT_Q | BIT_U)
    ):
        logger.info("U_phi dq includes bits from Q and U (OR). PASS")
    else:
        logger.info("U_phi dq does not include bits from Q and U (OR). FAIL")
    #pytest Version:
    # Q_phi dq should include bits from Q and U (bitwise OR)
    np.testing.assert_array_equal(
        qu_phi.dq[4] & (BIT_Q | BIT_U),
        expected_or & (BIT_Q | BIT_U),
        err_msg="Q_phi dq should include bits from Q and U (OR)."
    )

    # U_phi dq should include bits from Q and U (bitwise OR)
    np.testing.assert_array_equal(
        qu_phi.dq[5] & (BIT_Q | BIT_U),
        expected_or & (BIT_Q | BIT_U),
        err_msg="U_phi dq should include bits from Q and U (OR)."
    )


    ####################################
    ########## TEST Dataset 2 ##########
    ####################################
    
    ####Verify that U_phi is nonzero when the input image center is incorrect.
    #### 5 pixel offset is chosen to ensure significant deviation from true center.

    qu_img = mocks.create_mock_IQUV_image()
    
    # overwrite header center with wrong value
    qu_img.ext_hdr["STARLOCX"] += 5.0
    qu_img.ext_hdr["STARLOCY"] += 5.0

    mocks.rename_files_to_cgi_format(list_of_fits=[qu_img], output_dir=output_dir, level_suffix="l4")

    ### Run the compute_QphiUphi function
    qu_phi = l4_to_tda.compute_QphiUphi(qu_img)
    #Extract U_phi
    u_phi = qu_phi.data[5]

    logger.info('='*80)
    logger.info('Test 4.3: Output TDA Azimuthal components test for incorrect center')
    logger.info('='*80)

    #### Check that U_phi is nonzero when the input image center is incorrect
    #VAP Version
    if not np.allclose(u_phi, 0.0, atol=1e-6):
        logger.info(f"U_phi is nonzero for incorrect center. PASS")
    else:
        logger.info(f"U_phi is approximately zero for incorrect center. FAIL")
    #pytest Version
    assert not np.allclose(u_phi, 0.0, atol=1e-6), "U_phi should be nonzero for wrong center"

    ####################################
    ########## TEST Dataset 3 ##########
    ####################################
    
    #### Test error propagation: σ_Qφ, σ_Uφ from σ_Q, σ_U
    logger.info('='*80)
    logger.info('Test 4.4: Error propagation σ_Qφ, σ_Uφ from σ_Q, σ_U')
    logger.info('='*80)
    
    qu_img = mocks.create_mock_IQUV_image()
    
    # Set known error values for Q and U
    # compute_QphiUphi expects err to be (>=3, n, m), so ensure it's (4, n, m)
    # If err has a leading dimension of 1, remove it
    n, m = qu_img.data.shape[1:]
    if qu_img.err.ndim == 4 and qu_img.err.shape[0] == 1:
        # err has shape (1, 4, n, m) - reshape to (4, n, m)
        qu_img.err = qu_img.err[0]
    elif qu_img.err.shape[0] == 1 and qu_img.err.ndim == 3:
        # err has shape (1, n, m) - need to expand to (4, n, m)
        qu_img.err = np.broadcast_to(qu_img.err, (4, n, m)).copy()
    
    sigma_Q_val = 0.01
    sigma_U_val = 0.015
    qu_img.err[1, :, :] = sigma_Q_val  # Q error
    qu_img.err[2, :, :] = sigma_U_val  # U error
    
    # Get center for error calculation
    cx = qu_img.ext_hdr["STARLOCX"]
    cy = qu_img.ext_hdr["STARLOCY"]
    y_idx, x_idx = np.mgrid[0:n, 0:m]
    phi = np.arctan2(y_idx - cy, x_idx - cx)
    c2 = np.cos(2.0 * phi)
    s2 = np.sin(2.0 * phi)
    
    # Expected error propagation: var_Qphi = c2^2 * sigma_Q^2 + s2^2 * sigma_U^2
    # Expected error propagation: var_Uphi = s2^2 * sigma_Q^2 + c2^2 * sigma_U^2
    expected_sigma_Qphi = np.sqrt(c2**2 * sigma_Q_val**2 + s2**2 * sigma_U_val**2)
    expected_sigma_Uphi = np.sqrt(s2**2 * sigma_Q_val**2 + c2**2 * sigma_U_val**2)
    
    qu_phi = l4_to_tda.compute_QphiUphi(qu_img)
    # Output err array is 3D with shape (6, n, m) for [I, Q, U, V, Q_phi, U_phi]
    actual_sigma_Qphi = qu_phi.err[4, :, :]
    actual_sigma_Uphi = qu_phi.err[5, :, :]
    
    #VAP Version
    if np.allclose(actual_sigma_Qphi, expected_sigma_Qphi, rtol=1e-5):
        logger.info("Error propagation for σ_Qφ matches expected. PASS")
    else:
        logger.info("Error propagation for σ_Qφ does not match expected. FAIL")
    if np.allclose(actual_sigma_Uphi, expected_sigma_Uphi, rtol=1e-5):
        logger.info("Error propagation for σ_Uφ matches expected. PASS")
    else:
        logger.info("Error propagation for σ_Uφ does not match expected. FAIL")
    #pytest Version
    np.testing.assert_allclose(
        actual_sigma_Qphi, expected_sigma_Qphi, rtol=1e-5,
        err_msg="Error propagation for σ_Qφ should match expected formula"
    )
    np.testing.assert_allclose(
        actual_sigma_Uphi, expected_sigma_Uphi, rtol=1e-5,
        err_msg="Error propagation for σ_Uφ should match expected formula"
    )

    ####################################
    ########## TEST Dataset 4 ##########
    ####################################
    
    #### Test using header STARLOCX/Y vs manual center
    logger.info('='*80)
    logger.info('Test 4.5: Using header STARLOCX/Y vs manual center')
    logger.info('='*80)
    
    qu_img = mocks.create_mock_IQUV_image()
    
    # Get the header center
    header_cx = qu_img.ext_hdr["STARLOCX"]
    header_cy = qu_img.ext_hdr["STARLOCY"]
    
    # Compute with header center (default behavior)
    qu_phi_header = l4_to_tda.compute_QphiUphi(qu_img)
    
    # Remove header center and use manual center
    del qu_img.ext_hdr["STARLOCX"]
    del qu_img.ext_hdr["STARLOCY"]
    qu_phi_manual = l4_to_tda.compute_QphiUphi(qu_img, x_center=header_cx, y_center=header_cy)
    
    # Results should be identical
    #VAP Version
    if np.allclose(qu_phi_header.data, qu_phi_manual.data, rtol=1e-10):
        logger.info("Header STARLOCX/Y and manual center produce identical results. PASS")
    else:
        logger.info("Header STARLOCX/Y and manual center produce different results. FAIL")
    if np.allclose(qu_phi_header.err, qu_phi_manual.err, rtol=1e-10):
        logger.info("Error arrays match between header and manual center. PASS")
    else:
        logger.info("Error arrays differ between header and manual center. FAIL")
    #pytest Version
    np.testing.assert_allclose(
        qu_phi_header.data, qu_phi_manual.data, rtol=1e-10,
        err_msg="Header STARLOCX/Y and manual center should produce identical results"
    )
    np.testing.assert_allclose(
        qu_phi_header.err, qu_phi_manual.err, rtol=1e-10,
        err_msg="Error arrays should match between header and manual center"
    )

    logger.info('='*80)
    logger.info('Polarimetry L4->TDA VAP Test 4: Extended Source (Disk) Azimuthal Stokes Test: Complete')
    logger.info('='*80)


if __name__ == "__main__":
<<<<<<< HEAD
    # test_image_splitting()
    # test_calc_pol_p_and_pa_image()
    # test_subtract_stellar_polarization()
    # test_mueller_matrix_cal()
    # test_combine_polarization_states()
    # test_align_frames()
    # test_calc_stokes_unocculted()
    test_compute_QphiUPhi()
=======
    #test_image_splitting()
    test_calc_pol_p_and_pa_image()
    #test_subtract_stellar_polarization()
    #test_mueller_matrix_cal()
    #test_combine_polarization_states()
    #test_align_frames()
    #test_calc_stokes_unocculted()
>>>>>>> aec3e9d5
<|MERGE_RESOLUTION|>--- conflicted
+++ resolved
@@ -999,7 +999,7 @@
 
     current_file_path = os.path.dirname(os.path.abspath(__file__))
 
-    output_dir = os.path.join(current_file_path, 'test_data','l4_to_tda_compute_quphi')
+    output_dir = os.path.join(current_file_path,'l4_to_tda_compute_quphi')
     if os.path.exists(output_dir):
         shutil.rmtree(output_dir)
     os.makedirs(output_dir)
@@ -1045,7 +1045,8 @@
     #########################################################################################################
     ########### Create input image of L4 Stokes cube [I, Q, U, V] with tangentially poalrized disk ##########
      
-    qu_img = mocks.create_mock_IQUV_image()
+    pfrac = 0.1
+    qu_img = mocks.create_mock_IQUV_image(pfrac=pfrac)
 
     # Expect at least (I, Q, U, V) planes in the input dq
     assert qu_img.dq.shape[0] >= 4, "mock image should have I,Q,U,V planes"
@@ -1104,7 +1105,6 @@
     # The mock creates Q = -pfrac*I*cos(2*phi), U = -pfrac*I*sin(2*phi)
     # which results in Q_phi = pfrac*I (positive, tangential pattern)
     I = qu_img.data[0]
-    pfrac = 0.1  # Default from create_mock_IQUV_image
     expected_q_phi = pfrac * I
     
     #VAP Version
@@ -1195,7 +1195,8 @@
     ####Verify that U_phi is nonzero when the input image center is incorrect.
     #### 5 pixel offset is chosen to ensure significant deviation from true center.
 
-    qu_img = mocks.create_mock_IQUV_image()
+    pfrac = 0.1
+    qu_img = mocks.create_mock_IQUV_image(pfrac=pfrac)
     
     # overwrite header center with wrong value
     qu_img.ext_hdr["STARLOCX"] += 5.0
@@ -1230,7 +1231,8 @@
     logger.info('Test 4.4: Error propagation σ_Qφ, σ_Uφ from σ_Q, σ_U')
     logger.info('='*80)
     
-    qu_img = mocks.create_mock_IQUV_image()
+    pfrac = 0.1
+    qu_img = mocks.create_mock_IQUV_image(pfrac=pfrac)
     
     # Set known error values for Q and U
     # compute_QphiUphi expects err to be (>=3, n, m), so ensure it's (4, n, m)
@@ -1294,7 +1296,8 @@
     logger.info('Test 4.5: Using header STARLOCX/Y vs manual center')
     logger.info('='*80)
     
-    qu_img = mocks.create_mock_IQUV_image()
+    pfrac = 0.1
+    qu_img = mocks.create_mock_IQUV_image(pfrac=pfrac)
     
     # Get the header center
     header_cx = qu_img.ext_hdr["STARLOCX"]
@@ -1334,21 +1337,11 @@
 
 
 if __name__ == "__main__":
-<<<<<<< HEAD
-    # test_image_splitting()
-    # test_calc_pol_p_and_pa_image()
-    # test_subtract_stellar_polarization()
-    # test_mueller_matrix_cal()
-    # test_combine_polarization_states()
-    # test_align_frames()
-    # test_calc_stokes_unocculted()
-    test_compute_QphiUPhi()
-=======
     #test_image_splitting()
     test_calc_pol_p_and_pa_image()
     #test_subtract_stellar_polarization()
     #test_mueller_matrix_cal()
     #test_combine_polarization_states()
     #test_align_frames()
-    #test_calc_stokes_unocculted()
->>>>>>> aec3e9d5
+    # #test_calc_stokes_unocculted()
+    test_compute_QphiUPhi()