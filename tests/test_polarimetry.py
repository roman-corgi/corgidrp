--- conflicted
+++ resolved
@@ -4,13 +4,9 @@
 import corgidrp.pol as pol
 import corgidrp.l2b_to_l3 as l2b_to_l3
 import corgidrp.data as data
-<<<<<<< HEAD
 import pandas as pd
 import os
-=======
-import os
 import shutil
->>>>>>> d4398cee
 
 def test_image_splitting():
     """
