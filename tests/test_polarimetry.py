import os, glob
import numpy as np
from astropy.io.fits import Header
from corgidrp.data import Dataset, Image
import pytest
import corgidrp.mocks as mocks
import corgidrp.l2b_to_l3 as l2b_to_l3
import corgidrp.l3_to_l4 as l3_to_l4
import corgidrp.l4_to_tda as l4_to_tda

import corgidrp.data as data
from corgidrp import star_center
from corgidrp.pol import calc_stokes_unocculted

def test_image_splitting():
    """
    Create mock L2b polarimetric images, check that it is split correctly
    """

    # test autocropping WFOV
    ## generate mock data
    image_WP1_wfov = mocks.create_mock_l2b_polarimetric_image(dpamname='POL0', observing_mode='WFOV', left_image_value=1, right_image_value=2)
    image_WP2_wfov = mocks.create_mock_l2b_polarimetric_image(dpamname='POL45', observing_mode='WFOV', left_image_value=1, right_image_value=2)
    input_dataset_wfov = data.Dataset([image_WP1_wfov, image_WP2_wfov])

    ## leave image_size parameter blank so the function automatically determines size
    output_dataset_autocrop_wfov = l2b_to_l3.split_image_by_polarization_state(input_dataset_wfov)
    ## create what the expected output data should look like
    radius_wfov = int(round((20.1 * ((0.8255 * 1e-6) / 2.363114) * 206265) / 0.0218))
    padding = 5
    img_size_wfov = 2 * (radius_wfov + padding)
    expected_output_autocrop_wfov = np.zeros(shape=(2, img_size_wfov, img_size_wfov))
    ## fill in expected values
    img_center_wfov = radius_wfov + padding
    y_wfov, x_wfov = np.indices([img_size_wfov, img_size_wfov])
    expected_output_autocrop_wfov[0, ((x_wfov-img_center_wfov)**2) + ((y_wfov-img_center_wfov)**2) <= radius_wfov**2] = 1
    expected_output_autocrop_wfov[1, ((x_wfov-img_center_wfov)**2) + ((y_wfov-img_center_wfov)**2) <= radius_wfov**2] = 2

    ## check that actual output is as expected
    assert output_dataset_autocrop_wfov.frames[0].data == pytest.approx(expected_output_autocrop_wfov)
    assert output_dataset_autocrop_wfov.frames[1].data == pytest.approx(expected_output_autocrop_wfov)

    # test autocropping NFOV
    ## generate mock data
    image_WP1_nfov = mocks.create_mock_l2b_polarimetric_image(dpamname='POL0', observing_mode='NFOV', left_image_value=1, right_image_value=2)
    image_WP2_nfov = mocks.create_mock_l2b_polarimetric_image(dpamname='POL45', observing_mode='NFOV', left_image_value=1, right_image_value=2)
    input_dataset_nfov = data.Dataset([image_WP1_nfov, image_WP2_nfov])

    ## leave image_size parameter blank so the function automatically determines size
    output_dataset_autocrop_nfov = l2b_to_l3.split_image_by_polarization_state(input_dataset_nfov)
    ## create what the expected output data should look like
    radius_nfov = int(round((9.7 * ((0.5738 * 1e-6) / 2.363114) * 206265) / 0.0218))
    img_size_nfov = 2 * (radius_nfov + padding)
    expected_output_autocrop_nfov = np.zeros(shape=(2, img_size_nfov, img_size_nfov))
    ## fill in expected values
    img_center_nfov = radius_nfov + padding
    y_nfov, x_nfov = np.indices([img_size_nfov, img_size_nfov])
    expected_output_autocrop_nfov[0, ((x_nfov-img_center_nfov)**2) + ((y_nfov-img_center_nfov)**2) <= radius_nfov**2] = 1
    expected_output_autocrop_nfov[1, ((x_nfov-img_center_nfov)**2) + ((y_nfov-img_center_nfov)**2) <= radius_nfov**2] = 2

    ## check that actual output is as expected
    assert output_dataset_autocrop_nfov.frames[0].data == pytest.approx(expected_output_autocrop_nfov)
    assert output_dataset_autocrop_nfov.frames[1].data == pytest.approx(expected_output_autocrop_nfov)

    # test cropping with alignment angle input
    image_WP1_custom_angle = mocks.create_mock_l2b_polarimetric_image(dpamname='POL0', observing_mode='NFOV', left_image_value=1, right_image_value=2, alignment_angle=5)
    image_WP2_custom_angle = mocks.create_mock_l2b_polarimetric_image(dpamname='POL45', observing_mode='NFOV', left_image_value=1, right_image_value=2, alignment_angle=40)
    input_dataset_custom_angle = data.Dataset([image_WP1_custom_angle, image_WP2_custom_angle])
    output_dataset_custom_angle = l2b_to_l3.split_image_by_polarization_state(input_dataset_custom_angle, alignment_angle_WP1=5, alignment_angle_WP2=40)

    ## check that actual output is as expected, should still be the same as the previous test since mock data is in NFOV mode
    assert output_dataset_custom_angle.frames[0].data == pytest.approx(expected_output_autocrop_nfov)
    assert output_dataset_custom_angle.frames[1].data == pytest.approx(expected_output_autocrop_nfov)

    # test NaN pixels
    img_size = 400
    output_dataset_custom_crop = l2b_to_l3.split_image_by_polarization_state(input_dataset_wfov, image_size=img_size)
    ## create what the expected output data should look like
    expected_output_WP1 = np.zeros(shape=(2, img_size, img_size))
    expected_output_WP2 = np.zeros(shape=(2, img_size, img_size))
    img_center = 200
    y, x = np.indices([img_size, img_size])
    expected_output_WP1[0, ((x-img_center)**2) + ((y-img_center)**2) <= radius_wfov**2] = 1
    expected_output_WP1[1, ((x-img_center)**2) + ((y-img_center)**2) <= radius_wfov**2] = 2
    expected_output_WP2[0, ((x-img_center)**2) + ((y-img_center)**2) <= radius_wfov**2] = 1
    expected_output_WP2[1, ((x-img_center)**2) + ((y-img_center)**2) <= radius_wfov**2] = 2
    expected_output_WP1[0, x >= 372] = np.nan
    expected_output_WP1[1, x <= 28] = np.nan
    expected_output_WP2[0, y <= x - 244] = np.nan
    expected_output_WP2[1, y >= x + 244] = np.nan
    ## check that the actual output is as expected
    assert output_dataset_custom_crop.frames[0].data == pytest.approx(expected_output_WP1, nan_ok=True)
    assert output_dataset_custom_crop.frames[1].data == pytest.approx(expected_output_WP2, nan_ok=True)

    # test that an error is raised if we set the image size too big
    with pytest.raises(ValueError):
        invalid_output = l2b_to_l3.split_image_by_polarization_state(input_dataset_wfov, image_size=682)
<<<<<<< HEAD
        
def test_calc_pol_p_and_pa_image(n_sim=100, nsigma_tol=3.):
    """
    Test `calc_pol_p_and_pa_image` using mock L4 Stokes cubes.

    This test verifies that the recovered fractional polarization (p)
    and electric-vector position angle (EVPA) are statistically consistent
    with the true input values within their propagated uncertainties.

    For each simulation, we compute normalized residuals:
        chi = (measured - true) / sigma
    for both p and EVPA. If the uncertainty propagation is correct,
    the chi distribution should follow N(0, 1).

    We then check that the median of the chi means is near zero,
    and the median of the chi standard deviations is near one.

    The tolerance (`nsigma_tol`) defines the acceptable deviation from
    ideal statistics in units of standard errors. For `n_sim` simulations,
    the expected fluctuations of the median and standard deviation of chi
    are approximately 1/sqrt(n_sim) and 1/sqrt(2*(n_sim-1)), respectively.
    Multiplying by `nsigma_tol` allows for a configurable confidence
    interval, e.g., `nsigma_tol=3` corresponds roughly to a 3-sigma limit
    on expected statistical deviations.
    """
    # --- Simulation parameters ---
    p_input = 0.1 + 0.2 * np.random.rand(n_sim)
    theta_input = 10.0 + 20.0 * np.random.rand(n_sim)

    # --- Containers for chi statistics ---
    p_chi_mean, p_chi_std = [], []
    evpa_chi_mean, evpa_chi_std = [], []

    for p, theta in zip(p_input, theta_input):

        # Generate mock Stokes cube
        Image_polmock = mocks.create_mock_stokes_image_l4(
            badpixel_fraction=0.0,
            fwhm=1e2,
            I0=1e10,
            p=p,
            theta_deg=theta
        )

        # Compute polarization products
        Image_pol = l4_to_tda.calc_pol_p_and_pa_image(Image_polmock)

        p_map = Image_pol.data[1]       # fractional polarization
        evpa_map = Image_pol.data[2]    # EVPA
        p_map_err = Image_pol.err[0][1]
        evpa_map_err = Image_pol.err[0][2]

        # Compute chi statistics
        p_chi = (p_map - p) / p_map_err
        evpa_chi = (evpa_map - theta) / evpa_map_err

        p_chi_mean.append(np.nanmedian(p_chi))
        p_chi_std.append(np.nanstd(p_chi))
        evpa_chi_mean.append(np.nanmedian(evpa_chi))
        evpa_chi_std.append(np.nanstd(evpa_chi))

    #print(np.median(p_chi_mean), np.median(p_chi_std),
    #      np.median(evpa_chi_mean), np.median(evpa_chi_std))
    tol_mean = 1. / np.sqrt(n_sim) * nsigma_tol
    tol_std = 1. / np.sqrt(2.*(n_sim-1.)) * nsigma_tol
    assert np.median(p_chi_mean) == pytest.approx(0.0, abs=tol_mean)
    assert np.median(p_chi_std) == pytest.approx(1.0, abs=tol_std)
    assert np.median(evpa_chi_mean) == pytest.approx(0.0, abs=tol_mean)
    assert np.median(evpa_chi_std) == pytest.approx(1.0, abs=tol_std)
=======
>>>>>>> 5912dfa9

def test_align_frames():
    """
    Test that polarimetric images are align correctly on the POL 0 subdataset
    """
    # Generate mock data
    injected_position_pol0 = [(2, - 1), (-2, 1)]
    injected_position_pol45 = [(1, - 2), (2, -1)]

    image_WP1_nfov_sp = mocks.create_mock_l2b_polarimetric_image_with_satellite_spots(dpamname='POL0',
     observing_mode='NFOV',
     left_image_value=1,
     right_image_value=2,
     star_center=injected_position_pol0,
     amplitude_multiplier=1000)
    image_WP1_nfov= mocks.create_mock_l2b_polarimetric_image(dpamname='POL0',
     observing_mode='NFOV',
     left_image_value=1,
     right_image_value=2)

    image_WP2_nfov_sp = mocks.create_mock_l2b_polarimetric_image_with_satellite_spots(dpamname='POL45',
     observing_mode='NFOV',
     left_image_value=1,
     right_image_value=2,
     star_center=injected_position_pol45,
     amplitude_multiplier=1000)
    image_WP2_nfov = mocks.create_mock_l2b_polarimetric_image(dpamname='POL45',
     observing_mode='NFOV',
     left_image_value=1,
     right_image_value=2)
    input_dataset_nfov = data.Dataset([image_WP1_nfov_sp, image_WP1_nfov, image_WP2_nfov_sp, image_WP2_nfov])
    input_dataset_autocrop_nfov = l2b_to_l3.split_image_by_polarization_state(input_dataset_nfov)
    
    # Find the star
    # Checks on finding the star are done in test_find_star.py
    dataset_with_center = l3_to_l4.find_star(input_dataset_autocrop_nfov, drop_satspots_frames=False)

    starloc_pol0 = (dataset_with_center.frames[0].ext_hdr['STARLOCX'], dataset_with_center.frames[0].ext_hdr['STARLOCY'])
    starloc_pol45 = (dataset_with_center.frames[2].ext_hdr['STARLOCX'], dataset_with_center.frames[2].ext_hdr['STARLOCY'])
    
                                              
    injected_x_slice_0, injected_y_slice_0 = (dataset_with_center.frames[0].data[0].shape[0]//2 + injected_position_pol0[0][0],
                                            dataset_with_center.frames[0].data[0].shape[1]//2 + injected_position_pol0[0][1])   
    
    injected_x_slice_45, injected_y_slice_45 = (dataset_with_center.frames[1].data[0].shape[0]//2 + injected_position_pol45[0][0],
                                                dataset_with_center.frames[1].data[0].shape[1]//2 + injected_position_pol45[0][1])

    assert np.isclose(injected_x_slice_45, starloc_pol45[0], atol=0.1), \
        f"Expected {injected_x_slice_45}, got {starloc_pol45[0]}"
    assert np.isclose(injected_y_slice_45, starloc_pol45[1], atol=0.1), \
        f"Expected {injected_y_slice_45}, got {starloc_pol45[1]}"

    # Test that the difference between the measured stars is the difference between the injected positions. 
    assert np.isclose( starloc_pol0[0] - starloc_pol45[0], injected_x_slice_0 - injected_x_slice_45, atol=0.1)
    assert np.isclose( starloc_pol0[1] - starloc_pol45[1], injected_y_slice_0 - injected_y_slice_45, atol=0.1)
    # Align the pol 45 data with the pol 0 data 
    output_dataset_aligned= l3_to_l4.align_polarimetry_frames(dataset_with_center)
    
    # Check that the pol 45 frames are now aligned on the pol 0 frames
    star_xy, list_spots_xy = star_center.star_center_from_satellite_spots(
        img_ref=output_dataset_aligned.frames[3].data[0],
        img_sat_spot=output_dataset_aligned.frames[2].data[0],
        star_coordinate_guess=(output_dataset_aligned.frames[3].data[0].shape[1]//2, output_dataset_aligned.frames[3].data[0].shape[0]//2),
        thetaOffsetGuess=0,
        satellite_spot_parameters=star_center.satellite_spot_parameters_defaults['NFOV']
    )       
    assert np.isclose(star_xy[0], starloc_pol0[0], atol=0.1), \
            f" Expected {starloc_pol0[0]}, got {star_xy[0]}"
    assert np.isclose(star_xy[1], starloc_pol0[1], atol=0.1), \
            f" Expected {starloc_pol0[1]}, got {star_xy[1]}"

    # Check that every frame is aligned on the same  on STARLOC
    starloc = []

    for frame in output_dataset_aligned.frames:
        starloc.append((frame.ext_hdr['STARLOCX'], frame.ext_hdr['STARLOCY']))

    assert all(location == starloc_pol0 for location in starloc), \
        "All frames should have the same star location."

def test_calc_stokes_unocculted(n_sim=100, nsigma_tol=3.):
    """
    Test the `calc_stokes_unocculted` function using synthetic L3 polarimetric datasets.

    Each mock dataset contains multiple images corresponding to different Wollaston
    prisms and roll angles. The test generates a variety of fractional polarization
    values and polarization angles, computes the unocculted Stokes parameters, and
    compares the recovered Q and U against the input values using their propagated
    uncertainties. The comparison is performed in units of the standard errors (chi),
    ensuring the function correctly handles multiple images per dataset and provides
    statistically consistent results.

    The tolerance (`nsigma_tol`) defines the acceptable deviation from ideal
    statistics, expressed in units of standard errors. For `n_sim` simulations, the
    expected fluctuations of the median and standard deviation of chi are approximately
    1/sqrt(n_sim) and 1/sqrt(2*(n_sim-1)), respectively. Multiplying by `nsigma_tol`
    allows for a configurable confidence interval, e.g., `nsigma_tol=3` corresponds
    roughly to a 3-sigma limit on expected statistical deviations.
    """

    # --- Simulate varying polarization fractions ---
    p_input = 0.1 + 0.2 * np.random.rand(n_sim)
    theta_input = 10.0 + 20.0 * np.random.rand(n_sim)

    Q_recovered = []
    Qerr_recovered = []
    U_recovered = []
    Uerr_recovered = []

    n_repeat = 8
    
    # prisms and rolls
    prisms = np.append(np.tile('POL0', n_repeat//2), np.tile('POL45', n_repeat//2))
    rolls = np.full(n_repeat, 0)

    for p, theta in zip(p_input, theta_input):
        # --- Generate mock L2b image ---
        dataset_polmock = mocks.create_mock_polarization_l3_dataset(
            I0=1e10,
            p=p,
            theta_deg=theta,
            roll_angles=rolls,
            prisms=prisms
        )

        # --- Compute unocculted Stokes ---
        Image_stokes_unocculted = calc_stokes_unocculted(dataset_polmock)

        Q_obs = Image_stokes_unocculted.data[1]
        U_obs = Image_stokes_unocculted.data[2]
        Q_err = Image_stokes_unocculted.err[0][1]
        U_err = Image_stokes_unocculted.err[0][2]

        Q_recovered.append(Q_obs)
        Qerr_recovered.append(Q_err)
        U_recovered.append(U_obs)
        Uerr_recovered.append(U_err)

    # --- Convert lists to arrays ---
    Q_recovered = np.array(Q_recovered)
    Qerr_recovered = np.array(Qerr_recovered)
    U_recovered = np.array(U_recovered)
    Uerr_recovered = np.array(Uerr_recovered)

    # --- Compute chi ---
    theta_rad = np.radians(theta_input)
    Q_input = p_input * np.cos(2 * theta_rad)
    Q_chi = (Q_recovered - Q_input) / Qerr_recovered
    U_input = p_input * np.sin(2 * theta_rad)
    U_chi = (U_recovered - U_input) / Uerr_recovered

    #print(np.median(Q_chi), np.std(Q_chi), np.median(U_chi), np.std(U_chi))
    # --- Assertions ---
    tol_mean = 1. / np.sqrt(n_sim) * nsigma_tol
    tol_std = 1. / np.sqrt(2.*(n_sim-1.)) * nsigma_tol
    assert np.median(Q_chi) == pytest.approx(0, abs=tol_mean)
    assert np.std(Q_chi) == pytest.approx(1, abs=tol_std)
    assert np.median(U_chi) == pytest.approx(0, abs=tol_mean)
    assert np.std(U_chi) == pytest.approx(1, abs=tol_std)

    return

if __name__ == "__main__":
    test_image_splitting()
<<<<<<< HEAD
    test_calc_pol_p_and_pa_image()
    test_align_frames()
=======
    test_align_frames()
    test_calc_stokes_unocculted()
>>>>>>> 5912dfa9
<|MERGE_RESOLUTION|>--- conflicted
+++ resolved
@@ -95,7 +95,6 @@
     # test that an error is raised if we set the image size too big
     with pytest.raises(ValueError):
         invalid_output = l2b_to_l3.split_image_by_polarization_state(input_dataset_wfov, image_size=682)
-<<<<<<< HEAD
         
 def test_calc_pol_p_and_pa_image(n_sim=100, nsigma_tol=3.):
     """
@@ -165,8 +164,6 @@
     assert np.median(p_chi_std) == pytest.approx(1.0, abs=tol_std)
     assert np.median(evpa_chi_mean) == pytest.approx(0.0, abs=tol_mean)
     assert np.median(evpa_chi_std) == pytest.approx(1.0, abs=tol_std)
-=======
->>>>>>> 5912dfa9
 
 def test_align_frames():
     """
@@ -331,10 +328,6 @@
 
 if __name__ == "__main__":
     test_image_splitting()
-<<<<<<< HEAD
     test_calc_pol_p_and_pa_image()
     test_align_frames()
-=======
-    test_align_frames()
-    test_calc_stokes_unocculted()
->>>>>>> 5912dfa9
+    test_calc_stokes_unocculted()