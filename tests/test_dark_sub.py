--- conflicted
+++ resolved
@@ -141,15 +141,11 @@
     EMgain = 10
     exptime = 4
     frame = (noise_maps.FPN_map + noise_maps.CIC_map*EMgain + noise_maps.DC_map*exptime*EMgain)/EMgain
-<<<<<<< HEAD
     prihdr, exthdr = mocks.create_default_L2a_headers()
-=======
-    prihdr, exthdr, errhdr, dqhdr = mocks.create_default_calibration_product_headers()
->>>>>>> e88badd2
     image_frame = data.Image(frame, prihdr, exthdr)
     image_frame.ext_hdr['EMGAIN_C'] = EMgain
     image_frame.ext_hdr['EXPTIME'] = exptime
-    image_frame.ext_hdr['KGAINPAR'] = 7
+    image_frame.ext_hdr['KGAINPAR'] = 7.
     image_frame.ext_hdr['BUNIT'] = 'detected electron'
     dataset_from_noisemap = data.Dataset([image_frame])
     nm_dataset0 = l2a_to_l2b.dark_subtraction(dataset_from_noisemap, noise_maps, outputdir=calibdir)
