import os
import glob
import pickle
import pytest
import numpy as np
import corgidrp
import corgidrp.data as data
import corgidrp.mocks as mocks
import corgidrp.detector as detector
import corgidrp.flat as flat
import corgidrp.l2a_to_l2b as l2a_to_l2b
import photutils.centroids as centr

old_err_tracking = corgidrp.track_individual_errors

def test_create_polflatfield_pol0_neptune():
    """
    Generate mock input data and pass into flat division function
    """
    corgidrp.track_individual_errors = True # this test uses individual error components

    ###### create simulated data
    # check that simulated data folder exists, and create if not
    datadir = os.path.join(os.path.dirname(__file__), "simdata")
    if not os.path.exists(datadir):
        os.mkdir(datadir) 
<<<<<<< HEAD
    simflat_dataset = mocks.create_simflat_dataset(filedir=datadir)
    
=======
    # simulated images to be checked in flat division
    # create_simflat_dataset returns a Dataset, so use that directly
    simflat_dataset = mocks.create_simflat_dataset(filedir=datadir)
>>>>>>> 52ca29d9
    
    ###### create simulated raster scanned data
    # check that simulated raster scanned data folder exists, and create if not
    file_dir = os.path.join(os.path.dirname(__file__), "simdata_rasterscan_pol")
    data_dir = os.path.join(os.path.dirname(__file__),"test_data/")
    if not os.path.exists(file_dir):
        os.mkdir(file_dir) 
    filenames = glob.glob(os.path.join(data_dir, "med*.fits"))
    data_set = data.Dataset(filenames)

    # creating flatfield for neptune for band 1
    planet='neptune'; band='1'
    #creates a planet image with spatial variation of polarization for POL0 
    pol_image=mocks.create_spatial_pol(data_set,filedir=None,nr=60,pfov_size=140,image_center_x=512,image_center_y=512,separation_diameter_arcsec=7.5,alignment_angle_WP1=0,alignment_angle_WP2=45,planet='neptune',band='1',dpamname='POL0')
    #creates raster scanned images for POL0 
    polraster_dataset = mocks.create_onsky_rasterscans(pol_image,filedir=file_dir,planet='neptune',band='1',im_size=800,d=40, n_dith=2,radius=55,snr=250,snr_constant=4.55,flat_map=None, raster_radius=40, raster_subexps=1)
     #creates flatfield for POL0 
    polflatfield_pol0=flat.create_onsky_pol_flatfield(polraster_dataset,planet='neptune',band='1',up_radius=55,im_size=1024,N=1,rad_mask=1.26, planet_rad=50, n_pix=174, observing_mode='NFOV', n_pad=0,fwhm_guess=20, sky_annulus_rin=2, sky_annulus_rout=4,plate_scale=0.0218,image_center_x=512,image_center_y=512,separation_diameter_arcsec=7.5,alignment_angle_WP1=0,alignment_angle_WP2=45,dpamname='POL0')

    assert np.nanmean(polflatfield_pol0.data) == pytest.approx(1, abs=1e-2)
    assert np.size(np.where(np.isnan(polflatfield_pol0.data))) == 0 # no bad pixels
    
    # check the flat can be pickled (for CTC operations)
    pickled = pickle.dumps(polflatfield_pol0)
    pickled_flat = pickle.loads(pickled)
    assert np.all(polflatfield_pol0.data == pickled_flat.data)

    calibdir = os.path.join(os.path.dirname(__file__), "testcalib")
    
    if not os.path.exists(calibdir):
        os.mkdir(calibdir)
    polflatfield_pol0.save(filedir=calibdir)
    
    ###### perform flat division
    # load in the flatfield
    # check that the filename is what we expect
    flat_filename = polraster_dataset[-1].filename.replace("_l2a", "_flt_cal")
    flat_filepath = os.path.join(calibdir, flat_filename)
    polflatfield_pol0 = data.FlatField(flat_filepath)

    # check the flat can be pickled (for CTC operations)
    pickled = pickle.dumps(polflatfield_pol0)
    pickled_flat = pickle.loads(pickled)
    assert np.all(polflatfield_pol0.data == pickled_flat.data)
    
    polflatdivided_dataset = l2a_to_l2b.flat_division(simflat_dataset,polflatfield_pol0)
    
    
    # perform checks after the flat divison for one of the dataset
    assert(flat_filename in "".join(polflatdivided_dataset[0].ext_hdr["HISTORY"]))


    
    # check the propagated errors for one of the dataset
    assert polflatdivided_dataset[0].err_hdr["Layer_2"] == "FlatField_error"
    print("mean of all simulated data",np.mean(simflat_dataset.all_data))
    print("mean of all simulated data error",np.nanmean(simflat_dataset.all_err) )
    print("mean of all flat divided data:", np.nanmean(polflatdivided_dataset.all_data))
    print("mean of flatfield:", np.nanmean(polflatfield_pol0.data))
    print("mean of flatfield err:", np.nanmean(polflatfield_pol0.err))
    
    err_flatdiv=np.nanmean(polflatdivided_dataset.all_err)
    err_estimated=np.sqrt(((np.nanmean(polflatfield_pol0.data))**2)*(np.nanmean(simflat_dataset.all_err))**2+((np.nanmean(simflat_dataset.all_data))**2)*(np.nanmean(polflatfield_pol0.err))**2)
    print("mean of all flat divided data errors:",err_flatdiv)
    print("Error estimated:",err_estimated)
    assert(err_flatdiv == pytest.approx(err_estimated, abs = 1e-1))

    corgidrp.track_individual_errors = old_err_tracking

    return

def test_create_polflatfield_pol45_neptune():
    """
    Generate mock input data and pass into flat division function
    """
    corgidrp.track_individual_errors = True # this test uses individual error components

    ###### create simulated data
    # check that simulated data folder exists, and create if not
    datadir = os.path.join(os.path.dirname(__file__), "simdata")
    if not os.path.exists(datadir):
        os.mkdir(datadir) 
<<<<<<< HEAD
=======
    # simulated images to be checked in flat division
    # create_simflat_dataset returns a Dataset, so use that directly
>>>>>>> 52ca29d9
    simflat_dataset = mocks.create_simflat_dataset(filedir=datadir)
    
    ###### create simulated raster scanned data
    # check that simulated raster scanned data folder exists, and create if not
    file_dir = os.path.join(os.path.dirname(__file__), "simdata_rasterscan_pol")
    data_dir = os.path.join(os.path.dirname(__file__),"test_data/")
    if not os.path.exists(file_dir):
        os.mkdir(file_dir) 
    filenames = glob.glob(os.path.join(data_dir, "med*.fits"))
    data_set = data.Dataset(filenames)

   # creating flatfield for neptune for band 1
    planet='neptune'; band='1'
    #creates a planet image with spatial variation of polarization for POL45
    pol_image=mocks.create_spatial_pol(data_set,nr=60,filedir=None,pfov_size=140,image_center_x=512,image_center_y=512,separation_diameter_arcsec=7.5,alignment_angle_WP1=0,alignment_angle_WP2=45,planet='neptune',band='1',dpamname='POL45')
    #creates raster scanned images for POL45
    polraster_dataset = mocks.create_onsky_rasterscans(pol_image,filedir=file_dir,planet='neptune',band='1',im_size=800,d=50, n_dith=2,radius=55,snr=250,snr_constant=4.55,flat_map=None, raster_radius=40, raster_subexps=1)
     #creates flatfield for  POL45
    polflatfield_pol45=flat.create_onsky_pol_flatfield(polraster_dataset,planet='neptune',band='1',up_radius=55,im_size=1024,N=1,rad_mask=1.26, planet_rad=50, n_pix=174,observing_mode='NFOV', n_pad=0,fwhm_guess=20, sky_annulus_rin=2, sky_annulus_rout=4,plate_scale=0.0218,image_center_x=512,image_center_y=512,separation_diameter_arcsec=7.5,alignment_angle_WP1=0,alignment_angle_WP2=45,dpamname='POL45')
    assert np.nanmean(polflatfield_pol45.data) == pytest.approx(1, abs=1e-2)
    assert np.size(np.where(np.isnan(polflatfield_pol45.data))) == 0 # no bad pixels
    
    # check the flat can be pickled (for CTC operations)
    pickled = pickle.dumps(polflatfield_pol45)
    pickled_flat = pickle.loads(pickled)
    assert np.all(polflatfield_pol45.data == pickled_flat.data)

    calibdir = os.path.join(os.path.dirname(__file__), "testcalib")
    
    if not os.path.exists(calibdir):
        os.mkdir(calibdir)
    polflatfield_pol45.save(filedir=calibdir)
    
    ###### perform flat division
    # load in the flatfield
    # check that the filename is what we expect
    flat_filename = polraster_dataset[-1].filename.replace("_l2a", "_flt_cal")
    flat_filepath = os.path.join(calibdir, flat_filename)
    polflatfield_pol45 = data.FlatField(flat_filepath)

    # check the flat can be pickled (for CTC operations)
    pickled = pickle.dumps(polflatfield_pol45)
    pickled_flat = pickle.loads(pickled)
    assert np.all(polflatfield_pol45.data == pickled_flat.data)
    
    polflatdivided_dataset = l2a_to_l2b.flat_division(simflat_dataset,polflatfield_pol45)
    
    
    # perform checks after the flat divison for one of the dataset
    assert(flat_filename in "".join(polflatdivided_dataset[0].ext_hdr["HISTORY"]))
    
    # check the propagated errors for one of the dataset
    assert polflatdivided_dataset[0].err_hdr["Layer_2"] == "FlatField_error"
    print("mean of all simulated data",np.mean(simflat_dataset.all_data))
    print("mean of all simulated data error",np.nanmean(simflat_dataset.all_err) )
    print("mean of all flat divided data:", np.nanmean(polflatdivided_dataset.all_data))
    print("mean of flatfield:", np.nanmean(polflatfield_pol45.data))
    print("mean of flatfield err:", np.nanmean(polflatfield_pol45.err))
    
    err_flatdiv=np.nanmean(polflatdivided_dataset.all_err)
    err_estimated=np.sqrt(((np.nanmean(polflatfield_pol45.data))**2)*(np.nanmean(simflat_dataset.all_err))**2+((np.nanmean(simflat_dataset.all_data))**2)*(np.nanmean(polflatfield_pol45.err))**2)
    print("mean of all flat divided data errors:",err_flatdiv)
    print("Error estimated:",err_estimated)
    assert(err_flatdiv == pytest.approx(err_estimated, abs = 1e-1))

    corgidrp.track_individual_errors = old_err_tracking

    return


def test_create_polflatfield_pol0_uranus():

    corgidrp.track_individual_errors = True
    ###### create simulated data
    # check that simulated data folder exists, and create if not
    datadir = os.path.join(os.path.dirname(__file__), "simdata")
    if not os.path.exists(datadir):
        os.mkdir(datadir) 
<<<<<<< HEAD
=======
    # simulated images to be checked in flat division
    # create_simflat_dataset returns a Dataset, so use that directly
>>>>>>> 52ca29d9
    simflat_dataset = mocks.create_simflat_dataset(filedir=datadir)
    
    ###### create simulated raster scanned data
    # check that simulated raster scanned data folder exists, and create if not
    file_dir = os.path.join(os.path.dirname(__file__), "simdata_rasterscan")
    data_dir = os.path.join(os.path.dirname(__file__),"test_data/")
    if not os.path.exists(file_dir):
        os.mkdir(file_dir) 
    filenames = glob.glob(os.path.join(data_dir, "med*.fits"))
    data_set = data.Dataset(filenames)
    planet='uranus'; band='1'
    pol_image=mocks.create_spatial_pol(data_set,filedir=None,nr=90,pfov_size=200,image_center_x=512,image_center_y=512,separation_diameter_arcsec=7.5,alignment_angle_WP1=0,alignment_angle_WP2=45,planet='uranus',band='1',dpamname='POL0')
    polraster_dataset = mocks.create_onsky_rasterscans(pol_image,filedir=file_dir,planet='uranus',band='1',im_size=900,d=65, n_dith=2,radius=90,snr=250,snr_constant=9.66,flat_map=None, raster_radius=40, raster_subexps=1)
    polflatfield_pol0=flat.create_onsky_pol_flatfield(polraster_dataset,planet='uranus',band='1',up_radius=55,im_size=1024,N=1,rad_mask=1.26, planet_rad=50, n_pix=174,observing_mode='NFOV', n_pad=0, fwhm_guess=25,sky_annulus_rin=2, sky_annulus_rout=4,plate_scale=0.0218,image_center_x=512,image_center_y=512,separation_diameter_arcsec=7.5,alignment_angle_WP1=0,alignment_angle_WP2=45,dpamname='POL0')

    assert np.nanmean(polflatfield_pol0.data) == pytest.approx(1, abs=1e-2)
    assert np.size(np.where(np.isnan(polflatfield_pol0.data))) == 0 # no bad pixels
    
    # check the flat can be pickled (for CTC operations)
    pickled = pickle.dumps(polflatfield_pol0)
    pickled_flat = pickle.loads(pickled)
    assert np.all(polflatfield_pol0.data == pickled_flat.data)

    calibdir = os.path.join(os.path.dirname(__file__), "testcalib")
    
    if not os.path.exists(calibdir):
        os.mkdir(calibdir)
    polflatfield_pol0.save(filedir=calibdir)
    
    ###### perform flat division
    # load in the flatfield
    # check that the filename is what we expect
    flat_filename = polraster_dataset[-1].filename.replace("_l2a", "_flt_cal")
    flat_filepath = os.path.join(calibdir, flat_filename)
    polflatfield_pol0 = data.FlatField(flat_filepath)

    # check the flat can be pickled (for CTC operations)
    pickled = pickle.dumps(polflatfield_pol0)
    pickled_flat = pickle.loads(pickled)
    assert np.all(polflatfield_pol0.data == pickled_flat.data)
    
    polflatdivided_dataset = l2a_to_l2b.flat_division(simflat_dataset,polflatfield_pol0)
    
    
    # perform checks after the flat divison for one of the dataset
    assert(flat_filename in "".join(polflatdivided_dataset[0].ext_hdr["HISTORY"]))


    
    # check the propagated errors for one of the dataset
    assert polflatdivided_dataset[0].err_hdr["Layer_2"] == "FlatField_error"
    print("mean of all simulated data",np.mean(simflat_dataset.all_data))
    print("mean of all simulated data error",np.nanmean(simflat_dataset.all_err) )
    print("mean of all flat divided data:", np.nanmean(polflatdivided_dataset.all_data))
    print("mean of flatfield:", np.nanmean(polflatfield_pol0.data))
    print("mean of flatfield err:", np.nanmean(polflatfield_pol0.err))
    
    err_flatdiv=np.nanmean(polflatdivided_dataset.all_err)
    err_estimated=np.sqrt(((np.nanmean(polflatfield_pol0.data))**2)*(np.nanmean(simflat_dataset.all_err))**2+((np.nanmean(simflat_dataset.all_data))**2)*(np.nanmean(polflatfield_pol0.err))**2)
    print("mean of all flat divided data errors:",err_flatdiv)
    print("Error estimated:",err_estimated)
    assert(err_flatdiv == pytest.approx(err_estimated, abs = 1e-1))

    corgidrp.track_individual_errors = old_err_tracking


    return

def test_create_polflatfield_pol45_uranus():

    corgidrp.track_individual_errors = True
    ###### create simulated data
    # check that simulated data folder exists, and create if not
    datadir = os.path.join(os.path.dirname(__file__), "simdata")
    if not os.path.exists(datadir):
        os.mkdir(datadir) 
<<<<<<< HEAD
=======
    # simulated images to be checked in flat division
    # create_simflat_dataset returns a Dataset, so use that directly
>>>>>>> 52ca29d9
    simflat_dataset = mocks.create_simflat_dataset(filedir=datadir)
    
    ###### create simulated raster scanned data
    # check that simulated raster scanned data folder exists, and create if not
    file_dir = os.path.join(os.path.dirname(__file__), "simdata_rasterscan")
    data_dir = os.path.join(os.path.dirname(__file__),"test_data/")
    if not os.path.exists(file_dir):
        os.mkdir(file_dir) 
    filenames = glob.glob(os.path.join(data_dir, "med*.fits"))
    data_set = data.Dataset(filenames)
    planet='uranus'; band='1'
    pol_image=mocks.create_spatial_pol(data_set,filedir=None,nr=90,pfov_size=200,image_center_x=512,image_center_y=512,separation_diameter_arcsec=7.5,alignment_angle_WP1=0,alignment_angle_WP2=45,planet='uranus',band='1',dpamname='POL45')
    polraster_dataset = mocks.create_onsky_rasterscans(pol_image,filedir=file_dir,planet='uranus',band='1',im_size=900,d=65, n_dith=2,radius=90,snr=250,snr_constant=9.66,flat_map=None, raster_radius=40, raster_subexps=1)
    polflatfield_pol45=flat.create_onsky_pol_flatfield(polraster_dataset,planet='uranus',band='1',up_radius=55,im_size=1024,N=1,rad_mask=1.26, planet_rad=50, n_pix=174,observing_mode='NFOV', n_pad=0,fwhm_guess=25, sky_annulus_rin=2, sky_annulus_rout=4,plate_scale=0.021,image_center_x=512,image_center_y=512,separation_diameter_arcsec=7.5,alignment_angle_WP1=0,alignment_angle_WP2=45,dpamname='POL45')

    assert np.nanmean(polflatfield_pol45.data) == pytest.approx(1, abs=1e-2)
    assert np.size(np.where(np.isnan(polflatfield_pol45.data))) == 0 # no bad pixels
    
    # check the flat can be pickled (for CTC operations)
    pickled = pickle.dumps(polflatfield_pol45)
    pickled_flat = pickle.loads(pickled)
    assert np.all(polflatfield_pol45.data == pickled_flat.data)

    calibdir = os.path.join(os.path.dirname(__file__), "testcalib")
    
    if not os.path.exists(calibdir):
        os.mkdir(calibdir)
    polflatfield_pol45.save(filedir=calibdir)
    
    ###### perform flat division
    # load in the flatfield
    # check that the filename is what we expect
    flat_filename = polraster_dataset[-1].filename.replace("_l2a", "_flt_cal")
    flat_filepath = os.path.join(calibdir, flat_filename)
    polflatfield_pol45 = data.FlatField(flat_filepath)

    # check the flat can be pickled (for CTC operations)
    pickled = pickle.dumps(polflatfield_pol45)
    pickled_flat = pickle.loads(pickled)
    assert np.all(polflatfield_pol45.data == pickled_flat.data)
    
    polflatdivided_dataset = l2a_to_l2b.flat_division(simflat_dataset,polflatfield_pol45)
    
    
    # perform checks after the flat divison for one of the dataset
    assert(flat_filename in "".join(polflatdivided_dataset[0].ext_hdr["HISTORY"]))


    
    # check the propagated errors for one of the dataset
    assert polflatdivided_dataset[0].err_hdr["Layer_2"] == "FlatField_error"
    print("mean of all simulated data",np.mean(simflat_dataset.all_data))
    print("mean of all simulated data error",np.nanmean(simflat_dataset.all_err) )
    print("mean of all flat divided data:", np.nanmean(polflatdivided_dataset.all_data))
    print("mean of flatfield:", np.nanmean(polflatfield_pol45.data))
    print("mean of flatfield err:", np.nanmean(polflatfield_pol45.err))
    
    err_flatdiv=np.nanmean(polflatdivided_dataset.all_err)
    err_estimated=np.sqrt(((np.nanmean(polflatfield_pol45.data))**2)*(np.nanmean(simflat_dataset.all_err))**2+((np.nanmean(simflat_dataset.all_data))**2)*(np.nanmean(polflatfield_pol45.err))**2)
    print("mean of all flat divided data errors:",err_flatdiv)
    print("Error estimated:",err_estimated)
    assert(err_flatdiv == pytest.approx(err_estimated, abs = 1e-1))

    corgidrp.track_individual_errors = old_err_tracking


    return

if __name__ == "__main__":
    
    test_create_polflatfield_pol0_neptune()
    test_create_polflatfield_pol45_neptune()
    test_create_polflatfield_pol0_uranus()
    test_create_polflatfield_pol45_uranus()

<|MERGE_RESOLUTION|>--- conflicted
+++ resolved
@@ -24,14 +24,9 @@
     datadir = os.path.join(os.path.dirname(__file__), "simdata")
     if not os.path.exists(datadir):
         os.mkdir(datadir) 
-<<<<<<< HEAD
-    simflat_dataset = mocks.create_simflat_dataset(filedir=datadir)
-    
-=======
     # simulated images to be checked in flat division
     # create_simflat_dataset returns a Dataset, so use that directly
     simflat_dataset = mocks.create_simflat_dataset(filedir=datadir)
->>>>>>> 52ca29d9
     
     ###### create simulated raster scanned data
     # check that simulated raster scanned data folder exists, and create if not
@@ -114,11 +109,8 @@
     datadir = os.path.join(os.path.dirname(__file__), "simdata")
     if not os.path.exists(datadir):
         os.mkdir(datadir) 
-<<<<<<< HEAD
-=======
     # simulated images to be checked in flat division
     # create_simflat_dataset returns a Dataset, so use that directly
->>>>>>> 52ca29d9
     simflat_dataset = mocks.create_simflat_dataset(filedir=datadir)
     
     ###### create simulated raster scanned data
@@ -197,11 +189,8 @@
     datadir = os.path.join(os.path.dirname(__file__), "simdata")
     if not os.path.exists(datadir):
         os.mkdir(datadir) 
-<<<<<<< HEAD
-=======
     # simulated images to be checked in flat division
     # create_simflat_dataset returns a Dataset, so use that directly
->>>>>>> 52ca29d9
     simflat_dataset = mocks.create_simflat_dataset(filedir=datadir)
     
     ###### create simulated raster scanned data
@@ -278,11 +267,8 @@
     datadir = os.path.join(os.path.dirname(__file__), "simdata")
     if not os.path.exists(datadir):
         os.mkdir(datadir) 
-<<<<<<< HEAD
-=======
     # simulated images to be checked in flat division
     # create_simflat_dataset returns a Dataset, so use that directly
->>>>>>> 52ca29d9
     simflat_dataset = mocks.create_simflat_dataset(filedir=datadir)
     
     ###### create simulated raster scanned data
