import os
import pytest
import numpy as np
import astropy.time as time
from astropy.io import fits
from scipy.signal import decimate

import corgidrp
import corgidrp.data as data
from corgidrp.mocks import (create_default_L3_headers, create_ct_psfs,
<<<<<<< HEAD
    create_ct_interp), create_ct_cal
=======
    create_ct_interp, create_ct_cal)
>>>>>>> e6190fa3
from corgidrp.data import Image, Dataset, FpamFsamCal, CoreThroughputCalibration
from corgidrp import corethroughput

# If a run has crashed before being able to remove the test CT cal file,
# remove it before importing caldb, which scans for new entries in the cal folder
ct_cal_test_file = 'CoreThroughputCalibration_2025-02-15T00:00:00.fits'
if os.path.exists(os.path.join(corgidrp.default_cal_dir, ct_cal_test_file)):
    os.remove(os.path.join(corgidrp.default_cal_dir, ct_cal_test_file))
from corgidrp import caldb

here = os.path.abspath(os.path.dirname(__file__))

def setup_module():
    """
    Create datasets needed for the UTs
    """
    global FPAM_H_CT, FPAM_V_CT, FSAM_H_CT, FSAM_V_CT
    # Choose some H/V values for FPAM/FSAM  during corethroughput observations
    FPAM_H_CT, FPAM_V_CT, FSAM_H_CT, FSAM_V_CT = 6854, 22524, 29471, 12120
    global n_radii, n_azimuths, max_angle
    global cfam_name
    cfam_name = '1F'
    # CT and coronagraphic datasets
    global dataset_ct, dataset_ct_syn, dataset_ct_interp
    global dataset_cor
    # Arbitrary set of PSF locations to be tested in EXCAM pixels referred to (0,0)
    global psf_loc_in, psf_loc_syn
    global ct_in, ct_syn
   
    # Default headers
    prhd, exthd = create_default_L3_headers()
    # DRP
    exthd['DRPCTIME'] = time.Time.now().isot
    exthd['DRPVERSN'] = corgidrp.__version__
    # cfam filter
    exthd['CFAMNAME'] = cfam_name

    # FPAM/FSAM during CT observing sequence
    exthd['FPAM_H'] = FPAM_H_CT
    exthd['FPAM_V'] = FPAM_V_CT
    exthd['FSAM_H'] = FSAM_H_CT
    exthd['FSAM_V'] = FSAM_V_CT
    data_ct = []
    # Add pupil image(s) of the unocculted source's observation to test that
    # the corethroughput calibration function can handle more than one pupil image
    pupil_image_1 = np.zeros([1024, 1024])
    # Set it to some known value for some known pixels
    pupil_image_1[510:530, 510:530]=1
    pupil_image_2 = np.zeros([1024, 1024])
    # Set it to some known value for some known pixels
    pupil_image_2[510:530, 510:530]=3
    # Add specific values for pupil images:
    # DPAM=PUPIL, LSAM=OPEN, FSAM=OPEN and FPAM=OPEN_12
    exthd_pupil = exthd.copy()
    exthd_pupil['DPAMNAME'] = 'PUPIL'
    exthd_pupil['LSAMNAME'] = 'OPEN'
    exthd_pupil['FSAMNAME'] = 'OPEN'
    exthd_pupil['FPAMNAME'] = 'OPEN_12'
    # Mock error
    err = np.ones([1024,1024])
    # Add pupil images
    dataset_pupil = [Image(pupil_image_1,pri_hdr = prhd, ext_hdr = exthd_pupil, err = err),
        Image(pupil_image_2,pri_hdr = prhd, ext_hdr = exthd_pupil, err = err)]
    data_ct += dataset_pupil
    # Total counts from the pupil images
    unocc_psf_norm = (pupil_image_1.sum()+pupil_image_2.sum())/2
    # Adjust for pupil vs. direct imaging lens transmission
    # This function was written and tested during TVAC tests. There's a test value
    # in test_psf_pix_and_ct() later on
    di_over_pil = corethroughput.di_over_pil_transmission(cfam_name=exthd['CFAMNAME'])
    unocc_psf_norm *= di_over_pil
    # Generate 100 psfs with fwhm=50 mas in band 1 (mock.py)
    data_psf, psf_loc_in, half_psf = create_ct_psfs(50, cfam_name='1F',
        n_psfs=100)
    # Input CT
    ct_in = half_psf/unocc_psf_norm
    # Add PSF images
    data_ct += data_psf
    dataset_ct = Dataset(data_ct)

    # Synthetic PSF for a functional test
    data_ct = []
    psf_test = np.zeros([1024, 1024])
    # Maximum value at one pixel
    psf_loc_syn = [500, 400]
    # Set of known values at selected locations
    psf_test[psf_loc_syn[1]-3:psf_loc_syn[1]+4,
        psf_loc_syn[0]-3:psf_loc_syn[0]+4] = 1
    psf_test[psf_loc_syn[1]-2:psf_loc_syn[1]+3,
        psf_loc_syn[0]-2:psf_loc_syn[0]+3] = 2
    psf_test[psf_loc_syn[1]-1:psf_loc_syn[1]+2,
        psf_loc_syn[0]-1:psf_loc_syn[0]+2] = 3
    psf_test[psf_loc_syn[1],
        psf_loc_syn[0]] = 4
    data_ct += [Image(psf_test,pri_hdr=prhd, ext_hdr=exthd, err=err)]
    # Synthetic pupil images
    data_ct += dataset_pupil
    # Known CT
    ct_syn = (4+3*8+2*16)/(0.5*(1+3)*400)/di_over_pil
    # Dataset
    dataset_ct_syn = Dataset(data_ct) 

    # Coronagraphic dataset (only headers will be used)
    # FPAM/FSAM
    # Choose some H/V values for FPAM/FSAM  during coronagraphic observations
    # These values are *different* than the ones in the dataset_ct defined before
    exthd['FPAM_H'] = FPAM_H_CT - 107
    exthd['FPAM_V'] = FPAM_V_CT + 37
    exthd['FSAM_H'] = FSAM_H_CT + 97
    exthd['FSAM_V'] = FSAM_V_CT - 135
    # FPM center
    exthd['STARLOCX'] = 509
    exthd['STARLOCY'] = 513
    data_cor = [Image(np.zeros([1024, 1024]), pri_hdr=prhd, ext_hdr=exthd, err=err)]
    dataset_cor = Dataset(data_cor)

    # Dataset with some CT profile defined in create_ct_interp
    # Pupil image
    pupil_image = np.zeros([1024, 1024])
    # Set it to some known value for a selected range of pixels
    pupil_image[510:530, 510:530]=1
    prhd, exthd_pupil = create_default_L3_headers()
    # DRP
    exthd_pupil['DRPCTIME'] = time.Time.now().isot
    exthd_pupil['DRPVERSN'] = corgidrp.__version__
    # cfam filter
    exthd_pupil['CFAMNAME'] = cfam_name
    # Add specific values for pupil images:
    # DPAM=PUPIL, LSAM=OPEN, FSAM=OPEN and FPAM=OPEN_12
    exthd_pupil['DPAMNAME'] = 'PUPIL'
    exthd_pupil['LSAMNAME'] = 'OPEN'
    exthd_pupil['FSAMNAME'] = 'OPEN'
    exthd_pupil['FPAMNAME'] = 'OPEN_12'
    # Choose some H/V values for FPAM/FSAM  during corethroughput observations
    exthd_pupil['FPAM_H'] = FPAM_H_CT
    exthd_pupil['FPAM_V'] = FPAM_V_CT
    exthd_pupil['FSAM_H'] = FSAM_H_CT
    exthd_pupil['FSAM_V'] = FSAM_V_CT
    # Mock error
    err = np.ones([1024,1024])
    # Collect Images
    data_ct_interp = [Image(pupil_image,pri_hdr = prhd,
        ext_hdr = exthd_pupil, err = err)]
    # Set of off-axis PSFs with a CT profile defined in create_ct_interp
    # First, we need the CT FPM center to create the CT radial profile
    # We can use a miminal dataset to get to know it
    data_ct_interp += [data_psf[0]]
    ct_cal_tmp = corethroughput.generate_ct_cal(Dataset(data_ct_interp))
    # FPAM/FSAM
    fpam_fsam_cal = FpamFsamCal(os.path.join(corgidrp.default_cal_dir,
        'FpamFsamCal_2024-02-10T00:00:00.000.fits'))
    # FPM during the CT observations (different to the coronagraphic one since
    # FPAM/FSAM H/V values are different)
    fpm_ct = ct_cal_tmp.GetCTFPMPosition(dataset_cor, fpam_fsam_cal)[0]
    # Generate the mock data for CT interpolation knowing the CT FPM
    data_ct_interp = [Image(pupil_image,pri_hdr = prhd,
        ext_hdr = exthd_pupil, err = err)]
    # Synthetic psfs with known CT values (mock.py)
    n_radii = 9
    n_azimuths = 5
    max_angle = 2/3*np.pi
    data_ct_interp += create_ct_interp(
        n_radii=n_radii,
        n_azimuths=n_azimuths,
        max_angle=max_angle,
        fpm_x=fpm_ct[0],
        fpm_y=fpm_ct[1],
        norm=pupil_image_1.sum())[0]
    dataset_ct_interp = Dataset(data_ct_interp)

def test_psf_pix_and_ct():
    """
    Test 1090881 - Given a core throughput dataset consisting of M clean frames
    (nominally 1024x1024) taken at different FSM locations, the CTC GSW shall
    estimate the pixel location and core throughput of each PSF.

    NOTE: the list of M clean frames may be a subset of the frames collected during
    core throughput data collection, to allow for the removal of outliers.
    """
    # Test 1:
    # Check that the step function retrieves the expected location and CT of
    # a set of simulated 2D Gaussian PSFs (created in setup_module before:)
    psf_loc_est, ct_est = corethroughput.estimate_psf_pix_and_ct(dataset_ct)
    # Difference between expected and retrieved locations for the max (peak) method
    diff_psf_loc = psf_loc_in - psf_loc_est
    # Set a difference of 0.005 pixels
    assert np.all(np.abs(diff_psf_loc) <= 0.005)
    # core throughput in (0,1]
    assert np.all(ct_est) > 0
    assert np.all(ct_est) <= 1
    # comparison between I/O values (<=1% due to pixelization effects vs.
    # expected analytical value)
    assert np.all(np.abs(ct_est-ct_in) <= 0.01)

    # Test 2:
    # Functional test with some mock data with known PSF location and CT
    # Synthetic PSF from setup_module
    psf_loc_est, ct_est = corethroughput.estimate_psf_pix_and_ct(dataset_ct_syn)
    # In this test, there must be an exact agreement
    assert np.all(psf_loc_est[0] == psf_loc_syn)
    assert np.abs(ct_est[0]-ct_syn) < 1e-16

    print('Tests about PSF locations and CT values passed')

def test_fpm_pos():
    """
    Test 1090882 - Given 1) the location of the center of the FPM coronagraphic
    mask in EXCAM pixels during the coronagraphic observing sequence and 2) the
    FPAM and FSAM encoder positions during both the coronagraphic and core
    throughput observing sequences, the CTC GSW shall compute the center of the
    FPM coronagraphic mask during the core throughput observing sequence.

    Python algorithm written during TVAC for using FPAM and FSAM matrices
    
          delta_pam = np.array([[dh], [dv]]) # fill these in
          # read FPAM or FSAM matrices: 
          M = np.array([[ M00, M01], [M10, M11]], dtype=float32)
          delta_pix = M @ delta_pam
    """
    # FPAM/FSAM transformations
    fpam_fsam_cal = FpamFsamCal(os.path.join(corgidrp.default_cal_dir,
        'FpamFsamCal_2024-02-10T00:00:00.000.fits'))
    
    fpam2excam_matrix, fsam2excam_matrix = fpam_fsam_cal.data
    # TVAC files
    fpam2excam_matrix_tvac = fits.getdata(os.path.join(here, 'test_data',
        'fpam_to_excam_modelbased.fits'))
    fsam2excam_matrix_tvac = fits.getdata(os.path.join(here, 'test_data',
        'fsam_to_excam_modelbased.fits'))

    # test 1:
    # Check that DRP calibration files for FPAM and FSAM agree with TVAC files
    # Some irrelevant rounding happens when defining FpamFsamCal() in data.py
    assert np.all(fpam2excam_matrix - fpam2excam_matrix_tvac <= 1e-9)
    assert np.all(fsam2excam_matrix - fsam2excam_matrix_tvac <= 1e-9)
   
    # test 2:
    # Using values within the range should return a meaningful value. Tested 10 times
    FPM_center_pos_pix = np.array([dataset_cor[0].ext_hdr['STARLOCX'],
            dataset_cor[0].ext_hdr['STARLOCY']])
    FPAM_center_pos_um = np.array([dataset_cor[0].ext_hdr['FPAM_H'],
            dataset_cor[0].ext_hdr['FPAM_V']])
    FSAM_center_pos_um =  np.array([dataset_cor[0].ext_hdr['FSAM_H'],
            dataset_cor[0].ext_hdr['FSAM_V']])
    rng = np.random.default_rng(0)
    for _ in range(10):
        # Random shift for Delta H/V in um
        delta_fpam_um = np.array([rng.uniform(1,10), rng.uniform(1,10)])
        delta_fsam_um = np.array([rng.uniform(1,10), rng.uniform(1,10)])
        # Update dataset_ct headers
        dataset_ct[0].ext_hdr['FPAM_H'] = dataset_cor[0].ext_hdr['FPAM_H'] + delta_fpam_um[0]
        dataset_ct[0].ext_hdr['FPAM_V'] = dataset_cor[0].ext_hdr['FPAM_V'] + delta_fpam_um[1]
        dataset_ct[0].ext_hdr['FSAM_H'] = dataset_cor[0].ext_hdr['FSAM_H'] + delta_fsam_um[0]
        dataset_ct[0].ext_hdr['FSAM_V'] = dataset_cor[0].ext_hdr['FSAM_V'] + delta_fsam_um[1]
        # Create CT cal file
        ct_cal_tmp = corethroughput.generate_ct_cal(dataset_ct)
        # Get CT FPM center
        fpam_ct_pix_out, fsam_ct_pix_out = \
            ct_cal_tmp.GetCTFPMPosition(
                dataset_cor,
                fpam_fsam_cal)
        # Expected shifts in EXCAM pixels
        delta_fpam_pix = fpam2excam_matrix @ delta_fpam_um
        delta_fsam_pix = fsam2excam_matrix @ delta_fsam_um
        # Compare output and input: Some of the random tests have differences
        # of ~1e-13, while others are exactly equal
        fpam_ct_pix_in = FPM_center_pos_pix + delta_fpam_pix
        assert np.all(fpam_ct_pix_out - fpam_ct_pix_in <= 1e-12)
        fsam_ct_pix_in = FPM_center_pos_pix + delta_fsam_pix
        assert np.all(fsam_ct_pix_out - fsam_ct_pix_in <= 1e-12)

    print('Tests about FPAM/FSAM to EXCAM passed')

def test_cal_file():
    """ Test creation of core throughput calibration file. """

    # Write core throughput calibration file
    ct_cal_file_in = corethroughput.generate_ct_cal(dataset_ct)
    # It's fine to use a hardcoded filename for UTs
    ct_cal_file_in.save(filedir=corgidrp.default_cal_dir, filename=ct_cal_test_file)

    # This test checks that the CT cal file has the right information by making
    # sure that I=O (Note: the comparison b/w analytical predictions
    # vs. centroid/pixelized data is part of the tests on test_psf_pix_and_ct before)

    # Input values for PSF centers and corresponding CT values
    psf_loc_input, ct_input = \
        corethroughput.estimate_psf_pix_and_ct(dataset_ct)

    # Test: open calibration file
    try:
        ct_cal_file = corgidrp.data.CoreThroughputCalibration(ct_cal_file_in.filepath)
    except:
        raise IOError('CT cal file was not saved')

    # Test 1: PSF cube
    # Recover off-axis PSF cube from CT Dataset
    psf_cube_in = []
    for frame in dataset_ct:
        try:
        # Pupil images of the unocculted source satisfy:
        # DPAM=PUPIL, LSAM=OPEN, FSAM=OPEN and FPAM=OPEN_12
            exthd = frame.ext_hdr
            if (exthd['DPAMNAME']=='PUPIL' and exthd['LSAMNAME']=='OPEN' and
                exthd['FSAMNAME']=='OPEN' and exthd['FPAMNAME']=='OPEN_12'):
                continue
        except:
           pass
        psf_cube_in += [frame.data]
    psf_cube_in = np.array(psf_cube_in)

    # Compare the PSF cube from the calibration file, which may have a smaller
    # extension, with the input ones
    cal_file_side_0 = ct_cal_file.data.shape[1]
    cal_file_side_1 = ct_cal_file.data.shape[2]
    for i_psf, psf in enumerate(psf_cube_in):
        loc_00 = np.argwhere(psf == ct_cal_file.data[i_psf][0][0])[0]
        assert np.all(psf[loc_00[0]:loc_00[0]+cal_file_side_0,
            loc_00[1]:loc_00[1]+cal_file_side_1] == ct_cal_file.data[i_psf])

    # Test 2: PSF positions and CT map
    # Check EXTNAME is as expected
    if ct_cal_file.ct_excam_hdr['EXTNAME'] != 'CTEXCAM':
        raise ValueError('The extension name of the CT values on EXCAM is not correct')
    # x location wrt FPM
    assert np.all(psf_loc_input[:,0] == ct_cal_file.ct_excam[0])
    # y location wrt FPM
    assert np.all(psf_loc_input[:,1] == ct_cal_file.ct_excam[1])
    # CT map
    assert np.all(ct_input == ct_cal_file.ct_excam[2])

    # Test 3: FPAM and FSAM positions during the CT observations are present
    # Check EXTNAME is as expected
    if ct_cal_file.ct_fpam_hdr['EXTNAME'] != 'CTFPAM':
        raise ValueError('The extension name of the FPAM values on EXCAM is not correct')
    assert np.all(ct_cal_file.ct_fpam == np.array([dataset_ct[0].ext_hdr['FPAM_H'],
        dataset_ct[0].ext_hdr['FPAM_V']]))
    if ct_cal_file.ct_fsam_hdr['EXTNAME'] != 'CTFSAM':
        raise ValueError('The extension name of the FSAM values on EXCAM is not correct')
    assert np.all(ct_cal_file.ct_fsam == np.array([dataset_ct[0].ext_hdr['FSAM_H'],
        dataset_ct[0].ext_hdr['FSAM_V']]))
    
    # Remove test CT cal file
    if os.path.exists(ct_cal_file.filepath):
        os.remove(ct_cal_file.filepath)

    print('Tests about the CT cal file passed')

def test_ct_interp():
    """ Tests the interpolation within the standard range by popping out data
    points and checking that the interpolation is < 5% error. The core
    throughput changes linearly across the radius.
    """

    # Generate core throughput calibration file
    ct_cal_in = corethroughput.generate_ct_cal(dataset_ct_interp)
    # Get CT FPM center
    # FPAM/FSAM
    fpam_fsam_cal = FpamFsamCal(os.path.join(corgidrp.default_cal_dir,
        'FpamFsamCal_2024-02-10T00:00:00.000.fits'))
    fpam_ct_pix = ct_cal_in.GetCTFPMPosition(dataset_cor, fpam_fsam_cal)[0]
    # Reference grid to test the interpolation: wrt CT FPM because the positions
    # used to interpolate the CT are, by definition, wrt the FPM
    x_grid = ct_cal_in.ct_excam[0,:] - fpam_ct_pix[0]
    y_grid = ct_cal_in.ct_excam[1,:] - fpam_ct_pix[1]
    core_throughput = ct_cal_in.ct_excam[2,:]
    
    # In this test, we will estimate the CT at a location that agrees with one
    # of the locations used to build the CT interpolation set by removing
    # the data point and estimating the CT with the remaining unchanged set

    # Remember that all the datasets will share the same pupil image. Only one
    # off-axis PSF is removed
    pupil_image = np.zeros([1024, 1024])
    # Set it to some known value for a selected range of pixels
    pupil_image[510:530, 510:530]=1
    prhd, exthd_pupil = create_default_L3_headers()
    # DRP
    exthd_pupil['DRPCTIME'] = time.Time.now().isot
    exthd_pupil['DRPVERSN'] = corgidrp.__version__
    # cfam filter
    exthd_pupil['CFAMNAME'] = cfam_name
    # Add specific values for pupil images:
    # DPAM=PUPIL, LSAM=OPEN, FSAM=OPEN and FPAM=OPEN_12
    exthd_pupil['DPAMNAME'] = 'PUPIL'
    exthd_pupil['LSAMNAME'] = 'OPEN'
    exthd_pupil['FSAMNAME'] = 'OPEN'
    exthd_pupil['FPAMNAME'] = 'OPEN_12'
    # Choose some H/V values for FPAM/FSAM  during corethroughput observations
    # Remember the dataset_cor used in InterpolateCT() below has different values
    # to simulate different values of the FPM center during coronagraphic and
    # core throughput observing sequences
    exthd_pupil['FPAM_H'] = FPAM_H_CT
    exthd_pupil['FPAM_V'] = FPAM_V_CT
    exthd_pupil['FSAM_H'] = FSAM_H_CT
    exthd_pupil['FSAM_V'] = FSAM_V_CT
    # Mock error
    err = np.ones([1024,1024])
    # Generate random indices between 0 and the number of radii and azimuths,
    # excluding the edge cases 
    n_random = 50
    # Set seed for reproducibility of test data
    rng = np.random.default_rng(0)
    for idx in range(n_random):
        random_index_radius = rng.choice(np.arange(1, n_radii-1), 1)
        random_index_az = rng.choice(np.arange(1, n_azimuths-1), 1)
     
        #Convert these to flattned indices
        random_indices_flat = random_index_radius + random_index_az*n_radii
        
        # Record the missing value
        missing_x = x_grid[random_indices_flat]
        missing_y = y_grid[random_indices_flat]
        missing_core_throughput = core_throughput[random_indices_flat]
        # Generate CT dataset w/o the latter (needed to call the interpolant
        # without this location)
        # Dataset for CT map interpolation: pupil images plus off-axis PSFs
        data_ct = [Image(pupil_image,pri_hdr = prhd, ext_hdr = exthd_pupil, err = err)]
        data_ct += create_ct_interp(
            n_radii=n_radii,
            n_azimuths=n_azimuths,
            max_angle=max_angle,
            norm=pupil_image.sum(),
            fpm_x=fpam_ct_pix[0],
            fpm_y=fpam_ct_pix[1],
            pop_index=random_indices_flat)[0]
        dataset_ct_tmp = Dataset(data_ct)
        # Generate core throughput calibration file
        ct_cal_tmp = corethroughput.generate_ct_cal(dataset_ct_tmp)
        # Now we can interpolate the missing values
        # Test with linear mapping of radii
        interpolated_value = ct_cal_tmp.InterpolateCT(
            missing_x, missing_y, dataset_cor, fpam_fsam_cal, logr=False)[0]
        # Good to within 2% 
        assert interpolated_value == pytest.approx(missing_core_throughput, abs=0.05), 'Error more than 5% (linear radii mapping)'
        # Test with radii mapped into their logarithmic values before
        # constructing the interpolant 
        interpolated_value_log = ct_cal_tmp.InterpolateCT(
            missing_x, missing_y, dataset_cor, fpam_fsam_cal, logr=True)[0]
        # Good to within 2%
        assert interpolated_value_log == pytest.approx(missing_core_throughput, abs=0.05), 'Error more than 5% (logarithmic radii mapping)'
        
    # Test that if the radius is out of the range then an error is thrown
    # Pick a data point that is out of the range. For instance, set y to zero
    # and x to a value that is greater than the maximum radius
    radii = np.sqrt(x_grid**2 + y_grid**2)
    with pytest.raises(ValueError):
        # Too Big
        ct_cal_tmp.InterpolateCT(radii.max()+1, 0, dataset_cor, fpam_fsam_cal) 
             
    with pytest.raises(ValueError):
        #Too small
        ct_cal_tmp.InterpolateCT(0.9*radii.min(), 0, dataset_cor, fpam_fsam_cal)

    # Test that something with an azimuth out of range returns the same result
    # as within the range
    azimuths = np.arctan2(y_grid, x_grid)
    azimuths -= azimuths.min()
    x_new_out = 0.9*np.max(radii)*np.cos(np.max(azimuths)+0.1)
    y_new_out = 0.9*np.max(radii)*np.sin(np.max(azimuths)+0.1)
    interpolated_value_out = ct_cal_tmp.InterpolateCT(
        x_new_out, y_new_out, dataset_cor, fpam_fsam_cal)[0]

    x_new_in = 0.9*np.max(radii)*np.cos(0.1)
    y_new_in = 0.9*np.max(radii)*np.sin(0.1)
    interpolated_value_in = ct_cal_tmp.InterpolateCT(
        x_new_in, y_new_in, dataset_cor, fpam_fsam_cal)[0]

    assert interpolated_value_out == pytest.approx(interpolated_value_in, abs=0.01), "Error more than 1% error"
    # Make sure it still works with a non-zero starting azimuth: min_angle below
    data_ct = [Image(pupil_image,pri_hdr = prhd, ext_hdr = exthd_pupil,
            err = err)]
    data_ct_interp = create_ct_interp(
        n_radii=n_radii,
        n_azimuths=n_azimuths,
        min_angle=-0.1,
        max_angle=max_angle,
        fpm_x=fpam_ct_pix[0],
        fpm_y=fpam_ct_pix[1],
        norm=pupil_image.sum())[0]
    data_ct += data_ct_interp
    dataset_ct_az = Dataset(data_ct)
    # Generate core throughput calibration file
    ct_cal_az = corethroughput.generate_ct_cal(dataset_ct_az)

    # Out of range of the new shifted azimuths
    x_az_out = 0.9*np.max(radii) * np.cos(max_angle + 0.2)
    y_az_out = 0.9*np.max(radii) * np.sin(max_angle + 0.2)
    interpolated_value_az_out = ct_cal_az.InterpolateCT(
        x_az_out, y_az_out, dataset_cor, fpam_fsam_cal)[0]

    # In range of the new shifted azimuths
    x_az_in = 0.9*np.max(radii) * np.cos(0.2)
    y_az_in = 0.9*np.max(radii) * np.sin(0.2)
    interpolated_value_az_in = ct_cal_az.InterpolateCT(
        x_az_in, y_az_in, dataset_cor, fpam_fsam_cal)[0]
    
    assert interpolated_value_az_out == pytest.approx(interpolated_value_az_in, abs=0.01), "Error more than 1% error"
def test_get_1d_ct():
    d = 2.36 #m
    lam = 573.8e-9 #m
    pixscale_arcsec = 0.0218
    fwhm_mas = 1.22 * lam / d * 206265 * 1000
    
    nx,ny = (5,5)
    cenx, ceny = (25.,30.)
    ctcal = create_ct_cal(fwhm_mas,
                  cenx=cenx,ceny=ceny,
                  nx=nx,ny=ny)
    
    seps = [0.,1.,1.41,2.,3.,4.]

    expected_args = [12,7,6,2,0,0]

    ct_1d = corethroughput.get_1d_ct(ctcal,(cenx,ceny),
                                     seps)
    
    assert ct_1d.shape == (2,len(seps))

    for i,arg in enumerate(expected_args):
        assert ct_1d[1,i] == ctcal.ct_excam[2,arg]


def test_ct_map():
    """ Tests the creation of a core throughput map. The method InterpolateCT()
      has its own unit test and can be considered as tested in the following. """

    # I run the test for two completely different CT datasets: 2D PSFs
    # randomly distributed (dataset_ct) and the one used for CT interpolation
    # that has a set of PSFs with pre-stablished CT and locations (dataset_ct_interp)

    for dataset in [dataset_ct, dataset_ct_interp]:
        # Generate core throughput calibration file
        ct_cal = corethroughput.generate_ct_cal(dataset)
    
        # FPAM/FSAM
        fpam_fsam_cal = FpamFsamCal(os.path.join(corgidrp.default_cal_dir,
            'FpamFsamCal_2024-02-10T00:00:00.000.fits'))
    
        # Create CT map for the HLC area (default)
        ct_map_def = corethroughput.CreateCTMap(dataset_cor, fpam_fsam_cal, ct_cal)

        # CT values are within [0,1]
        assert ct_map_def[2].min() >= 0
        assert ct_map_def[2].max() <= 1
        # Verify CT values are within the range of the input CT values
        # Allow some minimum tolerance due to float64 numerical precision
        tolerance = 1e-14
        assert ct_map_def[2].min() >= ct_cal.ct_excam[2].min() - tolerance
        assert ct_map_def[2].max() <= ct_cal.ct_excam[2].max() + tolerance

        # Additional test to compate the CT map with the expected model from
        # create_ct_interp (predefined to be radial and linear). The other
        # dataset, dataset_ct is not suitable for this specific test because
        # it's made of random 2D Gaussians
        if dataset == dataset_ct_interp:
            r_def = np.sqrt(ct_map_def[0]**2 + ct_map_def[1]**2)
            ct_def = r_def/r_def.max()
            # create_ct_interp did not include the pupil lens to imaging lens ratio
            ct_def /= corethroughput.di_over_pil_transmission(cfam_name)
  
            # Differences below 1% are good
            assert ct_map_def[2] == pytest.approx(ct_def, abs=0.01), 'Differences are greater than 1%' 
    
        # Test the ability to parse some user-defined locations
        # If the target pixels are the same as the ones in the CT file, the
        # locations *and* CT values must agree with the ones in the CT file
        # Get FPM's center during CT observations
        ct_fpm = ct_cal.GetCTFPMPosition(dataset_cor, fpam_fsam_cal)[0]
        target_pix = [ct_cal.ct_excam[0] - ct_fpm[0],
            ct_cal.ct_excam[1] - ct_fpm[1]]
        ct_map_targ = corethroughput.CreateCTMap(dataset_cor, fpam_fsam_cal, ct_cal,
            target_pix=target_pix)
    
        # All locations must have a valid CT value
        assert target_pix[0] == pytest.approx(ct_map_targ[0], abs=1e-14)
        assert target_pix[1] == pytest.approx(ct_map_targ[1], abs=1e-14)
        # CT values must be the same
        assert ct_cal.ct_excam[2] == pytest.approx(ct_map_targ[2], abs=1e-14)

    # Test it can be saved
    default_filepath = os.path.join(corgidrp.default_cal_dir, 'ct_map.csv')
    ct_map_def = corethroughput.CreateCTMap(dataset_cor, fpam_fsam_cal, ct_cal,
        save = True)
    assert os.path.exists(default_filepath), f"File not found: {default_filepath}"

    # Add open the file and compare content
    ct_map_saved = np.loadtxt(default_filepath, delimiter=',')
    assert np.all(ct_map_saved == ct_map_def)

    print('Tests about CT map passed')

def teardown_module():
    """
    Deletes variables
    """
    global FPAM_H_CT, FPAM_V_CT, FSAM_H_CT, FSAM_V_CT
    del FPAM_H_CT, FPAM_V_CT, FSAM_H_CT, FSAM_V_CT
    global n_radii, n_azimuths, max_angle
    del n_radii, n_azimuths, max_angle
    global cfam_name
    del cfam_name
    # CT and coronagraphic datasets
    global dataset_ct, dataset_ct_syn, dataset_ct_interp
    del dataset_ct, dataset_ct_syn, dataset_ct_interp
    global dataset_cor
    del dataset_cor
    # Arbitrary set of PSF locations to be tested in EXCAM pixels referred to (0,0)
    global psf_loc_in, psf_loc_syn
    del psf_loc_in, psf_loc_syn
    # CT values
    global ct_in, ct_syn
    del ct_in, ct_syn

if __name__ == '__main__':
    setup_module()
    test_psf_pix_and_ct()
    test_fpm_pos()
    test_cal_file()
    test_get_1d_ct()

    test_ct_interp()
    test_ct_map()<|MERGE_RESOLUTION|>--- conflicted
+++ resolved
@@ -8,11 +8,7 @@
 import corgidrp
 import corgidrp.data as data
 from corgidrp.mocks import (create_default_L3_headers, create_ct_psfs,
-<<<<<<< HEAD
     create_ct_interp), create_ct_cal
-=======
-    create_ct_interp, create_ct_cal)
->>>>>>> e6190fa3
 from corgidrp.data import Image, Dataset, FpamFsamCal, CoreThroughputCalibration
 from corgidrp import corethroughput
 
