--- conflicted
+++ resolved
@@ -881,19 +881,9 @@
     del ct_in, ct_syn
 
 if __name__ == '__main__':
-<<<<<<< HEAD
     test_psf_pix_and_ct()
     test_fpm_pos()
     test_cal_file()
     test_ct_interp()
     test_ct_map()
-    test_psf_interp()
-=======
-    # test_psf_pix_and_ct()
-    # test_fpm_pos()
-    # test_cal_file()
-    test_get_1d_ct()
-
-    # test_ct_interp()
-    # test_ct_map()
->>>>>>> 185d15e6
+    test_psf_interp()