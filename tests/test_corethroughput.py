--- conflicted
+++ resolved
@@ -509,12 +509,9 @@
 
 
 def test_get_1d_ct():
-<<<<<<< HEAD
-=======
     """Test that corethroughput.get_1d_ct() produces an array of the correct 
     shape and returns the expected PSF for each position."""
 
->>>>>>> cfb67532
     d = 2.36 #m
     lam = 573.8e-9 #m
     pixscale_arcsec = 0.0218
