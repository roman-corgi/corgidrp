--- conflicted
+++ resolved
@@ -78,54 +78,14 @@
     fluxMap3 = 0.08*fluxmap_init # e/s/px, for G = 10
     fluxMap4 = 0.04*fluxmap_init # e/s/px, for G = 20
 
-<<<<<<< HEAD
-# commanded EM gain
-emgain = 1.0
-frame_list = []
-# make some uniform frames with emgain = 1 (must be unity)
-n_mean = 3
-for j in range(n_mean):
-    image_sim = make_fluxmap_image(fluxMap1,bias,kgain,rn,emgain,5.0,coeffs_1,
-        nonlin_flag=nonlin_flag)
-    # Datetime cannot be duplicated
-    image_sim.ext_hdr['DATETIME'] = time_stack_arr0[j]
-    # Temporary keyword value. Mean frame is TBD
-    image_sim.pri_hdr['OBSNAME'] = 'MNFRAME'
-    frame_list.append(image_sim)
-=======
     # detector parameters
     kgain = 8.7 # e-/DN
     bias = 2000 # e-
->>>>>>> d38d715e
 
     # cubic function nonlinearity for emgain of 1
     if nonlin_flag:
         coeffs_1, DNs, _ = nonlin_coefs(nonlin_table_path,1.0,3)
     else:
-<<<<<<< HEAD
-        coeffs = [0.0, 0.0, 0.0, 1.0]
-        vals = np.ones(len(DNs))
-    init_nonlins.append(vals)
-    for idx_t, t in enumerate(exp_time_loop):
-        # Simulate full frame
-        if iG == 0:
-            image_sim = make_fluxmap_image(fluxMap1,bias,kgain,rn,g,t,coeffs,
-                nonlin_flag=nonlin_flag)
-            image_sim.ext_hdr['DATETIME'] = time_stack_test[idx_t]
-        elif iG == 1:
-            image_sim = make_fluxmap_image(fluxMap2,bias,kgain,rn,g,t,coeffs,
-                nonlin_flag=nonlin_flag)
-            image_sim.ext_hdr['DATETIME'] = time_stack_test[idx_t]
-        elif iG == 2:
-            image_sim = make_fluxmap_image(fluxMap3,bias,kgain,rn,g,t,coeffs,
-                nonlin_flag=nonlin_flag)
-            image_sim.ext_hdr['DATETIME'] = time_stack_test[idx_t]
-        else:
-            image_sim = make_fluxmap_image(fluxMap4,bias,kgain,rn,g,t,coeffs,
-                nonlin_flag=nonlin_flag)
-            image_sim.ext_hdr['DATETIME'] = time_stack_test[idx_t]
-        image_sim.pri_hdr['OBSNAME'] = 'NONLIN'
-=======
         coeffs_1 = [0.0, 0.0, 0.0, 1.0]
         _, DNs, _ = nonlin_coefs(nonlin_table_path,1.0,3)
 
@@ -140,8 +100,7 @@
         # Datetime cannot be duplicated
         image_sim.ext_hdr['DATETIME'] = time_stack_arr0[j]
         # Temporary keyword value. Mean frame is TBD
-        image_sim.pri_hdr['OBSTYPE'] = 'MNFRAME'
->>>>>>> d38d715e
+        image_sim.pri_hdr['OBSNAME'] = 'MNFRAME'
         frame_list.append(image_sim)
 
     init_nonlins = []
@@ -175,7 +134,7 @@
                 image_sim = make_fluxmap_image(fluxMap4,bias,kgain,rn,g,t,coeffs,
                     nonlin_flag=nonlin_flag)
                 image_sim.ext_hdr['DATETIME'] = time_stack_test[idx_t]
-            image_sim.pri_hdr['OBSTYPE'] = 'NONLIN'
+            image_sim.pri_hdr['OBSNAME'] = 'NONLIN'
             frame_list.append(image_sim)
     # Join all frames in a Dataset
     dataset_nl = Dataset(frame_list) 
