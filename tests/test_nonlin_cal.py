"""
Unit test suite for the calibrate_nonlin module.

Frames for unit tests are simulated SCI-size frames made with Gaussian and Poisson 
noises included. The assumed flux map is a realistic pupil image.
"""

import os
import pytest
import warnings
import numpy as np
import pandas as pd
from pathlib import Path

import test_check
import corgidrp
from corgidrp import check
from corgidrp.data import Image, Dataset, NonLinearityCalibration
from corgidrp.calibrate_nonlin import (calibrate_nonlin, CalNonlinException, nonlin_params_default)
from corgidrp.mocks import (make_fluxmap_image, nonlin_coefs)

def setup_module():
    """
    Sets module up and defines variables
    """
    global n_cal, n_mean
    global init_nonlins_arr
    global rms_test
    global exp_time_stack_arr0, time_stack_arr0, len_list0, gain_arr0
    global dataset_nl
    global norm_val, min_write, max_write

    ############################# prepare simulated frames #######################

    # path to nonlin table made from running calibrate_nonlin.py on TVAC frames
    # table used only to choose parameters to make analytic nonlin functions
    here = os.path.abspath(os.path.dirname(__file__))
    nonlin_table_path = Path(here,'test_data','nonlin_table_TVAC.txt')
    nonlin_flag = True # True adds nonlinearity to simulated frames

    # Load the arrays needed for calibrate_nonlin function from the .npz file
    loaded = np.load(Path(here,'test_data','nonlin_arrays_ut.npz'))
    # Access the arrays needed for calibrate_nonlin function
    exp_time_stack_arr0 = loaded['array1']
    time_stack_arr0 = loaded['array2']
    len_list0 = loaded['array3']
    gain_arr0 = loaded['array4'] # G = 1, 2, 10, 20
    # Reducing the number of frames used in unit tests (each has 5 substacks)
    n_cal = 1 
    idx_0 = 0
    idx_1 = 0
    # Turn into False and the test runs a similar amount of data as with real data in IIT (~40 Gb RAM)
    rms_test = 0.0035 # Value used when using an equivalent dataset as in IIT
    # Usual number of frames to deal with real rn values is ~200
    rn = 130 # read noise in e-
    if True:
        rms_test = 0.04 # Less strict comparison due to having significantly less frames
        # Usual number of frames to deal with real rn values is ~200
        rn = 130/np.sqrt(200/n_cal) # read noise in e-
        for iG in range(len(len_list0)):
            time_stack_arr0[idx_0:idx_0+n_cal*5] = time_stack_arr0[idx_1:idx_1+n_cal*5]
            for i_cal in range(n_cal):
                # There must be at least two frames with the same exposure time
                exp_time_stack_arr0[idx_0:idx_0+2] = exp_time_stack_arr0[idx_1]
                exp_time_stack_arr0[idx_0+2:idx_0+5] = exp_time_stack_arr0[idx_1]+ 0.05
                idx_0 += 5
            idx_1 += len_list0[iG]
        # Remove unused data
        exp_time_stack_arr0 = np.delete(exp_time_stack_arr0, idx_0 + np.arange(idx_1-idx_0))
        time_stack_arr0 = np.delete(time_stack_arr0, idx_0 + np.arange(idx_1-idx_0))
        # Update len_list0
        len_list0[:] = n_cal*5

    # Load the flux map
    fluxmap_init = np.load(Path(here,'test_data','FluxMap1024.npy'))
    fluxmap_init[fluxmap_init < 50] = 0 # cleanup flux map a bit
    fluxMap1 = 0.8*fluxmap_init # e/s/px, for G = 1
    fluxMap2 = 0.4*fluxmap_init # e/s/px, for G = 2
    fluxMap3 = 0.08*fluxmap_init # e/s/px, for G = 10
    fluxMap4 = 0.04*fluxmap_init # e/s/px, for G = 20

    # detector parameters
    kgain = 8.7 # e-/DN
    bias = 2000 # e-

    # cubic function nonlinearity for emgain of 1
    if nonlin_flag:
        coeffs_1, DNs, _ = nonlin_coefs(nonlin_table_path,1.0,3)
    else:
        coeffs_1 = [0.0, 0.0, 0.0, 1.0]
        _, DNs, _ = nonlin_coefs(nonlin_table_path,1.0,3)

    # commanded EM gain
    emgain = 1.0
    frame_list = []
    # make some uniform frames with emgain = 1 (must be unity)
    n_mean = 3
    for j in range(n_mean):
        image_sim = make_fluxmap_image(fluxMap1,bias,kgain,rn,emgain,5.0,coeffs_1,
            nonlin_flag=nonlin_flag)
        # Datetime cannot be duplicated
        image_sim.ext_hdr['DATETIME'] = time_stack_arr0[j]
        # Temporary keyword value. Mean frame is TBD
        image_sim.pri_hdr['OBSNAME'] = 'MNFRAME'
        #to test the correct handling of cosmic ray flags
        if j == 1:
            image_sim.dq[400, 200:300] = 128
        frame_list.append(image_sim)

    init_nonlins = []
    index = 0
    for iG in range(len(gain_arr0)):
        g = gain_arr0[iG]
        exp_time_loop = exp_time_stack_arr0[index:index+len_list0[iG]]
        time_stack_test = time_stack_arr0[index:index+len_list0[iG]]
        index = index + len_list0[iG]
        if nonlin_flag:
            coeffs, _, vals = nonlin_coefs(nonlin_table_path,g,3)
        else:
            coeffs = [0.0, 0.0, 0.0, 1.0]
            vals = np.ones(len(DNs))
        init_nonlins.append(vals)
        for idx_t, t in enumerate(exp_time_loop):
            # Simulate full frame
            if iG == 0:
                image_sim = make_fluxmap_image(fluxMap1,bias,kgain,rn,g,t,coeffs,
                    nonlin_flag=nonlin_flag)
                image_sim.ext_hdr['DATETIME'] = time_stack_test[idx_t]
            elif iG == 1:
                image_sim = make_fluxmap_image(fluxMap2,bias,kgain,rn,g,t,coeffs,
                    nonlin_flag=nonlin_flag)
                image_sim.ext_hdr['DATETIME'] = time_stack_test[idx_t]
            elif iG == 2:
                image_sim = make_fluxmap_image(fluxMap3,bias,kgain,rn,g,t,coeffs,
                    nonlin_flag=nonlin_flag)
                image_sim.ext_hdr['DATETIME'] = time_stack_test[idx_t]
            else:
                image_sim = make_fluxmap_image(fluxMap4,bias,kgain,rn,g,t,coeffs,
                    nonlin_flag=nonlin_flag)
                image_sim.ext_hdr['DATETIME'] = time_stack_test[idx_t]
            #to test the correct handling of cosmic ray flags
            if idx_t == 1:
                image_sim.dq[400, 200:300] = 128
            image_sim.pri_hdr['OBSNAME'] = 'NONLIN'
            frame_list.append(image_sim)
    # Join all frames in a Dataset
    dataset_nl = Dataset(frame_list) 
    init_nonlins_arr = np.transpose(np.array(init_nonlins))

    # set input parameters for calibrate_nonlin
    local_path = os.path.dirname(os.path.realpath(__file__))
    exp_time_stack_arr = exp_time_stack_arr0
    time_stack_arr = time_stack_arr0
    len_list = len_list0
    norm_val = 3000
    min_write = 800
    max_write = 10000

def test_expected_results_nom_sub():
    """Outputs are as expected for the provided frames with nominal arrays."""
    nonlin_out = calibrate_nonlin(dataset_nl, n_cal, n_mean, norm_val, min_write,
        max_write)

    # Test its DATALVL is CAL
    assert nonlin_out.ext_hdr['DATALVL'] == 'CAL'
        
    # Calculate rms of the differences between the assumed nonlinearity and 
    # the nonlinearity determined with calibrate_nonlin
    diffs0 = nonlin_out.data[1:,1] - init_nonlins_arr[:,0] # G = 1
    diffs1 = nonlin_out.data[1:,2] - init_nonlins_arr[:,1] # G = 2
    diffs2 = nonlin_out.data[1:,3] - init_nonlins_arr[:,2] # G = 10
    diffs3 = nonlin_out.data[1:,4] - init_nonlins_arr[:,3] # G = 20
    # Calculate rms
    rms1 = np.sqrt(np.mean(diffs0**2))
    rms2 = np.sqrt(np.mean(diffs1**2))
    rms3 = np.sqrt(np.mean(diffs2**2))
    rms4 = np.sqrt(np.mean(diffs3**2))

    # check that the four rms values are below some value (real data take
    # several frames and the value in IIT was 0.0035 for all of them)
    assert np.less(rms1,rms_test)
    assert np.less(rms2,rms_test)
    assert np.less(rms3,rms_test)
    assert np.less(rms4,rms_test)
    # check that the first element in the first column is equal to min_write
    assert np.equal(nonlin_out.data[1,0], min_write)
    # check that the last element in the first column is equal to max_write
    assert np.equal(nonlin_out.data[-1,0], max_write)
    # check that the unity value is in the correct row
    norm_ind = np.where(nonlin_out.data[1:, 1] == 1)[0]
    assert np.equal(nonlin_out.data[norm_ind+1,1], 1)
    assert np.equal(nonlin_out.data[norm_ind+1,-1], 1)
    # check that norm_val is correct
    assert np.equal(nonlin_out.data[norm_ind+1,0], norm_val)

    # Test filename follows convention (as of R3.0.2)
    datadir = os.path.join(os.path.dirname(__file__), "simdata")
    if not os.path.exists(datadir):
        os.mkdir(datadir)
    nonlin_out.save(filedir=datadir)
    nln_cal_filename = dataset_nl[-1].filename.replace("_L2b", "_NLN_CAL")
    nln_cal_filepath = os.path.join(datadir, nln_cal_filename)
    if os.path.exists(nln_cal_filepath) is False:
        raise IOError(f'NonLinearity calibration file {nln_cal_filepath} does not exist.')
    # Load the calibration file to check it has the same data contents
    nln_cal_file_load = NonLinearityCalibration(nln_cal_filepath)
    # The first element is a NaN
    assert np.isnan(nln_cal_file_load.data[0,0])
    # Compare all other elements but for [0,0], which is a NaN
    for row in range(nln_cal_file_load.data.shape[0]):
        for col in range(nln_cal_file_load.data.shape[1]):
            if row == 0 and col == 0:
                continue
            assert np.all(nln_cal_file_load.data[row,col] == nonlin_out.data[row,col])

    # Remove test NLN cal file
    if os.path.exists(nonlin_out.filepath):
        os.remove(nonlin_out.filepath)

def test_expected_results_time_sub():
    """Outputs are as expected for the provided frames with datetime values for
    one EM gain group taken 1 day later. Set (gain_arr0[3]) taken 1 day later
    avoiding a duplication of the whole dataset."""
    time_stack_arr1 = np.copy(time_stack_arr0)
    # Convert date-time strings to datetime objects. First ones are used to create a mean frame
    index = len(dataset_nl) - n_mean - len_list0[3]
    ctime_datetime1 = pd.to_datetime(time_stack_arr1[index:], errors='coerce')
    # Add one day to each datetime object
    ctime_datetime_plus_one_day1 = ctime_datetime1 + pd.Timedelta(days=1)
    # Convert back to strings
    ctime_strings_plus_one_day1 = ctime_datetime_plus_one_day1.strftime('%Y-%m-%dT%H:%M:%S').tolist()
    time_stack_arr1[index:index+len_list0[3]] = ctime_strings_plus_one_day1
    index = 0
    # First ones are used to create a mean frame
    idx_frame = n_mean
    for iG in range(len(gain_arr0)):
        exp_time_loop = exp_time_stack_arr0[index:index+len_list0[iG]]
        time_stack_test = time_stack_arr1[index:index+len_list0[iG]]
        index = index + len_list0[iG]
        for idx_t, t in enumerate(exp_time_loop):
            dataset_nl[idx_frame].ext_hdr['DATETIME'] = time_stack_test[idx_t]
            idx_frame += 1

    nonlin_out = calibrate_nonlin(dataset_nl, n_cal, n_mean, norm_val, min_write, max_write)
     
    # Calculate rms of the differences between the assumed nonlinearity and 
    # the nonlinearity determined with calibrate_nonlin
    diffs0 = nonlin_out.data[1:,1] - init_nonlins_arr[:,0] # G = 1
    diffs1 = nonlin_out.data[1:,2] - init_nonlins_arr[:,1] # G = 2
    diffs2 = nonlin_out.data[1:,3] - init_nonlins_arr[:,2] # G = 10
    diffs3 = nonlin_out.data[1:,4] - init_nonlins_arr[:,3] # G = 20
    # Calculte rms and peak-to-peak differences
    rms1 = np.sqrt(np.mean(diffs0**2))
    rms2 = np.sqrt(np.mean(diffs1**2))
    rms3 = np.sqrt(np.mean(diffs2**2))
    rms4 = np.sqrt(np.mean(diffs3**2))
    
    # check that the four rms values are below some value (real data take
    # several frames and the value in IIT was 0.0035 for all of them)
    assert np.less(rms1,rms_test)
    assert np.less(rms2,rms_test)
    assert np.less(rms3,rms_test)
    assert np.less(rms4,rms_test)

def teardown_module():
    """
    Runs at the end of tests; deletes variables
    """
    global n_cal, n_mean
    global init_nonlins_arr
    global rms_test
    global exp_time_stack_arr0, time_stack_arr0, len_list0, gain_arr0
    global dataset_nl
    global norm_val, min_write, max_write

    del n_cal, n_mean
    del init_nonlins_arr
    del rms_test
    del exp_time_stack_arr0, time_stack_arr0, len_list0, gain_arr0
    del dataset_nl
    del norm_val, min_write, max_write

def test_norm_val():
    """norm_val must be divisible by 20."""
    norm_not_div_20 = 2010
    with pytest.raises(CalNonlinException):
        calibrate_nonlin(dataset_nl, n_cal, n_mean, norm_not_div_20, min_write, max_write)
 
def test_rps():
    """these two below must be real positive scalars."""
    check_list = test_check.rpslist
    # min_write
    for rerr in check_list:
        with pytest.raises(TypeError):
            calibrate_nonlin(dataset_nl, n_cal, n_mean, norm_val, rerr, max_write)
    # max_write
    for rerr in check_list:
        with pytest.raises(TypeError):
            calibrate_nonlin(dataset_nl, n_cal, n_mean, norm_val, min_write, rerr)
   
def test_max_gt_min():
    """max_write must be greater than min_write."""
    werr = min_write # set the max_write value to the min_write value
    with pytest.raises(CalNonlinException):
        calibrate_nonlin(dataset_nl, n_cal, n_mean, norm_val, min_write, werr)
    
def test_psi():
    """norm_val must be a positive scalar integer."""
    check_list = test_check.psilist
    # norm_val
    for mmerr in check_list:
        with pytest.raises(TypeError):
            calibrate_nonlin(dataset_nl, n_cal, n_mean, mmerr, min_write, max_write)

def test_nonlin_params():
    '''Check that the check function for nonlin_params works as expected.'''
    # test bad input for nonlin_params
    nonlin_params_bad = nonlin_params_default.copy()
    nonlin_params_bad['colroi2'] = 'foo'
    with pytest.raises(TypeError):
        calibrate_nonlin(dataset_nl, n_cal, n_mean, norm_val, min_write, max_write,
                        nonlin_params=nonlin_params_bad)
 
if __name__ == '__main__':
<<<<<<< HEAD
=======
    print('Running setup_module')
>>>>>>> c9b47b12
    setup_module()
    print('Running test_nonlin_params')
    test_nonlin_params()
    print('Running test_expected_results_nom_sub')
    test_expected_results_nom_sub()
    print('Running test_expected_results_time_sub')
    test_expected_results_time_sub()
    print('Running test_norm_val')
    test_norm_val()
    print('Running test_rps')
    test_rps()
    print('Running test_max_gt_min')
    test_max_gt_min()
    print('Running test_psi')
    test_psi()
    print('Running teardown_module')
    teardown_module()
    print('Non-Linearity Calibration tests passed')<|MERGE_RESOLUTION|>--- conflicted
+++ resolved
@@ -322,10 +322,7 @@
                         nonlin_params=nonlin_params_bad)
  
 if __name__ == '__main__':
-<<<<<<< HEAD
-=======
     print('Running setup_module')
->>>>>>> c9b47b12
     setup_module()
     print('Running test_nonlin_params')
     test_nonlin_params()
