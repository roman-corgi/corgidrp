import re
import os
import pytest
import pickle
import warnings
import numpy as np

from corgidrp.darks import (calibrate_darks_lsq,
            CalDarksLSQException)
from corgidrp.detector import slice_section, imaging_area_geom, imaging_slice
from corgidrp.mocks import create_synthesized_master_dark_calib
from corgidrp.mocks import detector_areas_test as dat
from corgidrp.data import DetectorNoiseMaps, DetectorParams, Dataset

# make test reproducible
np.random.seed(4567)
# use default parameters
detector_params = DetectorParams({})
# specified parameters simulated in simulated data from
# mocks.create_synthesized_master_dark_calib:
dark_current = 8.33e-4 #e-/pix/s
cic=0.02  # e-/pix/frame
rn=100 # e-/pix/frame
bias=2000 # e-
eperdn = 7 # e-/DN conversion; used in this example for all stacks

# EMgain_picks = (np.linspace(2, 5000, 7))
# exptime_picks = (np.linspace(2, 100, 7)) # 7x7 = 49 data points
# grid = np.meshgrid(EMgain_picks, exptime_picks)
# EMgain_arr = grid[0].ravel()
# exptime_arr = grid[1].ravel()
# kgain_arr = eperdn*np.ones_like(EMgain_arr) # all the same

#added in after emccd_detect makes the frames (see below)
FPN = 21 # e
# number of frames in each sub-stack of stack_arr:
N = 30#600 #30; can also replace with 30 to use those sub-stacks in the
#testdata_small folder; for 30, R_map will be smaller per pixel b/c of big
# variance, and F, C, and D will have more variance with respect to their
# expected values.  No need to test both here;  just N=30 case is sufficient.
# image area, including "shielded" rows and cols:
imrows, imcols, imr0c0 = imaging_area_geom('SCI', dat)

def setup_module():
    """
    Sets up testing module
    """
    global dataset
    np.random.seed(4567)  # make test reproducible
    dataset = create_synthesized_master_dark_calib(dat)

def teardown_module():
    """
    Runs at the end. Deletes big unused variables
    """
    global dataset
    del dataset

# filter out expected warning when unreliable_pix_map has a pixel
# masked for all sub-stacks (which makes Rsq NaN from a division by 0)
# warnings.filterwarnings('ignore', category=RuntimeWarning,
    # module='corgidrp.darks')


def test_expected_results_sub():
    """Outputs are as expected, for smaller-sized frames."""
<<<<<<< HEAD
    for weighting in [True, False]:
        noise_maps = calibrate_darks_lsq(dataset, detector_params, weighting, dat)
        F_image_map = imaging_slice('SCI', noise_maps.FPN_map, dat)
        # F
        assert (np.isclose(np.mean(F_image_map), FPN//eperdn*eperdn,
                                    atol=FPN/5))
        # No FPN was inserted in non-image areas (so that bias subtraction
        #wouldn't simply remove it), so it should be 0 in prescan
        F_prescan_map = slice_section(noise_maps.FPN_map, 'SCI', 'prescan', dat)
        assert(np.isclose(np.nanmean(F_prescan_map), 0, atol=5))
        # C
        assert(np.isclose(np.nanmean(noise_maps.CIC_map), cic, atol=0.01))
        assert(len(noise_maps.CIC_map[noise_maps.CIC_map < 0]) == 0)
        # D
        D_image_map = imaging_slice('SCI', noise_maps.DC_map, dat)
        assert(np.isclose(np.mean(D_image_map),
                        dark_current, atol=2e-4))
        assert(len(noise_maps.DC_map[noise_maps.DC_map < 0]) == 0)
        # D_map: 0 everywhere except image area
        im_rows, im_cols, r0c0 = imaging_area_geom('SCI', dat)
        # D_nonimg = D_map[~D_map[r0c0[0]:r0c0[0]+im_rows,
        #             r0c0[1]:r0c0[1]+im_cols]]
        D_map = noise_maps.DC_map.copy()
        D_map[r0c0[0]:r0c0[0]+im_rows,
                    r0c0[1]:r0c0[1]+im_cols] = 0
        # now whole map should be 0
        assert(np.nanmin(D_map) == 0)
        if N == 30:
            # bias_offset (tolerance of 5 for N=30 since I used a small number
            # of frames for that dataset, especially for the high-gain ones)
            assert(np.isclose(noise_maps.bias_offset, 0, atol=5)) #in DN
        if N == 600:
            assert(np.isclose(noise_maps.bias_offset, 0, atol=1)) #in DN
        # dark current only in image area
        D_std_map_im = noise_maps.DC_err[r0c0[0]:r0c0[0]+im_rows,
                                    r0c0[1]:r0c0[1]+im_cols]
        # assert that the std dev coming from the fit itself is < noise itself
        assert(np.nanmean(D_std_map_im) < np.nanmean(D_image_map))
        # noise_maps.CIC_err accounts for the err from the input frames and the
        # statistical error (std dev across frames), so skip the assertion for CIC here
        assert(np.nanmean(noise_maps.FPN_err) < np.nanmean(noise_maps.FPN_map))

        # check the noisemap can be pickled (for CTC operations)
        pickled = pickle.dumps(noise_maps)
        pickled_noisemap = pickle.loads(pickled)
        assert np.all((noise_maps.data == pickled_noisemap.data) | np.isnan(noise_maps.data))

        # save noise map
        calibdir = os.path.join(os.path.dirname(__file__), "testcalib")
        nm_filename = noise_maps.filename
        if not os.path.exists(calibdir):
            os.mkdir(calibdir)
        noise_maps.save(filedir=calibdir, filename=nm_filename)
        nm_filepath = os.path.join(calibdir, nm_filename)
        nm_f = DetectorNoiseMaps(nm_filepath)

        # check the noisemap can be pickled (for CTC operations)
        pickled = pickle.dumps(nm_f)
        pickled_noisemap = pickle.loads(pickled)
        assert np.all((noise_maps.data == pickled_noisemap.data) | np.isnan(noise_maps.data))

        # tests the copy method, from filepath way of creating class
        # instance, too
        nm_open = nm_f.copy()
        assert(np.array_equal(nm_open.data, noise_maps.data, equal_nan=True))

        # check headers
        assert(noise_maps.data.ndim == 3)
        test_filename = dataset.frames[-1].filename.split('.fits')[0] + '_DNM_CAL.fits'
        test_filename = re.sub('_L[0-9].', '', test_filename)
        assert(noise_maps.filename == test_filename)
        assert(noise_maps.ext_hdr["BUNIT"] == "Detected Electrons")
        assert(noise_maps.err_hdr["BUNIT"] == "Detected Electrons")
        assert("DetectorNoiseMaps" in str(noise_maps.ext_hdr["HISTORY"]))
        assert(noise_maps.ext_hdr['B_O_UNIT'] == 'DN')

        assert(nm_open.data.ndim == 3)
        assert(nm_open.filename == test_filename)
        assert(nm_open.ext_hdr["BUNIT"] == "Detected Electrons")
        assert(nm_open.err_hdr["BUNIT"] == "Detected Electrons")
        assert("DetectorNoiseMaps" in str(nm_open.ext_hdr["HISTORY"]))
        assert(nm_open.ext_hdr['B_O_UNIT'] == 'DN')
=======

    # filter out expected warning from internal module
    with warnings.catch_warnings():
        warnings.filterwarnings("ignore", category=UserWarning, module='corgidrp.darks')
        noise_maps = calibrate_darks_lsq(dataset, detector_params, dat)
    F_image_map = imaging_slice('SCI', noise_maps.FPN_map, dat)
    # F
    assert (np.isclose(np.mean(F_image_map), FPN//eperdn*eperdn,
                                atol=FPN/5))
    # No FPN was inserted in non-image areas (so that bias subtraction
    #wouldn't simply remove it), so it should be 0 in prescan
    F_prescan_map = slice_section(noise_maps.FPN_map, 'SCI', 'prescan', dat)
    assert(np.isclose(np.nanmean(F_prescan_map), 0, atol=5))
    # C
    assert(np.isclose(np.nanmean(noise_maps.CIC_map), cic, atol=0.01))
    assert(len(noise_maps.CIC_map[noise_maps.CIC_map < 0]) == 0)
    # D
    D_image_map = imaging_slice('SCI', noise_maps.DC_map, dat)
    assert(np.isclose(np.mean(D_image_map),
                    dark_current, atol=2e-4))
    assert(len(noise_maps.DC_map[noise_maps.DC_map < 0]) == 0)
    # D_map: 0 everywhere except image area
    im_rows, im_cols, r0c0 = imaging_area_geom('SCI', dat)
    # D_nonimg = D_map[~D_map[r0c0[0]:r0c0[0]+im_rows,
    #             r0c0[1]:r0c0[1]+im_cols]]
    D_map = noise_maps.DC_map.copy()
    D_map[r0c0[0]:r0c0[0]+im_rows,
                r0c0[1]:r0c0[1]+im_cols] = 0
    # now whole map should be 0
    assert(np.nanmin(D_map) == 0)
    if N == 30:
        # bias_offset (tolerance of 5 for N=30 since I used a small number
        # of frames for that dataset, especially for the high-gain ones)
        assert(np.isclose(noise_maps.bias_offset, 0, atol=5)) #in DN
    if N == 600:
        assert(np.isclose(noise_maps.bias_offset, 0, atol=1)) #in DN
    # dark current only in image area
    D_std_map_im = noise_maps.DC_err[r0c0[0]:r0c0[0]+im_rows,
                                r0c0[1]:r0c0[1]+im_cols]
    # assert that the std dev coming from the fit itself is < noise itself
    assert(np.nanmean(D_std_map_im) < np.nanmean(D_image_map))
    # noise_maps.CIC_err accounts for the err from the input frames and the
    # statistical error (std dev across frames), so skip the assertion for CIC here
    assert(np.nanmean(noise_maps.FPN_err) < np.nanmean(noise_maps.FPN_map))

    # check the noisemap can be pickled (for CTC operations)
    pickled = pickle.dumps(noise_maps)
    pickled_noisemap = pickle.loads(pickled)
    assert np.all((noise_maps.data == pickled_noisemap.data) | np.isnan(noise_maps.data))

    # save noise map
    calibdir = os.path.join(os.path.dirname(__file__), "testcalib")
    nm_filename = noise_maps.filename
    if not os.path.exists(calibdir):
        os.mkdir(calibdir)
    noise_maps.save(filedir=calibdir, filename=nm_filename)
    nm_filepath = os.path.join(calibdir, nm_filename)
    nm_f = DetectorNoiseMaps(nm_filepath)

    # check the noisemap can be pickled (for CTC operations)
    pickled = pickle.dumps(nm_f)
    pickled_noisemap = pickle.loads(pickled)
    assert np.all((noise_maps.data == pickled_noisemap.data) | np.isnan(noise_maps.data))

    # tests the copy method, from filepath way of creating class
    # instance, too
    nm_open = nm_f.copy()
    assert(np.array_equal(nm_open.data, noise_maps.data, equal_nan=True))

    # check headers
    assert(noise_maps.data.ndim == 3)
    test_filename = dataset.frames[-1].filename.split('.fits')[0] + '_DNM_CAL.fits'
    test_filename = re.sub('_L[0-9].', '', test_filename)
    assert(noise_maps.filename == test_filename)
    assert(noise_maps.ext_hdr["BUNIT"] == "Detected Electrons")
    assert(noise_maps.err_hdr["BUNIT"] == "Detected Electrons")
    assert("DetectorNoiseMaps" in str(noise_maps.ext_hdr["HISTORY"]))
    assert(noise_maps.ext_hdr['B_O_UNIT'] == 'DN')

    assert(nm_open.data.ndim == 3)
    assert(nm_open.filename == test_filename)
    assert(nm_open.ext_hdr["BUNIT"] == "Detected Electrons")
    assert(nm_open.err_hdr["BUNIT"] == "Detected Electrons")
    assert("DetectorNoiseMaps" in str(nm_open.ext_hdr["HISTORY"]))
    assert(nm_open.ext_hdr['B_O_UNIT'] == 'DN')
>>>>>>> ec150775

def test_sub_stack_len():
    """datasets should have at least 4 sub-stacks."""
    data_set = dataset.copy()
    ds, _ = data_set.split_dataset(exthdr_keywords=['EXPTIME', 'EMGAIN_C', 'KGAINPAR'])
    # make a dataset with only 2 distinct combos
    dataset_few = Dataset([ds[0].frames[k] for k in range(len(ds[0]))] + [ds[1].frames[k] for k in range(len(ds[1]))])
    with pytest.raises(CalDarksLSQException):
        calibrate_darks_lsq(dataset_few, detector_params, detector_regions=dat)

def test_g_arr_unique():
    '''EM gains must have at least 2 unique elements.'''
    data_set = dataset.copy()
    ds, _ = data_set.split_dataset(exthdr_keywords=['EXPTIME', 'EMGAIN_C', 'KGAINPAR'])
    for j in range(len(ds)):
        for d in ds[j].frames:
            d.ext_hdr['EMGAIN_C'] = 4
    with pytest.raises(CalDarksLSQException):
<<<<<<< HEAD
        calibrate_darks_lsq(data_set, detector_params, detector_regions=dat)
=======
        with warnings.catch_warnings():
            warnings.filterwarnings("ignore", category=UserWarning, module='corgidrp.darks')
            calibrate_darks_lsq(data_set, detector_params, dat)
>>>>>>> ec150775

def test_g_gtr_1():
    '''EM gains must all be 1 or bigger.'''
    data_set = dataset.copy()
    ds, _ = data_set.split_dataset(exthdr_keywords=['EXPTIME', 'EMGAIN_C', 'KGAINPAR'])
    ds[0].frames[0].ext_hdr['EMGAIN_C'] = 0.9
    ds[0].frames[1].ext_hdr['EMGAIN_C'] = 0.9
    with pytest.raises(CalDarksLSQException):
<<<<<<< HEAD
        calibrate_darks_lsq(data_set, detector_params, detector_regions=dat)
=======
        with warnings.catch_warnings():
            warnings.filterwarnings("ignore", category=UserWarning, module='corgidrp.darks')
            calibrate_darks_lsq(data_set, detector_params, dat)
>>>>>>> ec150775

def test_t_arr_unique():
    '''Exposure times must have at least 2 unique elements.'''
    data_set = dataset.copy()
    ds, _ = data_set.split_dataset(exthdr_keywords=['EXPTIME', 'EMGAIN_C', 'KGAINPAR'])
    for j in range(len(ds)):
        for d in ds[j].frames:
            d.ext_hdr['EXPTIME'] = 4
    with pytest.raises(CalDarksLSQException):
<<<<<<< HEAD
        calibrate_darks_lsq(data_set, detector_params, detector_regions=dat)
=======
        with warnings.catch_warnings():
            warnings.filterwarnings("ignore", category=UserWarning, module='corgidrp.darks')
            calibrate_darks_lsq(data_set, detector_params, dat)
>>>>>>> ec150775

def test_t_gtr_0():
    '''Exposure times must all be 0 or greater.'''
    data_set = dataset.copy()
    ds, _ = data_set.split_dataset(exthdr_keywords=['EXPTIME', 'EMGAIN_C', 'KGAINPAR'])
    ds[0].frames[0].ext_hdr['EXPTIME'] = -0.1
    ds[0].frames[1].ext_hdr['EXPTIME'] = -0.1
    with pytest.raises(CalDarksLSQException):
<<<<<<< HEAD
        calibrate_darks_lsq(data_set, detector_params, detector_regions=dat)
=======
        with warnings.catch_warnings():
            warnings.filterwarnings("ignore", category=UserWarning, module='corgidrp.darks')
            calibrate_darks_lsq(data_set, detector_params, dat)
>>>>>>> ec150775


def test_k_gtr_0():
    '''K gains must all be bigger than 0.'''
    data_set = dataset.copy()
    ds, _ = data_set.split_dataset(exthdr_keywords=['EXPTIME', 'EMGAIN_C', 'KGAINPAR'])
    ds[0].frames[0].ext_hdr['KGAINPAR'] = 0
    ds[0].frames[1].ext_hdr['KGAINPAR'] = 0
    with pytest.raises(CalDarksLSQException):
<<<<<<< HEAD
        calibrate_darks_lsq(data_set, detector_params, detector_regions=dat)
=======
        with warnings.catch_warnings():
            warnings.filterwarnings("ignore", category=UserWarning, module='corgidrp.darks')
            calibrate_darks_lsq(data_set, detector_params, dat)
>>>>>>> ec150775

def test_mean_num():
    '''If too many masked in a stack for a given pixel, warning raised. Checks
    that dq values are as expected, too.
    '''
    data_set = dataset.copy()

    ds, _ = data_set.split_dataset(exthdr_keywords=['EXPTIME', 'EMGAIN_C', 'KGAINPAR'])
    # tag 48 of the 49 sub-stacks as bad pixel all the
    # way through for one pixel (7,8)
    # And mask (10,12) to get high statistical error for that pixel
    for i in range(48):
        ds[i].all_dq[:,7,8] = 4
        ds[i].all_dq[:int(1+len(ds[i])/2),10,12] = 2

    with pytest.warns(UserWarning):
        nm_out = calibrate_darks_lsq(data_set, detector_params, detector_regions=dat)
    # last of out is the DetectorNoiseMaps instance
    # And dq is really a 3-frame stack, and all 3 are the same.  So pick one of them.
    assert nm_out.dq[0,7,8] == 4
    # error for dark current at pixel (10,12) should be 0 since dark current only in the image area
    assert nm_out.err[0,2,10,12] == 0

def test_weighting():
    '''This tests that weighting works. Demonstrates the effect of low weighting via high err and then lots of masking.'''
    noise_maps = calibrate_darks_lsq(dataset, detector_params, detector_regions=dat)
    CIC_image_map = imaging_slice('SCI', noise_maps.CIC_map, dat)
    wrong_dataset = dataset.copy()
    # Let the frames corresponding to 2 EM gain values (for all exposure time values) be erroneous. 
    # The CIC should be noticeably off, and the check we did in test_expected_results_sub() should fail.
    # Frames are arranged in sets of 30 with each set corresponding to (t1, g1), (t1, g2), ..., (t1, g7), (t2, g1), (t2, g2), .... 
    # So we're changing all g6 and g7 sets to be erroneous.
    s1 = 6
    s2 = 7
    for s in [s1, s2]:
        for i in range(7):
            wrong_dataset.all_data[int(7*30*i + s*30):int(7*30*i + s*30+30)] = wrong_dataset.all_data[int(7*30*i + s*30):int(7*30*i + s*30+30)]/6  
    wrong_noise_maps = calibrate_darks_lsq(wrong_dataset, detector_params, detector_regions=dat)
    wrong_CIC_image_map = imaging_slice('SCI', wrong_noise_maps.CIC_map, dat)
    assert(not np.isclose(np.mean(CIC_image_map),
                    np.mean(wrong_CIC_image_map), atol=0.01))
    # make err for this sub-stack large, so weighting should make fit much better
    for s in [s1, s2]:
        for i in range(7):
            wrong_dataset.all_err[int(7*30*i + s*30):int(7*30*i + s*30+30)] += 100000
    wrong_noise_maps_err = calibrate_darks_lsq(wrong_dataset, detector_params, detector_regions=dat)
    wrong_CIC_image_map_err = imaging_slice('SCI', wrong_noise_maps_err.CIC_map, dat)
    assert(np.isclose(np.mean(CIC_image_map),
                    np.mean(wrong_CIC_image_map_err), atol=0.01))
    # and err should be reduced overall now, despite effectively having fewer stacks for fitting
    assert(np.nanmean(wrong_noise_maps_err.CIC_err) < np.nanmean(wrong_noise_maps.CIC_err))
    # This time, make err for this sub-stack large through dq (all but 1 frame in the sub-stack)
    # (undo err adjustment I did above)
    for s in [s1, s2]:
        for i in range(7):
            wrong_dataset.all_err[int(7*30*i + s*30):int(7*30*i + s*30+30)] -= 100000
            wrong_dataset.all_dq[int(7*30*i + s*30):int(7*30*i + s*30+29), :, 1:] = 1 # leave one pixel unmasked so that the total masking Exception isn't raised
    wrong_noise_maps_dq = calibrate_darks_lsq(wrong_dataset, detector_params, detector_regions=dat)
    wrong_CIC_image_map_dq = imaging_slice('SCI', wrong_noise_maps_dq.CIC_map, dat)
    # We artificially made err big above, which brought the mean CIC value much closer to the expected value.
    # However, our leverage in weighting is much more limited when only the DQ is used to affect the weighting. (In reality, the 
    # err should also be large if the data is in fact bad data.) 
    # But the result is still a number closer to the correct value compared to the case where no appropriate weighting is used:
    assert(np.abs(np.mean(CIC_image_map) - np.mean(wrong_CIC_image_map_dq)) < 
           np.abs(np.mean(CIC_image_map) - np.mean(wrong_CIC_image_map)))
    # and err should be reduced overall now, despite effectively having fewer stacks for fitting
    assert(np.nanmean(wrong_noise_maps_dq.CIC_err) < np.nanmean(wrong_noise_maps.CIC_err))
    # Finally, demonstrate weighting through fewer frames in the erroneous sub-stacks:
    del_list = []
    for s in [s1, s2]:
        for i in range(7):
            # restore original DQ values
            wrong_dataset.all_dq[int(7*30*i + s*30):int(7*30*i + s*30+29), :, 1:] = 0
            # leave only 2 frames in the dataset for g6 and g7
            del_list.append([r for r in range(int(7*30*i + s*30), int(7*30*i + s*30+28))])
    del_list = np.array(del_list)[:-1].ravel() # [:-1] cuts off the frame numbers that went beyond the total number, which didn't matter in previous calls
    inds = np.delete(np.arange(0, len(wrong_dataset)), del_list)
    smaller_dataset = wrong_dataset[inds].copy()
    smaller_noise_maps = calibrate_darks_lsq(smaller_dataset, detector_params, detector_regions=dat)
    smaller_CIC_image_map = imaging_slice('SCI', smaller_noise_maps.CIC_map, dat)
    # similar logic that applied for masking via DQ above
    assert(np.abs(np.mean(CIC_image_map) - np.mean(smaller_CIC_image_map)) < 
           np.abs(np.mean(CIC_image_map) - np.mean(wrong_CIC_image_map)))
    assert(np.nanmean(smaller_noise_maps.CIC_err) < np.nanmean(wrong_noise_maps.CIC_err))
    

if __name__ == '__main__':
    setup_module()

    test_g_gtr_1()
    test_t_gtr_0()
    test_k_gtr_0()
    test_weighting()
    test_mean_num()
    test_expected_results_sub()
    test_sub_stack_len()
    test_g_arr_unique()
    test_t_arr_unique()

    teardown_module()


<|MERGE_RESOLUTION|>--- conflicted
+++ resolved
@@ -64,9 +64,11 @@
 
 def test_expected_results_sub():
     """Outputs are as expected, for smaller-sized frames."""
-<<<<<<< HEAD
     for weighting in [True, False]:
-        noise_maps = calibrate_darks_lsq(dataset, detector_params, weighting, dat)
+        # filter out expected warning from internal module
+        with warnings.catch_warnings():
+            warnings.filterwarnings("ignore", category=UserWarning, module='corgidrp.darks')
+            noise_maps = calibrate_darks_lsq(dataset, detector_params, weighting, dat)
         F_image_map = imaging_slice('SCI', noise_maps.FPN_map, dat)
         # F
         assert (np.isclose(np.mean(F_image_map), FPN//eperdn*eperdn,
@@ -147,93 +149,6 @@
         assert(nm_open.err_hdr["BUNIT"] == "Detected Electrons")
         assert("DetectorNoiseMaps" in str(nm_open.ext_hdr["HISTORY"]))
         assert(nm_open.ext_hdr['B_O_UNIT'] == 'DN')
-=======
-
-    # filter out expected warning from internal module
-    with warnings.catch_warnings():
-        warnings.filterwarnings("ignore", category=UserWarning, module='corgidrp.darks')
-        noise_maps = calibrate_darks_lsq(dataset, detector_params, dat)
-    F_image_map = imaging_slice('SCI', noise_maps.FPN_map, dat)
-    # F
-    assert (np.isclose(np.mean(F_image_map), FPN//eperdn*eperdn,
-                                atol=FPN/5))
-    # No FPN was inserted in non-image areas (so that bias subtraction
-    #wouldn't simply remove it), so it should be 0 in prescan
-    F_prescan_map = slice_section(noise_maps.FPN_map, 'SCI', 'prescan', dat)
-    assert(np.isclose(np.nanmean(F_prescan_map), 0, atol=5))
-    # C
-    assert(np.isclose(np.nanmean(noise_maps.CIC_map), cic, atol=0.01))
-    assert(len(noise_maps.CIC_map[noise_maps.CIC_map < 0]) == 0)
-    # D
-    D_image_map = imaging_slice('SCI', noise_maps.DC_map, dat)
-    assert(np.isclose(np.mean(D_image_map),
-                    dark_current, atol=2e-4))
-    assert(len(noise_maps.DC_map[noise_maps.DC_map < 0]) == 0)
-    # D_map: 0 everywhere except image area
-    im_rows, im_cols, r0c0 = imaging_area_geom('SCI', dat)
-    # D_nonimg = D_map[~D_map[r0c0[0]:r0c0[0]+im_rows,
-    #             r0c0[1]:r0c0[1]+im_cols]]
-    D_map = noise_maps.DC_map.copy()
-    D_map[r0c0[0]:r0c0[0]+im_rows,
-                r0c0[1]:r0c0[1]+im_cols] = 0
-    # now whole map should be 0
-    assert(np.nanmin(D_map) == 0)
-    if N == 30:
-        # bias_offset (tolerance of 5 for N=30 since I used a small number
-        # of frames for that dataset, especially for the high-gain ones)
-        assert(np.isclose(noise_maps.bias_offset, 0, atol=5)) #in DN
-    if N == 600:
-        assert(np.isclose(noise_maps.bias_offset, 0, atol=1)) #in DN
-    # dark current only in image area
-    D_std_map_im = noise_maps.DC_err[r0c0[0]:r0c0[0]+im_rows,
-                                r0c0[1]:r0c0[1]+im_cols]
-    # assert that the std dev coming from the fit itself is < noise itself
-    assert(np.nanmean(D_std_map_im) < np.nanmean(D_image_map))
-    # noise_maps.CIC_err accounts for the err from the input frames and the
-    # statistical error (std dev across frames), so skip the assertion for CIC here
-    assert(np.nanmean(noise_maps.FPN_err) < np.nanmean(noise_maps.FPN_map))
-
-    # check the noisemap can be pickled (for CTC operations)
-    pickled = pickle.dumps(noise_maps)
-    pickled_noisemap = pickle.loads(pickled)
-    assert np.all((noise_maps.data == pickled_noisemap.data) | np.isnan(noise_maps.data))
-
-    # save noise map
-    calibdir = os.path.join(os.path.dirname(__file__), "testcalib")
-    nm_filename = noise_maps.filename
-    if not os.path.exists(calibdir):
-        os.mkdir(calibdir)
-    noise_maps.save(filedir=calibdir, filename=nm_filename)
-    nm_filepath = os.path.join(calibdir, nm_filename)
-    nm_f = DetectorNoiseMaps(nm_filepath)
-
-    # check the noisemap can be pickled (for CTC operations)
-    pickled = pickle.dumps(nm_f)
-    pickled_noisemap = pickle.loads(pickled)
-    assert np.all((noise_maps.data == pickled_noisemap.data) | np.isnan(noise_maps.data))
-
-    # tests the copy method, from filepath way of creating class
-    # instance, too
-    nm_open = nm_f.copy()
-    assert(np.array_equal(nm_open.data, noise_maps.data, equal_nan=True))
-
-    # check headers
-    assert(noise_maps.data.ndim == 3)
-    test_filename = dataset.frames[-1].filename.split('.fits')[0] + '_DNM_CAL.fits'
-    test_filename = re.sub('_L[0-9].', '', test_filename)
-    assert(noise_maps.filename == test_filename)
-    assert(noise_maps.ext_hdr["BUNIT"] == "Detected Electrons")
-    assert(noise_maps.err_hdr["BUNIT"] == "Detected Electrons")
-    assert("DetectorNoiseMaps" in str(noise_maps.ext_hdr["HISTORY"]))
-    assert(noise_maps.ext_hdr['B_O_UNIT'] == 'DN')
-
-    assert(nm_open.data.ndim == 3)
-    assert(nm_open.filename == test_filename)
-    assert(nm_open.ext_hdr["BUNIT"] == "Detected Electrons")
-    assert(nm_open.err_hdr["BUNIT"] == "Detected Electrons")
-    assert("DetectorNoiseMaps" in str(nm_open.ext_hdr["HISTORY"]))
-    assert(nm_open.ext_hdr['B_O_UNIT'] == 'DN')
->>>>>>> ec150775
 
 def test_sub_stack_len():
     """datasets should have at least 4 sub-stacks."""
@@ -252,13 +167,9 @@
         for d in ds[j].frames:
             d.ext_hdr['EMGAIN_C'] = 4
     with pytest.raises(CalDarksLSQException):
-<<<<<<< HEAD
-        calibrate_darks_lsq(data_set, detector_params, detector_regions=dat)
-=======
-        with warnings.catch_warnings():
-            warnings.filterwarnings("ignore", category=UserWarning, module='corgidrp.darks')
-            calibrate_darks_lsq(data_set, detector_params, dat)
->>>>>>> ec150775
+        with warnings.catch_warnings():
+            warnings.filterwarnings("ignore", category=UserWarning, module='corgidrp.darks')
+            calibrate_darks_lsq(data_set, detector_params, detector_regions=dat)
 
 def test_g_gtr_1():
     '''EM gains must all be 1 or bigger.'''
@@ -267,13 +178,9 @@
     ds[0].frames[0].ext_hdr['EMGAIN_C'] = 0.9
     ds[0].frames[1].ext_hdr['EMGAIN_C'] = 0.9
     with pytest.raises(CalDarksLSQException):
-<<<<<<< HEAD
-        calibrate_darks_lsq(data_set, detector_params, detector_regions=dat)
-=======
-        with warnings.catch_warnings():
-            warnings.filterwarnings("ignore", category=UserWarning, module='corgidrp.darks')
-            calibrate_darks_lsq(data_set, detector_params, dat)
->>>>>>> ec150775
+        with warnings.catch_warnings():
+            warnings.filterwarnings("ignore", category=UserWarning, module='corgidrp.darks')
+            calibrate_darks_lsq(data_set, detector_params, detector_regions=dat)
 
 def test_t_arr_unique():
     '''Exposure times must have at least 2 unique elements.'''
@@ -283,13 +190,9 @@
         for d in ds[j].frames:
             d.ext_hdr['EXPTIME'] = 4
     with pytest.raises(CalDarksLSQException):
-<<<<<<< HEAD
-        calibrate_darks_lsq(data_set, detector_params, detector_regions=dat)
-=======
-        with warnings.catch_warnings():
-            warnings.filterwarnings("ignore", category=UserWarning, module='corgidrp.darks')
-            calibrate_darks_lsq(data_set, detector_params, dat)
->>>>>>> ec150775
+        with warnings.catch_warnings():
+            warnings.filterwarnings("ignore", category=UserWarning, module='corgidrp.darks')
+            calibrate_darks_lsq(data_set, detector_params, detector_regions=dat)
 
 def test_t_gtr_0():
     '''Exposure times must all be 0 or greater.'''
@@ -298,13 +201,9 @@
     ds[0].frames[0].ext_hdr['EXPTIME'] = -0.1
     ds[0].frames[1].ext_hdr['EXPTIME'] = -0.1
     with pytest.raises(CalDarksLSQException):
-<<<<<<< HEAD
-        calibrate_darks_lsq(data_set, detector_params, detector_regions=dat)
-=======
-        with warnings.catch_warnings():
-            warnings.filterwarnings("ignore", category=UserWarning, module='corgidrp.darks')
-            calibrate_darks_lsq(data_set, detector_params, dat)
->>>>>>> ec150775
+        with warnings.catch_warnings():
+            warnings.filterwarnings("ignore", category=UserWarning, module='corgidrp.darks')
+            calibrate_darks_lsq(data_set, detector_params, detector_regions=dat)
 
 
 def test_k_gtr_0():
@@ -314,13 +213,9 @@
     ds[0].frames[0].ext_hdr['KGAINPAR'] = 0
     ds[0].frames[1].ext_hdr['KGAINPAR'] = 0
     with pytest.raises(CalDarksLSQException):
-<<<<<<< HEAD
-        calibrate_darks_lsq(data_set, detector_params, detector_regions=dat)
-=======
-        with warnings.catch_warnings():
-            warnings.filterwarnings("ignore", category=UserWarning, module='corgidrp.darks')
-            calibrate_darks_lsq(data_set, detector_params, dat)
->>>>>>> ec150775
+        with warnings.catch_warnings():
+            warnings.filterwarnings("ignore", category=UserWarning, module='corgidrp.darks')
+            calibrate_darks_lsq(data_set, detector_params, detector_regions=dat)
 
 def test_mean_num():
     '''If too many masked in a stack for a given pixel, warning raised. Checks
