import os
import numpy as np
import pytest
import logging
import warnings
from astropy.io import fits
from astropy.table import Table
from corgidrp.data import Dataset, Image, DispersionModel, LineSpread
import corgidrp.spec as steps
from corgidrp.mocks import (create_default_L2b_headers,
    create_default_L3_headers, get_formatted_filename)
from corgidrp.spec import get_template_dataset
import corgidrp.l3_to_l4 as l3_to_l4
from datetime import datetime, timedelta
# VAP testing
from corgidrp.check import (check_filename_convention, verify_header_keywords,
    check_dimensions)

spec_datadir = os.path.abspath(os.path.join(os.path.dirname(__file__), '..', "corgidrp", "data", "spectroscopy")) 
test_datadir = os.path.join(os.path.dirname(__file__), "test_data", "spectroscopy")
template_dir = os.path.join(spec_datadir, "templates")
output_dir = os.path.join(os.path.dirname(__file__), "testcalib")
os.makedirs(output_dir, exist_ok=True)

def convert_tvac_to_dataset():
    """
    for me to convert the tvac data once.
    """

    file_path = [os.path.join(test_datadir, "g0v_vmag6_spc-spec_band3_unocc_CFAM3d_NOSLIT_PRISM3_offset_array.fits"), 
                 os.path.join(test_datadir, "g0v_vmag6_spc-spec_band3_unocc_CFAM3d_R1C2SLIT_PRISM3_offset_array.fits")]
    pri_hdr, ext_hdr, errhdr, dqhdr, biashdr = create_default_L2b_headers()

    for k, file in enumerate(file_path):
        with fits.open(file) as hdul:
            psf_array = hdul[0].data
            psf_table = Table(hdul[1].data)

        initial_cent = {
            "xcent": np.array(psf_table["xcent"]),
            "ycent": np.array(psf_table["ycent"]),
            "xoffset": np.array(psf_table["xoffset"]),
            "yoffset": np.array(psf_table["yoffset"])
        }
        assert len(initial_cent.get('xcent')) == psf_array.shape[0]
        assert len(initial_cent.get('xoffset')) == psf_array.shape[0]
    
        psf_images = []
        file_names = []
        for i in range(psf_array.shape[0]):
            data_2d = np.copy(psf_array[i])
            err = np.zeros_like(data_2d)
            dq = np.zeros_like(data_2d, dtype=int)
            image = Image(
                data_or_filepath=data_2d,
                pri_hdr=pri_hdr.copy(),
                ext_hdr=ext_hdr.copy(),
                err=err,
                dq=dq
            )
            image.ext_hdr['CFAMNAME'] = '3D'
            image.ext_hdr['DPAMNAME'] = 'PRISM3'
            if k == 0:
                image.ext_hdr['FSAMNAME'] = 'OPEN'
            else:
                image.ext_hdr['FSAMNAME'] = 'R1C2'
            image.ext_hdr['xcent']= initial_cent.get('xcent')[i]
            image.ext_hdr['ycent']= initial_cent.get('ycent')[i]
            image.ext_hdr['xoffset']= initial_cent.get('xoffset')[i]
            image.ext_hdr['yoffset']= initial_cent.get('yoffset')[i]
            psf_images.append(image)
            if i > 0 and i <10:
                num = "0"+str(i)
            else:
                num = str(i)
            if k == 0:
                file_names.append("spec_unocc_noslit_offset_prism3_3d_" +num+".fits")
            else:
                file_names.append("spec_unocc_r1c2slit_offset_prism3_3d_" +num+".fits")
        
        #for now only one image needed as template
        dataset = Dataset([psf_images[12]])
        dataset.save(filedir=template_dir, filenames = [file_names[12]])
    
    file_path_filtersweep = os.path.join(test_datadir, "g0v_vmag6_spc-spec_band3_unocc_NOSLIT_PRISM3_filtersweep.fits")
    psf_array = fits.getdata(file_path_filtersweep, ext = 0)
    psf_table = Table(fits.getdata(file_path_filtersweep, ext = 1))
    psf_header = fits.getheader(file_path_filtersweep, ext = 0)
    psf_table_header = fits.getheader(file_path_filtersweep, ext = 1)
    
    initial_cent = {
        "xcent": np.array(psf_table["xcent"]),
        "ycent": np.array(psf_table["ycent"]),
        "xoffset": np.array(psf_table["xoffset"]),
        "yoffset": np.array(psf_table["yoffset"])
    }
    assert len(initial_cent.get('xcent')) == psf_array.shape[0]
    assert len(initial_cent.get('xoffset')) == psf_array.shape[0]
    
    psf_images = []
    file_names = []
    for i in range(psf_array.shape[0]):
        data_2d = np.copy(psf_array[i])
        err = np.zeros_like(data_2d)
        dq = np.zeros_like(data_2d, dtype=int)
        image = Image(
            data_or_filepath=data_2d,
            pri_hdr=pri_hdr.copy(),
            ext_hdr=ext_hdr.copy(),
            err=err,
            dq=dq
        )
        
        image.ext_hdr['CFAMNAME'] = psf_table['CFAM'][i].upper()
        image.ext_hdr['DPAMNAME'] = 'PRISM3'
        image.ext_hdr['FSAMNAME'] = 'OPEN'
        image.ext_hdr['xcent']= initial_cent.get('xcent')[i]
        image.ext_hdr['ycent']= initial_cent.get('ycent')[i]
        image.ext_hdr['xoffset']= initial_cent.get('xoffset')[i]
        image.ext_hdr['yoffset']= initial_cent.get('yoffset')[i]
        psf_images.append(image)
        if i>0 and i <10:
            num = "0"+str(i)
        else:
            num = str(i)
        file_names.append("spec_unocc_noslit_prism3_filtersweep_" +num+".fits")
    dataset = Dataset(psf_images)
    dataset.save(filedir=template_dir, filenames = file_names)

def test_psf_centroid():
    """
    Test PSF centroid computation with mock data and assert correctness of output FITS structure.
    """
    errortol_pix = 0.01
    file_path = os.path.join(test_datadir, "g0v_vmag6_spc-spec_band3_unocc_CFAM3d_NOSLIT_PRISM3_offset_array.fits")
    assert os.path.exists(file_path), f"Test FITS file not found: {file_path}"
    
    pri_hdr, ext_hdr, errhdr, dqhdr, biashdr = create_default_L2b_headers()
    
    with fits.open(file_path) as hdul:
        psf_array = hdul[0].data
        psf_table = Table(hdul[1].data)

    assert psf_array.ndim == 3, "Expected 3D PSF array"
    assert "xcent" in psf_table.colnames and "ycent" in psf_table.colnames, "Missing centroid columns"

    initial_cent = {
        "xcent": np.array(psf_table["xcent"]),
        "ycent": np.array(psf_table["ycent"])
    }
    ext_hdr['DPAMNAME'] = 'PRISM3'
    ext_hdr['FSAMNAME'] = 'OPEN'
    psf_images = []
    for i in range(psf_array.shape[0]):
        data_2d = np.copy(psf_array[i])
        err = np.zeros_like(data_2d)
        dq = np.zeros_like(data_2d, dtype=int)
        image = Image(
            data_or_filepath=data_2d,
            pri_hdr=pri_hdr,
            ext_hdr=ext_hdr,
            err=err,
            dq=dq
        )
        image.ext_hdr['CFAMNAME'] = '3D'
        psf_images.append(image)

    dataset = Dataset(psf_images)

    calibration = steps.compute_psf_centroid(
        dataset=dataset,
        initial_cent=initial_cent
    )
    
    assert calibration.xfit.ndim == 1
    assert calibration.yfit.ndim == 1
    assert calibration.xfit_err.ndim == 1
    assert calibration.yfit_err.ndim == 1
    # Manually assign filedir and filename before saving
    calibration.filename = "centroid_calibration.fits"
    calibration.filedir = output_dir
    calibration.save()

    output_file = os.path.join(output_dir, calibration.filename)
    assert os.path.exists(output_file), "Calibration file not created"

    # Validate calibration file structure and contents
    with fits.open(output_file) as hdul:
        assert len(hdul) >= 2, "Expected at least 2 HDUs (primary + extension)"
        assert isinstance(hdul[0].header, fits.Header), "Missing primary header"
        assert isinstance(hdul[1].header, fits.Header), "Missing extension header"
        assert "EXTNAME" in hdul[1].header, "Extension header missing EXTNAME"
        assert hdul[1].header["EXTNAME"] == "CENTROIDS", "EXTNAME should be 'CENTROIDS'"

        centroid_data = hdul[1].data
        assert centroid_data is not None, "Centroid data missing"
        assert centroid_data.shape[1] == 2, "Centroid data should be shape (N, 2)"
        centroid_error = hdul[2].data
        assert centroid_error is not None, "Centroid error missing"
        assert centroid_error.shape[2] == 2, "Centroid error should be shape (N, 2)"

        print(f"Centroid FITS file validated: {centroid_data.shape[0]} rows")
        
    calibration_2 = steps.compute_psf_centroid(
        dataset=dataset
    )
    
    assert np.all(np.abs(calibration.xfit - initial_cent["xcent"]) < errortol_pix)
    assert np.all(np.abs(calibration.yfit - initial_cent["ycent"]) < errortol_pix)
    assert np.all(calibration.xfit_err < errortol_pix)
    assert np.all(calibration.yfit_err < errortol_pix)
    assert np.all(calibration_2.xfit_err < errortol_pix)
    assert np.all(calibration_2.yfit_err < errortol_pix)
    #accuracy better without initial guess
    assert np.all(np.abs(calibration_2.xfit - initial_cent["xcent"]) < errortol_pix)
    assert np.all(np.abs(calibration_2.yfit - initial_cent["ycent"]) < errortol_pix)
    
    #use the default template file as input
    temp_dataset, filtersweep = get_template_dataset(dataset)
    calibration_3 = steps.compute_psf_centroid(
        dataset=dataset, template_dataset = temp_dataset, filtersweep = filtersweep
    )
    assert np.all(calibration_2.xfit == calibration_3.xfit)
    assert np.all(calibration_2.yfit == calibration_3.yfit)
    assert np.all(calibration_2.xfit_err == calibration_3.xfit_err)
    assert np.all(calibration_2.yfit_err == calibration_3.yfit_err)
    
    # test None in x/ycent header of template file
    temp_dataset[0].ext_hdr['XCENT'] = None
    calibration_4 = steps.compute_psf_centroid(
        dataset=dataset, template_dataset = temp_dataset, filtersweep = filtersweep
    )
    assert np.all(calibration_2.xfit - calibration_4.xfit < errortol_pix)
    assert np.all(calibration_2.yfit - calibration_4.yfit < errortol_pix)
    assert np.all(calibration_4.xfit_err < errortol_pix)
    assert np.all(calibration_4.yfit_err < errortol_pix)
        
def test_dispersion_model():
    global disp_dict

    pri_hdr, ext_hdr, errhdr, dqhdr, biashdr = create_default_L2b_headers()
    disp_file_path = os.path.join(spec_datadir, "TVAC_PRISM3_dispersion_profile.npz")

    assert os.path.exists(disp_file_path), f"Test file not found: {disp_file_path}"
    disp_params = np.load(disp_file_path)
    disp_dict = {'clocking_angle': disp_params['clocking_angle'],
                'clocking_angle_uncertainty': disp_params['clocking_angle_uncertainty'],
                'pos_vs_wavlen_polycoeff': disp_params['pos_vs_wavlen_polycoeff'],
                'pos_vs_wavlen_cov' : disp_params['pos_vs_wavlen_cov'],
                'wavlen_vs_pos_polycoeff': disp_params['wavlen_vs_pos_polycoeff'],
                'wavlen_vs_pos_cov': disp_params['wavlen_vs_pos_cov']}
    
    disp_model = DispersionModel(disp_dict, pri_hdr = pri_hdr, ext_hdr = ext_hdr)
    assert disp_model.clocking_angle == disp_dict.get('clocking_angle')
    assert disp_model.clocking_angle_uncertainty == disp_dict.get('clocking_angle_uncertainty')
    assert np.array_equal(disp_model.pos_vs_wavlen_polycoeff, disp_dict.get('pos_vs_wavlen_polycoeff'))
    assert np.array_equal(disp_model.pos_vs_wavlen_cov, disp_dict.get('pos_vs_wavlen_cov'))
    assert np.array_equal(disp_model.wavlen_vs_pos_polycoeff, disp_dict.get('wavlen_vs_pos_polycoeff'))
    assert np.array_equal(disp_model.wavlen_vs_pos_cov, disp_dict.get('wavlen_vs_pos_cov'))
    
    disp_model.save(output_dir, disp_model.filename)
    load_disp = DispersionModel(os.path.join(output_dir, disp_model.filename))
    assert load_disp.clocking_angle == disp_dict.get('clocking_angle')
    assert load_disp.clocking_angle_uncertainty == disp_dict.get('clocking_angle_uncertainty')
    assert np.array_equal(load_disp.pos_vs_wavlen_polycoeff, disp_dict.get('pos_vs_wavlen_polycoeff'))
    assert np.array_equal(load_disp.pos_vs_wavlen_cov, disp_dict.get('pos_vs_wavlen_cov'))
    assert np.array_equal(load_disp.wavlen_vs_pos_polycoeff, disp_dict.get('wavlen_vs_pos_polycoeff'))
    assert np.array_equal(load_disp.wavlen_vs_pos_cov, disp_dict.get('wavlen_vs_pos_cov'))

def test_read_cent_wave():
    cen_wave = steps.read_cent_wave('3C')[0]
    assert cen_wave == 726.0
    cen_wave_list = steps.read_cent_wave('3G')
    assert cen_wave_list[0] == 752.5
    assert len(cen_wave_list) == 4
    with pytest.raises(ValueError):
        cen_wave = steps.read_cent_wave('X')[0]
    
    cen_wave_list = steps.read_cent_wave('3')
    assert len(cen_wave_list) == 4
    assert cen_wave_list[0] == 729.3
    assert cen_wave_list[1] == 122.3
    assert cen_wave_list[2] == 0.725909
    assert cen_wave_list[3] == -0.09398
    
    
def test_calibrate_dispersion_model():    
    """
    Test PSF dispersion computation with mock data and assert correctness of output FITS structure.
    """
    
    global disp_model
    file_path = os.path.join(test_datadir, "g0v_vmag6_spc-spec_band3_unocc_NOSLIT_PRISM3_filtersweep_withoffsets.fits")
    assert os.path.exists(file_path), f"Test FITS file not found: {file_path}"
    
    pri_hdr, ext_hdr, errhdr, dqhdr, biashdr = create_default_L2b_headers()
    ext_hdr["DPAMNAME"] = 'PRISM3'
    ext_hdr["FSAMNAME"] = 'OPEN'
    psf_array = fits.getdata(file_path, ext = 0)
    psf_table = Table(fits.getdata(file_path, ext = 1))
    psf_header = fits.getheader(file_path, ext = 0)
    psf_table_header = fits.getheader(file_path, ext = 1)
    
    assert psf_array.ndim == 3, "Expected 3D PSF array"
    assert "xcent" in psf_table.colnames and "ycent" in psf_table.colnames, "Missing centroid columns"

    # Add random noise to the filter sweep template images to serve as fake data
    np.random.seed(5)
    read_noise = 200
    noisy_data_array = (np.random.poisson(np.abs(psf_array) / 2) + 
                        np.random.normal(loc=0, scale=read_noise, size=psf_array.shape))
    psf_images = []
    for i in range(noisy_data_array.shape[0]):
        data_2d = np.copy(noisy_data_array[i])
        err = np.zeros_like(data_2d)
        dq = np.zeros_like(data_2d, dtype=int)
        image = Image(
            data_or_filepath=data_2d,
            pri_hdr=pri_hdr.copy(),
            ext_hdr=ext_hdr.copy(),
            err=err,
            dq=dq
        )
        image.ext_hdr['CFAMNAME'] = psf_table['CFAM'][i].upper()
        psf_images.append(image)

    dataset = Dataset(psf_images)

    psf_centroid = steps.compute_psf_centroid(
        dataset=dataset
    )
    
    disp_model = steps.calibrate_dispersion_model(psf_centroid)
    disp_model.save(output_dir, disp_model.filename)
    assert disp_model.filename.endswith("dpm_cal.fits")
    assert disp_model.clocking_angle == pytest.approx(psf_header["PRISMANG"], abs = 2 * disp_model.clocking_angle_uncertainty) 
    
    wavlen_func_pos = np.poly1d(disp_model.wavlen_vs_pos_polycoeff)
    
    #read the TVAC result of PRISM3 and compare
    ref_wavlen = 730.
    bandpass = [675, 785]  
    tvac_pos_vs_wavlen_polycoeff = disp_dict.get('pos_vs_wavlen_polycoeff')
    tvac_wavlen_vs_pos_polycoeff = disp_dict.get('wavlen_vs_pos_polycoeff')
    tvac_pos_func_wavlen = np.poly1d(tvac_pos_vs_wavlen_polycoeff)
    tvac_wavlen_func_pos = np.poly1d(tvac_wavlen_vs_pos_polycoeff)
    
    (xtest_min, xtest_max) = (tvac_pos_func_wavlen((bandpass[0] - ref_wavlen)/ref_wavlen),
                              tvac_pos_func_wavlen((bandpass[1] - ref_wavlen)/ref_wavlen))
    xtest = np.linspace(xtest_min, xtest_max, 1000)
    tvac_model_wavlens = tvac_wavlen_func_pos(xtest)
    corgi_model_wavlens = wavlen_func_pos(xtest)
    wavlen_model_error = corgi_model_wavlens - tvac_model_wavlens
    worst_case_wavlen_error = np.abs(wavlen_model_error).max()
    print(f"Worst case wavelength disagreement from the test input model: {worst_case_wavlen_error:.2f} nm")
    assert worst_case_wavlen_error == pytest.approx(0, abs=0.5)
    print("Dispersion profile fit test passed.")

def test_add_wavelength_map():
    """
    test l3_to_l4.add_wavelength_map(), the generation of the wavelength map extensions
    this test requires running test_calibrate_dispersion_model() beforehand, since the function 
    needs the DispersionModel calibration file as input
    """
    # invented wavelength zero point
    wave_0 = {"wavlen": 753.83,
              'x': 40.,
              'xerr': 0.1,
              'y': 32.,
              'yerr': 0.1,
              'shapex': 81,
              'shapey': 81}
    
    ref_wavlen = disp_model.ext_hdr["REFWAVE"]
    filepath = os.path.join(spec_datadir, "templates", "spec_unocc_noslit_offset_prism3_3d_12.fits")
    image = Image(filepath)
    image.ext_hdr['CFAMNAME'] = '3D'
    image.ext_hdr['WAVLEN0'] = wave_0.get('wavlen')
    image.ext_hdr['WV0_X'] = wave_0.get('x')
    image.ext_hdr['WV0_XERR'] = wave_0.get('xerr')
    image.ext_hdr['WV0_Y'] = wave_0.get('y')
    image.ext_hdr['WV0_YERR'] = wave_0.get('yerr')
    image.ext_hdr['WV0_DIMX'] = wave_0.get('shapex')
    image.ext_hdr['WV0_DIMY'] = wave_0.get('shapey')
    dataset = Dataset([image])
    
    global output_dataset
    output_dataset = l3_to_l4.add_wavelength_map(dataset, disp_model)
    
    out_im = output_dataset.frames[0]
    wave = out_im.hdu_list["wave"].data
    assert wave.shape == (wave_0.get('shapex'), wave_0.get('shapey'))
    wave_err = out_im.hdu_list["wave_err"].data
    assert wave_err.shape == (wave_0.get('shapex'), wave_0.get('shapey'))
    # assert that the wavelengths are within bandpass 3
    assert ref_wavlen > np.min(wave) and ref_wavlen < np.max(wave)
    assert wave_0.get('wavlen') > np.min(wave) and  wave_0.get('wavlen') < np.max(wave)
    #show that the ref_wavlen is approx. in the center of the array and the narrow band center wavelength at the max of the psf
    c_max = np.where(image.data == np.max(image.data))
    wave_center_band = wave[c_max[0][0],c_max[1][0]]
    wave_ref_band = wave[40,40]
    assert wave_0.get('wavlen') == pytest.approx(wave_center_band, abs = 0.1) 
    assert ref_wavlen == pytest.approx(wave_ref_band, abs = 1.5)
    assert wave_err.shape[0] == wave_0.get("shapex")
    assert wave_err.shape[1] == wave_0.get("shapey")
    wave_hdr = out_im.hdu_list["wave"].header
    #position of ref wavelength should be in array center 
    assert wave_hdr["XREFWAV"] == pytest.approx(40, abs = 1.)
    assert wave_hdr["YREFWAV"] == pytest.approx(40, abs = 1.)
    assert wave_hdr["REFWAVE"] ==730.

    #Worst case wavelength uncertainty should be smaller than 1 nm
    assert np.max(wave_err) == pytest.approx(0., abs = 1.)
    pos_lookup = Table(out_im.hdu_list["poslookup"].data)
    assert len(pos_lookup.colnames) == 5
    assert np.allclose(pos_lookup.columns[0].data, ref_wavlen, atol = 65)
    
def test_determine_zeropoint():
    """
    test the calculation of the wavelength zeropoint position of narrowband/satspot data
    """
    errortol_pix = 0.5
    filepath = os.path.join(test_datadir, "g0v_vmag6_spc-spec_band3_unocc_CFAM3d_R1C2SLIT_PRISM3_offset_array.fits")
    pri_hdr, ext_hdr = create_default_L2b_headers()[:2]
    
    with fits.open(filepath) as hdul:
        psf_array = hdul[0].data
        psf_table = Table(hdul[1].data)
 
    assert psf_array.ndim == 3, "Expected 3D PSF array"
    assert "xcent" in psf_table.colnames and "ycent" in psf_table.colnames, "Missing centroid columns"

    initial_cent = {
        "xcent": np.array(psf_table["xcent"]),
        "ycent": np.array(psf_table["ycent"])
    }
    offset_cent = {
        "xoffset": np.array(psf_table["xoffset"]),
        "yoffset": np.array(psf_table["yoffset"])
    }
    # Use the position for the zero-offset PSF template to set the projected,
    # vertical slit position on the image array. This should be in the exact
    # center of the array. 
    # the zero offset template image is our fake satspot observation in the slit center
    assert(offset_cent.get("xoffset")[12] == 0.)
    assert(offset_cent.get("yoffset")[12] == 0.)
    slit_x = initial_cent.get("xcent")[12]
    slit_y = initial_cent.get("ycent")[12]

    ext_hdr['DPAMNAME'] = 'PRISM3'
    ext_hdr['FSAMNAME'] = 'R1C2'
    psf_images = []
    for i in range(psf_array.shape[0]):
        data_2d = np.copy(psf_array[i])
        ext_hdr["NAXIS1"] =np.shape(data_2d)[0]
        ext_hdr["NAXIS2"] =np.shape(data_2d)[1]
        ext_hdr['CFAMNAME'] = '3'
        if i == 12:
            pri_hdr["SATSPOTS"] = 1
            ext_hdr['CFAMNAME'] = '3D'
        else:
            pri_hdr["SATSPOTS"] = 0
        err = np.zeros_like(data_2d)
        dq = np.zeros_like(data_2d, dtype=int)
        image = Image(
            data_or_filepath=data_2d,
            pri_hdr=pri_hdr.copy(),
            ext_hdr=ext_hdr.copy(),
            err=err,
            dq=dq
        )
        psf_images.append(image)

    # Load the filter-to-filter image offsets to correct for the location of the narrowband centroid
    # with respect to the broadband filter.
    (xoff_nb, yoff_nb) = (steps.read_cent_wave('3D')[2], steps.read_cent_wave('3D')[3])
    (xoff_bb, yoff_bb) = (steps.read_cent_wave('3')[2], steps.read_cent_wave('3')[3])

    #test it with optional initial guess and with one satspot frame
    input_dataset = Dataset(psf_images)
    dataset_guess = l3_to_l4.determine_wave_zeropoint(input_dataset, xcent_guess = 40., ycent_guess = 32.)

    assert len(dataset_guess) < len(input_dataset)
    for frame in dataset_guess:
        assert frame.pri_hdr["SATSPOTS"] == 0
        assert frame.ext_hdr["WAVLEN0"] == 753.83
        assert "WV0_X" in frame.ext_hdr
        assert "WV0_Y" in frame.ext_hdr
        assert "WV0_XERR" in frame.ext_hdr
        assert "WV0_YERR" in frame.ext_hdr
        assert frame.ext_hdr["WV0_DIMX"] == 81
        assert frame.ext_hdr["WV0_DIMY"] == 81
        x0 = frame.ext_hdr["WV0_X"]
        y0 = frame.ext_hdr["WV0_Y"]
        x0err = frame.ext_hdr["WV0_XERR"]
        y0err = frame.ext_hdr["WV0_YERR"]
        assert x0 - (xoff_bb - xoff_nb) == pytest.approx(slit_x, abs = errortol_pix)
        assert y0 - (yoff_bb - yoff_nb) == pytest.approx(slit_y, abs = errortol_pix)
        assert x0err < errortol_pix
        assert y0err < errortol_pix
    
    psf_images = []
    for i in range(psf_array.shape[0]):
        data_2d = np.copy(psf_array[i])
        ext_hdr["NAXIS1"] =np.shape(data_2d)[0]
        ext_hdr["NAXIS2"] =np.shape(data_2d)[1]
        ext_hdr['CFAMNAME'] = '3D'
        pri_hdr["SATSPOTS"] = 0
        err = np.zeros_like(data_2d)
        dq = np.zeros_like(data_2d, dtype=int)
        image = Image(
            data_or_filepath=data_2d,
            pri_hdr=pri_hdr.copy(),
            ext_hdr=ext_hdr.copy(),
            err=err,
            dq=dq
        )
        psf_images.append(image)

    #test it as non-coronagraphic observation of only psf narrowband, so no science frames
    input_dataset2 = Dataset(psf_images)
    with pytest.raises(AttributeError):
        dataset = l3_to_l4.determine_wave_zeropoint(input_dataset2)
    
    #only 1 fake science dataset frame
    input_dataset2.frames[0].ext_hdr['CFAMNAME'] = '3'
    dataset = l3_to_l4.determine_wave_zeropoint(input_dataset2)
    assert len(dataset) == 1
    for frame in dataset:
        assert frame.pri_hdr["SATSPOTS"] == 0
        assert frame.ext_hdr["WAVLEN0"] == 753.83
        assert "WV0_X" in frame.ext_hdr
        assert "WV0_Y" in frame.ext_hdr
        assert "WV0_XERR" in frame.ext_hdr
        assert "WV0_YERR" in frame.ext_hdr
        assert frame.ext_hdr["WV0_DIMX"] == 81
        assert frame.ext_hdr["WV0_DIMY"] == 81
        x0 = frame.ext_hdr["WV0_X"]
        y0 = frame.ext_hdr["WV0_Y"]
        x0err = frame.ext_hdr["WV0_XERR"]
        y0err = frame.ext_hdr["WV0_YERR"]
        assert x0 - (xoff_bb - xoff_nb) == pytest.approx(slit_x, abs = errortol_pix)
        assert y0 - (yoff_bb - yoff_nb) == pytest.approx(slit_y, abs = errortol_pix)
        assert x0err < errortol_pix
        assert y0err < errortol_pix
    
    #to test the accuracy add noise to the dataset frames
    read_noise = 200
    np.random.seed(0)

    noise_dataset = input_dataset.copy()
    for frame in noise_dataset:
        frame.data = np.random.poisson(np.abs(frame.data)/3) + \
        np.random.normal(loc=0, scale=read_noise, size = frame.data.shape)
    noisci_dataset = l3_to_l4.determine_wave_zeropoint(noise_dataset)
    for i in range(len(noisci_dataset)):
        x0_noi = noisci_dataset[i].ext_hdr["WV0_X"]
        y0_noi = noisci_dataset[i].ext_hdr["WV0_Y"]
        x0err_noi = noisci_dataset[i].ext_hdr["WV0_XERR"]
        y0err_noi = noisci_dataset[i].ext_hdr["WV0_YERR"]
        x0 = dataset_guess[i].ext_hdr["WV0_X"]
        y0 = dataset_guess[i].ext_hdr["WV0_Y"]
        x0err = dataset_guess[i].ext_hdr["WV0_XERR"]
        y0err = dataset_guess[i].ext_hdr["WV0_YERR"]
        assert x0 == pytest.approx(x0_noi, abs = errortol_pix)
        assert y0 == pytest.approx(y0_noi, abs = errortol_pix)
        assert x0err_noi < errortol_pix
        assert y0err_noi < errortol_pix

def test_star_spec_registration():
    """ Test the star spectrum registration """

    # The tests are of two types:
    # 1/ UTs with mock data showing that the step function finds the expected best
    # match spectrum among all present ones
    # 2/ UTs showing that if the input parameters are invalid, the step function
    # raises an exception
    # 3/ VAP tests are performed along this test function too (https://github.com/roman-corgi/corgidrp/issues/545)

    # Directory to temporarily store the I/O of the test
    dir_test = os.path.join(os.path.dirname(__file__), 'simdata')
    os.makedirs(dir_test, exist_ok=True)

    log_file = os.path.join(dir_test, 'star_spec_registration.log')
    # If file exists, remove it
    if os.path.exists(os.path.join(dir_test, log_file)):
        os.remove(os.path.join(dir_test, log_file))

    # Create a new logger specifically for this test, otherwise things have issues
    logger = logging.getLogger('star_spec_registration')
    logger.setLevel(logging.INFO)

    # Clear any existing handlers to avoid duplicates
    logger.handlers.clear()

    # Create file handler
    file_handler = logging.FileHandler(log_file)
    file_handler.setLevel(logging.INFO)

    # Create console handler
    console_handler = logging.StreamHandler()
    console_handler.setLevel(logging.INFO)

    # Create formatter
    formatter = logging.Formatter('%(asctime)s - %(levelname)s - %(message)s')
    file_handler.setFormatter(formatter)
    console_handler.setFormatter(formatter)

    # Add handlers to logger
    logger.addHandler(file_handler)
    logger.addHandler(console_handler)

    logger.info('='*80)
    logger.info('CGI-REQT-5465: REGISTERED PRISM IMAGE OF STAR TEST')
    logger.info('='*80)
    logger.info("")
    logger.info('='*80)
    logger.info('Test Case 1: Input Image Data Format and Content')
    logger.info('='*80)

    # Instrumental setup
    cfam_name = '3F'
    dpam_name = 'PRISM3'
    spam_name = 'SPEC'
    lsam_name = 'SPEC'
    # Test all possible supported mode configurations
    fsam_name = ['OPEN', 'R1C2', 'R6C5', 'R3C1']
    fpam_name = ['OPEN', 'ND225', 'ND475']
    print(f'Considering CFAM={cfam_name:s}, DPAM={dpam_name:s}, ' +
        f'SPAM={spam_name}, LSAM={lsam_name:s}')

    # Data level of input data
    dt_lvl = 'L2b'

    # Create some L2b mock data: The step function must find the spectrum that
    # best matches one of the template spectra. There's a step in the step
    # function that derives a shift between the L2b data and the templates.
    # Hence, we create a mock L2b Dataset with a similar shape between template
    # and L2b data
    pri_hdr, ext_hdr = create_default_L2b_headers()[0:2]
    # Number of templates available
    n_temp = 5
    # Array of data to be used to generate L2b later on adding some noise
    psf_arr = []
    # y offsets (from FSAM slit vertical offset)
    yoffset_arr = []
    pathfiles_template = []
    # =================================================================
    # VAP Testing: Validate Input Images
    # =================================================================
    # Validate all input images
    logger.info('='*80)
    logger.info('Test Case 1: Input Image Data Format and Content')
    logger.info('='*80)
    logger.info('Template data')
    for idx_temp in range(n_temp):
        pathfile = os.path.join(test_datadir,
                f'spec_reg_fsm_offset_template_cfam3F_{idx_temp:02d}.fits')
        # Make sure the template exists before continuing
        assert os.path.exists(pathfile), f'Test FITS file not found: {pathfile}'
        with fits.open(pathfile) as hdul:
            # Get template data to create a noisy sim with different FSM positions later on
            psf_arr += [hdul[0].data]
            assert psf_arr[-1].ndim == 2, 'Expected 2D PSF array'
            # Make sure FSAM offset is present and record them
            try:
                yoffset_arr += [hdul[0].header['FSM_OFF']]
            except:
                logger.info(f'Alignment offsets relative to FSAM slit NOT present in template file {pathfile}. FAIL')
                raise ValueError(f'Missing FSM offset in file {pathfile:s}')
            # Make sure zero-points are present            
            try:
                wv0_x = hdul[0].header['WV0_X']
                wv0_y = hdul[0].header['WV0_Y']
            except:
                logger.info(f'Wavelength zero-point WV0_X, WV0_Y NOT present in template file {pathfile}. FAIL')
      
        # Add pathfilename to the list
        pathfiles_template += [pathfile]

    # At this step all individual tests above have passed
    logger.info('Alignment offsets relative to FSAM slit present in all template files. PASS')
    logger.info('WV0_X and WV0_Y present in all template files. PASS')

    # Define a slit alignment offset for the FSM data that is close to one of the
    # templates to be able to predict which offset best matches the templates
    slit_ref = n_temp // 2
    # Slight change
    slit_align_err = (np.array(yoffset_arr)
        + np.diff(np.array(yoffset_arr)).mean()*0.1)[slit_ref]

    # Start UTs showing that the step function works as expected
    # Some (arbitrary) number of frames per FSM position
    nframes = 3
    # Seeded random generator
    rng = np.random.default_rng(seed=0)
    # Loop over possible spectroscopy setup values (loop over FSAM and FPAM)
    for fsam in fsam_name:
        for fpam in fpam_name:
            # Update Setup header key values
            ext_hdr['CFAMNAME'] = cfam_name
            ext_hdr['DPAMNAME'] = dpam_name
            ext_hdr['SPAMNAME'] = spam_name
            ext_hdr['LSAMNAME'] = lsam_name
            ext_hdr['FSAMNAME'] = fsam
            ext_hdr['FPAMNAME'] = fpam
            data_images = []
            basetime = datetime.now()
            # Random inserts to test the cross-correlation functionality
            x0, y0 = 512+np.random.randint(300), 512+np.random.randint(300)
            for i in range(len(psf_arr)):
                data_l2b = np.zeros([1024, 1024])
                psf_tmp = np.copy(psf_arr[i])
                data_l2b[y0-psf_tmp.shape[0]//2:y0+psf_tmp.shape[0]//2 + 1,
                    x0-psf_tmp.shape[1]//2:x0+psf_tmp.shape[1]//2 + 1] = psf_tmp
                err = np.zeros_like(data_l2b)
                dq = np.zeros_like(data_l2b, dtype=int)
                ext_hdr_cp = ext_hdr.copy()
                # Only vertical FSM positions, along the narrower length of the
                # slit, need be explored. Values are irrelevant.
                ext_hdr_cp['FSMX'] = 0
                ext_hdr_cp['FSMY'] = i - 5 * (i // 5)
                # Produce NFRAMES for each FSM position:
                # Some noisy version for the simulated data without blowing it
                # unreasonably. The one with slit_ref has much less noise added
                for i_frame in range(nframes):
                    image_data = Image(
                        data_or_filepath=data_l2b + rng.normal(0,
                            np.abs(i-slit_ref+0.01)*data_l2b.std(),
                            data_l2b.shape),
                        pri_hdr=pri_hdr,
                        ext_hdr=ext_hdr_cp,
                        err=err,
                        dq=dq
                    )
                    # Append L2b filename 
                    image_data.filename = get_formatted_filename(
                        basetime + timedelta(seconds=nframes*i+i_frame),
                        '0000000000000000000')
                    data_images.append(image_data)

            dataset_fsm = Dataset(data_images)

            logger.info('FSM data')
            logger.info(f'SUBCASE FSAM={fsam:s}, FPAM={fpam:s}')
            for i, frame in enumerate(dataset_fsm):
                frame_info = f"Frame {i}"
                verify_header_keywords(frame.ext_hdr, {'DATALVL': dt_lvl},
                    frame_info, logger)
                check_filename_convention(getattr(frame, 'filename', None),
                    f'cgi_*_{dt_lvl.lower():s}.fits', frame_info, logger)
                verify_header_keywords(frame.ext_hdr, {'CFAMNAME': cfam_name},
                    frame_info, logger)
                logger.info("")

            logger.info(f"Total input images validated: {len(dataset_fsm)}")
            logger.info("")
        
            # Identify best image
            list_of_best_fsm = steps.star_spec_registration(
                dataset_fsm,
                pathfiles_template,
                slit_align_err=slit_align_err)

            # Collect all input files
            fsm_filenames = []
            for image in dataset_fsm:
                fsm_filenames += [image.filename]
            # The best FSM position in the test is the one in these files
            list_of_expected_fsm = fsm_filenames[nframes*slit_ref:nframes*(slit_ref+1)]
            # Check they are the same set (not necessarily in the same order)
            assert len(list_of_expected_fsm) == len(list_of_best_fsm), 'List of FSM frames does not match expected set'
            # Save files (temporarily) to check data level
            dataset_fsm.save(filedir=dir_test) 

            # VAP testing: Check data level of best FSM files only
            # Test that the output corresponds with the expected best FSM position
            logger.info('='*80)
            logger.info('Test Case 2: Output Calibration Product Data Format and Content')
            logger.info('='*80)
            for i, frame in enumerate(dataset_fsm):
                if frame.filename in list_of_best_fsm:
                    frame_info = f"Frame {i}"
                    verify_header_keywords(frame.ext_hdr, {'DATALVL': dt_lvl},
                        frame_info, logger)
                    check_filename_convention(getattr(frame, 'filename', None),
                        f'cgi_*_{dt_lvl.lower():s}.fits', frame_info, logger)
                    logger.info("")

            logger.info(f"Total input images validated: {len(list_of_best_fsm)}")
            logger.info("")

            for file in list_of_best_fsm:
                # Verify all files are in the set of expected files in the test
                assert file in list_of_expected_fsm, f'File {file:s} is not in the list of expected best FSM frames'

            logger.info('='*80)
            logger.info('Test Case 3: Baseline Performance Checks')
            logger.info('Best-matching filenames')
            for file in list_of_best_fsm:
                logger.info(f'{file}')
            logger.info('='*80)

            # Delete temporary files
            for file in dataset_fsm:
                os.remove(file.filepath)

    # Make sure all temporary files are removed except the logger
    for file in os.listdir(dir_test):
        if file[-3:] != 'log':
            os.remove(os.path.join(dir_test, file))

    # End of tests testing proper functioning.

    # Expected failures
    # Wrong PAM setting
    pam_list = ['CFAMNAME', 'DPAMNAME', 'SPAMNAME', 'LSAMNAME', 'FSAMNAME',
        'FPAMNAME']

    for pam in pam_list:
        # Store current, common value to all images
        tmp = dataset_fsm[0].ext_hdr[pam]
        # Set PAM to some value that will disagree with the other images
        dataset_fsm[0].ext_hdr[pam] = ''
        with pytest.raises(ValueError):
            steps.star_spec_registration(
                dataset_fsm,
                pathfiles_template,
                slit_align_err=slit_align_err)
        print(f'PAM failure test for {pam} passed')
        # Restore original value, before moving to the next failure test
        dataset_fsm[0].ext_hdr[pam] = tmp

    # Remove FSMX/Y keywords from the observation data
    del dataset_fsm[0].ext_hdr['FSMX']
    with pytest.raises(AssertionError):
        steps.star_spec_registration(
            dataset_fsm,
            pathfiles_template,
            slit_align_err=slit_align_err)
    print('FSMX failure test passed')
    dataset_fsm[0].ext_hdr['FSMX'] = 30.
    del dataset_fsm[0].ext_hdr['FSMY']
    with pytest.raises(AssertionError):
        steps.star_spec_registration(
            dataset_fsm,
            pathfiles_template,
            slit_align_err=slit_align_err)
    print('FSMY failure test passed')
    dataset_fsm[0].ext_hdr['FSMY'] = 30.
    
    logger.info('='*80)
    logger.info('TEST COMPLETE')
    logger.info('='*80)
    
def test_linespread_function():
    """
    test the fit of a linespread function to a narrowband observation and storing in a LineSpread calibration file
    using the output_dataset of the test of the wavelength map
    """
    line_spread = steps.fit_line_spread_function(output_dataset)
    image = output_dataset[0].data
    flux = np.sum(image, axis = 1)/np.sum(image)
    pos_max = np.argmax(flux)
    mean_wave = np.mean(output_dataset[0].hdu_list["WAVE"].data, axis = 1)
    assert line_spread.amplitude == pytest.approx(flux[pos_max], abs=0.04)
    assert line_spread.mean_wave == pytest.approx(mean_wave[pos_max], abs=2)
    ind_fwhm = np.where(flux >= flux[pos_max]/2.)[0]
    est_fwhm = mean_wave[ind_fwhm[0]] - mean_wave[ind_fwhm[-1]]
    assert est_fwhm == pytest.approx(line_spread.fwhm, abs = 3)
    assert np.min(mean_wave) < np.min(line_spread.wavlens)
    assert np.max(mean_wave) > np.max(line_spread.wavlens)
    assert np.min(flux) == pytest.approx(np.min(line_spread.flux_profile), abs = 0.001)
    assert np.max(flux) == pytest.approx(np.max(line_spread.flux_profile), abs = 0.035)
    line_spread.save(filedir = output_dir)
    
    #load the calibration fits file and check whether the content is unchanged
    line_spread_load = LineSpread(os.path.join(output_dir, line_spread.filename))
    assert np.array_equal(line_spread_load.gauss_par, np.array([line_spread.amplitude, line_spread.mean_wave, line_spread.fwhm, line_spread.amp_err, line_spread.wave_err, line_spread.fwhm_err]))
    assert np.array_equal(line_spread.flux_profile, line_spread_load.flux_profile)
    assert np.array_equal(line_spread.wavlens, line_spread_load.wavlens)
    assert line_spread_load.amplitude == line_spread.amplitude
    assert line_spread_load.fwhm == line_spread.fwhm
    assert line_spread_load.mean_wave == line_spread.mean_wave
    assert line_spread_load.amp_err == line_spread.amp_err
    assert line_spread_load.fwhm_err == line_spread.fwhm_err
    assert line_spread_load.wave_err == line_spread.wave_err
    
    #add a bad pixel and check the result
    bad_dataset = output_dataset.copy()
    for frame in bad_dataset:
        frame.dq[31, 40] = 1
        frame.data[10, 10] = np.nan 
    line_spread_bad = steps.fit_line_spread_function(bad_dataset)
    assert line_spread_bad.fwhm == pytest.approx(line_spread.fwhm, rel = 0.1)
    assert line_spread_bad.amplitude == pytest.approx(line_spread.amplitude, rel = 0.1)

def test_extract_spec():
    """
    test the l3_to_l4.extract_spec() function, that extracts the 1D spectrum 
    with corresponding wavelengths, error, and dq.
    """
    spec_dataset = l3_to_l4.extract_spec(output_dataset)
    image = spec_dataset[0]
    #halfwidth = 9, size: 2 * 9 + 1
    assert np.shape(image.data) == (19,)
    assert np.shape(image.dq) == (19,)
    assert np.shape(image.err) == (1,19)
    assert np.shape(image.hdu_list["WAVE"]) == (19,)
    assert np.shape(image.hdu_list["WAVE_ERR"]) == (19,)
    
    err_im = output_dataset[0].copy()
    #equal error for all pixels => equal weights, should not change the sum
    err_im.err[0,:,:] = 3.
    input_dataset = Dataset([err_im])
    err_ext = l3_to_l4.extract_spec(input_dataset, apply_weights = True)
    out_im = err_ext[0]
    assert np.allclose(out_im.data, image.data)
    #estimate the resulting value at the position of the maximum
    ind_x = np.argmax(err_im.data[:, 40])
    assert np.sum(err_im.data[ind_x, 38:43]) == pytest.approx(np.max(out_im.data))
    
    #estimate error as Poisson like
    err_im.err[0,:,:] = np.sqrt(err_im.data)
    dataset = Dataset([err_im])
    err_ext = l3_to_l4.extract_spec(dataset, apply_weights = True)
    out_im = err_ext[0]
    #estimate the resulting value at the position of the maximum, 
    #there might be a great different in the maxima due to the rough weighting with signal noise
    ind_x = np.argmax(err_im.data[:, 40])
    assert np.sum(err_im.data[ind_x, 38:43]) == pytest.approx(np.max(out_im.data), rel = 2)
    max_ind = np.argmax(out_im.data)
    assert max_ind == np.argmax(image.data)
    err_wht = err_im.err[0]
    with warnings.catch_warnings():
        warnings.filterwarnings("ignore", category=RuntimeWarning)
        whts = 1./np.square(err_wht)
    err_expect = 1./np.sqrt(np.nansum(whts[:, 38:43], axis = 1))
    assert np.max(err_expect) == np.max(out_im.err)
    assert "extraction" and "half width" and "weights" in str(out_im.ext_hdr["HISTORY"])

def test_slit_trans():
    """ Test the step function that derives the slit transmission. """

    # The tests are of two types:
    # 1/ UTs with mock data showing that the step function derives the expected
    # slit transmission map
    # 2/ VAP tests are performed along this test function too (https://github.com/roman-corgi/corgidrp/issues/543)

    # Directory to temporarily store the I/O of the test
    dir_test = os.path.join(os.path.dirname(__file__), 'simdata')
    os.makedirs(dir_test, exist_ok=True)

    log_file = os.path.join(dir_test, 'slit_transmission.log')
    # If file exists, remove it
    if os.path.exists(os.path.join(dir_test, log_file)):
        os.remove(os.path.join(dir_test, log_file))

    # Create a new logger specifically for this test, otherwise things have issues
    logger = logging.getLogger('slit_transmission')
    logger.setLevel(logging.INFO)

    # Clear any existing handlers to avoid duplicates
    logger.handlers.clear()

    # Create file handler
    file_handler = logging.FileHandler(log_file)
    file_handler.setLevel(logging.INFO)

    # Create console handler
    console_handler = logging.StreamHandler()
    console_handler.setLevel(logging.INFO)

    # Create formatter
    formatter = logging.Formatter('%(asctime)s - %(levelname)s - %(message)s')
    file_handler.setFormatter(formatter)
    console_handler.setFormatter(formatter)

    # Add handlers to logger
    logger.addHandler(file_handler)
    logger.addHandler(console_handler)

    logger.info('='*80)
    logger.info('CGI-REQT-5475: SLIT TRANSMISSION TEST')
    logger.info('='*80)
    logger.info("")
    logger.info('='*80)
    logger.info('Test Case 1: Input Image Data Format and Content')
    logger.info('='*80)

    # Data level of input data
    dt_lvl = 'L4'

    # =================================================================
    # VAP Testing: Validate Input Images
    # =================================================================
    # Validate all input images
    logger.info('='*80)
    logger.info('Test Case 1: Input Image Data Format and Content')
    logger.info('='*80)
    logger.info('Template data')

    # Simulated input data: Set of extracted spectra at different FSM positions
    # Get one extracted spectrum with FSAM as an Image object
    spec_slit = l3_to_l4.extract_spec(output_dataset)[0]
    # Set current data level
    spec_slit.ext_hdr['DATALVL'] = dt_lvl
    # Make sure it is consistent with a spectroscopy observation
    pam_list = np.array(['CFAM', 'DPAM', 'FPAM', 'SPAM', 'LSAM', 'FSAM'])
    pam_values = np.array(['3F', 'PRISM3', 'ND225', 'SPEC', 'SPEC', 'R1C2'])
    # For VAP testing
    cfam_expected = pam_values[pam_list == 'CFAM']
    fsam_expected = pam_values[pam_list == 'FSAM']
    for idx_pam, pam in enumerate(pam_list):
        spec_slit.ext_hdr[pam+'NAME'] = pam_values[idx_pam]
    # Build some set of extracted spectra (the different FSM datasets)
    # We need different values for the zero-point for each FSM position 
    # Some arbitrary number of FSM positions
    n_fsm = 5
    # Mock error and data quality
    err = np.zeros_like(spec_slit.data)
    dq = np.zeros_like(spec_slit.data, dtype=int)
    # Define NFRAMES for each FSM position (can be different number of frames)
    np.random.seed(0)
    # Arbitrarily choosing between 1 and 10 frames for each FSM position
    n_frames_fsm = np.random.randint(1, 11, size=n_fsm*n_fsm)
    # Test when the FSM moves along both directions (x,y) or only along one of them
    fsm_motion = [[1,1], [1,0], [0,1]]
    # Some range within the simulated positions (avoid falling exactly on edges
    # that would trigger known errors in the interpolation functions)
    xrange0 = spec_slit.ext_hdr['WV0_X'] + 1e-8
    xrange1 = xrange0 + n_fsm - 1 - 1e-8
    yrange0 = spec_slit.ext_hdr['WV0_Y'] + 1e-8
    yrange1 = yrange0 + n_fsm - 1 - 1e-8
    for idx_fsm, fsm in enumerate(fsm_motion):
        # Each FSM configuration is an independent test
        # Counter used to generate unique filenames
        n_frames = 0.
        spec_slit_list = []
        basetime = datetime.now()
        for idx_x in range(n_fsm):
            for idx_y in range(n_fsm):
                # Each different FSM position is a new set of data
                spec_slit_cp = spec_slit.copy()
                # Associate different FSM positions to each distinct FSM case
                spec_slit_cp.ext_hdr['FSMX'] = idx_x * fsm[0]
                spec_slit_cp.ext_hdr['FSMY'] = idx_y * fsm[1]
                spec_slit_cp.ext_hdr['WV0_X'] = (spec_slit.ext_hdr['WV0_X']
                + idx_x * fsm[0])
                spec_slit_cp.ext_hdr['WV0_Y'] = (spec_slit.ext_hdr['WV0_Y']
                    + idx_y * fsm[1])
                # Create NFRAMES
                n_frames_fsm_now = n_frames_fsm[idx_x + n_fsm*idx_y]
                for idx_frame in range(n_frames_fsm_now):
                    # Change the spectrum by a known factor so that the slit transmission
                    # interpolation can be tested later.
                    spec_slit_cp.data = (spec_slit.data * (1 + idx_x*fsm[0])
                        * (1 + idx_y*fsm[1]))
                    # Set conventional filename for each frame
                    # Remove microseconds, keep milliseconds
                    dt = basetime + timedelta(seconds=n_frames)
                    timestamp = dt.strftime("%Y%m%dt%H%M%S%f")[:-5]
                    spec_slit_cp.filename = \
                        f'cgi_0000000000000000000_{timestamp}_{dt_lvl.lower()}.fits'
                    spec_slit_list += [spec_slit_cp]
                    n_frames += 1

        # Create Dataset
        spec_slit_ds = Dataset(spec_slit_list)

        # VAP testing
        logger.info(f'FSM scan pattern ({idx_fsm+1}/{len(fsm_motion)}): ')
        logger.info('Images with slit in')
        n_images = 0
        for i, frame in enumerate(spec_slit_ds):
            frame_info = f"Frame {i}"
            # Check dimensions
            check_dimensions(frame.data, spec_slit.data.shape, frame_info,
                logger)
            # Check data level is L4
            verify_header_keywords(frame.ext_hdr, {'DATALVL': dt_lvl},
                frame_info, logger)
            # Verify filename convention: cgi_<visitid>_<yyyymmddthhmmsss>_l4_.fits
            check_filename_convention(getattr(frame, 'filename', None),
                f'cgi_*_{dt_lvl.lower():s}.fits', frame_info, logger,
                data_level=dt_lvl.lower())
            # Verify all images have identical CFAMNAME values
            verify_header_keywords(frame.ext_hdr, {'CFAMNAME': cfam_expected},
                frame_info, logger)
            # Verify all images have FSAMNAME = SLIT
            verify_header_keywords(frame.ext_hdr, {'FSAMNAME': fsam_expected},
                frame_info, logger)
            # Verify all images have (FSMX, FSMY) values
            verify_header_keywords(frame.ext_hdr, ['FSMX'],
                frame_info, logger)
            verify_header_keywords(frame.ext_hdr, ['FSMY'],
                frame_info, logger)
            logger.info("")
            n_images += 1

        logger.info(f"Total input images with validated with FSAM={fsam_expected}: {n_images}")
        logger.info("")

        # Build the Dataset with the slit off
        # Get one spectrum with FSAM=OPEN as an Image
        spec_open = l3_to_l4.extract_spec(output_dataset)[0]
        # Set current data level
        spec_open.ext_hdr['DATALVL'] = dt_lvl
        # Make sure it is consistent with the spectroscopy observation
        for idx_pam, pam in enumerate(pam_list):
            spec_open.ext_hdr[pam+'NAME'] = pam_values[idx_pam]
        # This set has FSAM=OPEN
        spec_open.ext_hdr['FSAMNAME'] = 'OPEN'
        # Choose an new arbitrary number of frames to test the average value
        n_frames_fsm = np.random.randint(1, 11, size=n_fsm*n_fsm)
        spec_open_list = []
        # Keep track of the overall multiplicative factor to compare the output
        # of the step function with the dataset below
        fact_open = 0
        for idx_x in range(n_fsm):
            for idx_y in range(n_fsm):
                # Each different FSM position is a new set of data
                spec_open_cp = spec_open.copy()
                # Associate different FSM positions to each distinct FSM case
                # They can be different to the frames with the slit in
                spec_open_cp.ext_hdr['FSMX'] = idx_x * fsm[0] + n_fsm**2
                spec_open_cp.ext_hdr['FSMY'] = idx_y * fsm[1] + n_fsm**2
                # Create NFRAMES
                n_frames_fsm_now = n_frames_fsm[idx_x + n_fsm*idx_y]
                # Change the spectrum by a known factor so that the slit
                # transmission interpolation can be tested later. Slitless
                # spectra are averaged
                fact_tmp = ((1 + (idx_x - n_fsm/2 + 0.5)*fsm[0]) *
                    (1 + (idx_y - n_fsm/2 + 0.5)*fsm[1]))
                fact_open += (fact_tmp*n_frames_fsm_now/n_frames_fsm.sum())
                for idx_frame in range(n_frames_fsm_now):
                    spec_open_cp.data = spec_open.data * fact_tmp
                    # Set conventional filename for each frame
                    # Remove microseconds, keep milliseconds
                    dt = basetime + timedelta(seconds=n_frames)
                    timestamp = dt.strftime("%Y%m%dt%H%M%S%f")[:-5]
                    spec_open_cp.filename = \
                        f'cgi_0000000000000000000_{timestamp}_{dt_lvl.lower()}.fits'
                    spec_open_list += [spec_open_cp]
                    n_frames += 1
        spec_open_ds = Dataset(spec_open_list)

        # VAP testing
        logger.info('Images with slit out')
        n_images = 0
        for i, frame in enumerate(spec_open_ds):
            frame_info = f"Frame {i}"
            # Check dimensions (same as with slit in)
            check_dimensions(frame.data, spec_slit.data.shape, frame_info,
                logger)
            # Check data level is L4 (same as eith slit in)
            verify_header_keywords(frame.ext_hdr, {'DATALVL': dt_lvl},
                frame_info, logger)
            # Verify filename convention: cgi_<visitid>_<yyyymmddthhmmsss>_l4_.fits
            check_filename_convention(getattr(frame, 'filename', None),
                f'cgi_*_{dt_lvl.lower():s}.fits', frame_info, logger,
                data_level=dt_lvl.lower())
            # Verify all images have identical CFAMNAME values (same as with slit in)
            verify_header_keywords(frame.ext_hdr, {'CFAMNAME': cfam_expected},
                frame_info, logger)
            # Verify all images have FSAMNAME = OPEN
            verify_header_keywords(frame.ext_hdr, {'FSAMNAME': 'OPEN'},
                frame_info, logger)
            # Verify all images have (FSMX, FSMY) values
            verify_header_keywords(frame.ext_hdr, ['FSMX'],
                frame_info, logger)
            verify_header_keywords(frame.ext_hdr, ['FSMY'],
                frame_info, logger)
            logger.info("")
            n_images += 1

        logger.info(f"Total input images validated with FSAM=OPEN: {n_images}")
        logger.info("")

        # Estimate slit transmission
        slit_trans_out, slit_pos_x, slit_pos_y = steps.slit_transmission(
            spec_slit_ds, spec_open_ds,
            x_range=[xrange0, xrange1],
            y_range=[yrange0, yrange1],
        )
        # Check interpolation values are as expected or close to them
        slit_trans_design = np.ones_like(slit_trans_out)
        for idx in range(slit_trans_out.shape[0]):
               slit_trans_design[idx,:] *= ((1+slit_pos_x[idx]-xrange0) *
                   (1+slit_pos_y[idx]-yrange0) / fact_open)
        # Notice that LinearNDInterpolator uses triangulation and barycentric
        # linear interpolation. Besides the own scipy validation, we can compare
        # the output with a rough bilinear approximation and allow for ~10% tolerance
        if fsm == [1,1]: 
            assert slit_trans_out == pytest.approx(slit_trans_design, rel=0.10)
        else:
            # In this case, the interpolation is linear. 
            assert slit_trans_out == pytest.approx(slit_trans_design, rel=1e-7)

        # VAP testing: Confirm data structure of the slit transmission
        logger.info(f'Output slit transmission')
        # Same wavelength bins as input data
        assert slit_trans_out.shape[1] == spec_slit.data.shape[0], logger.info(f'Slit transmission does not have the same wavelength steps as input data ({spec_slit[0].data.shape[0]}). FAIL')
        logger.info(f'Slit transmission has the same wavelength steps as input data ({spec_slit.data.shape[0]}). PASS')
        # Same locations as slit transmission values
        assert slit_pos_x.shape[0] == slit_trans_out.shape[0], logger.info(f'Slit transmission locations and wavelength steps are inconsistent (X). FAIL')
        logger.info(f'Slit transmission locations and wavelength steps are consistent (X). PASS')
        assert slit_pos_y.shape[0] == slit_trans_out.shape[0], logger.info(f'Slit transmission locations and wavelength steps are inconsistent (Y). FAIL')
        logger.info(f'Slit transmission locations and wavelength steps are consistent (Y). PASS')
        # VAP requirement
        logger.info(f'The peak value of the slit transmission is {slit_trans_out.max()}')
        logger.info(f'The mean value of the slit transmission is {slit_trans_out.mean()}')
<<<<<<< HEAD
        
=======

def test_star_pos():
    """ Test translation of a position on EXCAM measured in polar coordinates
      to rectangular ones. """
    # Define some default L3 Dataset (data are not used)
    pri_hdr, ext_hdr, errhdr, dqhdr = create_default_L3_headers()
    ext_hdr['CFAMNAME'] = '3F'
    # Setup some wavelength zero-point values
    ext_hdr['WV0_X'], ext_hdr['WV0_Y'] = 38, 42
    # Add expected wavelength for a satellite spot (for UT, it could be any)
    ext_hdr['WAVLEN0'] = 753.83
    # Arbitrary number of images
    image_list = []
    for _ in range(12):
        data_2d = np.zeros([ext_hdr['NAXIS1'], ext_hdr['NAXIS2']])
        err = np.zeros_like(data_2d)
        dq = np.zeros_like(data_2d, dtype=int)
        image_list += [Image(
            data_or_filepath=data_2d,
            pri_hdr=pri_hdr.copy(),
            ext_hdr=ext_hdr.copy(),
            err=err,
            dq=dq)]
    dataset_in = Dataset(image_list)       

    # Set the seed
    np.random.seed(0)
    # Test it a few times
    for _ in range(10):
        # Assign some random location on EXCAM to a satellite spot
        [x_in, y_in] = np.random.randint(-300, 300, 2)
        # Get the radial distance in lamD for band 3 (730 nm), default plate scale
        # 21.8 mas/pix and D=2.4 m
        mas2lamD = 1e-3/3600/180*np.pi*2.4/(ext_hdr['WAVLEN0']*1e-9)
        r_lamD_in = np.sqrt(x_in**2 + y_in**2) * 21.8 * mas2lamD
        phi_deg_in = np.arctan2(y_in, x_in)*180/np.pi
        dataset_out = steps.star_pos_spec(
            dataset_in,
            r_lamD=r_lamD_in,
            phi_deg=phi_deg_in)

        # Check if the satellite position has been properly recorded in all images
        for img in dataset_out:
            assert ext_hdr['WV0_X'] - x_in == pytest.approx(img.ext_hdr['STARLOCX'], abs=1e-10), 'The X position of the star is incorrect.'
            assert ext_hdr['WV0_Y'] - y_in == pytest.approx(img.ext_hdr['STARLOCY'], abs=1e-10), 'The Y position of the star is incorrect.'
       
>>>>>>> ec3aa0c1
if __name__ == "__main__":
    #convert_tvac_to_dataset()
    test_psf_centroid()
    test_dispersion_model()
    test_read_cent_wave()
    test_calibrate_dispersion_model()
    test_determine_zeropoint()
    test_add_wavelength_map()
    test_star_spec_registration()
    test_linespread_function()
    test_extract_spec()
<<<<<<< HEAD
    test_slit_trans()
=======
    test_slit_trans()
    test_star_pos()
>>>>>>> ec3aa0c1
<|MERGE_RESOLUTION|>--- conflicted
+++ resolved
@@ -1210,9 +1210,6 @@
         # VAP requirement
         logger.info(f'The peak value of the slit transmission is {slit_trans_out.max()}')
         logger.info(f'The mean value of the slit transmission is {slit_trans_out.mean()}')
-<<<<<<< HEAD
-        
-=======
 
 def test_star_pos():
     """ Test translation of a position on EXCAM measured in polar coordinates
@@ -1259,7 +1256,6 @@
             assert ext_hdr['WV0_X'] - x_in == pytest.approx(img.ext_hdr['STARLOCX'], abs=1e-10), 'The X position of the star is incorrect.'
             assert ext_hdr['WV0_Y'] - y_in == pytest.approx(img.ext_hdr['STARLOCY'], abs=1e-10), 'The Y position of the star is incorrect.'
        
->>>>>>> ec3aa0c1
 if __name__ == "__main__":
     #convert_tvac_to_dataset()
     test_psf_centroid()
@@ -1271,9 +1267,5 @@
     test_star_spec_registration()
     test_linespread_function()
     test_extract_spec()
-<<<<<<< HEAD
     test_slit_trans()
-=======
-    test_slit_trans()
-    test_star_pos()
->>>>>>> ec3aa0c1
+    test_star_pos()