import os
import numpy as np
import pytest
from astropy.io import fits
from astropy.table import Table
from corgidrp.data import Dataset, SpectroscopyCentroidPSF, Image, DispersionModel
import corgidrp.spec as steps
from corgidrp.mocks import create_default_L2b_headers, get_formatted_filename
from corgidrp.spec import get_template_dataset
import corgidrp.l3_to_l4 as l3_to_l4
<<<<<<< HEAD
from scipy.signal import correlate2d
=======
from datetime import datetime, timedelta
>>>>>>> 93265d87

datadir = os.path.join(os.path.dirname(__file__), "test_data", "spectroscopy")
spec_datadir = os.path.abspath(os.path.join(os.path.dirname(__file__), '..', "corgidrp", "data", "spectroscopy"))
template_dir = os.path.join(spec_datadir, "templates")
output_dir = os.path.join(os.path.dirname(__file__), "testcalib")
os.makedirs(output_dir, exist_ok=True)

def convert_tvac_to_dataset():
    """
    for me to convert the tvac data once.
    """
    file_path = [os.path.join(datadir, "g0v_vmag6_spc-spec_band3_unocc_CFAM3d_NOSLIT_PRISM3_offset_array.fits"), 
                 os.path.join(datadir, "g0v_vmag6_spc-spec_band3_unocc_CFAM3d_R1C2SLIT_PRISM3_offset_array.fits")]
    pri_hdr, ext_hdr, errhdr, dqhdr, biashdr = create_default_L2b_headers()
    
    for k, file in enumerate(file_path):
        with fits.open(file) as hdul:
            psf_array = hdul[0].data
            psf_table = Table(hdul[1].data)

        initial_cent = {
            "xcent": np.array(psf_table["xcent"]),
            "ycent": np.array(psf_table["ycent"]),
            "xoffset": np.array(psf_table["xoffset"]),
            "yoffset": np.array(psf_table["yoffset"])
        }
        assert len(initial_cent.get('xcent')) == psf_array.shape[0]
        assert len(initial_cent.get('xoffset')) == psf_array.shape[0]
    
        psf_images = []
        file_names = []
        basetime = datetime.now()
        for i in range(psf_array.shape[0]):
            data_2d = np.copy(psf_array[i])
            err = np.zeros_like(data_2d)
            dq = np.zeros_like(data_2d, dtype=int)
            image = Image(
                data_or_filepath=data_2d,
                pri_hdr=pri_hdr.copy(),
                ext_hdr=ext_hdr.copy(),
                err=err,
                dq=dq
            )
            image.ext_hdr['CFAMNAME'] = '3d'
            image.ext_hdr['DPAMNAME'] = 'PRISM3'
            if k == 0:
                image.ext_hdr['FSAMNAME'] = 'OPEN'
            else:
                image.ext_hdr['FSAMNAME'] = 'R1C2'
            image.ext_hdr['xcent']= initial_cent.get('xcent')[i]
            image.ext_hdr['ycent']= initial_cent.get('ycent')[i]
            image.ext_hdr['xoffset']= initial_cent.get('xoffset')[i]
            image.ext_hdr['yoffset']= initial_cent.get('yoffset')[i]
            psf_images.append(image)
            
            # Generate timestamp for this file
            dt = basetime + timedelta(seconds=i)
            filename = get_formatted_filename(dt, pri_hdr['VISITID'])
            file_names.append(filename)
        
        # Sort by CFAMNAME for deterministic output
        sorted_indices = sorted(range(len(psf_images)), key=lambda x: psf_images[x].ext_hdr['CFAMNAME'])
        psf_images = [psf_images[i] for i in sorted_indices]
        file_names = [file_names[i] for i in sorted_indices]
        
        #for now only one image needed as template
        dataset = Dataset([psf_images[12]])
        dataset.save(filedir=template_dir, filenames = [file_names[12]])
    
    file_path_filtersweep = os.path.join(datadir, "g0v_vmag6_spc-spec_band3_unocc_NOSLIT_PRISM3_filtersweep.fits")
    psf_array = fits.getdata(file_path_filtersweep, ext = 0)
    psf_table = Table(fits.getdata(file_path_filtersweep, ext = 1))
    psf_header = fits.getheader(file_path_filtersweep, ext = 0)
    psf_table_header = fits.getheader(file_path_filtersweep, ext = 1)
    
    initial_cent = {
        "xcent": np.array(psf_table["xcent"]),
        "ycent": np.array(psf_table["ycent"]),
        "xoffset": np.array(psf_table["xoffset"]),
        "yoffset": np.array(psf_table["yoffset"])
    }
    assert len(initial_cent.get('xcent')) == psf_array.shape[0]
    assert len(initial_cent.get('xoffset')) == psf_array.shape[0]
    
    psf_images = []
    file_names = []
    basetime = datetime.now()
    for i in range(psf_array.shape[0]):
        data_2d = np.copy(psf_array[i])
        err = np.zeros_like(data_2d)
        dq = np.zeros_like(data_2d, dtype=int)
        image = Image(
            data_or_filepath=data_2d,
            pri_hdr=pri_hdr.copy(),
            ext_hdr=ext_hdr.copy(),
            err=err,
            dq=dq
        )
        image.ext_hdr['CFAMNAME'] = psf_table['CFAM'][i]
        image.ext_hdr['DPAMNAME'] = 'PRISM3'
        image.ext_hdr['FSAMNAME'] = 'OPEN'
        image.ext_hdr['xcent']= initial_cent.get('xcent')[i]
        image.ext_hdr['ycent']= initial_cent.get('ycent')[i]
        image.ext_hdr['xoffset']= initial_cent.get('xoffset')[i]
        image.ext_hdr['yoffset']= initial_cent.get('yoffset')[i]
        psf_images.append(image)
        
        # Generate timestamp for this file
        dt = basetime + timedelta(seconds=i)
        filename = get_formatted_filename(dt, pri_hdr['VISITID'])
        file_names.append(filename)
    
    # Sort by CFAMNAME for deterministic output
    sorted_indices = sorted(range(len(psf_images)), key=lambda x: psf_images[x].ext_hdr['CFAMNAME'])
    psf_images = [psf_images[i] for i in sorted_indices]
    file_names = [file_names[i] for i in sorted_indices]
    
    dataset = Dataset(psf_images)
    dataset.save(filedir=template_dir, filenames = file_names)

def test_psf_centroid():
    """
    Test PSF centroid computation with mock data and assert correctness of output FITS structure.
    """
    errortol_pix = 0.01
    file_path = os.path.join(datadir, "g0v_vmag6_spc-spec_band3_unocc_CFAM3d_NOSLIT_PRISM3_offset_array.fits")
    assert os.path.exists(file_path), f"Test FITS file not found: {file_path}"
    
    pri_hdr, ext_hdr, errhdr, dqhdr, biashdr = create_default_L2b_headers()
    
    with fits.open(file_path) as hdul:
        psf_array = hdul[0].data
        psf_table = Table(hdul[1].data)

    assert psf_array.ndim == 3, "Expected 3D PSF array"
    assert "xcent" in psf_table.colnames and "ycent" in psf_table.colnames, "Missing centroid columns"

    initial_cent = {
        "xcent": np.array(psf_table["xcent"]),
        "ycent": np.array(psf_table["ycent"])
    }
    ext_hdr['DPAMNAME'] = 'PRISM3'
    ext_hdr['FSAMNAME'] = 'OPEN'
    psf_images = []
    for i in range(psf_array.shape[0]):
        data_2d = np.copy(psf_array[i])
        err = np.zeros_like(data_2d)
        dq = np.zeros_like(data_2d, dtype=int)
        image = Image(
            data_or_filepath=data_2d,
            pri_hdr=pri_hdr,
            ext_hdr=ext_hdr,
            err=err,
            dq=dq
        )
        image.ext_hdr['CFAMNAME'] = '3d'
        psf_images.append(image)

    dataset = Dataset(psf_images)

    calibration = steps.compute_psf_centroid(
        dataset=dataset,
        initial_cent=initial_cent
    )
    
    assert calibration.xfit.ndim == 1
    assert calibration.yfit.ndim == 1
    assert calibration.xfit_err.ndim == 1
    assert calibration.yfit_err.ndim == 1
    # Manually assign filedir and filename before saving
    calibration.filename = "centroid_calibration.fits"
    calibration.filedir = output_dir
    calibration.save()

    output_file = os.path.join(output_dir, calibration.filename)
    assert os.path.exists(output_file), "Calibration file not created"

    # Validate calibration file structure and contents
    with fits.open(output_file) as hdul:
        assert len(hdul) >= 2, "Expected at least 2 HDUs (primary + extension)"
        assert isinstance(hdul[0].header, fits.Header), "Missing primary header"
        assert isinstance(hdul[1].header, fits.Header), "Missing extension header"
        assert "EXTNAME" in hdul[1].header, "Extension header missing EXTNAME"
        assert hdul[1].header["EXTNAME"] == "CENTROIDS", "EXTNAME should be 'CENTROIDS'"

        centroid_data = hdul[1].data
        assert centroid_data is not None, "Centroid data missing"
        assert centroid_data.shape[1] == 2, "Centroid data should be shape (N, 2)"
        centroid_error = hdul[2].data
        assert centroid_error is not None, "Centroid error missing"
        assert centroid_error.shape[2] == 2, "Centroid error should be shape (N, 2)"

        print(f"Centroid FITS file validated: {centroid_data.shape[0]} rows")
        
    calibration_2 = steps.compute_psf_centroid(
        dataset=dataset
    )
    
    assert np.all(np.abs(calibration.xfit - initial_cent["xcent"]) < errortol_pix)
    assert np.all(np.abs(calibration.yfit - initial_cent["ycent"]) < errortol_pix)
    assert np.all(calibration.xfit_err < errortol_pix)
    assert np.all(calibration.yfit_err < errortol_pix)
    assert np.all(calibration_2.xfit_err < errortol_pix)
    assert np.all(calibration_2.yfit_err < errortol_pix)
    #accuracy better without initial guess
    assert np.all(np.abs(calibration_2.xfit - initial_cent["xcent"]) < errortol_pix)
    assert np.all(np.abs(calibration_2.yfit - initial_cent["ycent"]) < errortol_pix)
    
    #use the default template file as input
    temp_dataset, filtersweep = get_template_dataset(dataset)
    calibration_3 = steps.compute_psf_centroid(
        dataset=dataset, template_dataset = temp_dataset, filtersweep = filtersweep
    )
    assert np.all(calibration_2.xfit == calibration_3.xfit)
    assert np.all(calibration_2.yfit == calibration_3.yfit)
    assert np.all(calibration_2.xfit_err == calibration_3.xfit_err)
    assert np.all(calibration_2.yfit_err == calibration_3.yfit_err)
    
def test_dispersion_model():
    global disp_dict
    pri_hdr, ext_hdr, errhdr, dqhdr, biashdr = create_default_L2b_headers()
    disp_file_path = os.path.join(datadir, "TVAC_PRISM3_dispersion_profile.npz")
    assert os.path.exists(disp_file_path), f"Test file not found: {disp_file_path}"
    disp_params = np.load(disp_file_path)
    disp_dict = {'clocking_angle': disp_params['clocking_angle'],
                'clocking_angle_uncertainty': disp_params['clocking_angle_uncertainty'],
                'pos_vs_wavlen_polycoeff': disp_params['pos_vs_wavlen_polycoeff'],
                'pos_vs_wavlen_cov' : disp_params['pos_vs_wavlen_cov'],
                'wavlen_vs_pos_polycoeff': disp_params['wavlen_vs_pos_polycoeff'],
                'wavlen_vs_pos_cov': disp_params['wavlen_vs_pos_cov']}
    
    disp_model = DispersionModel(disp_dict, pri_hdr = pri_hdr, ext_hdr = ext_hdr)
    assert disp_model.clocking_angle == disp_dict.get('clocking_angle')
    assert disp_model.clocking_angle_uncertainty == disp_dict.get('clocking_angle_uncertainty')
    assert np.array_equal(disp_model.pos_vs_wavlen_polycoeff, disp_dict.get('pos_vs_wavlen_polycoeff'))
    assert np.array_equal(disp_model.pos_vs_wavlen_cov, disp_dict.get('pos_vs_wavlen_cov'))
    assert np.array_equal(disp_model.wavlen_vs_pos_polycoeff, disp_dict.get('wavlen_vs_pos_polycoeff'))
    assert np.array_equal(disp_model.wavlen_vs_pos_cov, disp_dict.get('wavlen_vs_pos_cov'))
    
    disp_model.save(output_dir, disp_model.filename)
    load_disp = DispersionModel(os.path.join(output_dir, disp_model.filename))
    assert load_disp.clocking_angle == disp_dict.get('clocking_angle')
    assert load_disp.clocking_angle_uncertainty == disp_dict.get('clocking_angle_uncertainty')
    assert np.array_equal(load_disp.pos_vs_wavlen_polycoeff, disp_dict.get('pos_vs_wavlen_polycoeff'))
    assert np.array_equal(load_disp.pos_vs_wavlen_cov, disp_dict.get('pos_vs_wavlen_cov'))
    assert np.array_equal(load_disp.wavlen_vs_pos_polycoeff, disp_dict.get('wavlen_vs_pos_polycoeff'))
    assert np.array_equal(load_disp.wavlen_vs_pos_cov, disp_dict.get('wavlen_vs_pos_cov'))

def test_read_cent_wave():
    cen_wave = steps.read_cent_wave('3C')[0]
    assert cen_wave == 726.0
    cen_wave_list = steps.read_cent_wave('3G')
    assert cen_wave_list[0] == 752.5
    assert len(cen_wave_list) == 4
    with pytest.raises(ValueError):
        cen_wave = steps.read_cent_wave('X')[0]
    
    cen_wave_list = steps.read_cent_wave('3')
    assert len(cen_wave_list) == 4
    assert cen_wave_list[0] == 729.3
    assert cen_wave_list[1] == 122.3
    assert cen_wave_list[2] == 0.725909
    assert cen_wave_list[3] == -0.09398
    
    
def test_calibrate_dispersion_model():    
    """
    Test PSF dispersion computation with mock data and assert correctness of output FITS structure.
    """
    
    global disp_model
    file_path = os.path.join(datadir, "g0v_vmag6_spc-spec_band3_unocc_NOSLIT_PRISM3_filtersweep_withoffsets.fits")
    assert os.path.exists(file_path), f"Test FITS file not found: {file_path}"
    
    pri_hdr, ext_hdr, errhdr, dqhdr, biashdr = create_default_L2b_headers()
    ext_hdr["DPAMNAME"] = 'PRISM3'
    ext_hdr["FSAMNAME"] = 'OPEN'
    psf_array = fits.getdata(file_path, ext = 0)
    psf_table = Table(fits.getdata(file_path, ext = 1))
    psf_header = fits.getheader(file_path, ext = 0)
    psf_table_header = fits.getheader(file_path, ext = 1)
    
    assert psf_array.ndim == 3, "Expected 3D PSF array"
    assert "xcent" in psf_table.colnames and "ycent" in psf_table.colnames, "Missing centroid columns"

    # Add random noise to the filter sweep template images to serve as fake data
    np.random.seed(5)
    read_noise = 200
    noisy_data_array = (np.random.poisson(np.abs(psf_array) / 2) + 
                        np.random.normal(loc=0, scale=read_noise, size=psf_array.shape))
    psf_images = []
    for i in range(noisy_data_array.shape[0]):
        data_2d = np.copy(noisy_data_array[i])
        err = np.zeros_like(data_2d)
        dq = np.zeros_like(data_2d, dtype=int)
        image = Image(
            data_or_filepath=data_2d,
            pri_hdr=pri_hdr.copy(),
            ext_hdr=ext_hdr.copy(),
            err=err,
            dq=dq
        )
        image.ext_hdr['CFAMNAME'] = psf_table['CFAM'][i]
        psf_images.append(image)

    dataset = Dataset(psf_images)

    psf_centroid = steps.compute_psf_centroid(
        dataset=dataset
    )
    
    disp_model = steps.calibrate_dispersion_model(psf_centroid)
    disp_model.save(output_dir, disp_model.filename)
    assert disp_model.filename.endswith("dpm_cal.fits")
    assert disp_model.clocking_angle == pytest.approx(psf_header["PRISMANG"], abs = 2 * disp_model.clocking_angle_uncertainty) 
    
    wavlen_func_pos = np.poly1d(disp_model.wavlen_vs_pos_polycoeff)
    
    #read the TVAC result of PRISM3 and compare
    ref_wavlen = 730.
    bandpass = [675, 785]  
    tvac_pos_vs_wavlen_polycoeff = disp_dict.get('pos_vs_wavlen_polycoeff')
    tvac_wavlen_vs_pos_polycoeff = disp_dict.get('wavlen_vs_pos_polycoeff')
    tvac_pos_func_wavlen = np.poly1d(tvac_pos_vs_wavlen_polycoeff)
    tvac_wavlen_func_pos = np.poly1d(tvac_wavlen_vs_pos_polycoeff)
    
    (xtest_min, xtest_max) = (tvac_pos_func_wavlen((bandpass[0] - ref_wavlen)/ref_wavlen),
                              tvac_pos_func_wavlen((bandpass[1] - ref_wavlen)/ref_wavlen))
    xtest = np.linspace(xtest_min, xtest_max, 1000)
    tvac_model_wavlens = tvac_wavlen_func_pos(xtest)
    corgi_model_wavlens = wavlen_func_pos(xtest)
    wavlen_model_error = corgi_model_wavlens - tvac_model_wavlens
    worst_case_wavlen_error = np.abs(wavlen_model_error).max()
    print(f"Worst case wavelength disagreement from the test input model: {worst_case_wavlen_error:.2f} nm")
    assert worst_case_wavlen_error == pytest.approx(0, abs=0.5)
    print("Dispersion profile fit test passed.")

def test_add_wavelength_map():
    """
    test l3_to_l4.add_wavelength_map(), the generation of the wavelength map extensions
    this test requires running test_calibrate_dispersion_model() beforehand, since the function 
    needs the DispersionModel calibration file as input
    """
    # invented wavelength zero point
    wave_0 = {"wavlen": 753.83,
              'x': 40.,
              'xerr': 0.1,
              'y': 32.,
              'yerr': 0.1,
              'shapex': 81,
              'shapey': 81}
    
    ref_wavlen = disp_model.ext_hdr["REFWAVE"]
    filepath = os.path.join(spec_datadir, "templates", "spec_unocc_noslit_offset_prism3_3d_12.fits")
    image = Image(filepath)
    image.ext_hdr['WAVLEN0'] = wave_0.get('wavlen')
    image.ext_hdr['WV0_X'] = wave_0.get('x')
    image.ext_hdr['WV0_XERR'] = wave_0.get('xerr')
    image.ext_hdr['WV0_Y'] = wave_0.get('y')
    image.ext_hdr['WV0_YERR'] = wave_0.get('yerr')
    image.ext_hdr['WV0_DIMX'] = wave_0.get('shapex')
    image.ext_hdr['WV0_DIMY'] = wave_0.get('shapey')
    dataset = Dataset([image])
    
    output_dataset = l3_to_l4.add_wavelength_map(dataset, disp_model)
    
    out_im = output_dataset.frames[0]
    wave = out_im.hdu_list["wave"].data
    assert wave.shape == (wave_0.get('shapex'), wave_0.get('shapey'))
    wave_err = out_im.hdu_list["wave_err"].data
    assert wave_err.shape == (wave_0.get('shapex'), wave_0.get('shapey'))
    # assert that the wavelengths are within bandpass 3
    assert ref_wavlen > np.min(wave) and ref_wavlen < np.max(wave)
    assert wave_0.get('wavlen') > np.min(wave) and  wave_0.get('wavlen') < np.max(wave)
    #show that the ref_wavlen is approx. in the center of the array and the narrow band center wavelength at the max of the psf
    c_max = np.where(image.data == np.max(image.data))
    wave_center_band = wave[c_max[0][0],c_max[1][0]]
    wave_ref_band = wave[40,40]
    assert wave_0.get('wavlen') == pytest.approx(wave_center_band, abs = 0.1) 
    assert ref_wavlen == pytest.approx(wave_ref_band, abs = 1.5)
    assert wave_err.shape[0] == wave_0.get("shapex")
    assert wave_err.shape[1] == wave_0.get("shapey")
    wave_hdr = out_im.hdu_list["wave"].header
    #position of ref wavelength should be in array center 
    assert wave_hdr["XREFWAV"] == pytest.approx(40, abs = 1.)
    assert wave_hdr["YREFWAV"] == pytest.approx(40, abs = 1.)
    assert wave_hdr["REFWAVE"] ==730.

    #Worst case wavelength uncertainty should be smaller than 1 nm
    assert np.max(wave_err) == pytest.approx(0., abs = 1.)
    pos_lookup = Table(out_im.hdu_list["poslookup"].data)
    assert len(pos_lookup.colnames) == 5
    assert np.allclose(pos_lookup.columns[0].data, ref_wavlen, atol = 65)
    
def test_determine_zeropoint():
    """
    test the calculation of the wavelength zeropoint position of satspot data
    """
    errortol_pix = 0.5
    filepath = os.path.join(datadir, "g0v_vmag6_spc-spec_band3_unocc_CFAM3d_R1C2SLIT_PRISM3_offset_array.fits")
    pri_hdr, ext_hdr = create_default_L1_headers()
    
    with fits.open(filepath) as hdul:
        psf_array = hdul[0].data
        psf_table = Table(hdul[1].data)
 
    assert psf_array.ndim == 3, "Expected 3D PSF array"
    assert "xcent" in psf_table.colnames and "ycent" in psf_table.colnames, "Missing centroid columns"

    initial_cent = {
        "xcent": np.array(psf_table["xcent"]),
        "ycent": np.array(psf_table["ycent"])
    }
    offset_cent = {
        "xoffset": np.array(psf_table["xoffset"]),
        "yoffset": np.array(psf_table["yoffset"])
    }
    # Use the position for the zero-offset PSF template to set the projected,
    # vertical slit position on the image array. This should be in the exact
    # center of the array. 
    # the zero offset template image is our fake satspot observation in the slit center
    assert(offset_cent.get("xoffset")[12] == 0.)
    assert(offset_cent.get("yoffset")[12] == 0.)
    slit_x = initial_cent.get("xcent")[12]
    slit_y = initial_cent.get("ycent")[12]

    ext_hdr['DPAMNAME'] = 'PRISM3'
    ext_hdr['FSAMNAME'] = 'R1C2'
    psf_images = []
    for i in range(psf_array.shape[0]):
        data_2d = np.copy(psf_array[i])
        ext_hdr["NAXIS1"] =np.shape(data_2d)[0]
        ext_hdr["NAXIS2"] =np.shape(data_2d)[1]
        ext_hdr['CFAMNAME'] = '3d'
        if i == 12:
            pri_hdr["SATSPOTS"] = 1
        else:
            pri_hdr["SATSPOTS"] = 0
        err = np.zeros_like(data_2d)
        dq = np.zeros_like(data_2d, dtype=int)
        image = Image(
            data_or_filepath=data_2d,
            pri_hdr=pri_hdr.copy(),
            ext_hdr=ext_hdr.copy(),
            err=err,
            dq=dq
        )
        psf_images.append(image)

    #test it with optional initial guess and with one satspot frame
    input_dataset = Dataset(psf_images)
    dataset_guess = l3_to_l4.determine_wave_zeropoint(input_dataset, xcent_guess = 40., ycent_guess = 32.)

    assert len(dataset_guess) < len(input_dataset)
    for frame in dataset_guess:
        assert frame.pri_hdr["SATSPOTS"] == 0
        assert frame.ext_hdr["WAVLEN0"] == 753.83
        assert "WV0_X" in frame.ext_hdr
        assert "WV0_Y" in frame.ext_hdr
        assert "WV0_XERR" in frame.ext_hdr
        assert "WV0_YERR" in frame.ext_hdr
        assert frame.ext_hdr["WV0_DIMX"] == 81
        assert frame.ext_hdr["WV0_DIMY"] == 81
        x0 = frame.ext_hdr["WV0_X"]
        y0 = frame.ext_hdr["WV0_Y"]
        x0err = frame.ext_hdr["WV0_XERR"]
        y0err = frame.ext_hdr["WV0_YERR"]
        assert x0 == pytest.approx(slit_x, abs = errortol_pix)
        assert y0 == pytest.approx(slit_y, abs = errortol_pix)
        assert x0err < errortol_pix
        assert y0err < errortol_pix
    
    psf_images = []
    for i in range(psf_array.shape[0]):
        data_2d = np.copy(psf_array[i])
        ext_hdr["NAXIS1"] =np.shape(data_2d)[0]
        ext_hdr["NAXIS2"] =np.shape(data_2d)[1]
        ext_hdr['CFAMNAME'] = '3d'
        pri_hdr["SATSPOTS"] = 0
        err = np.zeros_like(data_2d)
        dq = np.zeros_like(data_2d, dtype=int)
        image = Image(
            data_or_filepath=data_2d,
            pri_hdr=pri_hdr.copy(),
            ext_hdr=ext_hdr.copy(),
            err=err,
            dq=dq
        )
        psf_images.append(image)

    #test it as non-coronagraphic observation of a psf narrowband, so no satspots
    input_dataset2 = Dataset(psf_images)
    dataset = l3_to_l4.determine_wave_zeropoint(input_dataset2)
    for frame in dataset:
        assert frame.pri_hdr["SATSPOTS"] == 0
        assert frame.ext_hdr["WAVLEN0"] == 753.83
        assert "WV0_X" in frame.ext_hdr
        assert "WV0_Y" in frame.ext_hdr
        assert "WV0_XERR" in frame.ext_hdr
        assert "WV0_YERR" in frame.ext_hdr
        assert frame.ext_hdr["WV0_DIMX"] == 81
        assert frame.ext_hdr["WV0_DIMY"] == 81
        x0 = frame.ext_hdr["WV0_X"]
        y0 = frame.ext_hdr["WV0_Y"]
        x0err = frame.ext_hdr["WV0_XERR"]
        y0err = frame.ext_hdr["WV0_YERR"]
        assert x0 == pytest.approx(slit_x, abs = errortol_pix)
        assert y0 == pytest.approx(slit_y, abs = errortol_pix)
        assert x0err < errortol_pix
        assert y0err < errortol_pix
    
    #to test the accuracy add noise to the dataset frames
    read_noise = 200
    num_rand_realiz = 5 # number of random realizations per offset position
    num_trials = len(input_dataset) * num_rand_realiz
    np.random.seed(0)

    noise_dataset = input_dataset.copy()
    for frame in noise_dataset:
        frame.data = np.random.poisson(np.abs(frame.data)/3) + \
        np.random.normal(loc=0, scale=read_noise, size = frame.data.shape)
    noisci_dataset = l3_to_l4.determine_wave_zeropoint(noise_dataset)
    for i in range(len(noisci_dataset)):
        x0_noi = noisci_dataset[i].ext_hdr["WV0_X"]
        y0_noi = noisci_dataset[i].ext_hdr["WV0_Y"]
        x0err_noi = noisci_dataset[i].ext_hdr["WV0_XERR"]
        y0err_noi = noisci_dataset[i].ext_hdr["WV0_YERR"]
        x0 = dataset_guess[i].ext_hdr["WV0_X"]
        y0 = dataset_guess[i].ext_hdr["WV0_Y"]
        x0err = dataset_guess[i].ext_hdr["WV0_XERR"]
        y0err = dataset_guess[i].ext_hdr["WV0_YERR"]
        assert x0 == pytest.approx(x0_noi, abs = errortol_pix)
        assert y0 == pytest.approx(y0_noi, abs = errortol_pix)
        assert x0err_noi < errortol_pix
        assert y0err_noi < errortol_pix



    source_to_slit_offset_errs = [] 
    peak_pix_snrs = []
    
    temp_peak_pix_snr = np.max(input_dataset[12].data/3)/read_noise
    
    halfwidth = 12
    xmin_cut, xmax_cut = (int(x0) - halfwidth, int(x0) + halfwidth)
    ymin_cut, ymax_cut = (int(y0) - halfwidth, int(y0) + halfwidth) 

    for offset_idx in range(len(input_dataset)):
        source_to_slit_offset_true = initial_cent.get("ycent")[offset_idx] - slit_y
        for rr in range(num_rand_realiz):
            zeropt_img = (np.random.poisson(np.abs(input_dataset[offset_idx].data)/3) 
                        + np.random.normal(loc=0, scale=read_noise, 
                          size = input_dataset[offset_idx].data.shape))
            zeropt_stamp = zeropt_img[ymin_cut:ymax_cut+1, xmin_cut:xmax_cut+1]

            # Cross-correlate the noisy zero-point spot image and the templates to
            # estimate the best match.
            peak_cross = []
            for jj in range(len(input_dataset)):
                template_stamp = input_dataset[jj].data[ymin_cut:ymax_cut+1, xmin_cut:xmax_cut+1]
                crosscorr_arr = correlate2d(template_stamp, zeropt_stamp)
                peak_cross.append(np.max(crosscorr_arr))
            peak_row = np.argmax(peak_cross)
            # Now use the best-matched template to fit the PSF centroid.
            source_to_slit_offset_est = offset_cent.get("yoffset")[peak_row] - slit_y
            source_to_slit_offset_errs.append(source_to_slit_offset_est - source_to_slit_offset_true)
            peak_pix_snrs.append(np.max(zeropt_img) / read_noise)

    print(f"Mean peak pixel SNR = {np.mean(peak_pix_snrs):.1f}")
    print(f"Std of {num_trials:d} source-to-slit vertical offset errors: {np.std(source_to_slit_offset_errs):.2f} pixels")
    assert np.mean(peak_pix_snrs) == pytest.approx(temp_peak_pix_snr, abs=0.5)
    assert np.std(source_to_slit_offset_errs) == pytest.approx(0, abs=errortol_pix)
    
    
if __name__ == "__main__":
    #convert_tvac_to_dataset()
    test_psf_centroid()
    test_dispersion_model()
    test_read_cent_wave()
    test_calibrate_dispersion_model()
    test_determine_zeropoint()
    test_add_wavelength_map()<|MERGE_RESOLUTION|>--- conflicted
+++ resolved
@@ -3,16 +3,12 @@
 import pytest
 from astropy.io import fits
 from astropy.table import Table
-from corgidrp.data import Dataset, SpectroscopyCentroidPSF, Image, DispersionModel
+from corgidrp.data import Dataset, Image, DispersionModel
 import corgidrp.spec as steps
 from corgidrp.mocks import create_default_L2b_headers, get_formatted_filename
 from corgidrp.spec import get_template_dataset
 import corgidrp.l3_to_l4 as l3_to_l4
-<<<<<<< HEAD
-from scipy.signal import correlate2d
-=======
 from datetime import datetime, timedelta
->>>>>>> 93265d87
 
 datadir = os.path.join(os.path.dirname(__file__), "test_data", "spectroscopy")
 spec_datadir = os.path.abspath(os.path.join(os.path.dirname(__file__), '..', "corgidrp", "data", "spectroscopy"))
@@ -413,7 +409,7 @@
     """
     errortol_pix = 0.5
     filepath = os.path.join(datadir, "g0v_vmag6_spc-spec_band3_unocc_CFAM3d_R1C2SLIT_PRISM3_offset_array.fits")
-    pri_hdr, ext_hdr = create_default_L1_headers()
+    pri_hdr, ext_hdr = create_default_L2b_headers()[:2]
     
     with fits.open(filepath) as hdul:
         psf_array = hdul[0].data
@@ -446,9 +442,10 @@
         data_2d = np.copy(psf_array[i])
         ext_hdr["NAXIS1"] =np.shape(data_2d)[0]
         ext_hdr["NAXIS2"] =np.shape(data_2d)[1]
-        ext_hdr['CFAMNAME'] = '3d'
+        ext_hdr['CFAMNAME'] = '3'
         if i == 12:
             pri_hdr["SATSPOTS"] = 1
+            ext_hdr['CFAMNAME'] = '3d'
         else:
             pri_hdr["SATSPOTS"] = 0
         err = np.zeros_like(data_2d)
@@ -503,9 +500,15 @@
         )
         psf_images.append(image)
 
-    #test it as non-coronagraphic observation of a psf narrowband, so no satspots
+    #test it as non-coronagraphic observation of only psf narrowband, so no science frames
     input_dataset2 = Dataset(psf_images)
+    with pytest.raises(AttributeError):
+        dataset = l3_to_l4.determine_wave_zeropoint(input_dataset2)
+    
+    #only 1 fake science dataset frame
+    input_dataset2.frames[0].ext_hdr['CFAMNAME'] = '3'
     dataset = l3_to_l4.determine_wave_zeropoint(input_dataset2)
+    assert len(dataset) == 1
     for frame in dataset:
         assert frame.pri_hdr["SATSPOTS"] == 0
         assert frame.ext_hdr["WAVLEN0"] == 753.83
@@ -526,8 +529,6 @@
     
     #to test the accuracy add noise to the dataset frames
     read_noise = 200
-    num_rand_realiz = 5 # number of random realizations per offset position
-    num_trials = len(input_dataset) * num_rand_realiz
     np.random.seed(0)
 
     noise_dataset = input_dataset.copy()
@@ -548,44 +549,6 @@
         assert y0 == pytest.approx(y0_noi, abs = errortol_pix)
         assert x0err_noi < errortol_pix
         assert y0err_noi < errortol_pix
-
-
-
-    source_to_slit_offset_errs = [] 
-    peak_pix_snrs = []
-    
-    temp_peak_pix_snr = np.max(input_dataset[12].data/3)/read_noise
-    
-    halfwidth = 12
-    xmin_cut, xmax_cut = (int(x0) - halfwidth, int(x0) + halfwidth)
-    ymin_cut, ymax_cut = (int(y0) - halfwidth, int(y0) + halfwidth) 
-
-    for offset_idx in range(len(input_dataset)):
-        source_to_slit_offset_true = initial_cent.get("ycent")[offset_idx] - slit_y
-        for rr in range(num_rand_realiz):
-            zeropt_img = (np.random.poisson(np.abs(input_dataset[offset_idx].data)/3) 
-                        + np.random.normal(loc=0, scale=read_noise, 
-                          size = input_dataset[offset_idx].data.shape))
-            zeropt_stamp = zeropt_img[ymin_cut:ymax_cut+1, xmin_cut:xmax_cut+1]
-
-            # Cross-correlate the noisy zero-point spot image and the templates to
-            # estimate the best match.
-            peak_cross = []
-            for jj in range(len(input_dataset)):
-                template_stamp = input_dataset[jj].data[ymin_cut:ymax_cut+1, xmin_cut:xmax_cut+1]
-                crosscorr_arr = correlate2d(template_stamp, zeropt_stamp)
-                peak_cross.append(np.max(crosscorr_arr))
-            peak_row = np.argmax(peak_cross)
-            # Now use the best-matched template to fit the PSF centroid.
-            source_to_slit_offset_est = offset_cent.get("yoffset")[peak_row] - slit_y
-            source_to_slit_offset_errs.append(source_to_slit_offset_est - source_to_slit_offset_true)
-            peak_pix_snrs.append(np.max(zeropt_img) / read_noise)
-
-    print(f"Mean peak pixel SNR = {np.mean(peak_pix_snrs):.1f}")
-    print(f"Std of {num_trials:d} source-to-slit vertical offset errors: {np.std(source_to_slit_offset_errs):.2f} pixels")
-    assert np.mean(peak_pix_snrs) == pytest.approx(temp_peak_pix_snr, abs=0.5)
-    assert np.std(source_to_slit_offset_errs) == pytest.approx(0, abs=errortol_pix)
-    
     
 if __name__ == "__main__":
     #convert_tvac_to_dataset()
