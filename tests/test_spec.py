--- conflicted
+++ resolved
@@ -19,16 +19,11 @@
     """
     for me to convert the tvac data once.
     """
-<<<<<<< HEAD
+
     file_path = [os.path.join(spec_datadir, "g0v_vmag6_spc-spec_band3_unocc_CFAM3d_NOSLIT_PRISM3_offset_array.fits"), 
                  os.path.join(spec_datadir, "g0v_vmag6_spc-spec_band3_unocc_CFAM3d_R1C2SLIT_PRISM3_offset_array.fits")]
-    pri_hdr, ext_hdr = create_default_L1_headers()
-=======
-    file_path = [os.path.join(datadir, "g0v_vmag6_spc-spec_band3_unocc_CFAM3d_NOSLIT_PRISM3_offset_array.fits"), 
-                 os.path.join(datadir, "g0v_vmag6_spc-spec_band3_unocc_CFAM3d_R1C2SLIT_PRISM3_offset_array.fits")]
     pri_hdr, ext_hdr, errhdr, dqhdr, biashdr = create_default_L2b_headers()
-    
->>>>>>> 93265d87
+
     for k, file in enumerate(file_path):
         with fits.open(file) as hdul:
             psf_array = hdul[0].data
@@ -234,13 +229,10 @@
     
 def test_dispersion_model():
     global disp_dict
-<<<<<<< HEAD
-    prhdr, exthdr = create_default_L1_headers()
+
+    pri_hdr, ext_hdr, errhdr, dqhdr, biashdr = create_default_L2b_headers()
     disp_file_path = os.path.join(spec_datadir, "TVAC_PRISM3_dispersion_profile.npz")
-=======
-    pri_hdr, ext_hdr, errhdr, dqhdr, biashdr = create_default_L2b_headers()
-    disp_file_path = os.path.join(datadir, "TVAC_PRISM3_dispersion_profile.npz")
->>>>>>> 93265d87
+
     assert os.path.exists(disp_file_path), f"Test file not found: {disp_file_path}"
     disp_params = np.load(disp_file_path)
     disp_dict = {'clocking_angle': disp_params['clocking_angle'],
