import pytest
import warnings
import os
import shutil
import time
import numpy as np
import logging
from pathlib import Path
import corgidrp
from astropy.io import fits

# Suppress all warnings for tests in this file
warnings.filterwarnings("ignore")
from corgidrp.mocks import (
    create_default_L3_headers,
    create_flux_image,
    create_pol_flux_image,
    create_mock_stokes_i_image,
    gaussian_array,
    create_ct_cal,
    create_mock_fpamfsam_cal,
    make_mock_fluxcal_factor,
    rename_files_to_cgi_format,
)
from corgidrp.data import Image, Dataset, FluxcalFactor, get_stokes_intensity_image
from corgidrp.check import verify_header_keywords
import corgidrp.fluxcal as fluxcal
import corgidrp.l4_to_tda as l4_to_tda
from astropy.modeling.models import BlackBody
import astropy.units as u
from termcolor import cprint
import numpy as np

# Suppress all warnings for all tests in this file
# warnings.filterwarnings("ignore")


data = np.ones([1024,1024]) * 2 
err = np.ones([1,1024,1024]) * 0.5
prhd, exthd, errhdr, dqhdr = create_default_L3_headers()
exthd["CFAMNAME"] = '3C'
exthd["FPAMNAME"] = 'ND475'
prhd["TARGET"] = 'VEGA'
image1 = Image(data,pri_hdr = prhd, ext_hdr = exthd, err = err)
image2 = image1.copy()
image1.filename = "cgi_0000000000000090526_20240101t1200000_l4_.fits"
image2.filename = "cgi_0000000000000090527_20240101t1201000_l4_.fits"
dataset=Dataset([image1, image2])
calspec_filepath = os.path.join(os.path.dirname(__file__), "test_data", "alpha_lyr_stis_011.fits")


def print_fail():
    cprint(' FAIL ', "black", "on_red")


def print_pass():
    cprint(' PASS ', "black", "on_green")


def test_get_filter_name():
    """
    test that the correct filter curve file is selected
    """
    global wave
    global transmission
    filepath = fluxcal.get_filter_name(image1)
    assert filepath.split("/")[-1] == 'transmission_ID-21_3C_v0.csv'
    
    wave, transmission = fluxcal.read_filter_curve(filepath)
    
    assert np.any(wave>=7130)
    assert np.any(transmission < 1.)
    
    #test a wrong filter name
    image3 = image1.copy()
    image3.ext_hdr["CFAMNAME"] = '5C'
    with pytest.raises(ValueError):
        filepath = fluxcal.get_filter_name(image3)
        pass
    

def test_flux_calc():
    """
    test that the calspec data is read correctly
    """
    global band_flux
    calspec_flux = fluxcal.read_cal_spec(calspec_filepath, wave)
    assert calspec_flux[0] == pytest.approx(1.6121e-09, 1e-15) 
    
    band_flux = fluxcal.calculate_band_flux(transmission, calspec_flux, wave)
    eff_lambda = fluxcal.calculate_effective_lambda(transmission, calspec_flux, wave)
    assert eff_lambda == pytest.approx((wave[0]+wave[-1])/2., 3)
    
def test_colorcor():
    """
    test that the pivot reference wavelengths is close to the center of the bandpass
    and the color correction is calculated correctly
    """
    
    lambda_piv = fluxcal.calculate_pivot_lambda(transmission, wave)
    assert lambda_piv == pytest.approx((wave[0]+wave[-1])/2., 0.3)
    
    calspec_flux = fluxcal.read_cal_spec(calspec_filepath, wave)
    ## BB of an O5 star
    bbscale = 1.e-21 * u.erg/(u.s * u.cm**2 * u.AA * u.steradian)
    flux_source = BlackBody(scale = bbscale, temperature=54000.0 * u.K)
    K_bb = fluxcal.compute_color_cor(transmission, wave, calspec_flux, lambda_piv, flux_source(wave))
    assert K_bb == pytest.approx(1., 0.01)
    
    flux_source = BlackBody(scale = bbscale, temperature=100. * u.K)
    K_bb = fluxcal.compute_color_cor(transmission, wave, calspec_flux, lambda_piv, flux_source(wave))
    assert K_bb > 2#weakest star to be detected
    # sanity check
    K = fluxcal.compute_color_cor(transmission, wave, calspec_flux, lambda_piv, calspec_flux)
    assert K == 1 

    # test the corresponding pipeline step
    output_dataset = l4_to_tda.determine_color_cor(dataset, calspec_filepath, calspec_filepath)
    assert output_dataset[0].ext_hdr['LAM_REF'] == lambda_piv
    assert output_dataset[0].ext_hdr['COL_COR'] == K
    # test it with star names
    calspec_name = 'Vega'
    source_name = 'TYC 4424-1286-1'
    output_dataset = l4_to_tda.determine_color_cor(dataset, calspec_name, source_name)
    assert "1732526_stisnic_009.fits" in str(output_dataset[0].ext_hdr['HISTORY'])
    assert output_dataset[0].ext_hdr['LAM_REF'] == lambda_piv
    assert output_dataset[0].ext_hdr['COL_COR'] == pytest.approx(1,1e-2) 
    
def test_calspec_download():
    """
    test the download of a calspec fits file
    """
    
    filepath, filename = fluxcal.get_calspec_file('TYC 4424-1286-1')
    assert os.path.exists(filepath)
    assert filename == '1732526_stisnic_009.fits'
    os.remove(filepath)
    
    filepath, filename = fluxcal.get_calspec_file('Vega')
    assert os.path.exists(filepath)
    assert filename == 'alpha_lyr_stis_011.fits'
    
    calspec_dir = os.path.join(os.path.dirname(corgidrp.config_filepath), "calspec_data")
    names_file = os.path.join(calspec_dir, "calspec_names.json")
    fits_file = os.path.join(calspec_dir, 'alpha_lyr_stis_011.fits')
    assert os.path.exists(names_file)
    assert os.path.exists(fits_file)
    assert fits_file == filepath
    
    # test the priority of the fits file path to .corgidrp
    test_calspec_url = fluxcal.calspec_url
    fluxcal.calspec_url = "wrong"
    
    filepath, filename = fluxcal.get_calspec_file('Vega')
    assert os.path.exists(filepath)
    assert filename == 'alpha_lyr_stis_011.fits'
    os.remove(filepath)
    
    with pytest.raises(ValueError):
        filepath, filename = fluxcal.get_calspec_file('TYC 4424-1286-1')
    
    fluxcal.calspec_url = test_calspec_url
    
    with pytest.raises(ValueError):
        filepath, filename = fluxcal.get_calspec_file('Todesstern')

def test_app_mag():
    """
    test the calculation of the apparent Vega magnitude
    """
    # test the corresponding pipeline step
    # sanity check
    output_dataset = l4_to_tda.determine_app_mag(dataset, 'Vega')
    assert output_dataset[0].ext_hdr['APP_MAG'] == 0.
    output_dataset = l4_to_tda.determine_app_mag(dataset, calspec_filepath)
    assert output_dataset[0].ext_hdr['APP_MAG'] == pytest.approx(0.0, 0.03) 
    output_dataset = l4_to_tda.determine_app_mag(dataset, calspec_filepath, scale_factor = 0.5)
    assert output_dataset[0].ext_hdr['APP_MAG'] == pytest.approx(0.+-2.5*np.log10(0.5), 0.03)
    output_dataset = l4_to_tda.determine_app_mag(dataset, '109 Vir')
    assert output_dataset[0].ext_hdr['APP_MAG'] == pytest.approx(3.72, 0.05)
    assert 'alpha_lyr_stis_011.fits' in str(output_dataset[0].ext_hdr['HISTORY'])
    assert '109vir_stis_005.fits' in str(output_dataset[0].ext_hdr['HISTORY'])
    
def test_fluxcal_file():
    """ 
    Generate a mock fluxcal factor cal object and test the content and functionality.
    """
    fluxcal_factor = 2e-12
    fluxcal_factor_error = 1e-14
    fluxcal_fac = FluxcalFactor(fluxcal_factor, err = fluxcal_factor_error, pri_hdr = prhd, ext_hdr = exthd, input_dataset = dataset)
    assert fluxcal_fac.filter == '3C'
    assert fluxcal_fac.fluxcal_fac == fluxcal_factor
    assert fluxcal_fac.fluxcal_err == fluxcal_factor_error
    assert(fluxcal_fac.filename.endswith("_abf_cal.fits"))
    
    calibdir = os.path.join(os.path.dirname(__file__), "testcalib")
    filename = fluxcal_fac.filename
    if not os.path.exists(calibdir):
        os.mkdir(calibdir)
    fluxcal_fac.save(filedir=calibdir, filename=filename)        
        
    fluxcal_filepath = os.path.join(calibdir, filename)

    fluxcal_fac_file = FluxcalFactor(fluxcal_filepath)
    assert fluxcal_fac_file.filter == '3C'
    assert fluxcal_fac_file.fluxcal_fac == fluxcal_factor
    assert fluxcal_fac_file.fluxcal_err == fluxcal_factor_error
    # JM: I moved this out of the fluxcal class and into fluxcal.py because, depending on the method you use to 
    # make the fluxcal factor, the BUNIT will vary. Doing a mock without running fluxcal methods won't update BUNIT
    #assert fluxcal_fac_file.ext_hdr["BUNIT"] == 'erg/(s * cm^2 * AA)/(electron/s)'









def _setup_vap_logger(test_name):
    """Create a logger that saves PASS/FAIL records to pol_tda_companion_phot_output."""
    log_dir = Path(__file__).resolve().parent / "pol_tda_companion_phot_output"
    log_dir.mkdir(parents=True, exist_ok=True)
    logger = logging.getLogger(test_name)
    logger.setLevel(logging.INFO)
    logger.handlers.clear()
    
    # Create formatter
    formatter = logging.Formatter('%(asctime)s - %(levelname)s - %(message)s')
    
    # Create file handler
    file_handler = logging.FileHandler(log_dir / f"{test_name}.log", mode='w')
    file_handler.setLevel(logging.INFO)
    file_handler.setFormatter(formatter)
    logger.addHandler(file_handler)
    
    # Create console handler
    console_handler = logging.StreamHandler()
    console_handler.setLevel(logging.INFO)
    console_handler.setFormatter(formatter)
    logger.addHandler(console_handler)
    
    return logger, log_dir



def make_1d_spec_image(spec_values, spec_err, spec_wave, roll=None, exp_time=None, col_cor=None):
    """Create a mock L4 file with 1-D spectroscopy extensions.

    Args:
        spec_values (ndarray): flux values (photoelectron/s) for `SPEC`.
        spec_err (ndarray): uncertainty array matching `SPEC` shape.
        spec_wave (ndarray): wavelength grid in nm for `SPEC_WAVE`.
        roll (str, optional): telescope roll angle
        exp_time (float, optional): exposure time in seconds
        col_cor (float, optional): color-correction factor to record.

    Returns:
        corgidrp.data.Image: image with `SPEC`, `SPEC_ERR`, `SPEC_DQ`,
        `SPEC_WAVE`, and `SPEC_WAVE_ERR` extensions populated.
    """
    data = np.zeros((10, 10))
    err = np.ones((1, 10, 10))
    dq = np.zeros((10, 10), dtype=int)
    pri_hdr, ext_hdr, err_hdr, dq_hdr = create_default_L3_headers()
    ext_hdr['BUNIT'] = 'photoelectron/s'
    ext_hdr['WV0_X'] = 0.0
    ext_hdr['WV0_Y'] = 0.0
    ext_hdr['MASKLOCX'] = 512  # coronagraphic image
    ext_hdr['MASKLOCY'] = 512
    pri_hdr['ROLL'] = roll
    pri_hdr['EXP_TIME'] = exp_time
    if col_cor is not None:
        ext_hdr['COL_COR'] = col_cor
    img = Image(data, pri_hdr=pri_hdr, ext_hdr=ext_hdr, err=err, dq=dq,
                err_hdr=err_hdr, dq_hdr=dq_hdr)

    spec_hdr = fits.Header()
    spec_hdr['BUNIT'] = 'photoelectron/s'
    img.add_extension_hdu('SPEC', data=spec_values, header=spec_hdr)
    img.add_extension_hdu('SPEC_ERR', data=spec_err, header=spec_hdr.copy())
    img.add_extension_hdu('SPEC_DQ', data=np.zeros_like(spec_values, dtype=int))

    wave_hdr = fits.Header()
    wave_hdr['BUNIT'] = 'nm'
    img.add_extension_hdu('SPEC_WAVE', data=spec_wave, header=wave_hdr)
    img.add_extension_hdu('SPEC_WAVE_ERR', data=np.zeros_like(spec_wave), header=wave_hdr.copy())
    return img


def test_convert_spec_to_flux_basic():
    """Validate convert_spec_to_flux with slit correction and COL_COR applied."""
    spec_vals = np.array([10.0, 12.0, 14.0, 16.0, 18.0])
    spec_err = np.array([[0.5, 0.6, 0.7, 0.8, 0.9]])
    wave = np.linspace(700, 800, len(spec_vals))
    slit_factor = 0.85
    slit_tuple = (np.array([np.full_like(spec_vals, slit_factor)]), np.array([0.0]), np.array([0.0]))

    image = make_1d_spec_image(spec_vals, spec_err, wave, col_cor=2.0)
    image.hdu_list['SPEC'].header['CTCOR'] = True  # Core throughput correction already applied
    dataset = Dataset([image])
    fluxcal_factor = make_mock_fluxcal_factor(2.0, err=0.2)

    calibrated = l4_to_tda.convert_spec_to_flux(dataset, fluxcal_factor, slit_transmission=slit_tuple)
    frame = calibrated[0]
    spec_out = frame.hdu_list['SPEC'].data
    err_out = frame.hdu_list['SPEC_ERR'].data

    expected_spec = (spec_vals / slit_factor) * (fluxcal_factor.fluxcal_fac / 2.0)
    expected_err = np.sqrt(((spec_err[0] / slit_factor) * (fluxcal_factor.fluxcal_fac / 2.0))**2 +
                           (((spec_vals / slit_factor) * fluxcal_factor.fluxcal_err / 2.0))**2)

    result = np.allclose(spec_out, expected_spec) and np.allclose(err_out[0], expected_err)
    print('\nconvert_spec_to_flux basic case: ', end='')
    print_pass() if result else print_fail()

    assert result
    assert frame.hdu_list['SPEC'].header['BUNIT'] == "erg/(s*cm^2*AA)"
    assert frame.hdu_list['SPEC_ERR'].header['BUNIT'] == "erg/(s*cm^2*AA)"
    assert frame.hdu_list['SPEC'].header['SLITCOR'] is True
    assert frame.ext_hdr['SPECUNIT'] == "erg/(s*cm^2*AA)"


def test_convert_spec_to_flux_no_slit():
    """Validate convert_spec_to_flux when no slit transmission vector is supplied."""
    spec_vals = np.array([5.0, 6.0, 7.0])
    spec_err = np.array([[0.2, 0.3, 0.4]])
    wave = np.linspace(600, 650, len(spec_vals))

    image = make_1d_spec_image(spec_vals, spec_err, wave)
    image.hdu_list['SPEC'].header['CTCOR'] = True  # core throughput correction already applied
    dataset = Dataset([image])
    fluxcal_factor = make_mock_fluxcal_factor(1.5, err=0.1)

    calibrated = l4_to_tda.convert_spec_to_flux(dataset, fluxcal_factor)
    frame = calibrated[0]

    expected_spec = spec_vals * fluxcal_factor.fluxcal_fac
    expected_err = np.sqrt((spec_err[0] * fluxcal_factor.fluxcal_fac) ** 2 +
                           (spec_vals * fluxcal_factor.fluxcal_err) ** 2)

    result = np.allclose(frame.hdu_list['SPEC'].data, expected_spec) and \
             np.allclose(frame.hdu_list['SPEC_ERR'].data[0], expected_err)
    print('\nconvert_spec_to_flux without slit: ', end='')
    print_pass() if result else print_fail()

    assert result
    assert frame.hdu_list['SPEC'].header['SLITCOR'] is False
    assert frame.hdu_list['SPEC'].header['BUNIT'] == "erg/(s*cm^2*AA)"
    assert frame.ext_hdr['FLUXFAC'] == fluxcal_factor.fluxcal_fac


def test_convert_spec_to_flux_slit_scalar_map():
    """Tuple slit transmission should produce a wavelength-dependent correction."""
    spec_vals = np.array([10.0, 12.0, 14.0, 16.0])
    spec_err = np.full((1, spec_vals.size), 0.5)
    wave = np.linspace(700, 730, spec_vals.size)

    image = make_1d_spec_image(spec_vals, spec_err, wave)
    image.ext_hdr['WV0_X'] = 25.0
    image.ext_hdr['WV0_Y'] = 0.0
    image.hdu_list['SPEC'].header['CTCOR'] = True  # Core throughput correction already applied
    dataset = Dataset([image])
    fluxcal_factor = make_mock_fluxcal_factor(2.0, err=0.2)

    # Build a slit map where the nearest position to WV0_X has a flat 0.45 curve
    slit_row_nearest = np.full_like(spec_vals, 0.45, dtype=float)
    slit_map = np.array([
        np.full_like(spec_vals, 0.5, dtype=float),
        slit_row_nearest,
        np.full_like(spec_vals, 0.3, dtype=float),
    ])
    slit_x = np.array([0.0, 20.0, 100.0])
    slit_y = np.zeros_like(slit_x)

    calibrated = l4_to_tda.convert_spec_to_flux(
        dataset,
        fluxcal_factor,
        slit_transmission=(slit_map, slit_x, slit_y),
    )
    frame = calibrated[0]
    slit_factor = 0.45
    expected_spec = (spec_vals / slit_row_nearest) * fluxcal_factor.fluxcal_fac
    expected_err = np.sqrt(
        ((spec_err[0] / slit_factor) * fluxcal_factor.fluxcal_fac) ** 2 +
        ((spec_vals / slit_factor) * fluxcal_factor.fluxcal_err) ** 2
    )

    result = (
        np.allclose(frame.hdu_list['SPEC'].data, expected_spec) and
        np.allclose(frame.hdu_list['SPEC_ERR'].data[0], expected_err) and
        frame.hdu_list['SPEC'].header['SLITCOR'] is True and
        np.isclose(frame.hdu_list['SPEC'].header['SLITFAC'], slit_factor)
    )
    print('\nconvert_spec_to_flux slit tuple: ', end='')
    print_pass() if result else print_fail()

    assert result


def test_apply_core_throughput_correction():
    # Build a mock spectrum and put WV0 inside the CT calibration grid
    spec_vals = np.array([10.0, 15.0, 20.0])
    original_spec = spec_vals.copy()
    spec_err = np.array([[0.5, 0.6, 0.7]])
    original_err = spec_err.copy()
    wave = np.linspace(700, 760, spec_vals.size)
    frame = make_1d_spec_image(spec_vals, spec_err, wave)
    frame.ext_hdr['WV0_X'] = 70.0
    frame.ext_hdr['WV0_Y'] = 0.0

    # Use CT calibration + FPAM/FSAM calibration
    ct_cal = create_ct_cal(fwhm_mas=50)
    fpam_fsam_cal = create_mock_fpamfsam_cal()

    frame.ext_hdr.setdefault('STARLOCX', 0.0)
    frame.ext_hdr.setdefault('STARLOCY', 0.0)

    # Convert WV0_X/Y (absolute EXCAM pixels) to FPM-relative coordinates
    # STARLOCX/Y is the FPM center during the coronagraphic observation
    fpm_center_x = frame.ext_hdr['STARLOCX']
    fpm_center_y = frame.ext_hdr['STARLOCY']
    wv0_x_relative = frame.ext_hdr['WV0_X'] - fpm_center_x
    wv0_y_relative = frame.ext_hdr['WV0_Y'] - fpm_center_y

    # Get the interpolated factor for this location to compare with the applied correction.
    # InterpolateCT expects coordinates relative to the FPM center
    ct_values = ct_cal.InterpolateCT(
        wv0_x_relative,
        wv0_y_relative,
        Dataset([frame.copy()]),
        fpam_fsam_cal,
    )
    ct_factor = np.asarray(ct_values).ravel()[0]

    # Apply correction
    applied_ct, corrected_frame = l4_to_tda.apply_core_throughput_correction(frame, ct_cal, fpam_fsam_cal)

    spec_ok = np.allclose(corrected_frame.hdu_list['SPEC'].data, original_spec / ct_factor)
    err_ok = np.allclose(corrected_frame.hdu_list['SPEC_ERR'].data[0], original_err[0] / ct_factor)
    applied_ok = np.isclose(applied_ct, ct_factor)

    print('\napply_core_throughput_correction: ', end='')
    if applied_ok and spec_ok and err_ok:
        print_pass()
    else:
        print_fail()

    assert applied_ok
    assert spec_ok
    assert err_ok
    assert frame.hdu_list['SPEC'].header['CTCOR'] is True
    assert np.isclose(frame.hdu_list['SPEC'].header['CTFAC'], ct_factor)


def test_compute_spec_flux_ratio_single_roll():
    """Flux ratio for one roll."""
    host_spec = np.array([10.0, 12.0, 14.0, 16.0])
    comp_spec = np.array([5.0, 6.0, 7.0, 8.0])
    spec_err = np.full((1, host_spec.size), 0.2)
    wave = np.linspace(700, 760, host_spec.size)

    host_ds = make_1d_spec_image(host_spec, spec_err, wave, roll='ROLL_A',
                                 exp_time=10.0, col_cor=True)
    comp_ds = make_1d_spec_image(comp_spec, spec_err, wave, roll='ROLL_B',
                                 exp_time=10.0, col_cor=True)

    host_ds.ext_hdr['FSMLOS'] = 0
    comp_ds.ext_hdr['FSMLOS'] = 1

    # Place the companion at a valid WV0 location 
    comp_ds.ext_hdr.setdefault('STARLOCX', 0.0)
    comp_ds.ext_hdr.setdefault('STARLOCY', 0.0)
    comp_ds.ext_hdr['WV0_X'] = 70.0
    comp_ds.ext_hdr['WV0_Y'] = 0.0
    fluxcal_factor = make_mock_fluxcal_factor(2.5, err=0.1)

    # Apply CT correction to comp
    ct_cal = create_ct_cal(fwhm_mas=50)
    fpam_fsam_cal = create_mock_fpamfsam_cal()
    applied, _ = l4_to_tda.apply_core_throughput_correction(comp_ds, ct_cal, fpam_fsam_cal)

    host_cal = l4_to_tda.convert_spec_to_flux(Dataset([host_ds]), fluxcal_factor)
    comp_cal = l4_to_tda.convert_spec_to_flux(Dataset([comp_ds]), fluxcal_factor)
    host_spec_flux = np.array(host_cal[0].hdu_list['SPEC'].data, dtype=float)
    comp_spec_flux = np.array(comp_cal[0].hdu_list['SPEC'].data, dtype=float)
    host_err_flux = np.squeeze(np.array(host_cal[0].hdu_list['SPEC_ERR'].data, dtype=float))
    comp_err_flux = np.squeeze(np.array(comp_cal[0].hdu_list['SPEC_ERR'].data, dtype=float))
    # Expected ratio uncertainty using the same propagation as compute_spec_flux_ratio
    ratio_err_expected = np.sqrt(
        (comp_err_flux / host_spec_flux) ** 2 +
        ((comp_spec_flux * host_err_flux) / (host_spec_flux ** 2)) ** 2
    )

    ratio, wavelength, metadata = l4_to_tda.compute_spec_flux_ratio(host_ds, comp_ds, fluxcal_factor)
    expected = comp_spec / host_spec

    result = (
        np.allclose(ratio, expected) and
        np.array_equal(wavelength, wave) and
        metadata['roll'] == 'ROLL_A' and
        metadata['companion_roll'] == 'ROLL_B' and
        np.allclose(metadata['ratio_err'], ratio_err_expected, equal_nan=True)
    )
    print('\ncompute_spec_flux_ratio single roll: ', end='')
    print_pass() if result else print_fail()

    assert result
    assert np.allclose(metadata['ratio_err'], ratio_err_expected, equal_nan=True)


def test_compute_spec_flux_ratio_weighted():
    """Combine spectra from multiple rolls, then compute a single flux ratio."""
    host_a = np.array([12.0, 14.0, 16.0, 18.0])
    comp_a = host_a * 0.5
    err_a = np.full((1, host_a.size), 0.3)
    wave_a = np.array([700.0, 710.0, 720.0, 730.0])

    host_ds_a = make_1d_spec_image(host_a, err_a, wave_a, roll='ROLL_A', exp_time=5.0, col_cor=True)
    comp_ds_a = make_1d_spec_image(comp_a, err_a, wave_a, roll='ROLL_A', exp_time=5.0, col_cor=True)

    host_b = np.array([8.0, 6.0, 4.0, 2.0])
    comp_b = np.array([1.0, 2.0, 3.0, 4.0])
    err_b = np.full((1, host_b.size), 0.4)
    wave_b_host = np.array([800.0, 780.0, 760.0, 740.0])
    wave_b_comp = np.array([790.0, 770.0, 750.0, 730.0])

    host_ds_b = make_1d_spec_image(host_b, err_b, wave_b_host, roll='ROLL_B', exp_time=15.0, col_cor=True)
    comp_ds_b = make_1d_spec_image(comp_b, err_b, wave_b_comp, roll='ROLL_B', exp_time=15.0, col_cor=True)

    fluxcal_factor = make_mock_fluxcal_factor(1.8, err=0.05)

    # Combine host spectra from rolls A and B (raw units)
    host_comb_spec, host_comb_wave, host_comb_err, host_rolls = l4_to_tda.combine_spectra(
        Dataset([host_ds_a, host_ds_b])
    )

    # Combine companion spectra from rolls A and B (raw units)
    comp_comb_spec, comp_comb_wave, comp_comb_err, comp_rolls = l4_to_tda.combine_spectra(
        Dataset([comp_ds_a, comp_ds_b])
    )

    # Build combined host and companion Images in raw units
    host_comb_image = make_1d_spec_image(
        host_comb_spec,
        host_comb_err.reshape(1, -1),
        host_comb_wave,
    )
    comp_comb_image = make_1d_spec_image(
        comp_comb_spec,
        comp_comb_err.reshape(1, -1),
        comp_comb_wave,
    )

    host_comb_image.ext_hdr['FSMLOS'] = 0
    comp_comb_image.ext_hdr['FSMLOS'] = 1

    # Apply core-throughput correction to the combined companion spectrum
    ct_cal = create_ct_cal(fwhm_mas=50)
    fpam_fsam_cal = create_mock_fpamfsam_cal()
    comp_comb_image.ext_hdr.setdefault('STARLOCX', 0.0)
    comp_comb_image.ext_hdr.setdefault('STARLOCY', 0.0)
    comp_comb_image.ext_hdr['WV0_X'] = 70.0
    comp_comb_image.ext_hdr['WV0_Y'] = 0.0
    _, _ = l4_to_tda.apply_core_throughput_correction(comp_comb_image, ct_cal, fpam_fsam_cal)

    # Compute flux-calibrated combined spectra to build the expected ratio and error
    host_cal = l4_to_tda.convert_spec_to_flux(Dataset([host_comb_image]), fluxcal_factor)
    comp_cal = l4_to_tda.convert_spec_to_flux(Dataset([comp_comb_image]), fluxcal_factor)

    host_flux = np.array(host_cal[0].hdu_list['SPEC'].data, dtype=float)
    comp_flux = np.array(comp_cal[0].hdu_list['SPEC'].data, dtype=float)
    host_err_flux = np.squeeze(np.array(host_cal[0].hdu_list['SPEC_ERR'].data, dtype=float))
    comp_err_flux = np.squeeze(np.array(comp_cal[0].hdu_list['SPEC_ERR'].data, dtype=float))

    # Compute flux ratio using the combined spectra (production path)
    ratio, wavelength, metadata = l4_to_tda.compute_spec_flux_ratio(
        host_comb_image, comp_comb_image, fluxcal_factor
    )

    # Expected ratio and uncertainty in flux units
    expected_ratio = comp_flux / host_flux
    expected_ratio_err = np.sqrt(
        (comp_err_flux / host_flux) ** 2
        + ((comp_flux * host_err_flux) / (host_flux ** 2)) ** 2
    )

    result = (
        np.allclose(ratio, expected_ratio, equal_nan=True)
        and np.array_equal(wavelength, host_comb_wave)
        and np.allclose(metadata['ratio_err'], expected_ratio_err, equal_nan=True)
    )
    print('\ncompute_spec_flux_ratio weighted rolls: ', end='')
    print_pass() if result else print_fail()

    assert result

def test_abs_fluxcal():
    """ 
    Generate a simulated image and test the flux calibration computation.
    
    """
    rel_tol_flux = 0.05

    # create a simulated image with source guesses and true positions
    # check that the simulated image folder exists and create if not
    datadir = os.path.join(os.path.dirname(__file__), "test_data", "sim_fluxcal")
    if not os.path.exists(datadir):
        os.mkdir(datadir)

    # check that the results folder exists and create if not
    resdir = os.path.join(os.path.dirname(__file__), "test_data", "results")
    if not os.path.exists(resdir):
        os.mkdir(resdir)

    fwhm = 3
    flux_ratio = 200
    cal_factor = band_flux/flux_ratio
    # create a simulated mock image with a central point source + noise that
    # has a flux band_flux and a flux calibration factor band_flux/200
    # that results in a total extracted count of 200 photo electrons
    flux_image = create_flux_image(
        band_flux, fwhm, cal_factor, filter='3C', target_name='Vega',
        fsm_x=0.0, fsm_y=0.0, exptime=1.0, filedir=datadir, platescale=21.8,
        background=0, add_gauss_noise=True, noise_scale=1., file_save=True)
    # bunit needs to be photoelectron/s for later tests, so set that now
    flux_image.ext_hdr['BUNIT'] = 'photoelectron/s'
    assert isinstance(flux_image, Image)
    sigma = fwhm/(2.*np.sqrt(2*np.log(2)))
    radius = 3.* sigma
    
    #Test the aperture photometry
    #The error of one pixel is 1, so the error of the aperture sum should be: 
    error_sum = np.sqrt(np.pi * radius * radius)
    [flux_el_ap, flux_err_ap] = fluxcal.aper_phot(flux_image, radius, frac_enc_energy=0.997, method='subpixel', subpixels=5,
              background_sub=False, r_in=5, r_out=10, centering_method='xy', centroid_roi_radius=5)
    #200 is the input count of photo electrons
    assert flux_el_ap == pytest.approx(200, rel = 0.05)
    assert flux_err_ap == pytest.approx(error_sum, rel = 0.05)
    
    
    #Test the 2D Gaussian fit photometry
    #The error of one pixel is 1, so the error of a circular aperture with radius of 2 sigma should be about:
    error_gauss = np.sqrt(np.pi * 4 * sigma * sigma)
    flux_el_gauss, flux_err_gauss = fluxcal.phot_by_gauss2d_fit(flux_image, fwhm, fit_shape = 41)
    assert flux_el_gauss == pytest.approx(200, rel = 0.05)
    assert flux_err_gauss == pytest.approx(error_gauss, rel = 0.05)
    
    flux_el_gauss, flux_err_gauss = fluxcal.phot_by_gauss2d_fit(flux_image, fwhm)
    assert flux_el_gauss == pytest.approx(200, rel = 0.05)
    assert flux_err_gauss == pytest.approx(error_gauss, rel = 0.05)
    #test the generation of the flux cal factors cal file
    dataset = Dataset([flux_image])
    fluxcal_factor = fluxcal.calibrate_fluxcal_aper(dataset, flux_or_irr = 'flux', phot_kwargs=None)
    assert fluxcal_factor.filter == '3C'
    # band_flux/200 was the input calibration factor cal_factor of the
    # simulated mock image "alpha_lyr_stis_011.fits"
    test_result = fluxcal_factor.fluxcal_fac == pytest.approx(cal_factor, rel=rel_tol_flux)
    assert test_result
    # Print out the result
    print('\nFlux from fluxcal.calibrate_fluxcal_aper() is correct to within %.2f%% ***: ' % (rel_tol_flux*100), end='')
    print_pass() if test_result else print_fail()

    # divisive error propagation of the aperture phot error
    err_fluxcal_ap = band_flux/flux_el_ap**2*flux_err_ap
    assert fluxcal_factor.fluxcal_err == pytest.approx(err_fluxcal_ap)
    # TO DO: add this test back in when filename conventions are settled
    # assert fluxcal_factor.filename == 'mock_flux_image_Vega_0.0_0.0_FluxcalFactor_3C_ND475.fits'
    fluxcal_factor_gauss = fluxcal.calibrate_fluxcal_gauss2d(
        dataset, flux_or_irr='flux', phot_kwargs=None)
    assert fluxcal_factor_gauss.filter == '3C'
    test_result = fluxcal_factor_gauss.fluxcal_fac == pytest.approx(
        cal_factor, rel=rel_tol_flux)
    assert test_result
    # Print out the result
    print('\nFlux from fluxcal.calibrate_fluxcal_gauss2d() is correct to within %.2f%% ***: ' % (rel_tol_flux*100), end='')
    print_pass() if test_result else print_fail()

    # divisive error propagation of the 2D Gaussian fit phot error
    err_fluxcal_gauss = band_flux/flux_el_gauss**2*flux_err_gauss
    assert fluxcal_factor_gauss.fluxcal_err == pytest.approx(err_fluxcal_gauss)
    
    #test the flux conversion computation.
    old_ind = corgidrp.track_individual_errors
    corgidrp.track_individual_errors = True
    flux_dataset = Dataset([flux_image, flux_image])
    with warnings.catch_warnings():
        warnings.filterwarnings("ignore", category=UserWarning) # catch "there is no COL_COR keyword" from l4_to_tda
        output_dataset = l4_to_tda.convert_to_flux(flux_dataset, fluxcal_factor)
    assert len(output_dataset) == 2
    assert output_dataset[0].ext_hdr['BUNIT'] == "erg/(s*cm^2*AA)"
    assert output_dataset[0].ext_hdr['FLUXFAC'] == fluxcal_factor.fluxcal_fac
    assert "fluxcal_factor" in str(output_dataset[0].ext_hdr['HISTORY'])
    
    #this is the amplitude of the simulated 2D Gaussian mock image in the center
    #it should be close to the value in the output image center
    el_cen = flux_dataset[0].data[512,512]
    amplitude = el_cen * fluxcal_factor.fluxcal_fac
    data_cen = output_dataset[0].data[512, 512]
    assert data_cen == pytest.approx(amplitude)
    assert output_dataset[0].err_hdr["LAYER_2"] == "fluxcal_error"
    #this is the error propagation of the multiplication with the flux calibration factor
    #and should agree with the value of the output image
    flux_err_cen = flux_dataset[0].err[0,512,512]
    err_layer2 = fluxcal_factor.fluxcal_err * el_cen
    err_comb = np.sqrt((flux_err_cen * fluxcal_factor.fluxcal_fac)**2 + err_layer2**2)
    assert output_dataset[0].err[0,512, 512] == pytest.approx(err_comb)
    assert output_dataset[0].err[1,512, 512] == pytest.approx(err_layer2)
    
    #Test the optional background subtraction#
    flux_image_back = create_flux_image(band_flux, fwhm, cal_factor, filter='3C', target_name='Vega', fsm_x=0.0, 
                      fsm_y=0.0, exptime=1.0, filedir=datadir, platescale=21.8, background=3,
                      add_gauss_noise=True, noise_scale=1., file_save=True)
    # bunit needs to be photoelectron/s for later tests, so set that now
    flux_image_back.ext_hdr['BUNIT'] = 'photoelectron/s'
    
    [flux_back, flux_err_back, back] = fluxcal.aper_phot(flux_image_back, radius, frac_enc_energy=0.997, method='subpixel', subpixels=5,
              background_sub=True, r_in=5, r_out=10, centering_method='xy', centroid_roi_radius=5)

    #calculated median background should be close to the input
    assert back == pytest.approx(3, abs = 0.03)
    #the found values should be close to the ones without background subtraction
    assert flux_back == pytest.approx(flux_el_ap, abs = 1)
    assert flux_err_back == pytest.approx(flux_err_ap, abs = 0.03)

    [flux_back, flux_err_back, back] = fluxcal.phot_by_gauss2d_fit(flux_image_back, fwhm, fit_shape=None, background_sub=True, r_in=5,
                        r_out=10, centering_method='xy', centroid_roi_radius=5)
    #calculated median background should be close to the input
    assert back == pytest.approx(3, abs = 0.03)
    #the found values should be close to the ones without background subtraction
    assert flux_back == pytest.approx(flux_el_gauss, abs = 1)
    assert flux_err_back == pytest.approx(flux_err_gauss, abs = 0.03)
    
    #Also test again the generation of the cal file now with a background subtraction
    aper_kwargs = {
        "encircled_radius": radius,
        "frac_enc_energy": 0.997,
        "method": "subpixel",
        "subpixels": 10,
        "background_sub": True,
        "r_in": 5,
        "r_out": 10,
        "centering_method": "xy",
        "centroid_roi_radius": 5
    }
    gauss_kwargs = {
        'fwhm': fwhm,                  
        'fit_shape': None,            
        'background_sub': True,        
        'r_in': 5.0,                   
        'r_out': 10.0,                
        'centering_method': 'xy',     
        'centroid_roi_radius': 5       
    }
    fluxcal_factor_back = fluxcal.calibrate_fluxcal_aper(flux_image_back, flux_or_irr = 'flux', phot_kwargs=aper_kwargs)
    assert fluxcal_factor_back.fluxcal_fac == pytest.approx(fluxcal_factor.fluxcal_fac)
    assert fluxcal_factor_back.ext_hdr["LOCBACK"] == back
    assert 'alpha_lyr_stis_011.fits' in str (fluxcal_factor_back.ext_hdr['HISTORY'])
    fluxcal_factor_back_gauss = fluxcal.calibrate_fluxcal_gauss2d(flux_image_back, flux_or_irr = 'flux', phot_kwargs=gauss_kwargs)
    assert fluxcal_factor_back_gauss.fluxcal_fac == pytest.approx(fluxcal_factor_gauss.fluxcal_fac)
    assert fluxcal_factor_back_gauss.ext_hdr["LOCBACK"] == back
    assert 'alpha_lyr_stis_011.fits' in str (fluxcal_factor_back_gauss.ext_hdr['HISTORY'])
    
    #test the direct input of the calspec fits file
    fluxcal_factor_back = fluxcal.calibrate_fluxcal_aper(flux_image_back, calspec_file = calspec_filepath, flux_or_irr = 'flux', phot_kwargs=aper_kwargs)
    assert fluxcal_factor_back.fluxcal_fac == pytest.approx(fluxcal_factor.fluxcal_fac)
    assert 'alpha_lyr_stis_011.fits' in str (fluxcal_factor_back.ext_hdr['HISTORY'])
    fluxcal_factor_back_gauss = fluxcal.calibrate_fluxcal_gauss2d(flux_image_back, calspec_file = calspec_filepath, flux_or_irr = 'flux', phot_kwargs=gauss_kwargs)
    assert fluxcal_factor_back_gauss.fluxcal_fac == pytest.approx(fluxcal_factor_gauss.fluxcal_fac)
    assert 'alpha_lyr_stis_011.fits' in str (fluxcal_factor_back_gauss.ext_hdr['HISTORY'])
    
    # test l4_to_tda.determine_flux
    input_dataset = Dataset([flux_image_back, flux_image_back])
    with warnings.catch_warnings():
        warnings.filterwarnings("ignore", category=UserWarning) # catch "there is no COL_COR keyword" from l4_to_tda
        output_dataset = l4_to_tda.determine_flux(input_dataset, fluxcal_factor_back,  photo = "aperture", phot_kwargs = aper_kwargs)
    assert output_dataset[0].ext_hdr["FLUX"] == pytest.approx(band_flux)
    assert output_dataset[0].ext_hdr["LOCBACK"] == pytest.approx(3, abs = 0.03)
    #sanity check: vega is input source, so app mag 0
    assert output_dataset[0].ext_hdr["APP_MAG"] == pytest.approx(0.0)
    
    with warnings.catch_warnings():
        warnings.filterwarnings("ignore", category=UserWarning) # catch "there is no COL_COR keyword" from l4_to_tda
        output_dataset = l4_to_tda.determine_flux(input_dataset, fluxcal_factor_back_gauss,  photo = "2dgauss", phot_kwargs = gauss_kwargs)
    assert output_dataset[0].ext_hdr["FLUX"] == pytest.approx(band_flux)
    assert output_dataset[0].ext_hdr["LOCBACK"] == pytest.approx(3, abs = 0.03)
    #sanity check: Vega is input source, so app mag 0
    assert output_dataset[0].ext_hdr["APP_MAG"] == pytest.approx(0.0)
    
    #estimate of the error propagated to the final flux
    flux_err_ap = np.sqrt(error_sum**2 * fluxcal_factor.fluxcal_fac**2 + fluxcal_factor.fluxcal_err**2 * 200**2)
    flux_err_gauss = np.sqrt(error_gauss**2 * fluxcal_factor_gauss.fluxcal_fac**2 + fluxcal_factor_gauss.fluxcal_err**2 * 200**2)
    
    input_dataset = Dataset([flux_image, flux_image])
    with warnings.catch_warnings():
        warnings.filterwarnings("ignore", category=UserWarning) # catch "there is no COL_COR keyword" from l4_to_tda
        output_dataset = l4_to_tda.determine_flux(input_dataset, fluxcal_factor,  photo = "aperture", phot_kwargs = None)
    assert output_dataset[0].ext_hdr["FLUX"] == pytest.approx(band_flux)
    assert output_dataset[0].ext_hdr["FLUXERR"] == pytest.approx(flux_err_ap, rel = 0.1)
    assert output_dataset[0].ext_hdr["LOCBACK"] == 0
    mag_err_ap = 2.5/np.log(10) * flux_err_ap/band_flux
    
    assert output_dataset[0].ext_hdr["MAGERR"] == pytest.approx(mag_err_ap, rel = 0.1)
    
    with warnings.catch_warnings():
        warnings.filterwarnings("ignore", category=UserWarning) # catch "there is no COL_COR keyword" from l4_to_tda
        output_dataset = l4_to_tda.determine_flux(input_dataset, fluxcal_factor_gauss,  photo = "2dgauss", phot_kwargs = None)
    assert output_dataset[0].ext_hdr["FLUX"] == pytest.approx(band_flux)
    assert output_dataset[0].ext_hdr["FLUXERR"] == pytest.approx(flux_err_gauss, rel = 0.1)
    assert output_dataset[0].ext_hdr["LOCBACK"] == 0
    mag_err_gauss = 2.5/np.log(10) * flux_err_gauss/band_flux
    
    assert output_dataset[0].ext_hdr["MAGERR"] == pytest.approx(mag_err_gauss, rel = 0.1)
    
    corgidrp.track_individual_errors = old_ind

def test_pol_abs_fluxcal():
    """ 
    Generate a simulated polarimetric image and test the flux calibration computation.
    Adapted from test_abs_fluxcal()
    
    """
    rel_tol_flux = 0.05

    # create a simulated polarimetric flux image
    # check that the simulated image folder exists and create if not
    datadir = os.path.join(os.path.dirname(__file__), "test_data", "sim_fluxcal")
    if not os.path.exists(datadir):
        os.mkdir(datadir)

    # check that the results folder exists and create if not
    resdir = os.path.join(os.path.dirname(__file__), "test_data", "results")
    if not os.path.exists(resdir):
        os.mkdir(resdir)
    
    fwhm = 3
    flux_ratio = 400
    cal_factor = band_flux/flux_ratio
    #split flux by polarization
    band_flux_left = 0.6 * band_flux
    band_flux_right = 0.4 * band_flux
    # create a simulated mock images for WP1 and WP2
    #left PSF should have count of 240 photo electrons
    #right PSF should have count of 160 photo electons
    flux_image_WP1 = create_pol_flux_image(
        band_flux_left, band_flux_right, fwhm, cal_factor, filter='3C', dpamname='POL0', target_name='Vega',
        fsm_x=0.0, fsm_y=0.0, exptime=1.0, filedir=datadir, platescale=21.8,
        background=0, add_gauss_noise=True, noise_scale=1., file_save=True)
    flux_image_WP2 = create_pol_flux_image(
        band_flux_left, band_flux_right, fwhm, cal_factor, filter='3C', dpamname='POL45', target_name='Vega',
        fsm_x=0.0, fsm_y=0.0, exptime=1.0, filedir=datadir, platescale=21.8,
        background=0, add_gauss_noise=True, noise_scale=1., file_save=True)
    # bunit needs to be photoelectron/s for later tests, so set that now
    flux_image_WP1.ext_hdr['BUNIT'] = 'photoelectron/s'
    flux_image_WP2.ext_hdr['BUNIT'] = 'photoelectron/s'
    assert isinstance(flux_image_WP1, Image)
    assert isinstance(flux_image_WP2, Image)
    sigma = fwhm/(2.*np.sqrt(2*np.log(2)))
    radius = 3.* sigma

    #Test the aperture photometry for each polarization state
    #The error of one pixel is 1, so the error of the aperture sum should be: 
    error_sum = np.sqrt(np.pi * radius * radius)
    [flux_el_pol0, flux_err_pol0] = fluxcal.aper_phot(flux_image_WP1, radius, frac_enc_energy=0.997, method='subpixel', subpixels=5,
              background_sub=False, r_in=5, r_out=10, centering_method='xy', centroid_roi_radius=5, centering_initial_guess=(340, 512))
    [flux_el_pol90, flux_err_pol90] = fluxcal.aper_phot(flux_image_WP1, radius, frac_enc_energy=0.997, method='subpixel', subpixels=5,
              background_sub=False, r_in=5, r_out=10, centering_method='xy', centroid_roi_radius=5, centering_initial_guess=(684, 512))
    [flux_el_pol45, flux_err_pol45] = fluxcal.aper_phot(flux_image_WP2, radius, frac_enc_energy=0.997, method='subpixel', subpixels=5,
              background_sub=False, r_in=5, r_out=10, centering_method='xy', centroid_roi_radius=5, centering_initial_guess=(390, 634))
    [flux_el_pol135, flux_err_pol135] = fluxcal.aper_phot(flux_image_WP2, radius, frac_enc_energy=0.997, method='subpixel', subpixels=5,
              background_sub=False, r_in=5, r_out=10, centering_method='xy', centroid_roi_radius=5, centering_initial_guess=(634, 390))
    #240 is the input count of photo electrons for 0 and 45
    #160 is the input count of phot electrons for 90 and 135
    assert flux_el_pol0== pytest.approx(240, rel = 0.05)
    assert flux_el_pol45== pytest.approx(240, rel = 0.05)
    assert flux_el_pol90== pytest.approx(160, rel = 0.05)
    assert flux_el_pol135== pytest.approx(160, rel = 0.05)
    assert flux_err_pol0 == pytest.approx(error_sum, rel = 0.05)
    assert flux_err_pol45 == pytest.approx(error_sum, rel = 0.05)
    assert flux_err_pol90 == pytest.approx(error_sum, rel = 0.05)
    assert flux_err_pol135 == pytest.approx(error_sum, rel = 0.05)

    dataset_WP1 = Dataset([flux_image_WP1])
    dataset_WP2 = Dataset([flux_image_WP2])
    fluxcal_factor_WP1 = fluxcal.calibrate_pol_fluxcal_aper(dataset_WP1, 512, 512, flux_or_irr = 'flux', phot_kwargs=None)
    fluxcal_factor_WP2 = fluxcal.calibrate_pol_fluxcal_aper(dataset_WP2, 512, 512, flux_or_irr = 'flux', phot_kwargs=None)
    assert fluxcal_factor_WP1.filter == '3C'
    assert fluxcal_factor_WP2.filter == '3C'
    # band_flux/400 was the input calibration factor cal_factor of the
    # simulated mock image "alpha_lyr_stis_011.fits"
    test_result_WP1 = fluxcal_factor_WP1.fluxcal_fac == pytest.approx(cal_factor, rel=rel_tol_flux)
    test_result_WP2 = fluxcal_factor_WP2.fluxcal_fac == pytest.approx(cal_factor, rel=rel_tol_flux)
    assert test_result_WP1
    assert test_result_WP2

    print('\nWP1 polarimetric flux from fluxcal.calibrate_pol_fluxcal_aper() is correct to within %.2f%% ***: ' % (rel_tol_flux*100), end='')
    print_pass() if test_result_WP1 else print_fail()

    print('\nWP2 polarimetric flux from fluxcal.calibrate_pol_fluxcal_aper() is correct to within %.2f%% ***: ' % (rel_tol_flux*100), end='')
    print_pass() if test_result_WP2 else print_fail()

    # divisive error propagation of the aperture phot error
    err_fluxcal_WP1 = band_flux/(flux_el_pol0 + flux_el_pol90)**2*np.sqrt((flux_err_pol0)**2 + (flux_err_pol90)**2)
    err_fluxcal_WP2 = band_flux/(flux_el_pol45 + flux_el_pol135)**2*np.sqrt((flux_err_pol45)**2 + (flux_err_pol135)**2)
    assert fluxcal_factor_WP1.fluxcal_err == pytest.approx(err_fluxcal_WP1)
    assert fluxcal_factor_WP2.fluxcal_err == pytest.approx(err_fluxcal_WP2)

    #Test the optional background subtraction#
    flux_image_back_WP1 = create_pol_flux_image(
                      band_flux_left, band_flux_right, fwhm, cal_factor, filter='3C', dpamname='POL0', target_name='Vega', fsm_x=0.0, 
                      fsm_y=0.0, exptime=1.0, filedir=datadir, platescale=21.8, background=3,
                      add_gauss_noise=True, noise_scale=1., file_save=True)
    flux_image_back_WP2 = create_pol_flux_image(
                      band_flux_left, band_flux_right, fwhm, cal_factor, filter='3C', dpamname='POL45', target_name='Vega', fsm_x=0.0, 
                      fsm_y=0.0, exptime=1.0, filedir=datadir, platescale=21.8, background=3,
                      add_gauss_noise=True, noise_scale=1., file_save=True)
    # bunit needs to be photoelectron/s for later tests, so set that now
    flux_image_back_WP1.ext_hdr['BUNIT'] = 'photoelectron/s'
    flux_image_back_WP2.ext_hdr['BUNIT'] = 'photoelectron/s'
    [flux_back_pol0, flux_err_back_pol0, back_pol0] = fluxcal.aper_phot(flux_image_back_WP1, radius, frac_enc_energy=0.997, method='subpixel', subpixels=5,
              background_sub=True, r_in=5, r_out=10, centering_method='xy', centroid_roi_radius=5, centering_initial_guess=(340, 512))
    [flux_back_pol90, flux_err_back_pol90, back_pol90] = fluxcal.aper_phot(flux_image_back_WP1, radius, frac_enc_energy=0.997, method='subpixel', subpixels=5,
              background_sub=True, r_in=5, r_out=10, centering_method='xy', centroid_roi_radius=5, centering_initial_guess=(684, 512))
    [flux_back_pol45, flux_err_back_pol45, back_pol45] = fluxcal.aper_phot(flux_image_back_WP2, radius, frac_enc_energy=0.997, method='subpixel', subpixels=5,
              background_sub=True, r_in=5, r_out=10, centering_method='xy', centroid_roi_radius=5, centering_initial_guess=(390, 634))
    [flux_back_pol135, flux_err_back_pol135, back_pol135] = fluxcal.aper_phot(flux_image_back_WP2, radius, frac_enc_energy=0.997, method='subpixel', subpixels=5,
              background_sub=True, r_in=5, r_out=10, centering_method='xy', centroid_roi_radius=5, centering_initial_guess=(634, 390))
    #calculated median background should be close to the input
    assert back_pol0 == pytest.approx(3, rel = 0.05)
    assert back_pol45 == pytest.approx(3, rel = 0.05)
    assert back_pol90 == pytest.approx(3, rel = 0.05)
    assert back_pol135 == pytest.approx(3, rel = 0.05)
    #the found values should be close to the ones without background subtraction
    assert flux_back_pol0 == pytest.approx(flux_el_pol0, rel = 0.05)
    assert flux_back_pol45 == pytest.approx(flux_el_pol45, rel = 0.05)
    assert flux_back_pol90 == pytest.approx(flux_el_pol90, rel = 0.05)
    assert flux_back_pol135 == pytest.approx(flux_el_pol135, rel = 0.05)
    assert flux_err_back_pol0 == pytest.approx(flux_err_pol0, rel = 0.05)
    assert flux_err_back_pol45 == pytest.approx(flux_err_pol45, rel = 0.05)
    assert flux_err_back_pol90 == pytest.approx(flux_err_pol90, rel = 0.05)
    assert flux_err_back_pol135 == pytest.approx(flux_err_pol135, rel = 0.05)

    #Also test again the generation of the cal file now with a background subtraction
    aper_kwargs = {
        "encircled_radius": radius,
        "frac_enc_energy": 0.997,
        "method": "subpixel",
        "subpixels": 10,
        "background_sub": True,
        "r_in": 5,
        "r_out": 10,
        "centering_method": "xy",
        "centroid_roi_radius": 5
    }
    fluxcal_factor_back_WP1 = fluxcal.calibrate_pol_fluxcal_aper(flux_image_back_WP1, 512, 512, flux_or_irr = 'flux', phot_kwargs=aper_kwargs)
    fluxcal_factor_back_WP2 = fluxcal.calibrate_pol_fluxcal_aper(flux_image_back_WP2, 512, 512, flux_or_irr = 'flux', phot_kwargs=aper_kwargs)
    assert fluxcal_factor_back_WP1.fluxcal_fac == pytest.approx(fluxcal_factor_WP1.fluxcal_fac)
    assert fluxcal_factor_back_WP2.fluxcal_fac == pytest.approx(fluxcal_factor_WP2.fluxcal_fac)
    assert fluxcal_factor_back_WP1.ext_hdr["LOCBACK"] == 0.5 * (back_pol0 + back_pol90)
    assert fluxcal_factor_back_WP2.ext_hdr["LOCBACK"] == 0.5 * (back_pol45 + back_pol135)
    assert 'alpha_lyr_stis_011.fits' in str (fluxcal_factor_back_WP1.ext_hdr['HISTORY'])
    assert 'alpha_lyr_stis_011.fits' in str (fluxcal_factor_back_WP2.ext_hdr['HISTORY'])

    #test the direct input of the calspec fits file
    fluxcal_factor_back_WP1 = fluxcal.calibrate_pol_fluxcal_aper(flux_image_back_WP1, 512, 512, calspec_file = calspec_filepath, flux_or_irr = 'flux', phot_kwargs=aper_kwargs)
    fluxcal_factor_back_WP2 = fluxcal.calibrate_pol_fluxcal_aper(flux_image_back_WP2, 512, 512, calspec_file = calspec_filepath, flux_or_irr = 'flux', phot_kwargs=aper_kwargs)
    assert fluxcal_factor_back_WP1.fluxcal_fac == pytest.approx(fluxcal_factor_WP1.fluxcal_fac)
    assert fluxcal_factor_back_WP2.fluxcal_fac == pytest.approx(fluxcal_factor_WP2.fluxcal_fac)
    assert 'alpha_lyr_stis_011.fits' in str (fluxcal_factor_back_WP1.ext_hdr['HISTORY'])
    assert 'alpha_lyr_stis_011.fits' in str (fluxcal_factor_back_WP2.ext_hdr['HISTORY'])
    

def test_l4_companion_photometry():
    """VAP Test 3: Companion photometry + apparent magnitude validation."""
    output_dir = Path(__file__).resolve().parent / "pol_tda_companion_phot_output"
    
    # Clear output directory at the start of the test
    if output_dir.exists():
        for item in output_dir.iterdir():
            if item.is_file():
                item.unlink()
            elif item.is_dir():
                shutil.rmtree(item)
    
    # Set up logger
    logger, output_dir = _setup_vap_logger('test_l4_companion_photometry')
    
    logger.info('=' * 80)
    logger.info('Polarimetry L4-> TDA VAP Test 3: Companion Photometry / Apparent Magnitude')
    logger.info('=' * 80)
    phot_kwargs = {
        'encircled_radius': 5,
        'frac_enc_energy': 1.0,
        'method': 'subpixel',
        'subpixels': 5,
        'background_sub': False,
        'centering_method': 'xy',
        'centroid_roi_radius': 5,
    }

    host_counts = 2.5e5
    companion_counts = 5.0e4
    col_cor = 1.2
    host_image = create_mock_stokes_i_image(host_counts, 'HOST', seed=1, is_coronagraphic=False)
    time.sleep(1)  # Wait 1 second to get different filenames
    # Place companion off-center so it can be detected, but within CT calibration range (< 7 pixels from center)
    companion_image = create_mock_stokes_i_image(companion_counts, 'COMP', col_cor=col_cor, seed=2, is_coronagraphic=True, xoffset=5.0, yoffset=3.0)

    # Save input images
    logger.info('Saving input host and companion images to output directory')
    rename_files_to_cgi_format(list_of_fits=[host_image], output_dir=str(output_dir), level_suffix="l4")
    rename_files_to_cgi_format(list_of_fits=[companion_image], output_dir=str(output_dir), level_suffix="l4")

    host_intensity_ds = Dataset([get_stokes_intensity_image(host_image)])
    companion_intensity_image = get_stokes_intensity_image(companion_image)
    companion_intensity_ds = Dataset([companion_intensity_image])

    logger.info(f"Finding companion location in image")
    # Source is created with sigma=3.0, so FWHM = 2.355 * 3.0 = 7.07 pixels
    companion_i_image = l4_to_tda.find_source(companion_intensity_image, fwhm=7.0, nsigma_threshold=3.0)
    companion_info = companion_i_image.ext_hdr.get('snyx000', None)
    if companion_info:
        snr, companion_y, companion_x = map(float, companion_info.split(','))
        logger.info(f"Companion detected: SNR={snr:.1f}, location (x,y)=({companion_x:.1f},{companion_y:.1f}). PASS.")
    else:
        logger.warning("No companion detected by find_source. FAIL.")
        companion_x = None
        companion_y = None

    host_dataset = Dataset([host_image])
    companion_dataset = Dataset([companion_image])
    
    # Get FPM center position first (needed to create CT calibration at correct location)
    fpamfsam_cal = create_mock_fpamfsam_cal()
    # Create temporary CT cal to get FPM center
    temp_ct_cal = create_ct_cal(fwhm_mas=50, cfam_name='3C', cenx=0.0, ceny=0.0, nx=11, ny=11)
    fpm_center, fpm_center_fsam = temp_ct_cal.GetCTFPMPosition(companion_dataset, fpamfsam_cal)
    
    # Create CT calibration centered at the FPM center location
    ct_cal = create_ct_cal(fwhm_mas=50, cfam_name='3C', cenx=fpm_center[0], ceny=fpm_center[1], nx=11, ny=11)
    
    # Try to apply core throughput correction
    # InterpolateCT expects coordinates relative to FPM center, not absolute pixel coordinates 
    # (which is what companion_x and companion_y are)
    comp_x_relative = companion_x - fpm_center[0]
    comp_y_relative = companion_y - fpm_center[1]
    
    logger.info(f"Applying core throughput correction at companion location (x,y)=({comp_x_relative:.1f},{comp_y_relative:.1f}) relative to FPM center")
    try:
        ct_factor = np.asarray(
            ct_cal.InterpolateCT(comp_x_relative, comp_y_relative, companion_dataset, fpamfsam_cal)
        ).ravel()[0]
        if not np.isfinite(ct_factor) or ct_factor <= 0:
            logger.warning("Interpolated core throughput factor must be positive and finite. FAIL.")
        companion_image.data = companion_image.data / ct_factor
        companion_image.err = companion_image.err / ct_factor
        companion_image.ext_hdr['CTCOR'] = True
        companion_image.ext_hdr['CTFACT'] = ct_factor
        logger.info(f"Core throughput correction applied: CT factor = {ct_factor:.4f}. PASS.")
    except Exception as e:
        logger.warning(f"Could not apply core throughput correction: {e}. FAIL.")
        companion_image.ext_hdr['CTCOR'] = False
        ct_factor = 1.0  # Use 1 if correction fails
    fluxcal_factor = make_mock_fluxcal_factor(2.0, err=0.05)

    checks = []
    ext_hdr = companion_image.ext_hdr
    cgi_keys = ['CFAMNAME', 'DPAMNAME', 'LSAMNAME']
    checks.append(verify_header_keywords(ext_hdr, cgi_keys, frame_info="Companion header", logger=logger))
    checks.append(verify_header_keywords(ext_hdr, {'DATALVL': 'L4'}, frame_info="Companion header", logger=logger))
    checks.append(verify_header_keywords(ext_hdr, {'BUNIT': 'photoelectron/s'}, frame_info="Companion header", logger=logger))
    checks.append(verify_header_keywords(ext_hdr, {'CTCOR': True}, frame_info="Companion header", logger=logger))
    checks.append(verify_header_keywords(ext_hdr, {'CTFACT': ct_factor}, frame_info="Companion header", logger=logger))

    comp_intensity = companion_intensity_ds[0]
    host_intensity = host_intensity_ds[0]

    comp_ap, comp_ap_err = fluxcal.aper_phot(comp_intensity, **phot_kwargs)
    host_ap, host_ap_err = fluxcal.aper_phot(host_intensity, **phot_kwargs)

    with warnings.catch_warnings():
        warnings.filterwarnings("ignore", category=UserWarning) # catch "there is no COL_COR keyword" from l4_to_tda
        host_flux_ds = l4_to_tda.determine_flux(host_intensity_ds, fluxcal_factor, phot_kwargs=phot_kwargs)
        comp_flux_ds = l4_to_tda.determine_flux(companion_intensity_ds, fluxcal_factor, phot_kwargs=phot_kwargs)

    host_flux = host_flux_ds[0].ext_hdr['FLUX']
    comp_flux = comp_flux_ds[0].ext_hdr['FLUX']
    comp_flux_err = comp_flux_ds[0].ext_hdr['FLUXERR']
    flux_logged = comp_flux_ds[0].ext_hdr.get('FLUX')
    flux_details = f"FLUX={flux_logged:.3f}" if flux_logged is not None else "FLUX missing"
    message = "Companion flux recorded in header"
    condition = 'FLUX' in comp_flux_ds[0].ext_hdr
    logger.info(f"{message} | {flux_details}: {'PASS' if condition else 'FAIL'}")
    checks.append(condition)

    # Confirm the fluxcal factor (with color correction) predicts the measured companion flux
    factor = fluxcal_factor.fluxcal_fac / col_cor
    factor_err = fluxcal_factor.fluxcal_err / col_cor
    expected_comp_flux = comp_ap * factor
    expected_comp_flux_err = np.sqrt((comp_ap_err * factor) ** 2 + (comp_ap * factor_err) ** 2)
    message = "Companion flux matches expected scaling"
    condition = np.isclose(comp_flux, expected_comp_flux, rtol=5e-3)
    details = f"measured={comp_flux:.2f}, expected={expected_comp_flux:.2f}"
    logger.info(f"{message} | {details}: {'PASS' if condition else 'FAIL'}")
    checks.append(condition)

    # Confirm that enabling COL_COR actually reduces the measured flux relative to the aperture sum
    message = "Color correction applied when COL_COR present"
    condition = comp_flux < comp_ap * fluxcal_factor.fluxcal_fac
    details = f"flux_with_col_cor={comp_flux:.2f}, no_col_cor={comp_ap * fluxcal_factor.fluxcal_fac:.2f}"
    logger.info(f"{message} | {details}: {'PASS' if condition else 'FAIL'}")
    checks.append(condition)

    # Confirm that the flux uncertainty matches what is propagated from aperture and calibration errors
    message = "Flux uncertainty propagated from aperture sum"
    condition = np.isclose(comp_flux_err, expected_comp_flux_err, rtol=5e-3)
    details = f"measured={comp_flux_err:.2f}, expected={expected_comp_flux_err:.2f}"
    logger.info(f"{message} | {details}: {'PASS' if condition else 'FAIL'}")
    checks.append(condition)

    # Check that companion/host flux ratio matches the injected counts after color correction
    ratio_measured = comp_flux / host_flux
    ratio_expected = (comp_ap / col_cor) / host_ap
    ratio_tolerance = max(expected_comp_flux_err / comp_flux, 0.05)
    message = "Flux ratio matches expected value"
    condition = np.isclose(ratio_measured, ratio_expected, rtol=ratio_tolerance)
    details = f"measured={ratio_measured:.3f}, expected={ratio_expected:.3f}"
    logger.info(f"{message} | {details}: {'PASS' if condition else 'FAIL'}")
    checks.append(condition)

    filter_file = fluxcal.get_filter_name(comp_flux_ds[0])
    companion_mag = fluxcal.calculate_vega_mag(comp_flux, filter_file)
    companion_mag_err = 2.5 / np.log(10) * comp_flux_err / comp_flux
    expected_mag = fluxcal.calculate_vega_mag(expected_comp_flux, filter_file)
    expected_mag_err = 2.5 / np.log(10) * expected_comp_flux_err / expected_comp_flux

    # Convert the measured companion flux into a Vega magnitude and compare against expectation
    message = "Apparent magnitude derived from measured companion flux"
    condition = np.isclose(companion_mag, expected_mag, rtol=5e-3)
    details = f"measured={companion_mag:.3f}, expected={expected_mag:.3f}"
    logger.info(f"{message} | {details}: {'PASS' if condition else 'FAIL'}")
    checks.append(condition)

    # Check that magnitude uncertainty is the flux-error propagation scaled into magnitudes
    message = "Magnitude uncertainty propagated from flux error"
    condition = np.isclose(companion_mag_err, expected_mag_err, rtol=5e-3)
    details = f"measured={companion_mag_err:.3f}, expected={expected_mag_err:.3f}"
    logger.info(f"{message} | {details}: {'PASS' if condition else 'FAIL'}")
    checks.append(condition)

    result = all(checks)
    if result:
        logger.info('test_l4_companion_photometry overall: PASS')
    else:
        logger.info('test_l4_companion_photometry overall: FAIL')
    logger.info('=' * 80)
<<<<<<< HEAD
    logger.info('End of Polarimetry L4-> TDA VAP Test 3')
=======
    logger.info('End of Polarimetry L4->TDA VAP Test 3')
>>>>>>> 1a0ed5da
    logger.info('=' * 80)
    print_pass() if result else print_fail()
    assert result

if __name__ == '__main__':
    test_get_filter_name()
    test_flux_calc()
    test_colorcor()
    test_calspec_download()
    test_app_mag()
    test_fluxcal_file()
    test_abs_fluxcal()
    test_pol_abs_fluxcal()
    test_convert_spec_to_flux_basic()
    test_convert_spec_to_flux_no_slit()
    test_convert_spec_to_flux_slit_scalar_map()
    test_apply_core_throughput_correction()
    test_compute_spec_flux_ratio_single_roll()
    test_compute_spec_flux_ratio_weighted()
    test_l4_companion_photometry()<|MERGE_RESOLUTION|>--- conflicted
+++ resolved
@@ -1154,11 +1154,7 @@
     else:
         logger.info('test_l4_companion_photometry overall: FAIL')
     logger.info('=' * 80)
-<<<<<<< HEAD
-    logger.info('End of Polarimetry L4-> TDA VAP Test 3')
-=======
     logger.info('End of Polarimetry L4->TDA VAP Test 3')
->>>>>>> 1a0ed5da
     logger.info('=' * 80)
     print_pass() if result else print_fail()
     assert result
