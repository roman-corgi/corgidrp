--- conflicted
+++ resolved
@@ -30,9 +30,6 @@
 
 # Suppress all warnings for all tests in this file
 warnings.filterwarnings("ignore")
-
-# Suppress COL_COR warning from l4_to_tda when color correction keyword is missing
-warnings.filterwarnings("ignore", message="There is no COL_COR keyword.*color correction was not done")
 
 
 data = np.ones([1024,1024]) * 2 
@@ -636,15 +633,10 @@
     host_counts = 2.5e5
     companion_counts = 5.0e4
     col_cor = 1.2
-<<<<<<< HEAD
-    host_image = create_mock_stokes_i_image(host_counts, 'HOST', seed=1, is_coronagraphic=True)
-    companion_image = create_mock_stokes_i_image(companion_counts, 'COMP', col_cor=col_cor, seed=2, is_coronagraphic=True)
-=======
     host_image = create_mock_stokes_i_image(host_counts, 'HOST', seed=1, is_coronagraphic=False)
     time.sleep(1)  # Wait 1 second to get different filenames
     # Place companion off-center so it can be detected, but within CT calibration range (< 7 pixels from center)
     companion_image = create_mock_stokes_i_image(companion_counts, 'COMP', col_cor=col_cor, seed=2, is_coronagraphic=True, xoffset=5.0, yoffset=3.0)
->>>>>>> ad62b9e1
 
     # Save input images
     logger.info('Saving input host and companion images to output directory')
@@ -669,21 +661,6 @@
 
     host_dataset = Dataset([host_image])
     companion_dataset = Dataset([companion_image])
-<<<<<<< HEAD
-    x_loc = 0.0 #to-do: get companion x location from header
-    y_loc = 0.0 #to-do: get companion y location from header
-    ct_factor = np.asarray(
-        ct_cal.InterpolateCT(x_loc, y_loc, companion_dataset, fpamfsam_cal)
-    ).ravel()[0]
-    if not np.isfinite(ct_factor) or ct_factor <= 0:
-        raise ValueError("Interpolated core throughput factor must be positive and finite.")
-    companion_image.data = companion_image.data / ct_factor
-    companion_image.err = companion_image.err / ct_factor
-    companion_image.ext_hdr['CTCOR'] = True
-    companion_image.ext_hdr['CTFACT'] = ct_factor
-    host_intensity_ds = Dataset([get_stokes_intensity_image(host_image)])
-    companion_intensity_ds = Dataset([get_stokes_intensity_image(companion_image)])
-=======
     
     # Get FPM center position first (needed to create CT calibration at correct location)
     fpamfsam_cal = create_mock_fpamfsam_cal()
@@ -716,7 +693,6 @@
         logger.warning(f"Could not apply core throughput correction: {e}. FAIL.")
         companion_image.ext_hdr['CTCOR'] = False
         ct_factor = 1.0  # Use 1 if correction fails
->>>>>>> ad62b9e1
     fluxcal_factor = make_mock_fluxcal_factor(2.0, err=0.05)
 
     checks = []
