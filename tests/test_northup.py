import os,math
import warnings
import astropy.io.fits as fits
from corgidrp import data, mocks, astrom
from corgidrp.l3_to_l4 import northup
from corgidrp.l2b_to_l3 import create_wcs
from astropy.wcs import WCS
from matplotlib import pyplot as plt
import numpy as np
import pytest


def test_northup(save_mock_dataset=False,save_derot_dataset=False,save_comp_figure=False,pol_data = False,test_offset=False):
    """
    unit test of the northup function

    Args:
        save_mock_dataset (optional): if you want to save the original mock files at the input directory, turn True
        save_derot_dataset (optional): if you want to save the derotated files at the input directory, turn True
        save_comp_figure (optional): if you want to save a comparison figure of the original mock data and the derotated data
        pol_data (optional): if you want to test the northup function on pol data (Image shape (2,1024,1024), turn True

    """

    # read mock file
    dirname = 'test_data/'
    filename = 'JWST_CALFIELD2020.csv'

    fieldpath = os.path.join(os.path.dirname(__file__), dirname, filename)
    if not fieldpath:
        raise FileNotFoundError(f"No filed data {filename} found")

    # running northup function
    ang_list = [0, 45, 90, 135, 180, 270]
    north_angle = 30
    updated_datalist = []

    if pol_data == True:
        mock_dataset_ori = mocks.create_astrom_data(fieldpath, rotation=north_angle)
        # duplicate the data along a new axis to create 2 frames -> Image is (2,1024,1024)
        #stack data, err and dq. err has an extra dimension
        mock_dataset_ori.frames[0].data = np.stack([mock_dataset_ori.frames[0].data, mock_dataset_ori.frames[0].data])
        original_err = mock_dataset_ori.frames[0].err
        mock_dataset_ori.frames[0].err = np.stack([original_err, original_err], axis=1)
        mock_dataset_ori.frames[0].dq = np.stack([mock_dataset_ori.frames[0].dq, mock_dataset_ori.frames[0].dq])
        # loop through each polarization mode
        astrom_cal_list = []
        for pol_idx in range(2):
            # create a temporary dataset for this pol mode
            mock_dataset_temp = mock_dataset_ori.copy()
            mock_dataset_temp.frames[0].data = mock_dataset_ori.frames[0].data[pol_idx]  # extract pol mode
            mock_dataset_temp.frames[0].err = mock_dataset_ori.frames[0].err[:, pol_idx]  # extract pol mode
            mock_dataset_temp.frames[0].dq = mock_dataset_ori.frames[0].dq[pol_idx]  # extract pol mode
            # update the all_* arrays in the dataset
            mock_dataset_temp.all_data = np.array([frame.data for frame in mock_dataset_temp.frames])
            mock_dataset_temp.all_err = np.array([frame.err for frame in mock_dataset_temp.frames])
            mock_dataset_temp.all_dq = np.array([frame.dq for frame in mock_dataset_temp.frames])
            # run boresight calibration function on each pol mode
            astrom_cal = astrom.boresight_calibration(mock_dataset_temp, fieldpath, find_threshold=10)
            astrom_cal_list.append(astrom_cal)
    else:
        #regular data
        mock_dataset_ori = mocks.create_astrom_data(fieldpath, rotation=north_angle)
        astrom_cal = astrom.boresight_calibration(mock_dataset_ori, fieldpath, find_threshold=10)

    for ang in ang_list:
        if pol_data == True:
            mock_dataset_3d = mock_dataset_ori.copy()
            # add an angle offset to each pol image
            mock_dataset_3d[0].pri_hdr['ROLL'] = (ang, 'roll angle (deg)')
            mock_dataset_temp = mock_dataset_3d.copy()
            mock_dataset_temp[0].data = mock_dataset_3d[0].data[0]
            mock_dataset_temp[0].err = mock_dataset_3d[0].err[:, 0]
            mock_dataset_temp[0].dq = mock_dataset_3d[0].dq[0]
            # create WCS with 2D data from first pol mode (each pol image set of 2 modes shares same header)
            updated_dataset_temp = create_wcs(mock_dataset_temp, astrom_cal_list[0])
            # copy headers back to 3D dataset
            mock_dataset_3d[0].pri_hdr = updated_dataset_temp[0].pri_hdr.copy()
            mock_dataset_3d[0].ext_hdr = updated_dataset_temp[0].ext_hdr.copy()
            # inject fake sources for test - for both pol modes
            mock_dataset_3d[0].data[:, 340:360, 340:360] = 5
            mock_dataset_3d[0].ext_hdr['X_1VAL'] = 350
            mock_dataset_3d[0].ext_hdr['Y_1VAL'] = 350
            mock_dataset_3d[0].dq[:, 340:360, 340:360] = 1
        else:
            mock_dataset = mock_dataset_ori.copy()
            # add an angle offset
            mock_dataset[0].pri_hdr['ROLL'] = (ang, 'roll angle (deg)')
            # create the wcs
            updated_dataset = create_wcs(mock_dataset, astrom_cal)
            # inject fake sources for test
            updated_dataset[0].data[340:360, 340:360] = 5
            updated_dataset[0].ext_hdr['X_1VAL'] = 350
            updated_dataset[0].ext_hdr['Y_1VAL'] = 350
            updated_dataset[0].dq[340:360, 340:360] = 1
        if pol_data == True:
            # update datalist for pol data - expected to be 4d array (shape 6, 2, 1024, 1024 for test)
            updated_datalist.append(mock_dataset_3d[0])
        else:
            # update datalist for regular data - expected to be 3d array (shape 6, 1024, 1024 for test)
            updated_datalist.append(updated_dataset[0])

    # run northup function
    input_dataset = data.Dataset(updated_datalist)
    derot_dataset = northup(input_dataset)

    if save_mock_dataset == True:
        outdir = os.path.join('./', dirname)
        os.makedirs(outdir, exist_ok=True)
        if pol_data == True:
            mock_dataset_3d[0].save(filedir=outdir, filename=f'mock_pol_offset{ang + north_angle}deg.fits')
        else:
            updated_dataset[0].save(filedir=outdir, filename=f'mock_offset{ang + north_angle}deg.fits')

    if save_derot_dataset == True:
        outdir = os.path.join('./', dirname)
        os.makedirs(outdir, exist_ok=True)
        if pol_data == True:
            for derot_data in derot_dataset:
                derot_data.save(filedir=outdir, filename=f'derot_pol_offset{ang + north_angle}deg.fits')
        else:
            for derot_data in derot_dataset:
                derot_data.save(filedir=outdir, filename=f'derot_offset{ang + north_angle}deg.fits')

    for i, (input_data, derot_data) in enumerate(zip(input_dataset, derot_dataset)):
        if pol_data == True:
            num_pols = input_data.data.shape[0]
            for pol_idx in range(num_pols):
                # extract frames for pol mode 0 or 1 - both original and derotated
                sci_input = input_data.data[pol_idx]
                sci_derot = derot_data.data[pol_idx]
                dq_input = input_data.dq[pol_idx]
                dq_derot = derot_data.dq[pol_idx]
                sci_hd = input_data.ext_hdr
                # rotate around the center of the image
                ylen, xlen = sci_input.shape
                xcen, ycen = xlen / 2, ylen / 2
                # check the angle offset
                astr_hdr = WCS(sci_hd)
                angle_offset = np.rad2deg(-np.arctan2(-astr_hdr.wcs.cd[0, 1], astr_hdr.wcs.cd[1, 1]))
                # the location for test
                x_value1 = input_dataset[0].ext_hdr['X_1VAL']
                y_value1 = input_dataset[0].ext_hdr['Y_1VAL']
                r = np.sqrt((x_value1 - xcen) ** 2 + (y_value1 - ycen) ** 2)
                theta = np.rad2deg(np.arctan2(y_value1 - ycen, x_value1 - xcen))
                if theta < 0:
                    theta += 360
                # the location for test in the derotated images
                x_test = round(xcen + r * np.cos(np.deg2rad(angle_offset + theta)))
                y_test = round(ycen + r * np.sin(np.deg2rad(angle_offset + theta)))
                # check if rotation works properly
                assert (sci_input[y_value1, x_value1] != sci_derot[y_value1, x_value1])
                assert (dq_input[y_value1, x_value1] != dq_derot[y_value1, x_value1])
                assert (math.isclose(sci_derot[y_test, x_test], sci_input[y_value1, x_value1], rel_tol=0.01))
                assert (dq_input[y_value1, x_value1] == dq_derot[y_test, x_test])
                # check if the derotated DQ frame has no non-integer values (except NaN)
                non_integer_mask = (~np.isnan(dq_derot)) & (dq_derot % 1 != 0)
                non_integer_indices = np.argwhere(non_integer_mask)
                assert (len(non_integer_indices) == 0)
                # check if the north vector really faces up
                astr_hdr_new = WCS(derot_data.ext_hdr)
                north_pa = -np.rad2deg(np.arctan2(-astr_hdr_new.wcs.cd[0, 1], astr_hdr_new.wcs.cd[1, 1]))
                assert (math.isclose(north_pa, 0, abs_tol=1e-3))

                # save comparison figure only for first pol mode
                if pol_idx == 0:
                    ang = ang_list[i]
                    if save_comp_figure:
                        center_x, center_y = 850, 850  # location of the compass

                        fig, (ax0, ax1) = plt.subplots(nrows=1, ncols=2, sharex=True, figsize=(8, 5))

                        ax0.set_title('Original Mock Data')
                        ax0.imshow(sci_input, origin='lower', vmin=0, vmax=5)

                        north_vector = np.array([astr_hdr.wcs.cd[0, 1], astr_hdr.wcs.cd[1, 1]])
                        east_vector = np.array([astr_hdr.wcs.cd[0, 0], astr_hdr.wcs.cd[1, 0]])
                        north_vector /= np.linalg.norm(north_vector)
                        east_vector /= np.linalg.norm(east_vector)

                        ax0.arrow(center_x, center_y, 30 * north_vector[0], 30 * north_vector[1], head_width=5,
                                  head_length=10, fc='w', ec='w')
                        ax0.text(center_x + 50 * north_vector[0], center_y + 50 * north_vector[1], 'N', c='w',
                                 fontsize=12)
                        ax0.arrow(center_x, center_y, 30 * east_vector[0], 30 * east_vector[1], head_width=5,
                                  head_length=10, fc='w', ec='w')
                        ax0.text(center_x + 75 * east_vector[0], center_y + 75 * east_vector[1], 'E', c='w',
                                 fontsize=12)

                        ax1.set_title(f'Derotated Data\n by {ang + north_angle}deg counterclockwise')
                        ax1.imshow(sci_derot, origin='lower', vmin=0, vmax=5)

                        new_east_vector = np.array([astr_hdr_new.wcs.cd[0, 0], astr_hdr_new.wcs.cd[1, 0]])
                        new_north_vector = np.array([astr_hdr_new.wcs.cd[0, 1], astr_hdr_new.wcs.cd[1, 1]])
                        new_east_vector /= np.linalg.norm(new_east_vector)
                        new_north_vector /= np.linalg.norm(new_north_vector)

                        ax1.arrow(center_x, center_y, 30 * new_north_vector[0], 30 * new_north_vector[1], head_width=5,
                                  head_length=10, fc='w', ec='w')
                        ax1.text(center_x + 50 * new_north_vector[0], center_y + 50 * new_north_vector[1], 'N', c='w',
                                 fontsize=12)
                        ax1.arrow(center_x, center_y, 30 * new_east_vector[0], 30 * new_east_vector[1], head_width=5,
                                  head_length=10, fc='w', ec='w')
                        ax1.text(center_x + 75 * new_east_vector[0], center_y + 75 * new_east_vector[1], 'E', c='w',
                                 fontsize=12)

                        outdir = os.path.join('./', dirname)
                        os.makedirs(outdir, exist_ok=True)
                        outfilename = f'compare_northup_offset{ang + north_angle}deg.png'

                        plt.savefig(os.path.join(outdir, outfilename))
                        print(f"Comparison figure saved at {dirname + outfilename}")
                        plt.close(fig)
        else:
            # non-pol data. read the original mock file and derotated file
            sci_input = input_data.data
            sci_derot = derot_data.data
            dq_input = input_data.dq
            dq_derot = derot_data.dq
            sci_hd = input_data.ext_hdr
            # rotate around the center of the image
            ylen, xlen = sci_input.shape
            xcen, ycen = xlen / 2, ylen / 2
            # check the angle offset
            astr_hdr = WCS(sci_hd)
            angle_offset = np.rad2deg(-np.arctan2(-astr_hdr.wcs.cd[0, 1], astr_hdr.wcs.cd[1, 1]))
            # the location for test
            x_value1 = input_dataset[0].ext_hdr['X_1VAL']
            y_value1 = input_dataset[0].ext_hdr['Y_1VAL']
            r = np.sqrt((x_value1 - xcen) ** 2 + (y_value1 - ycen) ** 2)
            theta = np.rad2deg(np.arctan2(y_value1 - ycen, x_value1 - xcen))
            if theta < 0:
                theta += 360

            # the location for test in the derotated images
            x_test = round(xcen + r * np.cos(np.deg2rad(angle_offset + theta)))
            y_test = round(ycen + r * np.sin(np.deg2rad(angle_offset + theta)))

            # check if rotation works properly
            assert (sci_input[y_value1, x_value1] != sci_derot[y_value1, x_value1])
            assert (dq_input[y_value1, x_value1] != dq_derot[y_value1, x_value1])

            assert (math.isclose(sci_derot[y_test, x_test], sci_input[y_value1, x_value1], rel_tol=0.01))
            assert (dq_input[y_value1, x_value1] == dq_derot[y_test, x_test])

            # check if the derotated DQ frame has no non-integer values (except NaN)
            non_integer_mask = (~np.isnan(dq_derot)) & (dq_derot % 1 != 0)
            non_integer_indices = np.argwhere(non_integer_mask)
            assert (len(non_integer_indices) == 0)

            # check if the north vector really faces up
            astr_hdr_new = WCS(derot_data.ext_hdr)
            north_pa = -np.rad2deg(np.arctan2(-astr_hdr_new.wcs.cd[0, 1], astr_hdr_new.wcs.cd[1, 1]))
            assert (math.isclose(north_pa, 0, abs_tol=1e-3))
            # (optional) save comparison figure
            ang = ang_list[i]
            if save_comp_figure:
                center_x, center_y = 850, 850  # location of the compass

                fig, (ax0, ax1) = plt.subplots(nrows=1, ncols=2, sharex=True, figsize=(8, 5))

                ax0.set_title('Original Mock Data')
                ax0.imshow(sci_input, origin='lower', vmin=0, vmax=5)

                north_vector = np.array([astr_hdr.wcs.cd[0, 1], astr_hdr.wcs.cd[1, 1]])  # Points toward increasing Dec
                east_vector = np.array([astr_hdr.wcs.cd[0, 0], astr_hdr.wcs.cd[1, 0]])  # Points toward increasing RA
                # Normalize vectors for consistent display length
                north_vector /= np.linalg.norm(north_vector)
                east_vector /= np.linalg.norm(east_vector)

                ax0.arrow(center_x, center_y, 30 * north_vector[0], 30 * north_vector[1], head_width=5, head_length=10,
                          fc='w', ec='w')
                ax0.text(center_x + 50 * north_vector[0], center_y + 50 * north_vector[1], 'N', c='w', fontsize=12)
                ax0.arrow(center_x, center_y, 30 * east_vector[0], 30 * east_vector[1], head_width=5, head_length=10,
                          fc='w', ec='w')
                ax0.text(center_x + 75 * east_vector[0], center_y + 75 * east_vector[1], 'E', c='w', fontsize=12)

                ax1.set_title(f'Derotated Data\n by {ang + north_angle}deg counterclockwise')
                ax1.imshow(sci_derot, origin='lower', vmin=0, vmax=5)

                new_east_vector = np.array(
                    [astr_hdr_new.wcs.cd[0, 0], astr_hdr_new.wcs.cd[1, 0]])  # Points toward increasing RA
                new_north_vector = np.array([astr_hdr_new.wcs.cd[0, 1], astr_hdr_new.wcs.cd[1, 1]])

                # Normalize vectors for consistent display length
                new_east_vector /= np.linalg.norm(new_east_vector)
                new_north_vector /= np.linalg.norm(new_north_vector)
                # add N/E
                ax1.arrow(center_x, center_y, 30 * new_north_vector[0], 30 * new_north_vector[1], head_width=5,
                          head_length=10, fc='w', ec='w')
                ax1.text(center_x + 50 * new_north_vector[0], center_y + 50 * new_north_vector[1], 'N', c='w',
                         fontsize=12)
                ax1.arrow(center_x, center_y, 30 * new_east_vector[0], 30 * new_east_vector[1], head_width=5,
                          head_length=10, fc='w', ec='w')
                ax1.text(center_x + 75 * new_east_vector[0], center_y + 75 * new_east_vector[1], 'E', c='w',
                         fontsize=12)

                outdir = os.path.join('./', dirname)
                os.makedirs(outdir, exist_ok=True)
                outfilename = f'compare_northup_offset{ang + north_angle}deg.png'

                plt.savefig(os.path.join(outdir, outfilename))

                print(f"Comparison figure saved at {dirname + outfilename}")
                plt.close(fig)

    return

def test_northup_pol():
    test_northup(pol_data=True)

def test_wcs_and_offset(save_mock_dataset=False):
   """
   unit test of the create_wcs function and offset keyword 

    Args:
        save_mock_dataset (optional): if you want to save the original mock files at the input directory, turn True
        
   """
   # read mock file
   dirname = 'test_data/'
   filename = 'JWST_CALFIELD2020.csv'
   fieldpath = os.path.join(os.path.dirname(__file__),dirname,filename)
   if not fieldpath:
      raise FileNotFoundError(f"No filed data {filename} found")
   # running northup function
   ang = 0
   north_angle = 30
   updated_datalist = []
   # make a mock dataset
   mock_dataset_ori = mocks.create_astrom_data(fieldpath, rotation=north_angle)
   # run the boresight calibration to get an AstrometricCalibration file
   astrom_cal = astrom.boresight_calibration(mock_dataset_ori, fieldpath, find_threshold=10)
   mock_dataset =  mock_dataset_ori.copy()
   # add an angle offset
<<<<<<< HEAD
   mock_dataset[0].pri_hdr['ROLL']=(north_angle,'roll angle (deg)')

=======
   mock_dataset[0].pri_hdr['ROLL']=(ang,'roll angle (deg)')
>>>>>>> b94560df
   # create the wcs
   test_offset = (3.3, 1.0)
   updated_dataset = create_wcs(mock_dataset,astrom_cal,offset=test_offset)
   im_data = updated_dataset[0].data
   image_y, image_x = im_data.shape
   center_pixel = [(image_x-1) // 2, (image_y-1) // 2]
   # ensure offset worked, test it doesn't equal previous center, and that it does equal center + offset
   assert updated_dataset[0].ext_hdr['CRPIX1'] != center_pixel[0] 
   assert updated_dataset[0].ext_hdr['CRPIX2'] == center_pixel[1]+test_offset[1]
   if save_mock_dataset:
      outdir = os.path.join('./',dirname)
      os.makedirs(outdir, exist_ok=True)
      updated_dataset[0].save(filedir='./',filename=f'mock_offset{ang+north_angle}deg_testoffset.fits')

if __name__ == '__main__':
   print('Running test_northup()...')
   test_northup()
<<<<<<< HEAD
   test_wcs_and_offset()  

   # TODO: test both PC/CDELT and CD formalism!
=======
   test_northup_pol()
   test_wcs_and_offset()
>>>>>>> b94560df
<|MERGE_RESOLUTION|>--- conflicted
+++ resolved
@@ -333,12 +333,8 @@
    astrom_cal = astrom.boresight_calibration(mock_dataset_ori, fieldpath, find_threshold=10)
    mock_dataset =  mock_dataset_ori.copy()
    # add an angle offset
-<<<<<<< HEAD
    mock_dataset[0].pri_hdr['ROLL']=(north_angle,'roll angle (deg)')
 
-=======
-   mock_dataset[0].pri_hdr['ROLL']=(ang,'roll angle (deg)')
->>>>>>> b94560df
    # create the wcs
    test_offset = (3.3, 1.0)
    updated_dataset = create_wcs(mock_dataset,astrom_cal,offset=test_offset)
@@ -356,11 +352,5 @@
 if __name__ == '__main__':
    print('Running test_northup()...')
    test_northup()
-<<<<<<< HEAD
-   test_wcs_and_offset()  
-
-   # TODO: test both PC/CDELT and CD formalism!
-=======
    test_northup_pol()
    test_wcs_and_offset()
->>>>>>> b94560df
