--- conflicted
+++ resolved
@@ -2,7 +2,6 @@
 import warnings
 import astropy.io.fits as fits
 from corgidrp import data, mocks, astrom
-from corgidrp.data import Image
 from corgidrp.l3_to_l4 import northup
 from corgidrp.l2b_to_l3 import create_wcs
 from astropy.wcs import WCS
@@ -10,10 +9,7 @@
 import numpy as np
 import pytest
 
-<<<<<<< HEAD
-=======
-
->>>>>>> b94560df
+
 def test_northup(save_mock_dataset=False,save_derot_dataset=False,save_comp_figure=False,pol_data = False,test_offset=False):
     """
     unit test of the northup function
@@ -353,10 +349,6 @@
       updated_dataset[0].save(filedir='./',filename=f'mock_offset{ang+north_angle}deg_testoffset.fits')
 
 if __name__ == '__main__':
-   test_northup(pol_data=True)
    test_northup()
-<<<<<<< HEAD
-=======
    test_northup_pol()
->>>>>>> b94560df
    test_wcs_and_offset()
