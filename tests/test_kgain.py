#A file to test the kgain conversion
import os
import pickle
import numpy as np
from corgidrp.mocks import create_default_L1_headers
import corgidrp.data as data
import corgidrp.l2a_to_l2b as l2a_to_l2b
import pytest
import astropy.io.fits as fits

def test_kgain():
    """
    test the KGain class and the calibration file and the unit conversion
    """
    #test KGain class and cal file
    prhd, exthd = create_default_L1_headers()
    dat = np.ones([1024,1024]) * 2
    err = np.ones([1,1024,1024]) * 0.5
    ptc = np.ones([2,1024])
    exthd["RN"] = 100
    exthd["RN_ERR"] = 2
    ptc_hdr = fits.Header()
    image1 = data.Image(dat,pri_hdr = prhd, ext_hdr = exthd, err = err)
    image2 = image1.copy()
    image1.filename = "test1_L1_.fits"
    image2.filename = "test2_L1_.fits"
    dataset= data.Dataset([image1, image2])
<<<<<<< HEAD
    
    gain_value = 9.55
    gain_err = 1.
    #int input is not allowed
    gain_value_int = 9
    gain_err_int = 1
    with pytest.raises(ValueError):
        kgain_int = data.KGain(gain_value_int, pri_hdr = prhd, ext_hdr = exthd, input_dataset = dataset)
    with pytest.raises(ValueError):
        kgain_int = data.KGain(gain_value, err = gain_err_int, pri_hdr = prhd, ext_hdr = exthd, input_dataset = dataset)   
        
    kgain = data.KGain(gain_value, pri_hdr = prhd, ext_hdr = exthd, input_dataset = dataset)
=======

    gain_value = np.array([[9.55]])
    gain_err = np.array([[[1.]]])
    prhd_kgain = prhd.copy()
    exthd_kgain = exthd.copy()
    kgain = data.KGain(gain_value, pri_hdr = prhd_kgain, ext_hdr = exthd_kgain, input_dataset = dataset)
>>>>>>> 9a278948
    assert kgain.filename.split(".")[0] == "test2_KRN_CAL"
    assert kgain.value == gain_value
    assert kgain.data[0] == gain_value
    
    #test ptc and error extension
<<<<<<< HEAD
    kgain_ptc = data.KGain(gain_value, err = gain_err, ptc = ptc, pri_hdr = prhd, ext_hdr = exthd, ptc_hdr = ptc_hdr, input_dataset = dataset)
    assert kgain_ptc.error == gain_err
=======
    kgain_ptc = data.KGain(gain_value, err = gain_err, ptc = ptc, pri_hdr = prhd_kgain, ext_hdr = exthd_kgain, ptc_hdr = ptc_hdr, input_dataset = dataset)
    assert kgain_ptc.error == gain_err[0,0]
>>>>>>> 9a278948
    assert kgain_ptc.ptc[0,0] == 1.
    assert kgain_ptc.ptc_hdr is not None
    
    # check the kgain can be pickled (for CTC operations)
    pickled = pickle.dumps(kgain_ptc)
    pickled_kgain = pickle.loads(pickled)
    assert np.all((kgain_ptc.data == pickled_kgain.data))

    #test copy and save
    kgain_ptc_copy = kgain_ptc.copy(copy_data = False)
    assert kgain_ptc_copy.value == gain_value
    kgain_ptc_copy = kgain_ptc.copy()
    assert kgain_ptc_copy.value == gain_value
    
    assert kgain_ptc_copy.ptc[0,0] == 1.
    assert kgain_ptc_copy.error == gain_err
    assert kgain_ptc_copy.ptc_hdr is not None
    assert kgain_ptc_copy.err_hdr is not None
    
    # save KGain
    calibdir = os.path.join(os.path.dirname(__file__), "testcalib")
    kgain_filename = "kgain_calib.fits"
    if not os.path.exists(calibdir):
        os.mkdir(calibdir)
    kgain_ptc.save(filedir=calibdir, filename=kgain_filename)        
        
    kgain_filepath = os.path.join(calibdir, kgain_filename)
    kgain_open = data.KGain(kgain_filepath)
    assert kgain_open.value == gain_value
    assert kgain_open.error == gain_err
    assert kgain_open.ptc[0,0] == 1.
    assert kgain_open.ptc_hdr["EXTNAME"] == "PTC"
    assert kgain_open.err_hdr is not None
    
    # check the kgain can be pickled (for CTC operations)
    pickled = pickle.dumps(kgain_open)
    pickled_kgain = pickle.loads(pickled)
    assert np.all((kgain_open.data == pickled_kgain.data))

    # test convert_to_electrons
    k_gain = kgain.value

    gain_dataset = l2a_to_l2b.convert_to_electrons(dataset, kgain)

    assert np.mean(gain_dataset[0].data) == pytest.approx(k_gain * np.mean(dataset[0].data), abs = 1e-4)
    assert np.mean(gain_dataset[0].err) == pytest.approx(k_gain * np.mean(dataset[0].err), abs = 1e-4)

    #test header updates
    assert gain_dataset[0].ext_hdr["BUNIT"] == "detected EM electron"
    assert gain_dataset[0].err_hdr["BUNIT"] == "detected EM electron"
    assert gain_dataset[0].ext_hdr["KGAINPAR"] == k_gain
    assert gain_dataset[0].ext_hdr["KGAIN_ER"] == kgain.error
    assert gain_dataset[0].ext_hdr["RN"] > 0
    assert gain_dataset[0].ext_hdr["RN_ERR"] > 0
    assert("converted" in str(gain_dataset[0].ext_hdr["HISTORY"]))

if __name__ == "__main__":
    test_kgain()<|MERGE_RESOLUTION|>--- conflicted
+++ resolved
@@ -25,39 +25,28 @@
     image1.filename = "test1_L1_.fits"
     image2.filename = "test2_L1_.fits"
     dataset= data.Dataset([image1, image2])
-<<<<<<< HEAD
-    
+
+    prhd_kgain = prhd.copy()
+    exthd_kgain = exthd.copy()
     gain_value = 9.55
     gain_err = 1.
     #int input is not allowed
     gain_value_int = 9
     gain_err_int = 1
     with pytest.raises(ValueError):
-        kgain_int = data.KGain(gain_value_int, pri_hdr = prhd, ext_hdr = exthd, input_dataset = dataset)
+        kgain_int = data.KGain(gain_value_int, pri_hdr = prhd_kgain, ext_hdr = exthd_kgain, input_dataset = dataset)
     with pytest.raises(ValueError):
-        kgain_int = data.KGain(gain_value, err = gain_err_int, pri_hdr = prhd, ext_hdr = exthd, input_dataset = dataset)   
+        kgain_int = data.KGain(gain_value, err = gain_err_int, pri_hdr = prhd_kgain, ext_hdr = exthd_kgain, input_dataset = dataset)   
         
-    kgain = data.KGain(gain_value, pri_hdr = prhd, ext_hdr = exthd, input_dataset = dataset)
-=======
+    kgain = data.KGain(gain_value, pri_hdr = prhd_kgain, ext_hdr = exthd_kgain, input_dataset = dataset)
 
-    gain_value = np.array([[9.55]])
-    gain_err = np.array([[[1.]]])
-    prhd_kgain = prhd.copy()
-    exthd_kgain = exthd.copy()
-    kgain = data.KGain(gain_value, pri_hdr = prhd_kgain, ext_hdr = exthd_kgain, input_dataset = dataset)
->>>>>>> 9a278948
     assert kgain.filename.split(".")[0] == "test2_KRN_CAL"
     assert kgain.value == gain_value
     assert kgain.data[0] == gain_value
     
     #test ptc and error extension
-<<<<<<< HEAD
-    kgain_ptc = data.KGain(gain_value, err = gain_err, ptc = ptc, pri_hdr = prhd, ext_hdr = exthd, ptc_hdr = ptc_hdr, input_dataset = dataset)
+    kgain_ptc = data.KGain(gain_value, err = gain_err, ptc = ptc, pri_hdr = prhd_kgain, ext_hdr = exthd_kgain, ptc_hdr = ptc_hdr, input_dataset = dataset)
     assert kgain_ptc.error == gain_err
-=======
-    kgain_ptc = data.KGain(gain_value, err = gain_err, ptc = ptc, pri_hdr = prhd_kgain, ext_hdr = exthd_kgain, ptc_hdr = ptc_hdr, input_dataset = dataset)
-    assert kgain_ptc.error == gain_err[0,0]
->>>>>>> 9a278948
     assert kgain_ptc.ptc[0,0] == 1.
     assert kgain_ptc.ptc_hdr is not None
     
