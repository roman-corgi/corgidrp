from corgidrp.mocks import create_psfsub_dataset,create_default_headers
from corgidrp.l3_to_l4 import do_psf_subtraction
from corgidrp.data import PyKLIPDataset, Image, Dataset
from corgidrp.detector import nan_flags, flag_nans
from corgidrp.astrom import create_circular_mask
from scipy.ndimage import shift, rotate
import pytest
import numpy as np

## Helper functions/quantities

iwa_lod = 3.
owa_lod = 9.7
d = 2.36 #m
lam = 573.8e-9 #m
pixscale_arcsec = 0.0218

iwa_pix = iwa_lod * lam / d * 206265 / pixscale_arcsec
owa_pix = owa_lod * lam / d * 206265 / pixscale_arcsec

st_amp = 100.
noise_amp=1e-11
pl_contrast=1e-4
rel_tolerance = 0.05

## pyKLIP data class tests

def test_pyklipdata_ADI():
    """Tests that pyklip dataset centers frame, assigns rolls, and initializes PSF library properly for ADI data. 
    """

    rolls = [0,90]
    # Init with center shifted by 1 pixel in x, 2 pixels in y
    mock_sci,mock_ref = create_psfsub_dataset(2,0,rolls,
                                              centerxy=(50.5,51.5))

    pyklip_dataset = PyKLIPDataset(mock_sci,psflib_dataset=mock_ref)

    # Check image is centered properly
    for i,image in enumerate(pyklip_dataset._input):

        assert mock_sci.all_data[i,2:,1:] == pytest.approx(image[:-2,:-1]), f"Frame {i} centered improperly."

    # Check roll assignments and filenames match up for sci dataset
    for r,roll in enumerate(pyklip_dataset._PAs):
        assert roll == rolls[r]
        assert pyklip_dataset._filenames[r] == f'MOCK_sci_roll{roll}.fits_INT1', f"Incorrect roll assignment for frame {r}."
    
    # Check ref library is None
    assert pyklip_dataset.psflib is None, "pyklip_dataset.psflib is not None, even though no reference dataset was provided."

def test_pyklipdata_RDI():
    """Tests that pyklip dataset centers frame, assigns rolls, and initializes PSF library properly for RDI data. 
    """
    rolls = [45,180]
    n_sci = 1
    n_ref = 1
    # Init with center shifted
    mock_sci,mock_ref = create_psfsub_dataset(n_sci,n_ref,rolls,centerxy=(50.5,51.5))

    pyklip_dataset = PyKLIPDataset(mock_sci,psflib_dataset=mock_ref)
    
    # Check image is centered properly
    for i,image in enumerate(pyklip_dataset._input):

        assert mock_sci.all_data[i,2:,1:] == pytest.approx(image[:-2,:-1]), f"Frame {i} centered improperly."

    # Check roll assignments and filenames match up for sci dataset
    for r,roll in enumerate(pyklip_dataset._PAs):
        assert roll == rolls[r]
        assert pyklip_dataset._filenames[r] == f'MOCK_sci_roll{roll}.fits_INT1', f"Incorrect roll assignment for frame {r}."
    
    # Check ref library shape
    assert pyklip_dataset._psflib.master_library.shape[0] == n_sci+n_ref
 
def test_pyklipdata_ADIRDI():
    """Tests that pyklip dataset centers frame, assigns rolls, and initializes PSF library properly for ADI+RDI data. 
    """
    rolls = [45,-45,180]
    n_sci = 2
    n_ref = 1
    # Init with center shifted by 1 pixel
    mock_sci,mock_ref = create_psfsub_dataset(n_sci,n_ref,rolls,
                                              centerxy=(50.5,51.5))

    pyklip_dataset = PyKLIPDataset(mock_sci,psflib_dataset=mock_ref)

    # Check image is recentered properly
    for i,image in enumerate(pyklip_dataset._input):

        assert mock_sci.all_data[i,2:,1:] == pytest.approx(image[:-2,:-1]), f"Frame {i} centered improperly."

    # Check roll assignments and filenames match up for sci dataset
    for r,roll in enumerate(pyklip_dataset._PAs):
        assert roll == rolls[r]
        assert pyklip_dataset._filenames[r] == f'MOCK_sci_roll{roll}.fits_INT1', f"Incorrect roll assignment for frame {r}."
    
    # Check ref library shape
    assert pyklip_dataset._psflib.master_library.shape[0] == n_sci+n_ref

def test_pyklipdata_badtelescope():
    """Tests that pyklip data class initialization fails if data does not come from Roman.
    """
    mock_sci,mock_ref = create_psfsub_dataset(1,1,[0,0])
    mock_sci[0].pri_hdr['TELESCOP'] = "HUBBLE"

    with pytest.raises(UserWarning):
        _ = PyKLIPDataset(mock_sci,psflib_dataset=mock_ref)

def test_pyklipdata_badinstrument():
    """Tests that pyklip data class initialization fails if data does not come from Coronagraph Instrument.
    """
    mock_sci,mock_ref = create_psfsub_dataset(1,1,[0,0])
    mock_sci[0].pri_hdr['INSTRUME'] = "WFI"

    with pytest.raises(UserWarning):
        _ = PyKLIPDataset(mock_sci,psflib_dataset=mock_ref)

def test_pyklipdata_badcfamname():
    """Tests that pyklip data class raises an error if the CFAM position is not a valid position name.
    """
    mock_sci,mock_ref = create_psfsub_dataset(1,1,[0,0])
    mock_sci[0].ext_hdr['CFAMNAME'] = "BAD"

    with pytest.raises(UserWarning):
        _ = PyKLIPDataset(mock_sci,psflib_dataset=mock_ref)

def test_pyklipdata_notdataset():
    """Tests that pyklip data class raises an error if the iput is not a corgidrp dataset object.
    """
    mock_sci,mock_ref = create_psfsub_dataset(1,0,[0])
    mock_ref = []
    with pytest.raises(UserWarning):
        _ = PyKLIPDataset(mock_sci,psflib_dataset=mock_ref)

    mock_sci = []
    mock_ref = None
    with pytest.raises(UserWarning):
        _ = PyKLIPDataset(mock_sci,psflib_dataset=mock_ref)

def test_pyklipdata_badimgshapes():
    """Tests that pyklip data class enforces all data frames to have the same shape.
    """
    mock_sci,mock_ref = create_psfsub_dataset(2,0,[0,0])
    
    mock_sci[0].data = np.zeros((5,5))
    with pytest.raises(UserWarning):
        _ = PyKLIPDataset(mock_sci,psflib_dataset=mock_ref)

def test_pyklipdata_multiplepixscales():
    """Tests that pyklip data class enforces that each frame has the same pixel scale.
    """
    mock_sci,mock_ref = create_psfsub_dataset(2,0,[0,0])
    
    mock_sci[0].ext_hdr["PLTSCALE"] = 10
    with pytest.raises(UserWarning):
        _ = PyKLIPDataset(mock_sci,psflib_dataset=mock_ref)

# DQ flagging tests

def make_test_data(frame_shape,n_frames=1,):
    """Makes a test corgidrp Dataset of all zeros with the desired
    frame shape and number of frames.

    Args:
        frame_shape (listlike of int): 2D or 3D image shape desired.
        n_frames (int, optional): Number of frames. Defaults to 1.

    Returns:
        corgidrp.Dataset: mock dataset of all zeros.
    """
    
    frames = []
    for i in range(n_frames):
        prihdr, exthdr = create_default_headers()
        im_data = np.zeros(frame_shape).astype(np.float64)
        frame = Image(im_data, pri_hdr=prihdr, ext_hdr=exthdr)

        frames.append(frame)

    dataset = Dataset(frames)
    return dataset

def test_nanflags_2D():
    """Test detector.nan_flags() on 2D data.
    """

    # 2D:
    mock_dataset = make_test_data([10,10],n_frames=2,)
    mock_dataset.all_dq[0,4,6] = 1
    mock_dataset.all_dq[1,5,7] = 1

    expected_data = np.zeros([2,10,10])
    expected_data[0,4,6] = np.nan
    expected_data[1,5,7] = np.nan

    expected_err = np.zeros([2,1,10,10])
    expected_err[0,0,4,6] = np.nan
    expected_err[1,0,5,7] = np.nan

    nanned_dataset = nan_flags(mock_dataset,threshold=1)

    if not np.array_equal(nanned_dataset.all_data, expected_data,equal_nan=True):
        # import matplotlib.pyplot as plt 
        # fig,axes = plt.subplots(1,2)
        # axes[0].imshow(nanned_dataset.all_data[0,:,:])
        # axes[1].imshow(expected_data[0,:,:])
        # plt.show()
        # plt.close()
        raise Exception('2D nan_flags test produced unexpected result')

    if not np.array_equal(nanned_dataset.all_err,expected_err,equal_nan=True):
        raise Exception('2D nan_flags test produced unexpected result for ERR array')

def test_nanflags_3D():
    """Test detector.nan_flags() on 3D data.
    """

    # 3D:
    mock_dataset = make_test_data([3,10,10],n_frames=2,)
    mock_dataset.all_dq[0,0,4,6] = 1
    mock_dataset.all_dq[1,:,5,7] = 1

    expected_data = np.zeros([2,3,10,10])
    expected_data[0,0,4,6] = np.nan
    expected_data[1,:,5,7] = np.nan

    expected_err = np.zeros([2,1,3,10,10])
    expected_err[0,0,0,4,6] = np.nan
    expected_err[1,0,:,5,7] =  np.nan

    nanned_dataset = nan_flags(mock_dataset,threshold=1)

    if not np.array_equal(nanned_dataset.all_data, expected_data,equal_nan=True):
        raise Exception('2D nan_flags test produced unexpected result')
    
    if not np.array_equal(nanned_dataset.all_err, expected_err,equal_nan=True):
        raise Exception('3D nan_flags test produced unexpected result for ERR array')

def test_nanflags_mixed_dqvals():
    """Test detector.nan_flags() on 3D data with some DQ values below the threshold.
    """

    # 3D:
    mock_dataset = make_test_data([3,10,10],n_frames=2,)
    mock_dataset.all_dq[0,0,4,6] = 1
    mock_dataset.all_dq[1,:,5,7] = 2

    expected_data = np.zeros([2,3,10,10])
    expected_data[1,:,5,7] = np.nan

    expected_err = np.zeros([2,1,3,10,10])
    expected_err[1,0,:,5,7] =  np.nan

    nanned_dataset = nan_flags(mock_dataset,threshold=2)

    if not np.array_equal(nanned_dataset.all_data, expected_data,equal_nan=True):
        raise Exception('nan_flags with mixed dq values produced unexpected result')
    
    if not np.array_equal(nanned_dataset.all_err, expected_err,equal_nan=True):
        raise Exception('3D nan_flags with mixed dq values produced unexpected result for ERR array')

def test_flagnans_2D():
    """Test detector.flag_nans() on 2D data.
    """

    # 2D:
    mock_dataset = make_test_data([10,10],n_frames=2,)
    mock_dataset.all_data[0,4,6] = np.nan
    mock_dataset.all_data[1,5,7] = np.nan

    expected_dq = np.zeros([2,10,10])
    expected_dq[0,4,6] = 1
    expected_dq[1,5,7] = 1

    flagged_dataset = flag_nans(mock_dataset)

    if not np.array_equal(flagged_dataset.all_dq, expected_dq,equal_nan=True):
        raise Exception('2D nan_flags test produced unexpected result for DQ array')
    
def test_flagnans_3D():
    """Test detector.flag_nans() on 3D data.
    """

    # 3D:
    mock_dataset = make_test_data([3,10,10],n_frames=2,)
    mock_dataset.all_data[0,0,4,6] = np.nan
    mock_dataset.all_data[1,:,5,7] = np.nan

    expected_dq = np.zeros([2,3,10,10])
    expected_dq[0,0,4,6] = 1
    expected_dq[1,:,5,7] = 1
    
    flagged_dataset = flag_nans(mock_dataset)

    if not np.array_equal(flagged_dataset.all_dq, expected_dq,equal_nan=True):
        raise Exception('3D flag_nans test produced unexpected result for DQ array')

def test_flagnans_flagval2():
    """Test detector.flag_nans() on 3D data with a non-default DQ value.
    """

    # 3D:
    mock_dataset = make_test_data([3,10,10],n_frames=2,)
    mock_dataset.all_data[0,0,4,6] = np.nan
    mock_dataset.all_data[1,:,5,7] = np.nan

    expected_dq = np.zeros([2,3,10,10])
    expected_dq[0,0,4,6] = 2
    expected_dq[1,:,5,7] = 2

    flagged_dataset = flag_nans(mock_dataset,flag_val=2)

    if not np.array_equal(flagged_dataset.all_dq, expected_dq,equal_nan=True):
        raise Exception('3D nan_flags test produced unexpected result for DQ array')

## PSF subtraction step tests

def test_psf_sub_split_dataset():
    """Tests that psf subtraction step can correctly split an input dataset into
    science and reference dataset, if they are not passed in separately.
    """

    # Sci & Ref
    numbasis = [1,4,8]
    rolls = [270+13,270-13,0,0]
    mock_sci,mock_ref = create_psfsub_dataset(2,2,rolls,
                                              st_amp=st_amp,
                                              noise_amp=noise_amp,
                                              pl_contrast=pl_contrast)
    
    # combine mock_sci and mock_ref into 1 dataset
    frames = [*mock_sci,*mock_ref]
    mock_sci_and_ref = Dataset(frames)

    # Pass combined dataset to do_psf_subtraction
    result = do_psf_subtraction(mock_sci_and_ref,
                                numbasis=numbasis,
                                fileprefix='test_single_dataset',
                                do_crop=False,
                                measure_klip_thrupt=False,
                                measure_1d_core_thrupt=False)
    
    # Should choose ADI+RDI
    for frame in result:
        if not frame.pri_hdr['KLIP_ALG'] == 'ADI+RDI':
            raise Exception(f"Chose {frame.pri_hdr['KLIP_ALG']} instead of 'ADI+RDI' mode when provided 2 science images and 2 references.")

    # Try passing only science frames
    result = do_psf_subtraction(mock_sci,
                                numbasis=numbasis,
                                fileprefix='test_sci_only_dataset',
                                do_crop=False,
                                measure_klip_thrupt=False,
                                measure_1d_core_thrupt=False)
    
    # Should choose ADI
    for frame in result:
        if not frame.pri_hdr['KLIP_ALG'] == 'ADI':
            raise Exception(f"Chose {frame.pri_hdr['KLIP_ALG']} instead of 'ADI' mode when provided 2 science images and no references.")

    # pass only reference frames (should fail)
    with pytest.raises(UserWarning):
        _ = do_psf_subtraction(mock_ref,
                                numbasis=numbasis,
                                fileprefix='test_ref_only_dataset',
                                do_crop=False,
                                measure_klip_thrupt=False,
                                measure_1d_core_thrupt=False)

def test_psf_sub_ADI_nocrop():
    """Tests that psf subtraction step correctly identifies an ADI dataset (multiple rolls, no references), 
    that overall counts decrease, that the KLIP result matches the analytical expectation, and that the 
    output data shape is correct.
    """

    numbasis = [1]
    rolls = [270+13,270-13]
    mock_sci,mock_ref = create_psfsub_dataset(2,0,rolls,
                                              st_amp=st_amp,
                                              noise_amp=noise_amp,
                                              pl_contrast=pl_contrast)

    result = do_psf_subtraction(mock_sci,reference_star_dataset=mock_ref,
                                numbasis=numbasis,
                                fileprefix='test_ADI',
                                do_crop=False,
                                measure_klip_thrupt=False,
                                measure_1d_core_thrupt=False)

    analytical_result = shift((rotate(mock_sci[0].data - mock_sci[1].data,-rolls[0],reshape=False,cval=0) + rotate(mock_sci[1].data - mock_sci[0].data,-rolls[1],reshape=False,cval=0)) / 2,
                              [0.5,0.5],
                              cval=np.nan)
    
    frame = result[0]
    for i,img in enumerate(frame.data):

        # import matplotlib.pyplot as plt

        # fig,axes = plt.subplots(1,3,sharey=True,layout='constrained',figsize=(12,3))
        # im0 = axes[0].imshow(img,origin='lower')
        # plt.colorbar(im0,ax=axes[0],shrink=0.8)
        # axes[0].scatter(frame.ext_hdr['STARLOCX'],frame.ext_hdr['STARLOCY'])
        # axes[0].set_title(f'PSF Sub Result ({numbasis[i]} KL Modes)')

        # im1 = axes[1].imshow(analytical_result,origin='lower')
        # plt.colorbar(im1,ax=axes[1],shrink=0.8)
        # axes[1].scatter(frame.ext_hdr['STARLOCX'],frame.ext_hdr['STARLOCY'])
        # axes[1].set_title('Analytical result')

        # diff = img - analytical_result
        # im2 = axes[2].imshow(diff,origin='lower')
        # plt.colorbar(im2,ax=axes[2],shrink=0.8)
        # axes[2].scatter(frame.ext_hdr['STARLOCX'],frame.ext_hdr['STARLOCY'])
        # axes[2].set_title('Difference')

        # fig.suptitle('ADI')

        # plt.show()
        # plt.close()
    
        # Overall counts should decrease        
        if not np.nansum(mock_sci[0].data) > np.nansum(frame.data):
            raise Exception(f"ADI subtraction resulted in increased counts for frame {i}.")
                
        # Result should match analytical result for first KL mode       
        if np.nanmax(np.abs(frame.data[0] - analytical_result)) > np.nanmax(analytical_result) * rel_tolerance:
            raise Exception(f"Relative difference between ADI result and analytical result is greater then 5%.")
        
        if not frame.pri_hdr['KLIP_ALG'] == 'ADI':
            raise Exception(f"Chose {frame.pri_hdr['KLIP_ALG']} instead of 'ADI' mode when provided 2 science images and no references.")

    # Check expected data shape
    expected_data_shape = (1,len(numbasis),*mock_sci[0].data.shape)
    if not result.all_data.shape == expected_data_shape:
        raise Exception(f"Result data shape was {result.all_data.shape} instead of expected {expected_data_shape} after ADI subtraction.")

def test_psf_sub_RDI_nocrop(): 
    """Tests that psf subtraction step correctly identifies an RDI dataset (single roll, 1 or more references), 
    that overall counts decrease, that the KLIP result matches the analytical expectation, and that the 
    output data shape is correct.
    """
    numbasis = [1]
    rolls = [13,0]

    mock_sci,mock_ref = create_psfsub_dataset(1,1,rolls,ref_psf_spread=1.,
                                centerxy=(49.5,49.5),
                                pl_contrast=pl_contrast,
                                noise_amp=noise_amp,
                                st_amp=st_amp
                                )

    result = do_psf_subtraction(mock_sci,
                                reference_star_dataset=mock_ref,
                                numbasis=numbasis,
                                fileprefix='test_RDI',
                                do_crop=False,
                                measure_klip_thrupt=False,
                                measure_1d_core_thrupt=False
                                )
    analytical_result = rotate(mock_sci[0].data - mock_ref[0].data,-rolls[0],reshape=False,cval=np.nan)
    
    for i,frame in enumerate(result):

        mask = create_circular_mask(frame.data.shape[-2:],r=iwa_pix,center=(frame.ext_hdr['STARLOCX'],frame.ext_hdr['STARLOCY']))
        masked_frame = np.where(mask,np.nan,frame.data)

        # import matplotlib.pyplot as plt

        # fig,axes = plt.subplots(1,3,sharey=True,layout='constrained',figsize=(12,3))
        # im0 = axes[0].imshow(mock_sci[0].data,origin='lower')
        # plt.colorbar(im0,ax=axes[0],shrink=0.8)
        # axes[0].scatter(mock_sci[0].ext_hdr['STARLOCX'],mock_sci[0].ext_hdr['STARLOCY'])
        # axes[0].set_title(f'Sci Input')

        # im1 = axes[1].imshow(mock_ref[0].data,origin='lower')
        # plt.colorbar(im1,ax=axes[1],shrink=0.8)
        # axes[1].scatter(mock_ref[0].ext_hdr['STARLOCX'],mock_ref[0].ext_hdr['STARLOCY'])
        # axes[1].set_title('Ref Input')

        # im2 = axes[2].imshow(mock_sci[0].data - mock_ref[0].data,origin='lower')
        # plt.colorbar(im2,ax=axes[2],shrink=0.8)
        # axes[2].scatter(mock_sci[0].ext_hdr['STARLOCX'],mock_sci[0].ext_hdr['STARLOCY'])
        # axes[2].set_title('Difference')

        # fig.suptitle('Inputs')

        # fig,axes = plt.subplots(1,3,sharey=True,layout='constrained',figsize=(12,3))
        # im0 = axes[0].imshow(frame.data - np.nanmedian(frame.data),origin='lower')
        # plt.colorbar(im0,ax=axes[0],shrink=0.8)
        # axes[0].scatter(frame.ext_hdr['STARLOCX'],frame.ext_hdr['STARLOCY'])
        # axes[0].set_title(f'PSF Sub Result ({numbasis[i]} KL Modes, Median Subtracted)')

        # im1 = axes[1].imshow(analytical_result,origin='lower')
        # plt.colorbar(im1,ax=axes[1],shrink=0.8)
        # axes[1].scatter(frame.ext_hdr['STARLOCX'],frame.ext_hdr['STARLOCY'])
        # axes[1].set_title('Analytical result')

        # norm = LogNorm(vmin=1e-8, vmax=1, clip=False)
        # im2 = axes[2].imshow(frame.data - np.nanmedian(frame.data) - analytical_result,
        #                      origin='lower',norm=None)
        # plt.colorbar(im2,ax=axes[2],shrink=0.8)
        # axes[2].scatter(frame.ext_hdr['STARLOCX'],frame.ext_hdr['STARLOCY'])
        # axes[2].set_title('Difference')

        # fig.suptitle('RDI Result')

        # plt.show()
        # plt.close()
        
        # Overall counts should decrease        
        if not np.nansum(mock_sci[0].data) > np.nansum(frame.data):
            raise Exception(f"RDI subtraction resulted in increased counts for frame {i}.")
        
        # The step should choose mode RDI based on having 1 roll and 1 reference.
        if not frame.pri_hdr['KLIP_ALG'] == 'RDI':
            raise Exception(f"Chose {frame.pri_hdr['KLIP_ALG']} instead of 'RDI' mode when provided 1 science image and 1 reference.")
        
        # Frame should match analytical result outside of the IWA (after correcting for the median offset)
        if not np.nanmax(np.abs((masked_frame - np.nanmedian(frame.data)) - analytical_result)) < 1e-5:
            raise Exception("RDI subtraction did not produce expected analytical result.")
    
    # Check expected data shape
    expected_data_shape = (1,len(numbasis),*mock_sci[0].data.shape)
    if not result.all_data.shape == expected_data_shape:
        raise Exception(f"Result data shape was {result.all_data.shape} instead of expected {expected_data_shape} after RDI subtraction.")
    
def test_psf_sub_ADIRDI_nocrop():
    """Tests that psf subtraction step correctly identifies an ADI+RDI dataset (multiple rolls, 1 or more references), 
    that overall counts decrease, that the KLIP result matches the analytical expectation for 1 KL mode, and that the 
    output data shape is correct.
    """

    numbasis = [1,2,3,4]
    rolls = [13,-13,0]
    mock_sci,mock_ref = create_psfsub_dataset(2,1,rolls,
                                              st_amp=st_amp,
                                              noise_amp=noise_amp,
                                              pl_contrast=pl_contrast)
    

    analytical_result1 = (rotate(mock_sci[0].data - (mock_sci[1].data/2+mock_ref[0].data/2),-rolls[0],reshape=False,cval=0) + rotate(mock_sci[1].data - (mock_sci[0].data/2+mock_ref[0].data/2),-rolls[1],reshape=False,cval=0)) / 2
    analytical_result2 = (rotate(mock_sci[0].data - mock_sci[1].data,-rolls[0],reshape=False,cval=0) + rotate(mock_sci[1].data - mock_sci[0].data,-rolls[1],reshape=False,cval=0)) / 2                         
    analytical_results = [analytical_result1,analytical_result2]
    
    result = do_psf_subtraction(mock_sci,reference_star_dataset=mock_ref,
                                numbasis=numbasis,
                                fileprefix='test_ADI+RDI',
                                do_crop=False,
                                measure_klip_thrupt=False,
                                measure_1d_core_thrupt=False)
    
    for i,frame in enumerate(result):

        
        mask = create_circular_mask(frame.data.shape[-2:],r=iwa_pix,center=(frame.ext_hdr['STARLOCX'],frame.ext_hdr['STARLOCY']))
        masked_frame = np.where(mask,np.nan,frame.data)

        # import matplotlib.pyplot as plt

        # fig,axes = plt.subplots(1,3,sharey=True,layout='constrained',figsize=(12,3))
        # im0 = axes[0].imshow(frame.data - np.nanmedian(frame.data),origin='lower')
        # plt.colorbar(im0,ax=axes[0],shrink=0.8)
        # axes[0].scatter(frame.ext_hdr['STARLOCX'],frame.ext_hdr['STARLOCY'])
        # axes[0].set_title(f'PSF Sub Result ({numbasis[i]} KL Modes, Median Subtracted)')

        # im1 = axes[1].imshow(analytical_results[0],origin='lower')
        # plt.colorbar(im1,ax=axes[1],shrink=0.8)
        # axes[1].scatter(frame.ext_hdr['STARLOCX'],frame.ext_hdr['STARLOCY'])
        # axes[1].set_title('Analytical result')

        # im2 = axes[2].imshow(masked_frame - np.nanmedian(frame.data) - analytical_results[0],origin='lower')
        # plt.colorbar(im2,ax=axes[2],shrink=0.8)
        # axes[2].scatter(frame.ext_hdr['STARLOCX'],frame.ext_hdr['STARLOCY'])
        # axes[2].set_title('Difference')

        # fig.suptitle('ADI+RDI')

        # plt.show()
        # plt.close()

        # Overall counts should decrease        
        if not np.nansum(mock_sci[0].data) > np.nansum(frame.data):
            raise Exception(f"ADI+RDI subtraction resulted in increased counts for frame {i}.")
        
        # Corgidrp should know to choose ADI+RDI mode
        if not frame.pri_hdr['KLIP_ALG'] == 'ADI+RDI':
            raise Exception(f"Chose {frame.pri_hdr['KLIP_ALG']} instead of 'ADI+RDI' mode when provided 2 science images and 1 reference.")
        
        # Frame should match analytical result outside of the IWA (after correcting for the median offset) for KL mode 1
        if i==0:
            if not np.nanmax(np.abs((masked_frame - np.nanmedian(frame.data)) - analytical_results[i])) < 1e-5:
                raise Exception("ADI+RDI subtraction did not produce expected analytical result.")
                
    # Check expected data shape
    expected_data_shape = (1,len(numbasis),*mock_sci[0].data.shape)
    if not result.all_data.shape == expected_data_shape:
        raise Exception(f"Result data shape was {result.all_data.shape} instead of expected {expected_data_shape} after ADI+RDI subtraction.")

def test_psf_sub_withcrop():
    """Tests that psf subtraction step results in the correct data shape when 
    cropping by default, and that overall counts decrease.
    """

    numbasis = [1,2]
    rolls = [270+13,270-13]
    mock_sci,mock_ref = create_psfsub_dataset(2,0,rolls,pl_contrast=1e-3)

    result = do_psf_subtraction(mock_sci,reference_star_dataset=mock_ref,
                                numbasis=numbasis,
                                fileprefix='test_withcrop',
                                measure_klip_thrupt=False,
                                measure_1d_core_thrupt=False)

    for i,frame in enumerate(result):
    
        # Overall counts should decrease        
        if not np.nansum(mock_sci[0].data) > np.nansum(frame.data):
            raise Exception(f"PSF subtraction resulted in increased counts for frame {i}.")

    # Check expected data shape
    expected_data_shape = (1,len(numbasis),60,60)
    if not result.all_data.shape == expected_data_shape:
        raise Exception(f"Result data shape was {result.all_data.shape} instead of expected {expected_data_shape} after ADI subtraction.")

def test_psf_sub_badmode():
    """Tests that psf subtraction step fails correctly if an unconfigured mode is supplied (e.g. SDI).
    """

    numbasis = [1,2,3,4]
    rolls = [13,-13,0]
    mock_sci,mock_ref = create_psfsub_dataset(2,1,rolls,
                                              st_amp=st_amp,
                                              noise_amp=noise_amp,
                                              pl_contrast=pl_contrast)
    

    with pytest.raises(Exception):
        _ = do_psf_subtraction(mock_sci,reference_star_dataset=mock_ref,
                                numbasis=numbasis,
                                mode='SDI',
                                fileprefix='test_SDI',
                                do_crop=False,
                                measure_klip_thrupt=False,
                                measure_1d_core_thrupt=False)
    
if __name__ == '__main__':  
    # test_pyklipdata_ADI()
    # test_pyklipdata_RDI()
    # test_pyklipdata_ADIRDI()
    # test_pyklipdata_badtelescope()
    # test_pyklipdata_badinstrument()
    # test_pyklipdata_badcfamname()
    # test_pyklipdata_notdataset()
    # test_pyklipdata_badimgshapes()
    # test_pyklipdata_multiplepixscales()

    # test_nanflags_2D()
    # test_nanflags_3D() 
    # test_nanflags_mixed_dqvals()
    # test_flagnans_2D()
    # test_flagnans_3D()
    # test_flagnans_flagval2()

    #test_psf_sub_split_dataset()

<<<<<<< HEAD
    test_psf_sub_ADI_nocrop()
=======
    # test_psf_sub_ADI_nocrop()
>>>>>>> 740d8b09
    test_psf_sub_RDI_nocrop()
    test_psf_sub_ADIRDI_nocrop()
    # test_psf_sub_withcrop()
    # test_psf_sub_badmode()<|MERGE_RESOLUTION|>--- conflicted
+++ resolved
@@ -664,11 +664,7 @@
 
     #test_psf_sub_split_dataset()
 
-<<<<<<< HEAD
-    test_psf_sub_ADI_nocrop()
-=======
     # test_psf_sub_ADI_nocrop()
->>>>>>> 740d8b09
     test_psf_sub_RDI_nocrop()
     test_psf_sub_ADIRDI_nocrop()
     # test_psf_sub_withcrop()
