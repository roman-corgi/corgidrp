"""
Test the walker infrastructure to read and execute recipes
"""
import os
import glob
import json
import warnings
import numpy as np
import astropy.time as time
import astropy.io.fits as fits
import corgidrp
import corgidrp.data as data
import corgidrp.mocks as mocks
import corgidrp.caldb as caldb
import corgidrp.walker as walker
import corgidrp.detector as detector

np.random.seed(456)

def test_autoreducing():
    """
    Tests both generating and processing a basic L1->L2a SCI recipe
    """
    # create dirs
    datadir = os.path.join(os.path.dirname(__file__), "simdata")
    if not os.path.exists(datadir):
        os.mkdir(datadir)
    outputdir = os.path.join(os.path.dirname(__file__), "walker_output")
    if not os.path.exists(outputdir):
        os.mkdir(outputdir)


    # create simulated data
    l1_dataset = mocks.create_prescan_files(filedir=datadir, arrtype="SCI", numfiles=2)
    # simulate the expected CGI naming convention
    fname_template = "cgi_0200001999001000{:03d}_20250415t0305102_l1_.fits"
    for i, image in enumerate(l1_dataset):
        image.filename = fname_template.format(i)
    l1_dataset.save(filedir=datadir)
    filelist = [frame.filepath for frame in l1_dataset]


    ###########################################
    ### Create a dummy non-linearity file ####
    #Create a mock dataset because it is a required input when creating a NonLinearityCalibration
    dummy_dataset = mocks.create_prescan_files()

    # Make a non-linearity correction calibration file
    input_non_linearity_filename = "nonlin_table_TVAC.txt"
    input_non_linearity_path = os.path.join(os.path.dirname(__file__), "test_data", input_non_linearity_filename)
    test_non_linearity_filename = input_non_linearity_filename.split(".")[0] + ".fits"
    nonlin_fits_filepath = os.path.join(os.path.dirname(__file__), "test_data", test_non_linearity_filename)
    tvac_nonlin_data = np.genfromtxt(input_non_linearity_path, delimiter=",")

    pri_hdr, ext_hdr = mocks.create_default_L1_headers()
    new_nonlinearity = data.NonLinearityCalibration(tvac_nonlin_data,pri_hdr=pri_hdr,ext_hdr=ext_hdr,input_dataset = dummy_dataset)
    new_nonlinearity.filename = nonlin_fits_filepath
    new_nonlinearity.save()
    # index the sample nonlinearity correction that we need for processing
    # fake the headers because this frame doesn't have the proper headers
    prihdr, exthdr = mocks.create_default_L1_headers("SCI")
    new_nonlinearity.pri_hdr = prihdr
    new_nonlinearity.ext_hdr = exthdr
    new_nonlinearity.ext_hdr.set('DRPCTIME', time.Time.now().isot, "When this file was saved")
    new_nonlinearity.ext_hdr.set('DRPVERSN', corgidrp.__version__, "corgidrp version that produced this file")
    mycaldb = caldb.CalDB()
    mycaldb.create_entry(new_nonlinearity)
    
    #Make a KGain calibration file
    kgain = 8.8
    new_kgain = data.KGain(kgain,pri_hdr=prihdr,ext_hdr=exthdr,input_dataset = dummy_dataset)
    new_kgain.ext_hdr.set('DRPCTIME', time.Time.now().isot, "When this file was saved")
    new_kgain.ext_hdr.set('DRPVERSN', corgidrp.__version__, "corgidrp version that produced this file")
    new_kgain.save(filedir = os.path.join(os.path.dirname(__file__), "test_data"), filename = "kgain.fits")
    
    mycaldb.create_entry(new_kgain)
    

    CPGS_XML_filepath = "" # not yet implemented

    # generate recipe and run it
    # basic l2a recipe to keep things simple
    recipe = walker.walk_corgidrp(filelist, CPGS_XML_filepath, outputdir, template="l1_to_l2a_basic.json")

    # check that the output dataset is saved to the output dir
    # filenames have been updated to L2a. 
    output_files = [os.path.join(outputdir, frame.filename.replace("_l1_", "_l2a")) for frame in l1_dataset]
    output_dataset = data.Dataset(output_files)
    assert len(output_dataset) == len(l1_dataset) # check the same number of files
    # check that the recipe is saved into the header.

    for frame in output_dataset:
        assert "RECIPE" in frame.ext_hdr
        # test recipe was correctly written into the header
        # do a string comparison, easiest way to check
        hdr_recipe = json.loads(frame.ext_hdr["RECIPE"])
        assert json.dumps(hdr_recipe) == json.dumps(recipe)

    # clean up
    mycaldb.remove_entry(new_nonlinearity)
    mycaldb.remove_entry(new_kgain)

def test_auto_template_identification():
    """
    Tests the process of coming up with the right template and filling in calibration files
    """
    # create dirs
    datadir = os.path.join(os.path.dirname(__file__), "simdata")
    if not os.path.exists(datadir):
        os.mkdir(datadir)
    outputdir = os.path.join(os.path.dirname(__file__), "walker_output")
    if not os.path.exists(outputdir):
        os.mkdir(outputdir)

    # create simulated data
    l1_dataset = mocks.create_prescan_files(filedir=datadir, arrtype="SCI", numfiles=2)
    # simulate the expected CGI naming convention
    fname_template = "cgi_0200001999001000{:03d}_20250415t0305102_l1_.fits"
    for i, image in enumerate(l1_dataset):
        image.filename = fname_template.format(i)
    l1_dataset.save(filedir=datadir)
    filelist = [frame.filepath for frame in l1_dataset]


    ###### Setup necessary calibration files
    # Create necessary calibration files
    # we are going to make calibration files using
    # a combination of the II&T nonlinearty file and the mock headers from
    # our unit test version
    pri_hdr, ext_hdr, errhdr, dqhdr = mocks.create_default_calibration_product_headers()
    ext_hdr["DRPCTIME"] = time.Time.now().isot
    ext_hdr['DRPVERSN'] =  corgidrp.__version__
    mock_input_dataset = data.Dataset(filelist)

    this_caldb = caldb.CalDB() # connection to cal DB

    # Nonlinearity calibration
    ### Create a dummy non-linearity file ####
    #Create a mock dataset because it is a required input when creating a NonLinearityCalibration
    dummy_dataset = mocks.create_prescan_files()

    # Make a non-linearity correction calibration file
    input_non_linearity_filename = "nonlin_table_TVAC.txt"
    input_non_linearity_path = os.path.join(os.path.dirname(__file__), "test_data", input_non_linearity_filename)
    test_non_linearity_filename = input_non_linearity_filename.split(".")[0] + ".fits"
    nonlin_fits_filepath = os.path.join(os.path.dirname(__file__), "test_data", test_non_linearity_filename)
    tvac_nonlin_data = np.genfromtxt(input_non_linearity_path, delimiter=",")

    pri_hdr, ext_hdr, errhdr, dqhdr = mocks.create_default_calibration_product_headers()
    new_nonlinearity = data.NonLinearityCalibration(tvac_nonlin_data,pri_hdr=pri_hdr,ext_hdr=ext_hdr,input_dataset = dummy_dataset)
    new_nonlinearity.filename = nonlin_fits_filepath
    # fake the headers because this frame doesn't have the proper headers
    new_nonlinearity.pri_hdr = pri_hdr
    new_nonlinearity.ext_hdr = ext_hdr
    this_caldb.create_entry(new_nonlinearity)

    # KGain
    kgain_val = 8.7
    kgain = data.KGain(kgain_val, pri_hdr=pri_hdr, ext_hdr=ext_hdr, 
                    input_dataset=mock_input_dataset)
    kgain.save(filedir=outputdir, filename="mock_kgain.fits")
    this_caldb.create_entry(kgain)

    # NoiseMap
    noise_map_dat = np.zeros((3, detector.detector_areas['SCI']['frame_rows'], detector.detector_areas['SCI']['frame_cols']))
    rows, cols, r0c0 = detector.unpack_geom('SCI', 'image')
    noise_map_noise = np.zeros([1,] + list(noise_map_dat.shape))
    noise_map_dq = np.zeros(noise_map_dat.shape, dtype=int)
    err_hdr = fits.Header()
    err_hdr['BUNIT'] = 'detected electron'
    ext_hdr['B_O'] = 0
    ext_hdr['B_O_ERR'] = 0
    noise_map = data.DetectorNoiseMaps(noise_map_dat, pri_hdr=pri_hdr, ext_hdr=ext_hdr,
                                    input_dataset=mock_input_dataset, err=noise_map_noise,
                                    dq = noise_map_dq, err_hdr=err_hdr)
    noise_map.save(filedir=outputdir, filename="mock_detnoisemaps.fits")
    this_caldb.create_entry(noise_map)

    ## Flat field
    flat_dat = np.ones((1024, 1024))
    flat = data.FlatField(flat_dat, pri_hdr=pri_hdr, ext_hdr=ext_hdr, input_dataset=mock_input_dataset)
    flat.save(filedir=outputdir, filename="mock_flat.fits")
    this_caldb.create_entry(flat)

    # bad pixel map
    bp_dat = np.zeros((1024, 1024), dtype=int)
    bp_map = data.BadPixelMap(bp_dat, pri_hdr=pri_hdr, ext_hdr=ext_hdr, input_dataset=mock_input_dataset)
    bp_map.save(filedir=outputdir, filename="mock_bpmap.fits")
    this_caldb.create_entry(bp_map)


    ### Finally, test the recipe identification
    recipe = walker.autogen_recipe(filelist, outputdir)

    assert recipe['name'] == 'l1_to_l2a_basic'
    assert recipe['template'] == False

    # now cleanup
    this_caldb.remove_entry(new_nonlinearity)
    this_caldb.remove_entry(kgain)
    this_caldb.remove_entry(noise_map)
    this_caldb.remove_entry(flat)
    this_caldb.remove_entry(bp_map)


def test_saving():
    """
    Tests the special save function including suffix. Tries both calibration image and non-calibration image
    """
    ### create dirs
    datadir = os.path.join(os.path.dirname(__file__), "simdata")
    if not os.path.exists(datadir):
        os.mkdir(datadir)
    outputdir = os.path.join(os.path.dirname(__file__), "walker_output")
    if not os.path.exists(outputdir):
        os.mkdir(outputdir)

    ### load test recipe
    testdatadir = os.path.join(os.path.dirname(__file__), "test_data")
    save_recipe_path = os.path.join(testdatadir, "saving_only.json")
    save_recipe = json.load(open(save_recipe_path, 'r'))
    
    ######################
    ## Test regular images
    ######################

    ### Create mock Image data
    l1_dataset = mocks.create_dark_calib_files(filedir=datadir, numfiles=2)
    # simulate the expected CGI naming convention
    fname_template = "cgi_0200001999001000{:03d}_20250415t0305102_l1_.fits"
    for i, image in enumerate(l1_dataset):
        image.filename = fname_template.format(i)
    l1_dataset.save(filedir=datadir)
    filelist = [frame.filepath for frame in l1_dataset]

    this_recipe = walker.autogen_recipe(filelist, outputdir, template=save_recipe)
    walker.run_recipe(this_recipe)

    # check that the output dataset is saved to the output dir
    # filenames have been appended with a suffix
    output_files = [os.path.join(outputdir, "cgi_0200001999001000{:03d}_20250415t0305102_l1__test.fits".format(i)) for i in range(len(l1_dataset))]
    output_dataset = data.Dataset(output_files)
    assert len(output_dataset) == len(l1_dataset) # check the same number of files
    
    ##########################
    ## Test calibration image 
    ##########################
    # Fake a nonlinearity dataset
    ### Create a dummy non-linearity file ####
    #Create a mock dataset because it is a required input when creating a NonLinearityCalibration
    dummy_dataset = mocks.create_prescan_files()

    # Make a non-linearity correction calibration file
    input_non_linearity_filename = "nonlin_table_TVAC.txt"
    input_non_linearity_path = os.path.join(os.path.dirname(__file__), "test_data", input_non_linearity_filename)
    tvac_nonlin_data = np.genfromtxt(input_non_linearity_path, delimiter=",")
    test_non_linearity_filename = input_non_linearity_filename.split(".")[0] + ".fits"
    nonlin_fits_filepath = os.path.join(os.path.dirname(__file__), "test_data", test_non_linearity_filename)
    pri_hdr, ext_hdr, errhdr, dqhdr = mocks.create_default_calibration_product_headers()
    fake_nonlinearity = data.NonLinearityCalibration(tvac_nonlin_data,pri_hdr=pri_hdr,ext_hdr=ext_hdr,input_dataset = dummy_dataset)
    fake_nonlinearity.filename = nonlin_fits_filepath
    # fake the headers because this frame doesn't have the proper headers
    prihdr, exthdr = mocks.create_default_L1_headers("SCI")
    fake_nonlinearity.pri_hdr = prihdr
    fake_nonlinearity.ext_hdr = exthdr
    fake_nonlinearity.ext_hdr['DATATYPE'] = 'NonLinearityCalibration'
    fake_nonlinearity.ext_hdr.set('DRPCTIME', time.Time.now().isot, "When this file was saved")
    fake_nonlinearity.ext_hdr.set('DRPVERSN', corgidrp.__version__, "corgidrp version that produced this file")
    fake_nonlinearity.filename = "CGI_test.fits"

    # tested the run_recipe portion of the code already (nothing different)
    # test save_data when we only pass in a single calibration file and not a dataset to see how it goes
    walker.save_data(fake_nonlinearity, outputdir, "nonlin")
    output_filepath = os.path.join(outputdir, "CGI_test_nonlin.fits")
    new_nonlinearity = data.NonLinearityCalibration(output_filepath)

    # remove this entry. should only work if it's already in the database
    # also used for cleanup
    this_caldb = caldb.CalDB()
    this_caldb.remove_entry(new_nonlinearity)



def test_skip_missing_calib():
    """
    Tests the option of skipping steps with missing calibrations
    """
    # turn on skipping
    old_setting = corgidrp.skip_missing_cal_steps
    corgidrp.skip_missing_cal_steps = True

    # use an empty test caldb
    calibdir = os.path.join(os.path.dirname(__file__), "testcalib")
    if not os.path.exists(calibdir):
        os.mkdir(calibdir)
    testcaldb_filepath = os.path.join(calibdir, "empty_caldb.csv")
    old_caldb_filepath = corgidrp.caldb_filepath
    corgidrp.caldb_filepath = testcaldb_filepath

    # create dirs
    datadir = os.path.join(os.path.dirname(__file__), "simdata")
    if not os.path.exists(datadir):
        os.mkdir(datadir)
    outputdir = os.path.join(os.path.dirname(__file__), "walker_output")
    if not os.path.exists(outputdir):
        os.mkdir(outputdir)

    # create simulated data
    l1_dataset = mocks.create_prescan_files(filedir=datadir, arrtype="SCI", numfiles=2)
    # simulate the expected CGI naming convention
    fname_template = "cgi_0200001999001000{:03d}_20250415t0305102_l1_.fits"
    for i, image in enumerate(l1_dataset):
        image.filename = fname_template.format(i)
    l1_dataset.save(filedir=datadir)
    filelist = [frame.filepath for frame in l1_dataset]


    ### Test that we are skipping the steps without calibrations
    # use l1 to l2b recipe
    template_filepath = os.path.join(os.path.dirname(walker.__file__), "recipe_templates", "l1_to_l2b.json")
    template_recipe = json.load(open(template_filepath, "r"))
    with warnings.catch_warnings():
        warnings.filterwarnings("ignore", category=UserWarning) # because walker throws a UserWarning about skipping missing calibs, catch here in tests
        recipe = walker.autogen_recipe(filelist, outputdir, template=template_recipe)

    assert recipe['name'] == 'l1_to_l2b'
    assert recipe['template'] == False

    assert recipe['steps'][0]['skip'] # prescan bias sub    
    assert recipe['steps'][2]['skip'] # nonlinearity
    assert recipe['steps'][6]['skip'] # kgain
    
    # cut down to recipe to just the first 5 steps (to the first save)
    recipe['steps'] = recipe['steps'][:5]

    # run with all the ksips
    walker.run_recipe(recipe, save_recipe_file=False)

    # check that the output dataset is saved to the output dir
    # filenames have been appended with a suffix
    output_files = [os.path.join(outputdir, "cgi_0200001999001000{:03d}_20250415t0305102_l2a.fits".format(i)) for i in range(len(l1_dataset))]
    output_dataset = data.Dataset(output_files)
    assert len(output_dataset) == len(l1_dataset) # check the same number of files

    for hist_entry in output_dataset[0].ext_hdr['HISTORY']:
        assert 'non-linearity' not in hist_entry.lower()

    corgidrp.skip_missing_cal_steps = old_setting
    corgidrp.caldb_filepath = old_caldb_filepath



def test_skip_missing_optional_calib():
    """
    Tests optional calibrtion behavior when skpip_missing_calibs is True
    The behavior is that the step should not be skipped, given the calibration is optional
    """
    # turn on skipping
    old_setting = corgidrp.skip_missing_cal_steps
    corgidrp.skip_missing_cal_steps = True

    # use an empty test caldb
    calibdir = os.path.join(os.path.dirname(__file__), "testcalib")
    if not os.path.exists(calibdir):
        os.mkdir(calibdir)
    testcaldb_filepath = os.path.join(calibdir, "empty_caldb.csv")
    old_caldb_filepath = corgidrp.caldb_filepath
    corgidrp.caldb_filepath = testcaldb_filepath

    # create dirs
    datadir = os.path.join(os.path.dirname(__file__), "simdata")
    if not os.path.exists(datadir):
        os.mkdir(datadir)
    outputdir = os.path.join(os.path.dirname(__file__), "walker_output")
    if not os.path.exists(outputdir):
        os.mkdir(outputdir)

    # create simulated data
    l1_dataset = mocks.create_prescan_files(filedir=datadir, arrtype="SCI", numfiles=2)
    # simulate the expected CGI naming convention
    fname_template = "cgi_0200001999001000{:03d}_20250415t0305102_l1_.fits"
    for i, image in enumerate(l1_dataset):
        image.filename = fname_template.format(i)
    l1_dataset.save(filedir=datadir)
    filelist = [frame.filepath for frame in l1_dataset]


    # use l1 to l2a recipe since it as optional calibration
    template_filepath = os.path.join(os.path.dirname(walker.__file__), "recipe_templates", "l1_to_l2a_basic.json")
    template_recipe = json.load(open(template_filepath, "r"))

    with warnings.catch_warnings():
        warnings.filterwarnings("ignore", category=UserWarning) # because walker throws a UserWarning about skipping missing calibs, catch here in tests
        recipe = walker.autogen_recipe(filelist, outputdir, template=template_recipe)

    # check prescan bias sub is not skipped and Detector Noise Maps is None
    assert 'skip' not in recipe['steps'][0] # prescan biassub
    assert recipe['steps'][0]['calibs']['DetectorNoiseMaps'] is None

    # assert nonlinearity is indeed skipped
    assert recipe['steps'][2]['skip'] # nonlinearity

    corgidrp.skip_missing_cal_steps = old_setting
    corgidrp.caldb_filepath = old_caldb_filepath

def test_jit_calibs():
    """
    Tests defining calibrations just in time
    """
    old_setting = corgidrp.jit_calib_id
    corgidrp.jit_calib_id = True

    # create dirs
    datadir = os.path.join(os.path.dirname(__file__), "simdata")
    if not os.path.exists(datadir):
        os.mkdir(datadir)
    outputdir = os.path.join(os.path.dirname(__file__), "walker_output")
    if not os.path.exists(outputdir):
        os.mkdir(outputdir)


    # create simulated data
    l1_dataset = mocks.create_prescan_files(filedir=datadir, arrtype="SCI", numfiles=2)
    # simulate the expected CGI naming convention
    fname_template = "cgi_0200001999001000{:03d}_20250415t0305102_l1_.fits"
    for i, image in enumerate(l1_dataset):
        image.filename = fname_template.format(i)
    l1_dataset.save(filedir=datadir)
    filelist = [frame.filepath for frame in l1_dataset]


    # index the sample nonlinearity correction that we need for processing
    # Fake a nonlinearity dataset
    ### Create a dummy non-linearity file ####
    #Create a mock dataset because it is a required input when creating a NonLinearityCalibration
    dummy_dataset = mocks.create_prescan_files()

    # Make a non-linearity correction calibration file
    input_non_linearity_filename = "nonlin_table_TVAC.txt"
    input_non_linearity_path = os.path.join(os.path.dirname(__file__), "test_data", input_non_linearity_filename)
    tvac_nonlin_data = np.genfromtxt(input_non_linearity_path, delimiter=",")
    test_non_linearity_filename = input_non_linearity_filename.split(".")[0] + ".fits"
    nonlin_fits_filepath = os.path.join(os.path.dirname(__file__), "test_data", test_non_linearity_filename)
    pri_hdr, ext_hdr, errhdr, dqhdr = mocks.create_default_calibration_product_headers()
    new_nonlinearity = data.NonLinearityCalibration(tvac_nonlin_data,pri_hdr=pri_hdr,ext_hdr=ext_hdr,input_dataset = dummy_dataset)
    new_nonlinearity.filename = nonlin_fits_filepath
    # fake the headers because this frame doesn't have the proper headers
    prihdr, exthdr = mocks.create_default_L1_headers("SCI")
    new_nonlinearity.pri_hdr = prihdr
    new_nonlinearity.ext_hdr = exthdr
    new_nonlinearity.ext_hdr.set('DRPCTIME', time.Time.now().isot, "When this file was saved")
    new_nonlinearity.ext_hdr.set('DRPVERSN', corgidrp.__version__, "corgidrp version that produced this file")
    mycaldb = caldb.CalDB()
    mycaldb.create_entry(new_nonlinearity)

    #Make a KGain calibration file
    kgain_val = 8.8
    new_kgain = data.KGain(kgain_val,pri_hdr=prihdr,ext_hdr=exthdr,input_dataset = dummy_dataset)
    new_kgain.ext_hdr.set('DRPCTIME', time.Time.now().isot, "When this file was saved")
    new_kgain.ext_hdr.set('DRPVERSN', corgidrp.__version__, "corgidrp version that produced this file")
    new_kgain.save(filedir = os.path.join(os.path.dirname(__file__), "test_data"), filename = "kgain.fits")
    
    mycaldb.create_entry(new_kgain)

    CPGS_XML_filepath = "" # not yet implemented

    # generate recipe and check we haven't defined anyhting yet
    template_filepath = os.path.join(os.path.dirname(walker.__file__), "recipe_templates", "l1_to_l2a_basic.json")
    template_recipe = json.load(open(template_filepath, "r"))
    recipe = walker.autogen_recipe(filelist, outputdir, template=template_recipe)

    assert recipe['steps'][2]['calibs']['NonLinearityCalibration'] == 'AUTOMATIC' 

    walker.run_recipe(recipe)

    # check that the output dataset is saved to the output dir
    # filenames have been updated to L2a. 
    output_files = [os.path.join(outputdir, frame.filename.replace("_l1_", "_l2a")) for frame in l1_dataset]
    output_dataset = data.Dataset(output_files)
    assert len(output_dataset) == len(l1_dataset) # check the same number of files
    
    # check that the recipe is saved into the header with specified calibrations
    new_recipe = json.loads(output_dataset[0].ext_hdr['RECIPE'])
    assert recipe['steps'][2]['calibs']['NonLinearityCalibration'] != 'AUTOMATIC' 


    #### Test cases where JIT should be enabled or not
    # already tested pipeline setting True, nothing set in recipe. Resulted in keeping automatic keyword

    # pipeline setting false, and nothing set in recipe. Should define calibrations
    corgidrp.jit_calib_id = False
    template_recipe = json.load(open(template_filepath, "r"))
    recipe = walker.autogen_recipe(filelist, outputdir, template=template_recipe)
    assert recipe['steps'][2]['calibs']['NonLinearityCalibration'] != 'AUTOMATIC' 

    # pipeline setting false, but recipe says JIT. Should keep automatic calibration
    corgidrp.jit_calib_id = False
    template_recipe = json.load(open(template_filepath, "r"))
    template_recipe['drpconfig']['jit_calib_id'] = True
    recipe = walker.autogen_recipe(filelist, outputdir, template=template_recipe)
    assert recipe['steps'][2]['calibs']['NonLinearityCalibration'] == 'AUTOMATIC' 

    # pipeline setting false, and recipe says no JIT. Should define calibrations
    corgidrp.jit_calib_id = False
    template_recipe = json.load(open(template_filepath, "r"))
    template_recipe['drpconfig']['jit_calib_id'] = False
    recipe = walker.autogen_recipe(filelist, outputdir, template=template_recipe)
    assert recipe['steps'][2]['calibs']['NonLinearityCalibration'] != 'AUTOMATIC' 

    # pipeline setting True, and recipe says no JIT. Should define calibrations
    corgidrp.jit_calib_id = True
    template_recipe = json.load(open(template_filepath, "r"))
    template_recipe['drpconfig']['jit_calib_id'] = False
    recipe = walker.autogen_recipe(filelist, outputdir, template=template_recipe)
    assert recipe['steps'][2]['calibs']['NonLinearityCalibration'] != 'AUTOMATIC' 

    # pipeline setting True, and recipe says JIT. Should keep automatic calibration
    corgidrp.jit_calib_id = True
    template_recipe = json.load(open(template_filepath, "r"))
    template_recipe['drpconfig']['jit_calib_id'] = True
    recipe = walker.autogen_recipe(filelist, outputdir, template=template_recipe)
    assert recipe['steps'][2]['calibs']['NonLinearityCalibration'] == 'AUTOMATIC' 


    # clean up
    mycaldb.remove_entry(new_nonlinearity)
    mycaldb.remove_entry(new_kgain)

    corgidrp.jit_calib_id = old_setting



def test_generate_multiple_recipes():
    """
    Tests that we can generate multiple recipes when passing in a dataset
    """
    # create dirs
    datadir = os.path.join(os.path.dirname(__file__), "simdata")
    if not os.path.exists(datadir):
        os.mkdir(datadir)
    outputdir = os.path.join(os.path.dirname(__file__), "walker_output")
    if not os.path.exists(outputdir):
        os.mkdir(outputdir)
    # Make a non-linearity correction calibration file
    input_non_linearity_filename = "nonlin_table_TVAC.txt"
    test_non_linearity_filename = input_non_linearity_filename.split(".")[0] + ".fits"
    test_non_linearity_path = os.path.join(os.path.dirname(__file__), "test_data", test_non_linearity_filename)

    dataset = mocks.create_nonlinear_dataset(test_non_linearity_path, filedir=datadir)
    # add vistype
    for frame in dataset:
        frame.pri_hdr['VISTYPE'] = "CGIVST_CAL_PUPIL_IMAGING"
    dataset.save()
    filelist = [frame.filepath for frame in dataset]

    recipes = walker.autogen_recipe(filelist, outputdir)

    assert len(recipes) == 2




if __name__ == "__main__":#
    test_autoreducing()
    test_auto_template_identification()
    test_saving()
    test_skip_missing_calib()
    test_skip_missing_optional_calib()
    test_jit_calibs()
    test_generate_multiple_recipes()
<<<<<<< HEAD
    test_generate_chain_recipes()
=======


>>>>>>> d4398cee
<|MERGE_RESOLUTION|>--- conflicted
+++ resolved
@@ -550,6 +550,7 @@
     # add vistype
     for frame in dataset:
         frame.pri_hdr['VISTYPE'] = "CGIVST_CAL_PUPIL_IMAGING"
+        frame.pri_hdr['VISTYPE'] = "CGIVST_CAL_PUPIL_IMAGING"
     dataset.save()
     filelist = [frame.filepath for frame in dataset]
 
@@ -568,9 +569,4 @@
     test_skip_missing_optional_calib()
     test_jit_calibs()
     test_generate_multiple_recipes()
-<<<<<<< HEAD
-    test_generate_chain_recipes()
-=======
-
-
->>>>>>> d4398cee
+    test_generate_chain_recipes()