--- conflicted
+++ resolved
@@ -245,10 +245,7 @@
         ### Modify they keywords of some of the steps
         for step in recipe['steps']:
             if step['name'] == "calibrate_trap_pump":
-<<<<<<< HEAD
                 step['keywords'] = {}
-=======
->>>>>>> c870301f
                 step['keywords']['bin_size'] = None
         walker.run_recipe(recipe)
 
