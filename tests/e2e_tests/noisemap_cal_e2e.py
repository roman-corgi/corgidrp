--- conflicted
+++ resolved
@@ -70,9 +70,7 @@
         exthdr['EMGAIN_A'] = -1
         exthdr['DATALVL'] = exthdr['DATA_LEVEL']
         prihdr["OBSNAME"] = prihdr['OBSTYPE']
-<<<<<<< HEAD
         exthdr['BUNIT'] = 'DN'
-=======
         prihdr['PHTCNT'] = False
         exthdr['ISPC'] = False
         prihdr1, exthdr1 = mocks.create_default_L1_headers()
@@ -83,7 +81,6 @@
             if key not in exthdr:
                 exthdr[key] = exthdr1[key]
         prihdr['VISTYPE'] = 'DARK'
->>>>>>> e88badd2
         # Update FITS file
         fits_file.writeto(file, overwrite=True)
 
