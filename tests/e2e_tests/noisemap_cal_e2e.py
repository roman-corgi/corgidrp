# DetectorNoiseMap E2E Test Code

import argparse
import os
import pytest
import numpy as np
import astropy.time as time
from astropy.io import fits

from glob import glob

import corgidrp
import corgidrp.data as data
import corgidrp.mocks as mocks
import corgidrp.walker as walker
import corgidrp.caldb as caldb
import corgidrp.detector as detector
<<<<<<< HEAD

try:
    from cal.calibrate_darks.calibrate_darks_lsq import calibrate_darks_lsq 
    from proc_cgi_frame.gsw_process import Process
except:
    pass
=======
from glob import glob
from astropy.io import fits
>>>>>>> 06ffc2a0

thisfile_dir = os.path.dirname(__file__) # this file's folder

def set_obstype_for_darks(
    list_of_fits,
    ):
    """ Adds proper values to OBSTYPE for the NoiseMap calibration: DARKS
    (data used to calibrate the dark noise sources).

    This function is unnecessary with future data because data will have
    the proper values in OBSTYPE. 

    Args:
    list_of_fits (list): list of FITS files that need to be updated.

    """
    # Folder with files
    for file in list_of_fits:
        fits_file = fits.open(file)
        prihdr = fits_file[0].header
        prihdr['OBSTYPE'] = 'DARK'
        # Update FITS file
        fits_file.writeto(file, overwrite=True)

@pytest.mark.e2e
def test_noisemap_calibration_from_l1(tvacdata_path, e2eoutput_path):
    """End-to-End test for generating NoiseMap calibration files, starting with L1 data.

    Args:
        tvacdata_path (str or path): Path to the directory holding all TVAC data.
        e2eoutput_path (str or path): Path for test output files.
    """

    # figure out paths, assuming everything is located in the same relative location as in the TVAC Box drive
    l1_datadir = os.path.join(tvacdata_path, "TV-20_EXCAM_noise_characterization", "noisemap_test_data", "test_l1_data")
    # l2a_datadir = os.path.join(tvacdata_path, "TV-20_EXCAM_noise_characterization", "noisemap_test_data", "test_l2a_data")
    # iit_noisemap_datadir = os.path.join(tvacdata_path, "TV-20_EXCAM_noise_characterization", "noisemap_test_data")
    
    # make output directory if needed
    if not os.path.exists(e2eoutput_path):
        os.mkdir(e2eoutput_path)
    noisemap_outputdir = os.path.join(e2eoutput_path, "noisemap_output")
    if not os.path.exists(noisemap_outputdir):
        os.mkdir(noisemap_outputdir)

    # remove old DetectorNoiseMaps
    old_DNMs = sorted(glob(os.path.join(noisemap_outputdir,'*_DetectorNoiseMaps.fits')))
    for old_DNM in old_DNMs:
        os.remove(old_DNM)

    # define the raw science data to process
    l1_data_filelist = sorted(glob(os.path.join(l1_datadir,"*.fits")))
    #l2a_data_filelist = sorted(glob(os.path.join(l2a_datadir,"*.fits")))
    # l2a_data_filename = corgidrp.data.Dataset(l2a_data_filelist[:1])[0].filename
    # output_filename = l2a_data_filename[:24] + '_DetectorNoiseMaps.fits'
    mock_cal_filelist = l1_data_filelist[-2:] # grab the last two input data to mock the calibration 
    
    ########## run data through II&T code
    corgidrp_folder = os.path.split(corgidrp.__file__)[0]
    corgidrp_f = os.path.split(corgidrp_folder)[0]

    meta_path = os.path.join(corgidrp_f, 'tests', 'test_data', 'metadata.yaml')
    processed_cal_path = os.path.join(tvacdata_path, "TV-36_Coronagraphic_Data", "Cals")
    nonlin_path = os.path.join(processed_cal_path, "nonlin_table_240322.txt")

    # stack_arr_f = []
    # l2a_datadir = os.path.join(tvacdata_path, 'TV-20_EXCAM_noise_characterization', 'noisemap_test_data', 'test_l2a_data')
    # for f in os.listdir(l2a_datadir):
    #     file = os.path.join(l2a_datadir, f)
    #     if not file.endswith('.fits'):
    #         continue
    #     stack_arr_f.append(file)
    # stack_dat = data.Dataset(stack_arr_f)
    # # split_dataset arranges files
    # split, split_params = stack_dat.split_dataset(exthdr_keywords=['EXPTIME', 'CMDGAIN'])
    # l2a_data_filelist = []
    # for dset in split:
    #     for frame in dset.frames[:10]:
    #         # ensure the same file ordering
    #         l2a_data_filelist.append(frame.filepath)
    
    det_params = data.DetectorParams({})
    fwc_pp_e = int(det_params.params['fwc_pp']) # same as what is in DRP's DetectorParams
    fwc_em_e = int(det_params.params['fwc_em']) # same as what is in DRP's DetectorParams
    telem_rows_start = det_params.params['telem_rows_start']
    telem_rows_end = det_params.params['telem_rows_end']
    telem_rows = slice(telem_rows_start, telem_rows_end)
    stack_arr_f_l1 = []
    for f in os.listdir(l1_datadir):
        file = os.path.join(l1_datadir, f)
        if not file.endswith('.fits'):
            continue
        stack_arr_f_l1.append(file)
    stackl1_dat = data.Dataset(stack_arr_f_l1)
    splitl1, splitl1_params = stackl1_dat.split_dataset(exthdr_keywords=['EXPTIME', 'CMDGAIN'])
    stackl1_arr = []
    exptime_arr = []
    gain_arr = []
    stack_arr_files = [] # in case split_dataset scrambled order som
    for i, dset in enumerate(splitl1):
        stackl1_arr.append(dset.all_data[:10]) #get first 10 frames, to speed up runs
        for j in range(len(dset.all_data[:10])):
            stack_arr_files.append(dset.frames[j].filepath)
        exptime_arr.append(splitl1_params[i][0])
        gain_arr.append(splitl1_params[i][1])
    stackl1_arr = np.stack(stackl1_arr)
    kgain_arr = [8.7]*len(exptime_arr)
    
    exptime_arr = np.array(exptime_arr)
    gain_arr = np.array(gain_arr)
    kgain_arr = np.array(kgain_arr)
    
    output_filenamel1 = os.path.split(stack_arr_files[0])[1][:-5] + '_DetectorNoiseMaps.fits'
    #updates to L2a:
    output_filename = output_filenamel1.replace('L1','L2a',1)

    (F_map, C_map, D_map, bias_offset, F_image_map, C_image_map,
                D_image_map, Fvar, Cvar, Dvar, read_noise, R_map, F_image_mean,
                C_image_mean, D_image_mean, unreliable_pix_map) = \
    calibrate_darks_lsq(stackl1_arr, gain_arr, exptime_arr, kgain_arr, fwc_em_e, fwc_pp_e,
                meta_path, nonlin_path, Nem = 604, telem_rows=telem_rows, 
                sat_thresh=0.7, plat_thresh=0.7, cosm_filter=1, cosm_box=3,
                cosm_tail=10, desmear_flags=None, rowreadtime=223.5e-6)
    ##########

    ###### Setup necessary calibration files
    # Create necessary calibration files
    # we are going to make calibration files using
    # a combination of the II&T nonlinearty file and the mock headers from
    # our unit test version
    mock_input_dataset = data.Dataset(mock_cal_filelist)

    this_caldb = caldb.CalDB() # connection to cal DB

    pri_hdr, ext_hdr = mocks.create_default_headers()
    ext_hdr["DRPCTIME"] = time.Time.now().isot
    ext_hdr['DRPVERSN'] =  corgidrp.__version__

    # Nonlinearity calibration
    nonlin_dat = np.genfromtxt(nonlin_path, delimiter=",")
    nonlinear_cal = data.NonLinearityCalibration(nonlin_dat, pri_hdr=pri_hdr, ext_hdr=ext_hdr,
                                                input_dataset=mock_input_dataset)
    nonlinear_cal.save(filedir=noisemap_outputdir, filename="mock_nonlinearcal.fits" )
    this_caldb.create_entry(nonlinear_cal)


    # KGain
    kgain_val = 8.7 # From TVAC-20 noise characterization measurements
    kgain = data.KGain(np.array([[kgain_val]]), pri_hdr=pri_hdr, ext_hdr=ext_hdr, 
                    input_dataset=mock_input_dataset)
    kgain.save(filedir=noisemap_outputdir, filename="mock_kgain.fits")
    this_caldb.create_entry(kgain)


    ####### Run the walker on some test_data
    template = "l1_to_l2a_noisemap.json"
<<<<<<< HEAD
    walker.walk_corgidrp(stack_arr_files, "", noisemap_outputdir,template=template)
=======
    # Update OBSTYPE for each file to "DARKS"
    set_obstype_for_darks(l1_data_filelist)
    walker.walk_corgidrp(l1_data_filelist, "", noisemap_outputdir,template=None)
>>>>>>> 06ffc2a0


    # clean up by removing entry
    this_caldb.remove_entry(kgain)
    this_caldb.remove_entry(nonlinear_cal)

    ##### Check against TVAC data
    corgidrp_noisemap_fname = os.path.join(noisemap_outputdir,output_filename)
    # iit_noisemap_fname = os.path.join(iit_noisemap_datadir,"iit_test_noisemaps.fits")

    corgidrp_noisemap = data.autoload(corgidrp_noisemap_fname)
    # iit_noisemap = data.autoload(iit_noisemap_fname)

    assert(np.nanmax(np.abs(corgidrp_noisemap.data[0]- F_map)) < 1e-11)
    assert(np.nanmax(np.abs(corgidrp_noisemap.data[1]- C_map)) < 1e-11)
    assert(np.nanmax(np.abs(corgidrp_noisemap.data[2]- D_map)) < 1e-11)
    assert(np.abs(corgidrp_noisemap.ext_hdr['B_O']- bias_offset) < 1e-11)

    pass
    
    # for noise_ext in ["FPN_map","CIC_map","DC_map"]:
        # corgi_dat = detector.imaging_slice('SCI', corgidrp_noisemap.__dict__[noise_ext])
        # iit_dat = detector.imaging_slice('SCI', iit_noisemap.__dict__[noise_ext])

        # diff = corgi_dat - iit_dat

        # # Plot for debugging:
        # import matplotlib.pyplot as plt
        # vmaxes = {
        #     "FPN_map" : 20,
        #     "CIC_map" : 0.5,
        #     "DC_map"  : 0.5
        # }

        # _,axes = plt.subplots(1,3,figsize=(16,4))

    
        # dataset1_comparison_value = np.nanmean(corgi_dat)
        # dataset2_comparison_value = np.nanmean(iit_dat)
        # diff_comparison_value = np.nanmean(diff)
        
        # im = axes[0].imshow(corgi_dat,origin='lower',vmax=vmaxes[noise_ext],vmin=0)
        # plt.colorbar(im, ax=axes[0])
        # axes[0].set_title("CorgiDRP(mean={:.2E})".format(dataset1_comparison_value))

        # im = axes[1].imshow(iit_dat,origin='lower',vmax=vmaxes[noise_ext],vmin=0)
        # plt.colorbar(im, ax=axes[1])
        # axes[1].set_title("II&T(mean={:.2E})".format(dataset2_comparison_value))

        # im = axes[2].imshow(diff,origin='lower',vmax=1e-5,vmin=-1e-5,cmap='seismic')
        # plt.colorbar(im, ax=axes[2])
        # axes[2].set_title("Difference(mean={:.2E})".format(diff_comparison_value))

        # plt.suptitle(noise_ext[:-4])
        # plt.tight_layout()
        # plt.savefig(os.path.join(noisemap_outputdir,f"CorgiDRP_TVAC_Comparison_l2a_to_l2a_{noise_ext}.pdf"))
        # plt.close()

        # assert np.all(np.abs(diff) < 1e-5)

@pytest.mark.e2e
def test_noisemap_calibration_from_l2a(tvacdata_path, e2eoutput_path):
    """End-to-End test for generating NoiseMap calibration files, starting with L2a data.

    Args:
        tvacdata_path (str or path): Path to the directory holding all TVAC data.
        e2eoutput_path (str or path): Path for test output files.
    """

    # figure out paths, assuming everything is located in the same relative location as in the TVAC Box drive
    l1_datadir = os.path.join(tvacdata_path, "TV-20_EXCAM_noise_characterization", "noisemap_test_data", "test_l1_data")
    # l2a_datadir = os.path.join(tvacdata_path, "TV-20_EXCAM_noise_characterization", "noisemap_test_data", "test_l2a_data")
    # iit_noisemap_datadir = os.path.join(tvacdata_path, "TV-20_EXCAM_noise_characterization", "noisemap_test_data")
    
    # make output directory if needed
    if not os.path.exists(e2eoutput_path):
        os.mkdir(e2eoutput_path)
    noisemap_outputdir = os.path.join(e2eoutput_path, "noisemap_output")
    if not os.path.exists(noisemap_outputdir):
        os.mkdir(noisemap_outputdir)

    # remove old DetectorNoiseMaps
    old_DNMs = sorted(glob(os.path.join(noisemap_outputdir,'*_DetectorNoiseMaps.fits')))
    for old_DNM in old_DNMs:
        os.remove(old_DNM)

    # define the raw science data to process
    l1_data_filelist = sorted(glob(os.path.join(l1_datadir,"*.fits")))
    #l2a_data_filelist = sorted(glob(os.path.join(l2a_datadir,"*.fits")))
    # l2a_data_filename = corgidrp.data.Dataset(l2a_data_filelist[:1])[0].filename
    # output_filename = l2a_data_filename[:24] + '_DetectorNoiseMaps.fits'
    mock_cal_filelist = l1_data_filelist [-2:] # grab the last two input data to mock the calibration 
    
    ########## run data through II&T code
    corgidrp_folder = os.path.split(corgidrp.__file__)[0]
    corgidrp_f = os.path.split(corgidrp_folder)[0]

    meta_path = os.path.join(corgidrp_f, 'tests', 'test_data', 'metadata.yaml')
    processed_cal_path = os.path.join(tvacdata_path, "TV-36_Coronagraphic_Data", "Cals")
    nonlin_path = os.path.join(processed_cal_path, "nonlin_table_240322.txt")
    
    # still need to run II&T code on L1 data b/c that's what it expects
    # We'll also process via II&T from L1 to L2a
    bad_pix = np.zeros((1200,2200)) # what is used in DRP
    eperdn = 8.7 # what is used in DRP
    b_offset = 0 # what is used in DRP
    det_params = data.DetectorParams({})
    fwc_pp_e = int(det_params.params['fwc_pp']) # same as what is in DRP's DetectorParams
    fwc_em_e = int(det_params.params['fwc_em']) # same as what is in DRP's DetectorParams
    telem_rows_start = det_params.params['telem_rows_start']
    telem_rows_end = det_params.params['telem_rows_end']
    telem_rows = slice(telem_rows_start, telem_rows_end)
    stack_arr_f_l1 = []
    for f in os.listdir(l1_datadir):
        file = os.path.join(l1_datadir, f)
        if not file.endswith('.fits'):
            continue
        stack_arr_f_l1.append(file)
    stackl1_dat = data.Dataset(stack_arr_f_l1)
    splitl1, splitl1_params = stackl1_dat.split_dataset(exthdr_keywords=['EXPTIME', 'CMDGAIN'])
    stackl1_arr = []
    stackl2a_arr = []
    # make folder for saving the processed L2a files
    L2a_output_dir = os.path.join(noisemap_outputdir, 'L2a_output')
    # keep track of file order
    l2a_filepaths = []
    if not os.path.exists(L2a_output_dir):
        os.mkdir(L2a_output_dir)
    pri_hdr, ext_hdr = mocks.create_default_headers()
    ext_hdr["DRPCTIME"] = time.Time.now().isot
    ext_hdr['DRPVERSN'] =  corgidrp.__version__
    exptime_arr = []
    gain_arr = []
    for i, dset in enumerate(splitl1):
        stackl1_arr.append(dset.all_data[:10]) #get first 10 frames, to speed up runs
        exptime_arr.append(splitl1_params[i][0])
        gain_arr.append(splitl1_params[i][1])
        substackl2a = []
        for j, frame_data in enumerate(dset.all_data[:10]):
            exptime = splitl1_params[i][0]
            em_gain = splitl1_params[i][1]
            proc_dark = Process(bad_pix, eperdn, fwc_em_e, fwc_pp_e,
                 b_offset, em_gain, exptime,
                 nonlin_path)
            _, _, _, _, d0, bp0, _ = proc_dark.L1_to_L2a(frame_data)
            d1, bp1, _ = proc_dark.L2a_to_L2b(d0, bp0)
            d1 /= eperdn  # undo k gain division that L2a_to_L2b() does
            d1 *= em_gain # undo EM gain division that L2a_to_L2b() does
            ext_hdr["CMDGAIN"] = em_gain
            ext_hdr['EXPTIME'] = exptime
            ext_hdr['KGAIN'] = 8.7
            d1_data = data.Image(d1, pri_hdr=pri_hdr, ext_hdr=ext_hdr, dq=bp1)
            fname = dset.frames[j].filename.replace('L1','L2a',1)
            d1_data.save(L2a_output_dir, fname)
            l2a_filepaths.append(d1_data.filepath)
            substackl2a.append(d1)
        stackl2a_arr.append(substackl2a)
    stackl2a_arr = np.stack(stackl2a_arr)
    stackl1_arr = np.stack(stackl1_arr)
    kgain_arr = [8.7]*len(exptime_arr)
    
    exptime_arr = np.array(exptime_arr)
    gain_arr = np.array(gain_arr)
    kgain_arr = np.array(kgain_arr)
    
    #l2a_data_filename = corgidrp.data.Dataset(l2a_data_filelist[:1])[0].filename
    l2a_data_filename = os.path.split(l2a_filepaths[0])[1]
    output_filename = l2a_data_filename[:-5] + '_DetectorNoiseMaps.fits'

    (F_map, C_map, D_map, bias_offset, F_image_map, C_image_map,
                D_image_map, Fvar, Cvar, Dvar, read_noise, R_map, F_image_mean,
                C_image_mean, D_image_mean, unreliable_pix_map) = \
    calibrate_darks_lsq(stackl1_arr, gain_arr, exptime_arr, kgain_arr, fwc_em_e, fwc_pp_e,
                meta_path, nonlin_path, Nem = 604, telem_rows=telem_rows, 
                sat_thresh=0.7, plat_thresh=0.7, cosm_filter=1, cosm_box=3,
                cosm_tail=10, desmear_flags=None, rowreadtime=223.5e-6)
    ##########

    ###### Setup necessary calibration files
    # Create necessary calibration files
    # we are going to make calibration files using
    # a combination of the II&T nonlinearty file and the mock headers from
    # our unit test version
    mock_input_dataset = data.Dataset(mock_cal_filelist)

    this_caldb = caldb.CalDB() # connection to cal DB

    # KGain
    kgain_val = 8.7 # From TVAC-20 noise characterization measurements
    kgain = data.KGain(np.array([[kgain_val]]), pri_hdr=pri_hdr, ext_hdr=ext_hdr, 
                    input_dataset=mock_input_dataset)
    kgain.save(filedir=noisemap_outputdir, filename="mock_kgain.fits")
    this_caldb.create_entry(kgain)


    ####### Run the walker on some test_data
    template = "l2a_to_l2a_noisemap.json"
<<<<<<< HEAD
    walker.walk_corgidrp(l2a_filepaths, "", noisemap_outputdir,template=template)
=======
    # Update OBSTYPE to "DARKS"
    set_obstype_for_darks(l2a_data_filelist)
    walker.walk_corgidrp(l2a_data_filelist, "", noisemap_outputdir,template=None)
>>>>>>> 06ffc2a0


    # clean up by removing entry
    this_caldb.remove_entry(kgain)

    ##### Check against TVAC data
    corgidrp_noisemap_fname = os.path.join(noisemap_outputdir,output_filename)
    # iit_noisemap_fname = os.path.join(iit_noisemap_datadir,"iit_test_noisemaps.fits")

    corgidrp_noisemap = data.autoload(corgidrp_noisemap_fname)
    # iit_noisemap = data.autoload(iit_noisemap_fname)
    

    assert(np.nanmax(np.abs(corgidrp_noisemap.data[0]- F_map)) < 1e-11)
    assert(np.nanmax(np.abs(corgidrp_noisemap.data[1]- C_map)) < 1e-11)
    assert(np.nanmax(np.abs(corgidrp_noisemap.data[2]- D_map)) < 1e-11)
    assert(np.abs(corgidrp_noisemap.ext_hdr['B_O']- bias_offset) < 1e-11)
    pass
    # remove from caldb
    this_caldb.remove_entry(corgidrp_noisemap)
    
    # for noise_ext in ["FPN_map","CIC_map","DC_map"]:
        # corgi_dat = detector.imaging_slice('SCI', corgidrp_noisemap.__dict__[noise_ext])
        # iit_dat = detector.imaging_slice('SCI', iit_noisemap.__dict__[noise_ext])

    


        # diff = corgi_dat - iit_dat

        # # Plot for debugging:
        # import matplotlib.pyplot as plt
        # vmaxes = {
        #     "FPN_map" : 20,
        #     "CIC_map" : 0.5,
        #     "DC_map"  : 0.5
        # }

        # _,axes = plt.subplots(1,3,figsize=(16,4))

    
        # dataset1_comparison_value = np.nanmean(corgi_dat)
        # dataset2_comparison_value = np.nanmean(iit_dat)
        # diff_comparison_value = np.nanmean(diff)
        
        # im = axes[0].imshow(corgi_dat,origin='lower',vmax=vmaxes[noise_ext],vmin=0)
        # plt.colorbar(im, ax=axes[0])
        # axes[0].set_title("CorgiDRP(mean={:.2E})".format(dataset1_comparison_value))

        # im = axes[1].imshow(iit_dat,origin='lower',vmax=vmaxes[noise_ext],vmin=0)
        # plt.colorbar(im, ax=axes[1])
        # axes[1].set_title("II&T(mean={:.2E})".format(dataset2_comparison_value))

        # im = axes[2].imshow(diff,origin='lower',vmax=1e-5,vmin=-1e-5,cmap='seismic')
        # plt.colorbar(im, ax=axes[2])
        # axes[2].set_title("Difference(mean={:.2E})".format(diff_comparison_value))

        # plt.suptitle(noise_ext[:-4])
        # plt.tight_layout()
        # plt.savefig(os.path.join(noisemap_outputdir,f"CorgiDRP_TVAC_Comparison_l2a_to_l2a_{noise_ext}.pdf"))
        # plt.close()

        # assert np.all(np.abs(diff) < 1e-5)

if __name__ == "__main__":
    # Use arguments to run the test. Users can then write their own scripts
    # that call this script with the correct arguments and they do not need
    # to edit the file. The arguments use the variables in this file as their
    # defaults allowing the user to edit the file if that is their preferred
    # workflow.
    tvacdata_dir = "/Users/kevinludwick/Library/CloudStorage/Box-Box/CGI_TVAC_Data/Working_Folder/"
    outputdir = thisfile_dir

    ap = argparse.ArgumentParser(description="run the l2a->l2a_noisemap end-to-end test")
    ap.add_argument("-tvac", "--tvacdata_dir", default=tvacdata_dir,
                    help="Path to CGI_TVAC_Data Folder [%(default)s]")
    ap.add_argument("-o", "--outputdir", default=outputdir,
                    help="directory to write results to [%(default)s]")
    args = ap.parse_args()
    args_here = ['--tvacdata_dir', tvacdata_dir, '--outputdir', outputdir]#, '--e2e_flag',False]
    #args = ap.parse_args()
    args = ap.parse_args(args_here)
    tvacdata_dir = args.tvacdata_dir
    outputdir = args.outputdir
    test_noisemap_calibration_from_l1(tvacdata_dir, outputdir)
    test_noisemap_calibration_from_l2a(tvacdata_dir, outputdir)<|MERGE_RESOLUTION|>--- conflicted
+++ resolved
@@ -15,17 +15,12 @@
 import corgidrp.walker as walker
 import corgidrp.caldb as caldb
 import corgidrp.detector as detector
-<<<<<<< HEAD
 
 try:
     from cal.calibrate_darks.calibrate_darks_lsq import calibrate_darks_lsq 
     from proc_cgi_frame.gsw_process import Process
 except:
     pass
-=======
-from glob import glob
-from astropy.io import fits
->>>>>>> 06ffc2a0
 
 thisfile_dir = os.path.dirname(__file__) # this file's folder
 
@@ -119,6 +114,10 @@
         if not file.endswith('.fits'):
             continue
         stack_arr_f_l1.append(file)
+
+    # Update OBSTYPE to "DARKS"
+    set_obstype_for_darks(stack_arr_f_l1)
+
     stackl1_dat = data.Dataset(stack_arr_f_l1)
     splitl1, splitl1_params = stackl1_dat.split_dataset(exthdr_keywords=['EXPTIME', 'CMDGAIN'])
     stackl1_arr = []
@@ -182,13 +181,7 @@
 
     ####### Run the walker on some test_data
     template = "l1_to_l2a_noisemap.json"
-<<<<<<< HEAD
     walker.walk_corgidrp(stack_arr_files, "", noisemap_outputdir,template=template)
-=======
-    # Update OBSTYPE for each file to "DARKS"
-    set_obstype_for_darks(l1_data_filelist)
-    walker.walk_corgidrp(l1_data_filelist, "", noisemap_outputdir,template=None)
->>>>>>> 06ffc2a0
 
 
     # clean up by removing entry
@@ -307,6 +300,10 @@
         if not file.endswith('.fits'):
             continue
         stack_arr_f_l1.append(file)
+    
+    # Update OBSTYPE to "DARKS"
+    set_obstype_for_darks(stack_arr_f_l1)
+    
     stackl1_dat = data.Dataset(stack_arr_f_l1)
     splitl1, splitl1_params = stackl1_dat.split_dataset(exthdr_keywords=['EXPTIME', 'CMDGAIN'])
     stackl1_arr = []
@@ -386,13 +383,7 @@
 
     ####### Run the walker on some test_data
     template = "l2a_to_l2a_noisemap.json"
-<<<<<<< HEAD
     walker.walk_corgidrp(l2a_filepaths, "", noisemap_outputdir,template=template)
-=======
-    # Update OBSTYPE to "DARKS"
-    set_obstype_for_darks(l2a_data_filelist)
-    walker.walk_corgidrp(l2a_data_filelist, "", noisemap_outputdir,template=None)
->>>>>>> 06ffc2a0
 
 
     # clean up by removing entry
