--- conflicted
+++ resolved
@@ -535,25 +535,21 @@
     corgidrp_noisemap = data.autoload(corgidrp_noisemap_fname)
     # iit_noisemap = data.autoload(iit_noisemap_fname)
     
-<<<<<<< HEAD
+
     assert(np.nanmax(np.abs(corgidrp_noisemap.data[0]- F_map)) < 1e-11)
     assert(np.nanmax(np.abs(corgidrp_noisemap.data[1]- C_map)) < 1e-11)
     assert(np.nanmax(np.abs(corgidrp_noisemap.data[2]- D_map)) < 1e-11)
     assert(np.abs(corgidrp_noisemap.ext_hdr['B_O']- bias_offset) < 1e-11)
     pass
+    # remove from caldb
+    this_caldb.remove_entry(corgidrp_noisemap)
     
     # for noise_ext in ["FPN_map","CIC_map","DC_map"]:
         # corgi_dat = detector.imaging_slice('SCI', corgidrp_noisemap.__dict__[noise_ext])
         # iit_dat = detector.imaging_slice('SCI', iit_noisemap.__dict__[noise_ext])
-=======
-    # remove from caldb
-    this_caldb.remove_entry(corgidrp_noisemap)
-
-    for noise_ext in ["FPN_map","CIC_map","DC_map"]:
-
-        corgi_dat = detector.imaging_slice('SCI', corgidrp_noisemap.__dict__[noise_ext])
-        iit_dat = detector.imaging_slice('SCI', iit_noisemap.__dict__[noise_ext])
->>>>>>> 866cce25
+
+    
+
 
         # diff = corgi_dat - iit_dat
 
