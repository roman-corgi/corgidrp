import argparse
import os
import pytest
import re
import numpy as np
import astropy.time as time
import astropy.io.fits as fits
import corgidrp
import corgidrp.data as data
import corgidrp.detector as detector
import corgidrp.mocks as mocks
import corgidrp.walker as walker
import corgidrp.caldb as caldb
try:
    from proc_cgi_frame.gsw_process import Process, mean_combine
except:
    pass

thisfile_dir = os.path.dirname(__file__) # this file's folder

def fix_headers_for_tvac(
    list_of_fits,
    ):
    """ 
    Fixes TVAC headers to be consistent with flight headers. 
    Writes headers back to disk

    Args:
        list_of_fits (list): list of FITS files that need to be updated.
    """
    print("Fixing TVAC headers")
    for file in list_of_fits:
        fits_file = fits.open(file)
        prihdr = fits_file[0].header
        exthdr = fits_file[1].header
        # Adjust VISTYPE
        if 'OBSID' in prihdr:
            prihdr['OBSNUM'] = prihdr['OBSID']
            prihdr.remove('OBSID')
        if 'CMDGAIN' in exthdr:
            exthdr['EMGAIN_C'] = exthdr['CMDGAIN']
            exthdr.remove('CMDGAIN')
        exthdr['EMGAIN_A'] = -1
        if 'DATA_LEVEL' in exthdr:
            exthdr['DATALVL'] = exthdr['DATA_LEVEL']
        # exthdr['KGAINPAR'] = exthdr['KGAIN']
        if 'OBSTYPE' in prihdr:
            prihdr["OBSNAME"] = prihdr['OBSTYPE']
        prihdr['PHTCNT'] = False
        exthdr['ISPC'] = False
<<<<<<< HEAD
        exthdr['BUNIT'] = 'DN'
        # Update FITS file
=======
        prihdr1, exthdr1 = mocks.create_default_L1_headers()
        for key in prihdr1:
            if key not in prihdr:
                prihdr[key] = prihdr1[key]
        for key in exthdr1:
            if key not in exthdr:
                exthdr[key] = exthdr1[key]
        prihdr['VISTYPE'] = 'DARK'
        # Update FITS file  
>>>>>>> e88badd2
        fits_file.writeto(file, overwrite=True)

@pytest.mark.e2e
def test_trad_dark(e2edata_path, e2eoutput_path):
    '''There is no official II&T code for creating a "traditional" master dark (i.e., a dark made from taking the 
    mean of several darks at the same EM gain and exposure time), but all the parts are there in proc_cgi_frame.  
    So this function compares the DRP's output of build_trad_dark()
    to the output of CGI_TVAC_Data/TV-20_EXCAM_noise_characterization/results/run_TVAC_data_ENG_code_trad_dark.py, 
    which uses proc_cgi_frame code to make a traditional master dark. This is for the full-frame case.

    Args:
        e2edata_path (str): path to TVAC data root directory
        e2eoutput_path (str): path to output files made by this test
    '''
    # figure out paths, assuming everything is located in the same relative location    
    trad_dark_raw_datadir = os.path.join(e2edata_path, 'TV-20_EXCAM_noise_characterization', 'darkmap')
    #TVAC_dark_path = os.path.join(e2edata_path, 'TV-20_EXCAM_noise_characterization', "results", "dark_current_20240322.fits")
    TVAC_dark_path = os.path.join(e2edata_path, 'TV-20_EXCAM_noise_characterization', "results", "proc_cgi_frame_trad_dark.fits")

    processed_cal_path = os.path.join(e2edata_path, "TV-36_Coronagraphic_Data", "Cals")
    nonlin_path = os.path.join(processed_cal_path, "nonlin_table_240322.txt")
    dark_current_path = os.path.join(processed_cal_path, "dark_current_20240322.fits")
    fpn_path = os.path.join(processed_cal_path, "fpn_20240322.fits")
    cic_path = os.path.join(processed_cal_path, "cic_20240322.fits")

    # make output directory if needed
    build_trad_dark_outputdir = os.path.join(e2eoutput_path, "build_trad_dark_output")
    if not os.path.exists(build_trad_dark_outputdir):
        os.mkdir(build_trad_dark_outputdir)

    for f in os.listdir(build_trad_dark_outputdir):
        os.remove(os.path.join(build_trad_dark_outputdir, f))

    this_caldb = caldb.CalDB() # connection to cal DB
    # remove other KGain calibrations that may exist in case they don't have the added header keywords
    for i in range(len(this_caldb._db['Type'])):
        if this_caldb._db['Type'][i] == 'KGain':
            this_caldb._db = this_caldb._db.drop(i)
        elif this_caldb._db['Type'][i] == 'Dark':
            this_caldb._db = this_caldb._db.drop(i)
        elif this_caldb._db['Type'][i] == 'NonLinearityCalibration':
            this_caldb._db = this_caldb._db.drop(i)
        elif this_caldb._db['Type'][i] == 'DetectorNoiseMaps':
            this_caldb._db = this_caldb._db.drop(i)        
    this_caldb.save()

    # define the raw science data to process
    trad_dark_data_filelist = []
    trad_dark_filename = None
    for root, _, files in os.walk(trad_dark_raw_datadir):
        for name in files:
            if not name.endswith('.fits'):
                continue
            if trad_dark_filename is None:
                trad_dark_filename = name # get first filename fed to walk_corgidrp for finding cal file later
            f = os.path.join(root, name)
            trad_dark_data_filelist.append(f)
    # run in order of files input to II&T code to get exactly the same results
    # trad_dark_data_filelist = np.load(os.path.join(e2edata_path, 'TV-20_EXCAM_noise_characterization', "results",'proc_cgi_frame_trad_dark_filelist_order.npy'), allow_pickle=True)
    # trad_dark_data_filelist = trad_dark_data_filelist.tolist()

    # modify headers from TVAC to in-flight headers
    fix_headers_for_tvac(trad_dark_data_filelist)


    ###### Setup necessary calibration files
    # Create necessary calibration files
    # we are going to make a new nonlinear calibration file using
    # a combination of the II&T nonlinearty file and the mock headers from
    # our unit test version of the NonLinearityCalibration
    nonlin_dat = np.genfromtxt(nonlin_path, delimiter=",")
    # dummy data; basically just need the header info to combine with II&T nonlin calibration
    l1_datadir = os.path.join(e2edata_path, "TV-36_Coronagraphic_Data", "L1")
    mock_cal_filelist = [os.path.join(l1_datadir, "{0}.fits".format(i)) for i in [90526, 90527]]
    pri_hdr, ext_hdr, errhdr, dqhdr = mocks.create_default_calibration_product_headers()
    ext_hdr["DRPCTIME"] = time.Time.now().isot
    ext_hdr['DRPVERSN'] =  corgidrp.__version__
    mock_input_dataset = data.Dataset(mock_cal_filelist)
    nonlinear_cal = data.NonLinearityCalibration(nonlin_dat,
                                                 pri_hdr=pri_hdr,
                                                 ext_hdr=ext_hdr,
                                                 input_dataset=mock_input_dataset)
    nonlinear_cal.save(filedir=build_trad_dark_outputdir, filename="mock_nonlinearcal.fits" )


    # Load and combine noise maps from various calibration files into a single array
    with fits.open(fpn_path) as hdulist:
        fpn_dat = hdulist[0].data
    with fits.open(cic_path) as hdulist:
        cic_dat = hdulist[0].data
    with fits.open(dark_current_path) as hdulist:
        dark_current_dat = hdulist[0].data

    # Combine all noise data into one 3D array
    noise_map_dat_img = np.array([fpn_dat, cic_dat, dark_current_dat])
    noise_map_dat = np.zeros((3, detector.detector_areas['SCI']['frame_rows'],
                              detector.detector_areas['SCI']['frame_cols']))
    rows, cols, r0c0 = detector.unpack_geom('SCI', 'image')
    noise_map_dat[:, r0c0[0]:r0c0[0]+rows, r0c0[1]:r0c0[1]+cols] = noise_map_dat_img

    # Initialize additional noise map parameters
    noise_map_noise = np.zeros([1,] + list(noise_map_dat.shape))
    noise_map_dq = np.zeros(noise_map_dat.shape, dtype=int)
    err_hdr = fits.Header()
    err_hdr['BUNIT'] = 'detected electron'
    # from CGI_TVAC_Data/TV-20_EXCAM_noise_characterization/tvac_noisemap_original_data/results/bias_offset.txt
    ext_hdr['B_O'] = 0 # bias offset not simulated in the data, so set to 0;  -0.0394 DN from tvac_noisemap_original_data/results
    ext_hdr['B_O_ERR'] = 0 # was not estimated with the II&T code

    # Create a DetectorNoiseMaps object and save it
    noise_maps = data.DetectorNoiseMaps(noise_map_dat, pri_hdr=pri_hdr, ext_hdr=ext_hdr,
                                        input_dataset=mock_input_dataset, err=noise_map_noise,
                                        dq=noise_map_dq, err_hdr=err_hdr)
    noise_maps.save(filedir=build_trad_dark_outputdir, filename="mock_detnoisemaps.fits")
    
    # create a DetectorParams object and save it
    detector_params = data.DetectorParams({})
    detector_params.save(filedir=build_trad_dark_outputdir, filename="detector_params.fits")

    # create a k gain object and save it
    kgain_dat = np.array([[8.7]])
    kgain = data.KGain(kgain_dat,
                                pri_hdr=pri_hdr,
                                ext_hdr=ext_hdr,
                                input_dataset=mock_input_dataset)
    kgain.save(filedir=build_trad_dark_outputdir, filename="mock_kgain.fits")

    # add calibration files to caldb
    this_caldb.create_entry(nonlinear_cal)
    this_caldb.create_entry(noise_maps)
    this_caldb.create_entry(kgain)
    this_caldb.create_entry(detector_params)

    ####### Run the walker on some test_data; use template in recipes folder, so we can use walk_corgidrp()
    walker.walk_corgidrp(trad_dark_data_filelist, "", build_trad_dark_outputdir, template="build_trad_dark_full_frame.json")

    # clean up by removing entry
    this_caldb.remove_entry(nonlinear_cal)
    this_caldb.remove_entry(noise_maps)
    this_caldb.remove_entry(kgain)
    this_caldb.remove_entry(detector_params)
    # find cal file (naming convention for data.Dark class)
    for f in os.listdir(build_trad_dark_outputdir):
        if f.endswith('_DRK_CAL.fits'):
            trad_dark_filename = f
            break
    generated_trad_dark_file = os.path.join(build_trad_dark_outputdir, trad_dark_filename) 
    
    ###################### run II&T code on data
    bad_pix = np.zeros((1200,2200)) # what is used in DRP
    eperdn = 8.7 # what is used in DRP
    bias_offset = 0 # what is used in DRP
    em_gain = 1.340000033378601 # read off header from TVAC files
    exptime = 100.0 # read off header from TVAC files
    fwc_pp_e = 90000 # same as what is in DRP's DetectorParams
    fwc_em_e = 100000  # same as what is in DRP's DetectorParams
    telem_rows_start = detector_params.params['TELRSTRT']
    telem_rows_end = detector_params.params['TELREND']
    telem_rows = slice(telem_rows_start, telem_rows_end)
    proc_dark = Process(bad_pix, eperdn, fwc_em_e, fwc_pp_e,
                 bias_offset, em_gain, exptime,
                 nonlin_path)
    dark_frames = []
    bp_frames = []
    filelist = []
    for f in trad_dark_data_filelist: #os.listdir(trad_dark_raw_datadir):
        # filelist.append(os.path.join(trad_dark_raw_datadir, f))
        # file = os.path.join(trad_dark_raw_datadir, f)
        d = fits.getdata(f).astype(float) #file)
        d[telem_rows] = np.nan
        _, _, _, _, d0, bp0, _ = proc_dark.L1_to_L2a(d)
        d1, bp1, _ = proc_dark.L2a_to_L2b(d0, bp0)
        # d1 *= em_gain # undo gain division
        d1[telem_rows] = 0
        dark_frames.append(d1)
        bp_frames.append(bp1)

    # The last output of mean_combine() are useful for calibrate_darks
    # module in the calibration repository:
    mean_frame, _, mean_num_good_fr, _ = mean_combine(dark_frames, bp_frames)
    mean_frame[telem_rows] = np.nan
    # TVAC_dark_path = os.path.join(e2edata_dir, 'TV-20_EXCAM_noise_characterization', "results", "proc_cgi_frame_trad_dark.fits")
    # fits.writeto(TVAC_dark_path, mean_frame, overwrite=True)
    # np.save(TVAC_dark_path, trad_dark_data_filelist)
    # TVAC_dark_path = os.path.join(e2edata_dir, 'TV-20_EXCAM_noise_characterization', "results", "proc_cgi_frame_trad_dark.fits")
    trad_dark_fits = fits.open(generated_trad_dark_file.replace("_L1_", "_L2a_", 1)) 
    trad_dark_data = trad_dark_fits[1].data
    ###################
    
    ##### Check against TVAC traditional dark result

    TVAC_trad_dark = mean_frame #fits.getdata(TVAC_dark_path) 

    assert(np.nanmax(np.abs(TVAC_trad_dark - trad_dark_data)) < 1e-11)
    pass
    trad_dark = data.Dark(generated_trad_dark_file)
    
    # remove from caldb
    this_caldb.remove_entry(trad_dark)


@pytest.mark.e2e
def test_trad_dark_im(e2edata_path, e2eoutput_path):
    '''There is no official II&T code for creating a "traditional" master dark (i.e., a dark made from taking the 
    mean of several darks at the same EM gain and exposure time), but all the parts are there in proc_cgi_frame.  
    So this function compares the DRP's output of build_trad_dark()
    to the output of CGI_TVAC_Data/TV-20_EXCAM_noise_characterization/results/run_TVAC_data_ENG_code_trad_dark.py, 
    which uses proc_cgi_frame code to make a traditional master dark. This is for the image-area case.

    Args:
        e2edata_path (str): path to TVAC data root directory
        e2eoutput_path (str): path to output files made by this test
    '''
    # figure out paths, assuming everything is located in the same relative location    
    trad_dark_raw_datadir = os.path.join(e2edata_path, 'TV-20_EXCAM_noise_characterization', 'darkmap')
    #TVAC_dark_path = os.path.join(e2edata_path, 'TV-20_EXCAM_noise_characterization', "results", "dark_current_20240322.fits")
    TVAC_dark_path = os.path.join(e2edata_path, 'TV-20_EXCAM_noise_characterization', "results", "proc_cgi_frame_trad_dark.fits")

    processed_cal_path = os.path.join(e2edata_path, "TV-36_Coronagraphic_Data", "Cals")
    nonlin_path = os.path.join(processed_cal_path, "nonlin_table_240322.txt")
    dark_current_path = os.path.join(processed_cal_path, "dark_current_20240322.fits")
    fpn_path = os.path.join(processed_cal_path, "fpn_20240322.fits")
    cic_path = os.path.join(processed_cal_path, "cic_20240322.fits")

    # make output directory if needed
    build_trad_dark_outputdir = os.path.join(e2eoutput_path, "build_trad_dark_output")
    if not os.path.exists(build_trad_dark_outputdir):
        os.mkdir(build_trad_dark_outputdir)
    # remove any files in the output directory that may have been there previously
    for f in os.listdir(build_trad_dark_outputdir):
        os.remove(os.path.join(build_trad_dark_outputdir, f))

    this_caldb = caldb.CalDB() # connection to cal DB
    # remove other KGain calibrations that may exist in case they don't have the added header keywords
    for i in range(len(this_caldb._db['Type'])):
        if this_caldb._db['Type'][i] == 'KGain':
            this_caldb._db = this_caldb._db.drop(i)
        elif this_caldb._db['Type'][i] == 'Dark':
            this_caldb._db = this_caldb._db.drop(i)
        elif this_caldb._db['Type'][i] == 'NonLinearityCalibration':
            this_caldb._db = this_caldb._db.drop(i)
        elif this_caldb._db['Type'][i] == 'DetectorNoiseMaps':
            this_caldb._db = this_caldb._db.drop(i)        
    this_caldb.save()

    # define the raw science data to process
    trad_dark_data_filelist = []
    trad_dark_filename = None
    for root, _, files in os.walk(trad_dark_raw_datadir):
        for name in files:
            if not name.endswith('.fits'):
                continue
            if trad_dark_filename is None:
                trad_dark_filename = name # get first filename fed to walk_corgidrp for finding cal file later
            f = os.path.join(root, name)
            trad_dark_data_filelist.append(f)
    # run in order of files input to II&T code to get exactly the same results
    # trad_dark_data_filelist = np.load(os.path.join(e2edata_path, 'TV-20_EXCAM_noise_characterization', "results",'proc_cgi_frame_trad_dark_filelist_order.npy'), allow_pickle=True)
    # trad_dark_data_filelist = trad_dark_data_filelist.tolist()

    # modify headers from TVAC to in-flight headers
    fix_headers_for_tvac(trad_dark_data_filelist)


    ###### Setup necessary calibration files
    # Create necessary calibration files
    # we are going to make a new nonlinear calibration file using
    # a combination of the II&T nonlinearty file and the mock headers from
    # our unit test version of the NonLinearityCalibration
    nonlin_dat = np.genfromtxt(nonlin_path, delimiter=",")
    # dummy data; basically just need the header info to combine with II&T nonlin calibration
    l1_datadir = os.path.join(e2edata_path, "TV-36_Coronagraphic_Data", "L1")
    mock_cal_filelist = [os.path.join(l1_datadir, "{0}.fits".format(i)) for i in [90526, 90527]]
    pri_hdr, ext_hdr, errhdr, dqhdr = mocks.create_default_calibration_product_headers()
    ext_hdr["DRPCTIME"] = time.Time.now().isot
    ext_hdr['DRPVERSN'] =  corgidrp.__version__
    mock_input_dataset = data.Dataset(mock_cal_filelist)
    nonlinear_cal = data.NonLinearityCalibration(nonlin_dat,
                                                 pri_hdr=pri_hdr,
                                                 ext_hdr=ext_hdr,
                                                 input_dataset=mock_input_dataset)
    nonlinear_cal.save(filedir=build_trad_dark_outputdir, filename="mock_nonlinearcal.fits" )


    # Load and combine noise maps from various calibration files into a single array
    with fits.open(fpn_path) as hdulist:
        fpn_dat = hdulist[0].data
    with fits.open(cic_path) as hdulist:
        cic_dat = hdulist[0].data
    with fits.open(dark_current_path) as hdulist:
        dark_current_dat = hdulist[0].data

    # Combine all noise data into one 3D array
    noise_map_dat_img = np.array([fpn_dat, cic_dat, dark_current_dat])
    noise_map_dat = np.zeros((3, detector.detector_areas['SCI']['frame_rows'],
                              detector.detector_areas['SCI']['frame_cols']))
    rows, cols, r0c0 = detector.unpack_geom('SCI', 'image')
    noise_map_dat[:, r0c0[0]:r0c0[0]+rows, r0c0[1]:r0c0[1]+cols] = noise_map_dat_img

    # Initialize additional noise map parameters
    noise_map_noise = np.zeros([1,] + list(noise_map_dat.shape))
    noise_map_dq = np.zeros(noise_map_dat.shape, dtype=int)
    err_hdr = fits.Header()
    err_hdr['BUNIT'] = 'detected electrons'
    # from CGI_TVAC_Data/TV-20_EXCAM_noise_characterization/tvac_noisemap_original_data/results/bias_offset.txt
    ext_hdr['B_O'] = 0 # bias offset not simulated in the data, so set to 0;  -0.0394 DN from tvac_noisemap_original_data/results
    ext_hdr['B_O_ERR'] = 0 # was not estimated with the II&T code

    # Create a DetectorNoiseMaps object and save it
    noise_maps = data.DetectorNoiseMaps(noise_map_dat, pri_hdr=pri_hdr, ext_hdr=ext_hdr,
                                        input_dataset=mock_input_dataset, err=noise_map_noise,
                                        dq=noise_map_dq, err_hdr=err_hdr)
    noise_maps.save(filedir=build_trad_dark_outputdir, filename="mock_detnoisemaps.fits")
    
    # create a DetectorParams object and save it
    detector_params = data.DetectorParams({})
    detector_params.save(filedir=build_trad_dark_outputdir, filename="detector_params.fits")

    # create a k gain object and save it
    kgain_dat = np.array([[8.7]])
    kgain = data.KGain(kgain_dat,
                                pri_hdr=pri_hdr,
                                ext_hdr=ext_hdr,
                                input_dataset=mock_input_dataset)
    kgain.save(filedir=build_trad_dark_outputdir, filename="mock_kgain.fits")

    # add calibration files to caldb
    this_caldb.create_entry(nonlinear_cal)
    this_caldb.create_entry(noise_maps)
    this_caldb.create_entry(kgain)
    this_caldb.create_entry(detector_params)

    ####### Run the walker on some test_data; use template in recipes folder, so we can use walk_corgidrp()
    walker.walk_corgidrp(trad_dark_data_filelist, "", build_trad_dark_outputdir, template="build_trad_dark_image.json")

    # clean up by removing entry
    this_caldb.remove_entry(nonlinear_cal)
    this_caldb.remove_entry(noise_maps)
    this_caldb.remove_entry(kgain)
    this_caldb.remove_entry(detector_params)
    # find cal file (naming convention for data.Dark class)
    for f in os.listdir(build_trad_dark_outputdir):
        if f.endswith('_DRK_CAL.fits'):
            trad_dark_filename = f
            break
    generated_trad_dark_file = os.path.join(build_trad_dark_outputdir, trad_dark_filename) 
    
    ###################### run II&T code on data
    bad_pix = np.zeros((1200,2200)) # what is used in DRP
    eperdn = 8.7 # what is used in DRP
    bias_offset = 0 # what is used in DRP
    em_gain = 1.340000033378601 # read off header from TVAC files
    exptime = 100.0 # read off header from TVAC files
    fwc_pp_e = 90000 # same as what is in DRP's DetectorParams
    fwc_em_e = 100000  # same as what is in DRP's DetectorParams
    telem_rows_start = detector_params.params['TELRSTRT']
    telem_rows_end = detector_params.params['TELREND']
    telem_rows = slice(telem_rows_start, telem_rows_end)
    proc_dark = Process(bad_pix, eperdn, fwc_em_e, fwc_pp_e,
                 bias_offset, em_gain, exptime,
                 nonlin_path)
    dark_frames = []
    bp_frames = []
    filelist = []
    for f in trad_dark_data_filelist: #os.listdir(trad_dark_raw_datadir):
        # filelist.append(os.path.join(trad_dark_raw_datadir, f))
        # file = os.path.join(trad_dark_raw_datadir, f)
        d = fits.getdata(f).astype(float) #file)
        d[telem_rows] = np.nan
        _, _, _, _, d0, bp0, _ = proc_dark.L1_to_L2a(d)
        d1, bp1, _ = proc_dark.L2a_to_L2b(d0, bp0)
        #d1 *= em_gain # undo gain division
        d1[telem_rows] = 0
        dark_frames.append(d1)
        bp_frames.append(bp1)

    # The last output of mean_combine() are useful for calibrate_darks
    # module in the calibration repository:
    mean_frame, _, mean_num_good_fr, _ = mean_combine(dark_frames, bp_frames)
    mean_frame[telem_rows] = np.nan
    # TVAC_dark_path = os.path.join(e2edata_dir, 'TV-20_EXCAM_noise_characterization', "results", "proc_cgi_frame_trad_dark.fits")
    # fits.writeto(TVAC_dark_path, mean_frame, overwrite=True)
    # np.save(TVAC_dark_path, trad_dark_data_filelist)
    # TVAC_dark_path = os.path.join(e2edata_dir, 'TV-20_EXCAM_noise_characterization', "results", "proc_cgi_frame_trad_dark.fits")
    trad_dark_fits = fits.open(generated_trad_dark_file.replace("_L1_", "_L2a_", 1)) 
    trad_dark_data = trad_dark_fits[1].data
    ###################
    
    ##### Check against TVAC traditional dark result

    TVAC_trad_dark = detector.slice_section(mean_frame, 'SCI', 'image')

    assert(np.nanmax(np.abs(TVAC_trad_dark - trad_dark_data)) < 1e-11)
    trad_dark = data.Dark(generated_trad_dark_file)
    assert trad_dark.ext_hdr['BUNIT'] == 'detected electron'
    assert trad_dark.err_hdr['BUNIT'] == 'detected electron'
    test_filepath = trad_dark_data_filelist[-1].split('.fits')[0] + '_DRK_CAL.fits'
    test_filename = os.path.basename(test_filepath)
    test_filename = re.sub('_L[0-9].', '', test_filename)
    assert(trad_dark.filename == test_filename)
    pass

    # remove from caldb
    this_caldb.remove_entry(trad_dark)


if __name__ == "__main__":
    # Use arguments to run the test. Users can then write their own scripts
    # that call this script with the correct arguments and they do not need
    # to edit the file. The arguments use the variables in this file as their
    # defaults allowing the use to edit the file if that is their preferred
    # workflow.

    e2edata_dir = r"/Users/kevinludwick/Library/CloudStorage/Box-Box/CGI_TVAC_Data/Working_Folder/" #'/home/jwang/Desktop/CGI_TVAC_Data/'

    outputdir = thisfile_dir

    ap = argparse.ArgumentParser(description="run the build traditional dark end-to-end test")
    ap.add_argument("-tvac", "--e2edata_dir", default=e2edata_dir,
                    help="Path to CGI_TVAC_Data Folder [%(default)s]")
    ap.add_argument("-o", "--outputdir", default=outputdir,
                    help="directory to write results to [%(default)s]")
    args = ap.parse_args()
    # args = ap.parse_args(args_here)
    e2edata_dir = args.e2edata_dir
    outputdir = args.outputdir
    test_trad_dark(e2edata_dir, outputdir)
    test_trad_dark_im(e2edata_dir, outputdir)<|MERGE_RESOLUTION|>--- conflicted
+++ resolved
@@ -48,10 +48,7 @@
             prihdr["OBSNAME"] = prihdr['OBSTYPE']
         prihdr['PHTCNT'] = False
         exthdr['ISPC'] = False
-<<<<<<< HEAD
         exthdr['BUNIT'] = 'DN'
-        # Update FITS file
-=======
         prihdr1, exthdr1 = mocks.create_default_L1_headers()
         for key in prihdr1:
             if key not in prihdr:
@@ -61,7 +58,6 @@
                 exthdr[key] = exthdr1[key]
         prihdr['VISTYPE'] = 'DARK'
         # Update FITS file  
->>>>>>> e88badd2
         fits_file.writeto(file, overwrite=True)
 
 @pytest.mark.e2e
