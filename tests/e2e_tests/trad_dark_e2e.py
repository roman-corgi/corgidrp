import argparse
import os
import pytest
import re
import numpy as np
import astropy.time as time
import astropy.io.fits as fits
from datetime import datetime, timedelta
import corgidrp
import corgidrp.data as data
import corgidrp.detector as detector
import corgidrp.mocks as mocks
import corgidrp.walker as walker
import corgidrp.caldb as caldb
import shutil
try:
    from proc_cgi_frame.gsw_process import Process, mean_combine
except:
    pass

thisfile_dir = os.path.dirname(__file__) # this file's folder

def fix_str_for_tvac(
    list_of_fits,
    ):
    """ 
    Gets around EMGAIN_A being set to 1 in TVAC data.
    
    Args:
        list_of_fits (list): list of FITS files that need to be updated.
    """
    for file in list_of_fits:
        fits_file = fits.open(file)
        exthdr = fits_file[1].header
        if float(exthdr['EMGAIN_A']) == 1:
            exthdr['EMGAIN_A'] = -1 #for new SSC-updated TVAC files which have EMGAIN_A by default as 1 regardless of the commanded EM gain
        if type(exthdr['EMGAIN_C']) is str:
            exthdr['EMGAIN_C'] = float(exthdr['EMGAIN_C'])
        # Update FITS file
        fits_file.writeto(file, overwrite=True)

<<<<<<< HEAD
def fix_headers_for_tvac(
    list_of_fits,
    ):
    """ 
    Fixes TVAC headers to be consistent with flight headers. 
    Writes headers back to disk

    Args:
        list_of_fits (list): list of FITS files that need to be updated.
    """
    print("Fixing TVAC headers")
    for file in list_of_fits:
        fits_file = fits.open(file)
        prihdr = fits_file[0].header
        exthdr = fits_file[1].header
        # Adjust VISTYPE
        if 'BUILD' in prihdr:
            prihdr.remove("BUILD")
        if 'OBSTYPE' in prihdr:
            prihdr["OBSNAME"] = prihdr['OBSTYPE']
            prihdr.remove('OBSTYPE')
        if 'OBSID' in prihdr:
            prihdr['OBSNUM'] = prihdr['OBSID']
            prihdr.remove('OBSID')
        if 'CMDGAIN' in exthdr:
            exthdr['EMGAIN_C'] = exthdr['CMDGAIN']
            exthdr.remove('CMDGAIN')
        exthdr['EMGAIN_A'] = -1
        if 'DATA_LEVEL' in exthdr:
            exthdr['DATALVL'] = exthdr['DATA_LEVEL']
            exthdr.remove('DATA_LEVEL')
        # exthdr['KGAINPAR'] = exthdr['KGAIN']
        if 'OBSTYPE' in prihdr:
            prihdr["OBSNAME"] = prihdr['OBSTYPE']
        prihdr['PHTCNT'] = False
        exthdr['ISPC'] = False
        exthdr['BUNIT'] = 'DN'
        prihdr1, exthdr1 = mocks.create_default_L1_headers()
        for key in prihdr1:
            if key not in prihdr:
                prihdr[key] = prihdr1[key]
        for key in exthdr1:
            if key not in exthdr:
                exthdr[key] = exthdr1[key]
        prihdr['VISTYPE'] = 'CGIVST_CAL_DRK'
        # Update FITS file  
        fits_file.writeto(file, overwrite=True)
=======
>>>>>>> d4398cee

@pytest.mark.e2e
def test_trad_dark(e2edata_path, e2eoutput_path):
    '''There is no official II&T code for creating a "traditional" master dark (i.e., a dark made from taking the 
    mean of several darks at the same EM gain and exposure time), but all the parts are there in proc_cgi_frame.  
    So this function compares the DRP's output of build_trad_dark()
    to the output of proc_cgi_frame code to make a traditional master dark. This is for the full-frame case.

    Args:
        e2edata_path (str): path to TVAC data root directory
        e2eoutput_path (str): path to output files made by this test
    '''
    # figure out paths, assuming everything is located in the same relative location    
    trad_dark_raw_datadir = os.path.join(e2edata_path, 'TV-20_EXCAM_noise_characterization', 'darkmap')
    #TVAC_dark_path = os.path.join(e2edata_path, 'TV-20_EXCAM_noise_characterization', "results", "dark_current_20240322.fits")
    #TVAC_dark_path = os.path.join(e2edata_path, 'TV-20_EXCAM_noise_characterization', "results", "proc_cgi_frame_trad_dark.fits")

    processed_cal_path = os.path.join(e2edata_path, "TV-36_Coronagraphic_Data", "Cals")
    nonlin_path = os.path.join(processed_cal_path, "nonlin_table_240322.txt")
    dark_current_path = os.path.join(processed_cal_path, "dark_current_20240322.fits")
    fpn_path = os.path.join(processed_cal_path, "fpn_20240322.fits")
    cic_path = os.path.join(processed_cal_path, "cic_20240322.fits")

    # Create main output directory and full-frame test subfolder
    main_output_dir = os.path.join(e2eoutput_path, "trad_dark_e2e")
    build_trad_dark_outputdir = os.path.join(main_output_dir, "trad_dark_full_frame")
    if os.path.exists(build_trad_dark_outputdir):
        shutil.rmtree(build_trad_dark_outputdir)
    os.makedirs(build_trad_dark_outputdir)

    # Create input_data and calibrations subfolders
    input_data_dir = os.path.join(build_trad_dark_outputdir, 'input_l1')
    calibrations_dir = os.path.join(build_trad_dark_outputdir, 'calibrations')
    if not os.path.exists(input_data_dir):
        os.makedirs(input_data_dir)
    if not os.path.exists(calibrations_dir):
        os.makedirs(calibrations_dir)

    # Initialize a connection to the calibration database
    tmp_caldb_csv = os.path.join(corgidrp.config_folder, 'tmp_e2e_test_caldb.csv')
    corgidrp.caldb_filepath = tmp_caldb_csv
    # remove any existing caldb file so that CalDB() creates a new one
    if os.path.exists(corgidrp.caldb_filepath):
        os.remove(tmp_caldb_csv)
    this_caldb = caldb.CalDB() # connection to cal DB


    # define the raw science data to process
    trad_dark_data_filelist = []
    trad_dark_filename = None
    for root, _, files in os.walk(trad_dark_raw_datadir):
        for name in files:
            if not name.endswith('.fits'):
                continue
            if trad_dark_filename is None:
                trad_dark_filename = name # get first filename fed to walk_corgidrp for finding cal file later
            f = os.path.join(root, name)
            trad_dark_data_filelist.append(f)
    # run in order of files input to II&T code to get exactly the same results
    # trad_dark_data_filelist = np.load(os.path.join(e2edata_path, 'TV-20_EXCAM_noise_characterization', "results",'proc_cgi_frame_trad_dark_filelist_order.npy'), allow_pickle=True)
    # trad_dark_data_filelist = trad_dark_data_filelist.tolist()

    # Copy files to input_data directory and update file list
    trad_dark_data_filelist = [
        shutil.copy2(file_path, os.path.join(input_data_dir, os.path.basename(file_path)))
        for file_path in trad_dark_data_filelist
    ]

    # modify headers from TVAC to in-flight headers
    #fix_headers_for_tvac(trad_dark_data_filelist)
    fix_str_for_tvac(trad_dark_data_filelist)


    ###### Setup necessary calibration files
    # Create necessary calibration files
    # we are going to make a new nonlinear calibration file using
    # a combination of the II&T nonlinearty file and the mock headers from
    # our unit test version of the NonLinearityCalibration
    nonlin_dat = np.genfromtxt(nonlin_path, delimiter=",")
    # dummy data; basically just need the header info to combine with II&T nonlin calibration
    l1_datadir = os.path.join(e2edata_path, "TV-36_Coronagraphic_Data", "L1")
    #mock_cal_filelist = [os.path.join(l1_datadir, "{0}.fits".format(i)) for i in [90526, 90527]]
    mock_cal_filelist = [os.path.join(l1_datadir, os.listdir(l1_datadir)[i]) for i in [0,1]] # use first two files in L1 directory
    pri_hdr, ext_hdr, _, _ = mocks.create_default_calibration_product_headers()
    ext_hdr["DRPCTIME"] = time.Time.now().isot
    ext_hdr['DRPVERSN'] =  corgidrp.__version__
    mock_input_dataset = data.Dataset(mock_cal_filelist)
    nonlinear_cal = data.NonLinearityCalibration(nonlin_dat,
                                                 pri_hdr=pri_hdr,
                                                 ext_hdr=ext_hdr,
                                                 input_dataset=mock_input_dataset)
    # Set unique timestamp and use rename_files_to_cgi_format for proper CGI filename
    base_time = datetime.now()
    nonlinear_cal.ext_hdr['FILETIME'] = base_time.isoformat()
    mocks.rename_files_to_cgi_format(list_of_fits=[nonlinear_cal], output_dir=calibrations_dir, level_suffix="nln_cal")


    # Load and combine noise maps from various calibration files into a single array
    with fits.open(fpn_path) as hdulist:
        fpn_dat = hdulist[0].data
    with fits.open(cic_path) as hdulist:
        cic_dat = hdulist[0].data
    with fits.open(dark_current_path) as hdulist:
        dark_current_dat = hdulist[0].data

    # Combine all noise data into one 3D array
    noise_map_dat_img = np.array([fpn_dat, cic_dat, dark_current_dat])
    noise_map_dat = np.zeros((3, detector.detector_areas['SCI']['frame_rows'],
                              detector.detector_areas['SCI']['frame_cols']))
    rows, cols, r0c0 = detector.unpack_geom('SCI', 'image')
    noise_map_dat[:, r0c0[0]:r0c0[0]+rows, r0c0[1]:r0c0[1]+cols] = noise_map_dat_img

    # Initialize additional noise map parameters
    noise_map_noise = np.zeros([1,] + list(noise_map_dat.shape))
    noise_map_dq = np.zeros(noise_map_dat.shape, dtype=int)
    err_hdr = fits.Header()
    err_hdr['BUNIT'] = 'detected electron'
    # from CGI_TVAC_Data/TV-20_EXCAM_noise_characterization/tvac_noisemap_original_data/results/bias_offset.txt
    ext_hdr['B_O'] = 0 # bias offset not simulated in the data, so set to 0;  -0.0394 DN from tvac_noisemap_original_data/results
    ext_hdr['B_O_ERR'] = 0 # was not estimated with the II&T code

    # Create a DetectorNoiseMaps object and save it
    noise_maps = data.DetectorNoiseMaps(noise_map_dat, pri_hdr=pri_hdr, ext_hdr=ext_hdr,
                                        input_dataset=mock_input_dataset, err=noise_map_noise,
                                        dq=noise_map_dq, err_hdr=err_hdr)
    # Set unique timestamp and use rename_files_to_cgi_format for proper CGI filename
    noise_maps.ext_hdr['FILETIME'] = (base_time + timedelta(seconds=1)).isoformat()
    mocks.rename_files_to_cgi_format(list_of_fits=[noise_maps], output_dir=calibrations_dir, level_suffix="dnm_cal")

    # create a k gain object and save it
    kgain_val = fits.getheader(os.path.join(trad_dark_raw_datadir, os.listdir(trad_dark_raw_datadir)[0]), 1)['KGAINPAR'] # read off header from TVAC files
    kgain_dat = kgain_val # KGain value from TVAC files
    kgain = data.KGain(kgain_dat,
                                pri_hdr=pri_hdr,
                                ext_hdr=ext_hdr,
                                input_dataset=mock_input_dataset)
    # Set unique timestamp and use rename_files_to_cgi_format for proper CGI filename
    kgain.ext_hdr['FILETIME'] = (base_time + timedelta(seconds=2)).isoformat()
    mocks.rename_files_to_cgi_format(list_of_fits=[kgain], output_dir=calibrations_dir, level_suffix="krn_cal")

    # add calibration files to caldb
    this_caldb.create_entry(nonlinear_cal)
    this_caldb.create_entry(noise_maps)
    this_caldb.create_entry(kgain)

    # now get any default cal files that might be needed; if any reside in the folder that are not 
    # created by caldb.initialize(), doing the line below AFTER having added in the ones in the previous lines
    # means the ones above will be preferentially selected
    this_caldb.scan_dir_for_new_entries(corgidrp.default_cal_dir)

    ####### Run the walker on some test_data; use template in recipes folder, so we can use walk_corgidrp()
    walker.walk_corgidrp(trad_dark_data_filelist, "", build_trad_dark_outputdir, template="build_trad_dark_full_frame.json")

    # find cal file (naming convention for data.Dark class)
    for f in os.listdir(build_trad_dark_outputdir):
        if f.endswith('_drk_cal.fits'):
            trad_dark_filename = f
            break
    generated_trad_dark_file = os.path.join(build_trad_dark_outputdir, trad_dark_filename) 
    
    ###################### run II&T code on data
    bad_pix = np.zeros((1200,2200)) # what is used in DRP
    eperdn = kgain_val # what is used in DRP above
    bias_offset = 0 # what is used in DRP
    emgain_val = fits.getheader(os.path.join(trad_dark_raw_datadir, os.listdir(trad_dark_raw_datadir)[0]), 1)['EMGAIN_C']
    em_gain = emgain_val # read off header from TVAC files
    exptime_val = fits.getheader(os.path.join(trad_dark_raw_datadir,os.listdir(trad_dark_raw_datadir)[0]), 1)['EXPTIME']
    exptime = exptime_val # read off header from TVAC files
    detector_params = this_caldb.get_calib(None, data.DetectorParams)
    fwc_pp_e = int(detector_params.params['FWC_PP_E']) # same as what is in DRP's DetectorParams
    fwc_em_e = int(detector_params.params['FWC_EM_E']) # same as what is in DRP's DetectorParams
    telem_rows_start = detector_params.params['TELRSTRT']
    telem_rows_end = detector_params.params['TELREND']
    telem_rows = slice(telem_rows_start, telem_rows_end)
    proc_dark = Process(bad_pix, eperdn, fwc_em_e, fwc_pp_e,
                 bias_offset, em_gain, exptime,
                 nonlin_path)
    dark_frames = []
    bp_frames = []
    filelist = []
    for f in trad_dark_data_filelist: #os.listdir(trad_dark_raw_datadir):
        # filelist.append(os.path.join(trad_dark_raw_datadir, f))
        # file = os.path.join(trad_dark_raw_datadir, f)
        d = fits.getdata(f).astype(float) #file)
        d[telem_rows] = np.nan
        _, _, _, _, d0, bp0, _ = proc_dark.L1_to_L2a(d)
        d1, bp1, _ = proc_dark.L2a_to_L2b(d0, bp0)
        # d1 *= em_gain # undo gain division
        d1[telem_rows] = 0
        dark_frames.append(d1)
        bp_frames.append(bp1)

    # The last output of mean_combine() are useful for calibrate_darks
    # module in the calibration repository:
    mean_frame, _, mean_num_good_fr, _ = mean_combine(dark_frames, bp_frames)
    mean_frame[telem_rows] = np.nan
    # TVAC_dark_path = os.path.join(e2edata_dir, 'TV-20_EXCAM_noise_characterization', "results", "proc_cgi_frame_trad_dark.fits")
    # fits.writeto(TVAC_dark_path, mean_frame, overwrite=True)
    # np.save(TVAC_dark_path, trad_dark_data_filelist)
    # TVAC_dark_path = os.path.join(e2edata_dir, 'TV-20_EXCAM_noise_characterization', "results", "proc_cgi_frame_trad_dark.fits")
    trad_dark_fits = fits.open(generated_trad_dark_file.replace("_l1_", "_l2a_", 1)) 
    trad_dark_data = trad_dark_fits[1].data
    ###################
    
    ##### Check against TVAC traditional dark result

    TVAC_trad_dark = mean_frame #fits.getdata(TVAC_dark_path) 

    assert(np.nanmax(np.abs(TVAC_trad_dark - trad_dark_data)) < 1e-11)
    print('e2e test for trad_dark calibration passed')
    
    # remove temporary caldb file
    os.remove(tmp_caldb_csv)


@pytest.mark.e2e
def test_trad_dark_im(e2edata_path, e2eoutput_path):
    '''There is no official II&T code for creating a "traditional" master dark (i.e., a dark made from taking the 
    mean of several darks at the same EM gain and exposure time), but all the parts are there in proc_cgi_frame.  
    So this function compares the DRP's output of build_trad_dark()
    to the output of proc_cgi_frame code to make a traditional master dark. This is for the image-area case.

    Args:
        e2edata_path (str): path to TVAC data root directory
        e2eoutput_path (str): path to output files made by this test
    '''
    # figure out paths, assuming everything is located in the same relative location    
    trad_dark_raw_datadir = os.path.join(e2edata_path, 'TV-20_EXCAM_noise_characterization', 'darkmap')
    #TVAC_dark_path = os.path.join(e2edata_path, 'TV-20_EXCAM_noise_characterization', "results", "dark_current_20240322.fits")
    #TVAC_dark_path = os.path.join(e2edata_path, 'TV-20_EXCAM_noise_characterization', "results", "proc_cgi_frame_trad_dark.fits")

    processed_cal_path = os.path.join(e2edata_path, "TV-36_Coronagraphic_Data", "Cals")
    nonlin_path = os.path.join(processed_cal_path, "nonlin_table_240322.txt")
    dark_current_path = os.path.join(processed_cal_path, "dark_current_20240322.fits")
    fpn_path = os.path.join(processed_cal_path, "fpn_20240322.fits")
    cic_path = os.path.join(processed_cal_path, "cic_20240322.fits")

    # Create main output directory and image-area test subfolder
    main_output_dir = os.path.join(e2eoutput_path, "trad_dark_e2e")
    build_trad_dark_outputdir = os.path.join(main_output_dir, "trad_dark_image_area")
    if os.path.exists(build_trad_dark_outputdir):
        shutil.rmtree(build_trad_dark_outputdir)
    os.makedirs(build_trad_dark_outputdir)

    # Create input_data and calibrations subfolders
    input_data_dir = os.path.join(build_trad_dark_outputdir, 'input_l1')
    calibrations_dir = os.path.join(build_trad_dark_outputdir, 'calibrations')
    if not os.path.exists(input_data_dir):
        os.makedirs(input_data_dir)
    if not os.path.exists(calibrations_dir):
        os.makedirs(calibrations_dir)
    
    # Initialize a connection to the calibration database
    tmp_caldb_csv = os.path.join(corgidrp.config_folder, 'tmp_e2e_test_caldb.csv')
    corgidrp.caldb_filepath = tmp_caldb_csv
    # remove any existing caldb file so that CalDB() creates a new one
    if os.path.exists(corgidrp.caldb_filepath):
        os.remove(tmp_caldb_csv)
    this_caldb = caldb.CalDB() # connection to cal DB

    # define the raw science data to process
    trad_dark_data_filelist = []
    trad_dark_filename = None
    for root, _, files in os.walk(trad_dark_raw_datadir):
        for name in files:
            if not name.endswith('.fits'):
                continue
            if trad_dark_filename is None:
                trad_dark_filename = name # get first filename fed to walk_corgidrp for finding cal file later
            f = os.path.join(root, name)
            trad_dark_data_filelist.append(f)
    # run in order of files input to II&T code to get exactly the same results
    # trad_dark_data_filelist = np.load(os.path.join(e2edata_path, 'TV-20_EXCAM_noise_characterization', "results",'proc_cgi_frame_trad_dark_filelist_order.npy'), allow_pickle=True)
    # trad_dark_data_filelist = trad_dark_data_filelist.tolist()

    # Copy files to input_data directory with proper naming
    for i, file_path in enumerate(trad_dark_data_filelist):
        shutil.copy2(file_path, input_data_dir)
    
    # Update trad_dark_data_filelist to point to new files
    trad_dark_data_filelist = []
    for f in os.listdir(input_data_dir):
        if f.endswith('.fits'):
            trad_dark_data_filelist.append(os.path.join(input_data_dir, f))

    # modify headers from TVAC to in-flight headers
    #fix_headers_for_tvac(trad_dark_data_filelist)


    ###### Setup necessary calibration files
    # Create necessary calibration files
    # we are going to make a new nonlinear calibration file using
    # a combination of the II&T nonlinearty file and the mock headers from
    # our unit test version of the NonLinearityCalibration
    nonlin_dat = np.genfromtxt(nonlin_path, delimiter=",")
    # dummy data; basically just need the header info to combine with II&T nonlin calibration
    l1_datadir = os.path.join(e2edata_path, "TV-36_Coronagraphic_Data", "L1")
    #mock_cal_filelist = [os.path.join(l1_datadir, "{0}.fits".format(i)) for i in [90526, 90527]]
    mock_cal_filelist = [os.path.join(l1_datadir, os.listdir(l1_datadir)[i]) for i in [0,1]] # use first two files in L1 directory
    pri_hdr, ext_hdr, _, _ = mocks.create_default_calibration_product_headers()
    ext_hdr["DRPCTIME"] = time.Time.now().isot
    ext_hdr['DRPVERSN'] =  corgidrp.__version__
    mock_input_dataset = data.Dataset(mock_cal_filelist)
    nonlinear_cal = data.NonLinearityCalibration(nonlin_dat,
                                                 pri_hdr=pri_hdr,
                                                 ext_hdr=ext_hdr,
                                                 input_dataset=mock_input_dataset)
    # Set unique timestamp and use rename_files_to_cgi_format for proper CGI filename
    base_time = datetime.now()
    nonlinear_cal.ext_hdr['FILETIME'] = base_time.isoformat()
    mocks.rename_files_to_cgi_format(list_of_fits=[nonlinear_cal], output_dir=calibrations_dir, level_suffix="nln_cal")


    # Load and combine noise maps from various calibration files into a single array
    with fits.open(fpn_path) as hdulist:
        fpn_dat = hdulist[0].data
    with fits.open(cic_path) as hdulist:
        cic_dat = hdulist[0].data
    with fits.open(dark_current_path) as hdulist:
        dark_current_dat = hdulist[0].data

    # Combine all noise data into one 3D array
    noise_map_dat_img = np.array([fpn_dat, cic_dat, dark_current_dat])
    noise_map_dat = np.zeros((3, detector.detector_areas['SCI']['frame_rows'],
                              detector.detector_areas['SCI']['frame_cols']))
    rows, cols, r0c0 = detector.unpack_geom('SCI', 'image')
    noise_map_dat[:, r0c0[0]:r0c0[0]+rows, r0c0[1]:r0c0[1]+cols] = noise_map_dat_img

    # Initialize additional noise map parameters
    noise_map_noise = np.zeros([1,] + list(noise_map_dat.shape))
    noise_map_dq = np.zeros(noise_map_dat.shape, dtype=int)
    err_hdr = fits.Header()
    err_hdr['BUNIT'] = 'detected electron'
    # from CGI_TVAC_Data/TV-20_EXCAM_noise_characterization/tvac_noisemap_original_data/results/bias_offset.txt
    ext_hdr['B_O'] = 0 # bias offset not simulated in the data, so set to 0;  -0.0394 DN from tvac_noisemap_original_data/results
    ext_hdr['B_O_ERR'] = 0 # was not estimated with the II&T code

    # Create a DetectorNoiseMaps object and save it
    noise_maps = data.DetectorNoiseMaps(noise_map_dat, pri_hdr=pri_hdr, ext_hdr=ext_hdr,
                                        input_dataset=mock_input_dataset, err=noise_map_noise,
                                        dq=noise_map_dq, err_hdr=err_hdr)
    # Set unique timestamp and use rename_files_to_cgi_format for proper CGI filename
    noise_maps.ext_hdr['FILETIME'] = (base_time + timedelta(seconds=1)).isoformat()
    mocks.rename_files_to_cgi_format(list_of_fits=[noise_maps], output_dir=calibrations_dir, level_suffix="dnm_cal")

    # create a k gain object and save it
    kgain_val = fits.getheader(os.path.join(trad_dark_raw_datadir, os.listdir(trad_dark_raw_datadir)[0]), 1)['KGAINPAR'] # read off header from TVAC files
    kgain_dat = kgain_val # KGain value from TVAC files
    kgain = data.KGain(kgain_dat,
                                pri_hdr=pri_hdr,
                                ext_hdr=ext_hdr,
                                input_dataset=mock_input_dataset)
    # Set unique timestamp and use rename_files_to_cgi_format for proper CGI filename
    kgain.ext_hdr['FILETIME'] = (base_time + timedelta(seconds=2)).isoformat()
    mocks.rename_files_to_cgi_format(list_of_fits=[kgain], output_dir=calibrations_dir, level_suffix="krn_cal")

    # add calibration files to caldb
    this_caldb.create_entry(nonlinear_cal)
    this_caldb.create_entry(noise_maps)
    this_caldb.create_entry(kgain)

    # now get any default cal files that might be needed; if any reside in the folder that are not 
    # created by caldb.initialize(), doing the line below AFTER having added in the ones in the previous lines
    # means the ones above will be preferentially selected
    this_caldb.scan_dir_for_new_entries(corgidrp.default_cal_dir)

    ####### Run the walker on some test_data; use template in recipes folder, so we can use walk_corgidrp()
    walker.walk_corgidrp(trad_dark_data_filelist, "", build_trad_dark_outputdir, template="build_trad_dark_image.json")

    # find cal file (naming convention for data.Dark class)
    for f in os.listdir(build_trad_dark_outputdir):
        if f.endswith('_drk_cal.fits'):
            trad_dark_filename = f
            break
    generated_trad_dark_file = os.path.join(build_trad_dark_outputdir, trad_dark_filename) 
    
    ###################### run II&T code on data
    bad_pix = np.zeros((1200,2200)) # what is used in DRP, full SCI frame
    eperdn = kgain_val # what is used in DRP above
    bias_offset = 0 # what is used in DRP
    emgain_val = fits.getheader(os.path.join(trad_dark_raw_datadir, os.listdir(trad_dark_raw_datadir)[0]), 1)['EMGAIN_C']
    em_gain = emgain_val # read off header from TVAC files
    exptime_val = fits.getheader(os.path.join(trad_dark_raw_datadir,os.listdir(trad_dark_raw_datadir)[0]), 1)['EXPTIME']
    exptime = exptime_val # read off header from TVAC files
    detector_params = this_caldb.get_calib(None, data.DetectorParams)
    fwc_pp_e = int(detector_params.params['FWC_PP_E']) # same as what is in DRP's DetectorParams
    fwc_em_e = int(detector_params.params['FWC_EM_E']) # same as what is in DRP's DetectorParams
    telem_rows_start = detector_params.params['TELRSTRT']
    telem_rows_end = detector_params.params['TELREND']
    telem_rows = slice(telem_rows_start, telem_rows_end)
    proc_dark = Process(bad_pix, eperdn, fwc_em_e, fwc_pp_e,
                 bias_offset, em_gain, exptime,
                 nonlin_path)
    dark_frames = []
    bp_frames = []
    filelist = []
    for f in trad_dark_data_filelist: #os.listdir(trad_dark_raw_datadir):
        # filelist.append(os.path.join(trad_dark_raw_datadir, f))
        # file = os.path.join(trad_dark_raw_datadir, f)
        d = fits.getdata(f).astype(float) #file)
        d[telem_rows] = np.nan
        _, _, _, _, d0, bp0, _ = proc_dark.L1_to_L2a(d)
        d1, bp1, _ = proc_dark.L2a_to_L2b(d0, bp0)
        #d1 *= em_gain # undo gain division
        d1[telem_rows] = 0
        dark_frames.append(d1)
        bp_frames.append(bp1)

    # The last output of mean_combine() are useful for calibrate_darks
    # module in the calibration repository:
    mean_frame, _, mean_num_good_fr, _ = mean_combine(dark_frames, bp_frames)
    mean_frame[telem_rows] = np.nan
    # TVAC_dark_path = os.path.join(e2edata_dir, 'TV-20_EXCAM_noise_characterization', "results", "proc_cgi_frame_trad_dark.fits")
    # fits.writeto(TVAC_dark_path, mean_frame, overwrite=True)
    # np.save(TVAC_dark_path, trad_dark_data_filelist)
    # TVAC_dark_path = os.path.join(e2edata_dir, 'TV-20_EXCAM_noise_characterization', "results", "proc_cgi_frame_trad_dark.fits")
    trad_dark_fits = fits.open(generated_trad_dark_file.replace("_l1_", "_l2a_", 1)) 
    trad_dark_data = trad_dark_fits[1].data
    ###################
    
    ##### Check against TVAC traditional dark result

    TVAC_trad_dark = detector.slice_section(mean_frame, 'SCI', 'image')

    assert(np.nanmax(np.abs(TVAC_trad_dark - trad_dark_data)) < 1e-11)
    trad_dark = data.Dark(generated_trad_dark_file)
    assert trad_dark.ext_hdr['BUNIT'] == 'detected electron'
    assert trad_dark.err_hdr['BUNIT'] == 'detected electron'
    test_filepath = trad_dark_data_filelist[-1].split('.fits')[0] + '_drk_cal.fits'
    test_filename = os.path.basename(test_filepath)
    test_filename = re.sub('_l[0-9].', '', test_filename)
    assert(trad_dark.filename == test_filename)
    print('e2e test for trad_dark_im calibration passed')

    # remove temporary caldb file
    os.remove(tmp_caldb_csv)


if __name__ == "__main__":
    # Use arguments to run the test. Users can then write their own scripts
    # that call this script with the correct arguments and they do not need
    # to edit the file. The arguments use the variables in this file as their
    # defaults allowing the use to edit the file if that is their preferred
    # workflow.

    e2edata_dir = '/Users/jmilton/Documents/CGI/E2E_Test_Data2' #r"/Users/kevinludwick/Library/CloudStorage/Box-Box/CGI_TVAC_Data/Working_Folder/" #'/home/jwang/Desktop/CGI_TVAC_Data/'
    #e2edata_dir = "/Users/kevinludwick/Library/CloudStorage/Box-Box/CGI_TVAC_Data/Working_Folder/"

    outputdir = thisfile_dir

    ap = argparse.ArgumentParser(description="run the build traditional dark end-to-end test")
    ap.add_argument("-tvac", "--e2edata_dir", default=e2edata_dir,
                    help="Path to CGI_TVAC_Data Folder [%(default)s]")
    ap.add_argument("-o", "--outputdir", default=outputdir,
                    help="directory to write results to [%(default)s]")
    args = ap.parse_args()
    # args = ap.parse_args(args_here)
    e2edata_dir = args.e2edata_dir
    outputdir = args.outputdir
    test_trad_dark(e2edata_dir, outputdir)
    test_trad_dark_im(e2edata_dir, outputdir)<|MERGE_RESOLUTION|>--- conflicted
+++ resolved
@@ -39,56 +39,6 @@
         # Update FITS file
         fits_file.writeto(file, overwrite=True)
 
-<<<<<<< HEAD
-def fix_headers_for_tvac(
-    list_of_fits,
-    ):
-    """ 
-    Fixes TVAC headers to be consistent with flight headers. 
-    Writes headers back to disk
-
-    Args:
-        list_of_fits (list): list of FITS files that need to be updated.
-    """
-    print("Fixing TVAC headers")
-    for file in list_of_fits:
-        fits_file = fits.open(file)
-        prihdr = fits_file[0].header
-        exthdr = fits_file[1].header
-        # Adjust VISTYPE
-        if 'BUILD' in prihdr:
-            prihdr.remove("BUILD")
-        if 'OBSTYPE' in prihdr:
-            prihdr["OBSNAME"] = prihdr['OBSTYPE']
-            prihdr.remove('OBSTYPE')
-        if 'OBSID' in prihdr:
-            prihdr['OBSNUM'] = prihdr['OBSID']
-            prihdr.remove('OBSID')
-        if 'CMDGAIN' in exthdr:
-            exthdr['EMGAIN_C'] = exthdr['CMDGAIN']
-            exthdr.remove('CMDGAIN')
-        exthdr['EMGAIN_A'] = -1
-        if 'DATA_LEVEL' in exthdr:
-            exthdr['DATALVL'] = exthdr['DATA_LEVEL']
-            exthdr.remove('DATA_LEVEL')
-        # exthdr['KGAINPAR'] = exthdr['KGAIN']
-        if 'OBSTYPE' in prihdr:
-            prihdr["OBSNAME"] = prihdr['OBSTYPE']
-        prihdr['PHTCNT'] = False
-        exthdr['ISPC'] = False
-        exthdr['BUNIT'] = 'DN'
-        prihdr1, exthdr1 = mocks.create_default_L1_headers()
-        for key in prihdr1:
-            if key not in prihdr:
-                prihdr[key] = prihdr1[key]
-        for key in exthdr1:
-            if key not in exthdr:
-                exthdr[key] = exthdr1[key]
-        prihdr['VISTYPE'] = 'CGIVST_CAL_DRK'
-        # Update FITS file  
-        fits_file.writeto(file, overwrite=True)
-=======
->>>>>>> d4398cee
 
 @pytest.mark.e2e
 def test_trad_dark(e2edata_path, e2eoutput_path):
