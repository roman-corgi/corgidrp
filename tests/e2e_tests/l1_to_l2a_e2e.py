--- conflicted
+++ resolved
@@ -20,90 +20,15 @@
 l2a_datadir = "/home/jwang/Jason/Downloads/20240723_TVAC_data_for_DRP_Testing_LRS/input_data_TV-36/"
 outputdir = "./l1_to_l2a_output/"
 
-<<<<<<< HEAD
-if not os.path.exists(outputdir):
-    os.mkdir(outputdir)
-
-# define the raw science data to process
-
-l1_data_filelist = [os.path.join(l1_datadir, "{0}.fits".format(i)) for i in [90499, 90500]] # just grab the first two files
-mock_cal_filelist = [os.path.join(l1_datadir, "{0}.fits".format(i)) for i in [90526, 90527]] # grab the last two real data to mock the calibration 
-tvac_l2a_filelist = [os.path.join(l2a_datadir, "{0}.fits".format(i)) for i in [90528, 90530]] # just grab the first two files
-
-###### Setup necessary calibration files
-# Create necessary calibration files
-# we are going to make a new nonlinear calibration file using
-# a combination of the II&T nonlinearty file and the mock headers from
-# our unit test version of the NonLinearityCalibration
-nonlin_dat = np.genfromtxt(nonlin_path, delimiter=",")
-#test_nonlinear_filename = os.path.join(corgidrp_dir, "tests", "test_data", "nonlin_sample.fits")
-#nonlinear_cal = data.NonLinearityCalibration(test_nonlinear_filename) # use the same headers
-#nonlinear_cal.data = nonlin_dat # replace the data with the real data from II&T
-pri_hdr, ext_hdr = mocks.create_default_headers()
-ext_hdr["DRPCTIME"] = time.Time.now().isot
-ext_hdr['DRPVERSN'] =  corgidrp.__version__
-mock_input_dataset = data.Dataset(mock_cal_filelist)
-nonlinear_cal = data.NonLinearityCalibration(nonlin_dat, pri_hdr=pri_hdr, ext_hdr=ext_hdr,
-                                             input_dataset=mock_input_dataset)
-nonlinear_cal.save(filedir=outputdir, filename="mock_nonlinearcal.fits" )
-
-# add calibration file to caldb
-this_caldb = caldb.CalDB()
-this_caldb.create_entry(nonlinear_cal)
-
-####### Run the walker on some test_data
-
-walker.walk_corgidrp(l1_data_filelist, "", outputdir, template="l1_to_l2a_basic.json")
-
-# clean up by removing entry
-this_caldb.remove_entry(nonlinear_cal)
-
-
-##### Check against TVAC data
-new_l2a_filenames = [os.path.join(outputdir, "{0}.fits".format(i)) for i in [90499, 90500]]
-
-for new_filename, tvac_filename in zip(new_l2a_filenames, tvac_l2a_filelist):
-    img = data.Image(new_filename)
-
-    with fits.open(tvac_filename) as hdulist:
-        tvac_dat = hdulist[1].data
-    
-    diff = img.data - tvac_dat
-
-    assert np.all(np.abs(diff) < 1e-5)
-
-    # plotting script for debugging
-    import matplotlib.pylab as plt
-    fig = plt.figure(figsize=(10,3.5))
-    fig.add_subplot(131)
-    plt.imshow(img.data, vmin=-20, vmax=2000, cmap="viridis")
-    plt.title("corgidrp")
-    plt.xlim([500, 560])
-    plt.ylim([475, 535])
-
-    fig.add_subplot(132)
-    plt.imshow(tvac_dat, vmin=-20, vmax=2000, cmap="viridis")
-    plt.title("TVAC")
-    plt.xlim([500, 560])
-    plt.ylim([475, 535])
-
-    fig.add_subplot(133)
-    plt.imshow(diff, vmin=-0.01, vmax=0.01, cmap="inferno")
-    plt.title("difference")
-    plt.xlim([500, 560])
-    plt.ylim([475, 535])
-
-    plt.show()
-=======
 def main():
     if not os.path.exists(outputdir):
         os.mkdir(outputdir)
 
     # define the raw science data to process
-    all_l1_dat = glob.glob(os.path.join(l1_datadir, "*.fits"))
-    all_l1_dat.sort()
-    l1_data_filelist = all_l1_dat[:2] # just grab the first two files
-    mock_nonlinear_filelist = all_l1_dat[-2:] # grab the last two real data to mock the nonlinearity file
+
+    l1_data_filelist = [os.path.join(l1_datadir, "{0}.fits".format(i)) for i in [90499, 90500]] # just grab the first two files
+    mock_cal_filelist = [os.path.join(l1_datadir, "{0}.fits".format(i)) for i in [90526, 90527]] # grab the last two real data to mock the calibration 
+    tvac_l2a_filelist = [os.path.join(l2a_datadir, "{0}.fits".format(i)) for i in [90528, 90530]] # just grab the first two files
 
     ###### Setup necessary calibration files
     # Create necessary calibration files
@@ -117,7 +42,7 @@
     pri_hdr, ext_hdr = mocks.create_default_headers()
     ext_hdr["DRPCTIME"] = time.Time.now().isot
     ext_hdr['DRPVERSN'] =  corgidrp.__version__
-    mock_input_dataset = data.Dataset(mock_nonlinear_filelist)
+    mock_input_dataset = data.Dataset(mock_cal_filelist)
     nonlinear_cal = data.NonLinearityCalibration(nonlin_dat,
                                                  pri_hdr=pri_hdr,
                                                  ext_hdr=ext_hdr,
@@ -134,6 +59,43 @@
 
     # clean up by removing entry
     this_caldb.remove_entry(nonlinear_cal)
+
+    
+    ##### Check against TVAC data
+    new_l2a_filenames = [os.path.join(outputdir, "{0}.fits".format(i)) for i in [90499, 90500]]
+
+    for new_filename, tvac_filename in zip(new_l2a_filenames, tvac_l2a_filelist):
+        img = data.Image(new_filename)
+
+        with fits.open(tvac_filename) as hdulist:
+            tvac_dat = hdulist[1].data
+        
+        diff = img.data - tvac_dat
+
+        assert np.all(np.abs(diff) < 1e-5)
+
+        # # plotting script for debugging
+        # import matplotlib.pylab as plt
+        # fig = plt.figure(figsize=(10,3.5))
+        # fig.add_subplot(131)
+        # plt.imshow(img.data, vmin=-20, vmax=2000, cmap="viridis")
+        # plt.title("corgidrp")
+        # plt.xlim([500, 560])
+        # plt.ylim([475, 535])
+
+        # fig.add_subplot(132)
+        # plt.imshow(tvac_dat, vmin=-20, vmax=2000, cmap="viridis")
+        # plt.title("TVAC")
+        # plt.xlim([500, 560])
+        # plt.ylim([475, 535])
+
+        # fig.add_subplot(133)
+        # plt.imshow(diff, vmin=-0.01, vmax=0.01, cmap="inferno")
+        # plt.title("difference")
+        # plt.xlim([500, 560])
+        # plt.ylim([475, 535])
+
+        # plt.show()
 
 if __name__ == "__main__":
     # Use arguments to run the test. Users can then write their own scripts
@@ -152,5 +114,4 @@
     nonlin_path = args.nonlin_path
     l1_datadir = args.l1_datadir
     outputdir = args.outputdir
-    main()
->>>>>>> 3ab6dd76
+    main()