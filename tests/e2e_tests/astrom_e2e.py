import argparse
import os
import pytest
import numpy as np
import astropy.time as time
import astropy.io.fits as fits
import astropy.io.ascii as ascii
import corgidrp
import corgidrp.data as data
import corgidrp.mocks as mocks
import corgidrp.walker as walker
import corgidrp.caldb as caldb
import corgidrp.detector as detector

thisfile_dir = os.path.dirname(__file__) # this file's folder

@pytest.mark.e2e
def test_astrom_e2e(tvacdata_path, e2eoutput_path):
    # figure out paths, assuming everything is located in the same relative location
    l1_datadir = os.path.join(tvacdata_path, "TV-36_Coronagraphic_Data", "L1")
    processed_cal_path = os.path.join(tvacdata_path, "TV-36_Coronagraphic_Data", "Cals")
    noise_characterization_path = os.path.join(tvacdata_path, "TV-20_EXCAM_noise_characterization", "darkmap")

    # make output directory if needed
    astrom_cal_outputdir = os.path.join(e2eoutput_path, "astrom_cal_output")
    if not os.path.exists(astrom_cal_outputdir):
        os.mkdir(astrom_cal_outputdir)

    # assume all cals are in the same directory
    nonlin_path = os.path.join(processed_cal_path, "nonlin_table_240322.txt")
    dark_path = os.path.join(processed_cal_path, "dark_current_20240322.fits")  
    flat_path = os.path.join(processed_cal_path, "flat.fits")
    fpn_path = os.path.join(processed_cal_path, "fpn_20240322.fits")
    cic_path = os.path.join(processed_cal_path, "cic_20240322.fits")
    bp_path = os.path.join(processed_cal_path, "bad_pix.fits")

    # create raw data that includes injected stars with gaussian psfs
    jwst_calfield_path = os.path.join(os.path.dirname(thisfile_dir), "test_data", "JWST_CALFIELD2020.csv")
    image_sources = mocks.create_astrom_data(jwst_calfield_path, add_gauss_noise=False)
    rows, cols, r0c0 = detector.unpack_geom('SCI', 'image')
    # create a directory in the output dir to hold the simulated data files
    rawdata_dir = os.path.join(astrom_cal_outputdir, 'data')
    if not os.path.exists(rawdata_dir):
        os.mkdir(rawdata_dir)

    # get an idea of the noise rms
    noise_datacube = []
    for dark in os.listdir(noise_characterization_path):
        with fits.open(os.path.join(noise_characterization_path, dark)) as hdulist:
            dark_dat = hdulist[1].data
            noise_datacube.append(dark_dat)
    noise_std = np.std(noise_datacube, axis=0)
    noise_rms = np.mean(noise_std)

    for dark in os.listdir(noise_characterization_path):
        with fits.open(os.path.join(noise_characterization_path, dark)) as hdulist:
            dark_dat = hdulist[1].data
            hdulist[0].header['VISTYPE'] = "BORESITE"
            # setting SNR to ~250 (arbitrary SNR)
            scaled_image = ((250 * noise_rms) / np.max(image_sources[0].data)) * image_sources[0].data
            scaled_image = scaled_image.astype(type(dark_dat[0][0]))
            hdulist[1].data[r0c0[0]:r0c0[0]+rows, r0c0[1]:r0c0[1]+cols] += scaled_image
            # update headers
            for key in image_sources[0].pri_hdr:
                if key not in hdulist[0].header:
                    hdulist[0].header[key] = image_sources[0].pri_hdr[key]

            for ext_key in image_sources[0].ext_hdr:
                if ext_key not in hdulist[1].header:
                    hdulist[1].header[ext_key] = image_sources[0].ext_hdr[ext_key]

            # save to the data dir in the output directory
            hdulist.writeto(os.path.join(rawdata_dir, dark[:-5]+'_astrom.fits'), overwrite=True)

    # define the raw science data to process
    ## replace w my raw data sets
    sim_data_filelist = [os.path.join(rawdata_dir, f) for f in os.listdir(rawdata_dir)] # full paths to simulated data
    mock_cal_filelist = [os.path.join(l1_datadir, "{0}.fits".format(i)) for i in [90526, 90527]] # grab the last two real data to mock the calibration 

    ###### Setup necessary calibration files
    # Create necessary calibration files
    # we are going to make calibration files using
    # a combination of the II&T nonlinearty file and the mock headers from
    # our unit test version
    pri_hdr, ext_hdr = mocks.create_default_headers()
    ext_hdr["DRPCTIME"] = time.Time.now().isot
    ext_hdr['DRPVERSN'] =  corgidrp.__version__
    mock_input_dataset = data.Dataset(mock_cal_filelist)

    this_caldb = caldb.CalDB() # connection to cal DB

    # Nonlinearity calibration
    nonlin_dat = np.genfromtxt(nonlin_path, delimiter=",")
    nonlinear_cal = data.NonLinearityCalibration(nonlin_dat, pri_hdr=pri_hdr, ext_hdr=ext_hdr,
                                                input_dataset=mock_input_dataset)
    nonlinear_cal.save(filedir=astrom_cal_outputdir, filename="mock_nonlinearcal.fits" )
    this_caldb.create_entry(nonlinear_cal)

    # KGain
    kgain_val = 8.7
    kgain = data.KGain(np.array([[kgain_val]]), pri_hdr=pri_hdr, ext_hdr=ext_hdr, 
                    input_dataset=mock_input_dataset)
    kgain.save(filedir=astrom_cal_outputdir, filename="mock_kgain.fits")
    this_caldb.create_entry(kgain)

    # NoiseMap
    with fits.open(fpn_path) as hdulist:
        fpn_dat = hdulist[0].data
    with fits.open(cic_path) as hdulist:
        cic_dat = hdulist[0].data
    with fits.open(dark_path) as hdulist:
        dark_dat = hdulist[0].data
    noise_map_dat_img = np.array([fpn_dat, cic_dat, dark_dat])
    noise_map_dat = np.zeros((3, detector.detector_areas['SCI']['frame_rows'], detector.detector_areas['SCI']['frame_cols']))
    rows, cols, r0c0 = detector.unpack_geom('SCI', 'image')
    noise_map_dat[:, r0c0[0]:r0c0[0]+rows, r0c0[1]:r0c0[1]+cols] = noise_map_dat_img
    noise_map_noise = np.zeros([1,] + list(noise_map_dat.shape))
    noise_map_dq = np.zeros(noise_map_dat.shape, dtype=int)
    err_hdr = fits.Header()
    err_hdr['BUNIT'] = 'detected electrons'
    ext_hdr['B_O'] = 0
    ext_hdr['B_O_ERR'] = 0
    noise_map = data.DetectorNoiseMaps(noise_map_dat, pri_hdr=pri_hdr, ext_hdr=ext_hdr,
                                    input_dataset=mock_input_dataset, err=noise_map_noise,
                                    dq = noise_map_dq, err_hdr=err_hdr)
    noise_map.save(filedir=astrom_cal_outputdir, filename="mock_detnoisemaps.fits")
    this_caldb.create_entry(noise_map)

    ## Flat field
    with fits.open(flat_path) as hdulist:
        flat_dat = hdulist[0].data
    flat = data.FlatField(flat_dat, pri_hdr=pri_hdr, ext_hdr=ext_hdr, input_dataset=mock_input_dataset)
    flat.save(filedir=astrom_cal_outputdir, filename="mock_flat.fits")
    this_caldb.create_entry(flat)

    # bad pixel map
    with fits.open(bp_path) as hdulist:
        bp_dat = hdulist[0].data
    bp_map = data.BadPixelMap(bp_dat, pri_hdr=pri_hdr, ext_hdr=ext_hdr, input_dataset=mock_input_dataset)
    bp_map.save(filedir=astrom_cal_outputdir, filename="mock_bpmap.fits")
    this_caldb.create_entry(bp_map)


    ####### Run the walker on some test_data

    walker.walk_corgidrp(sim_data_filelist, "", astrom_cal_outputdir)


    # clean up by removing entry
    this_caldb.remove_entry(nonlinear_cal)
    this_caldb.remove_entry(kgain)
    this_caldb.remove_entry(noise_map)
    this_caldb.remove_entry(flat)
    this_caldb.remove_entry(bp_map)

    ## Check against astrom ground truth -- target= [80.553428801, -69.514096821],
    ## plate scale = 21.8[mas/pixel], north angle = 45 [deg]
    output_files = []
    for file in os.scandir(astrom_cal_outputdir): # sort between added files and subdirectories
        if file.is_file():
            output_files.append(file)

    expected_platescale = 21.8
    expected_northangle = 45
    target = (80.553428801, -69.514096821)

    astrom_cal = data.AstrometricCalibration(os.path.join(astrom_cal_outputdir, 'AstrometricCalibration.fits'))

    # check orientation is correct within 0.05 [deg]
    # and plate scale is correct within 0.5 [mas] (arbitrary)
    assert astrom_cal.platescale == pytest.approx(expected_platescale, abs=0.5)
    assert astrom_cal.northangle == pytest.approx(expected_northangle, abs=0.05)

    # check that the center is correct within 3 [mas]
    # the simulated image should have no shift from the target
    ra, dec = astrom_cal.boresight[0], astrom_cal.boresight[1]
    assert ra == pytest.approx(target[0], abs=8.333e-7)
    assert dec == pytest.approx(target[1], abs=8.333e-7)

if __name__ == "__main__":
<<<<<<< HEAD
    tvacdata_dir = "/Users/jmilton/Documents/CGI/CGI_TVAC_Data"
=======
    tvacdata_dir = "/Users/kevinludwick/Library/CloudStorage/Box-Box/CGI_TVAC_Data/Working_Folder/" #"/Users/macuser/Roman/corgi_contributions/Callibration_Notebooks/TVAC"
>>>>>>> 0f575a04
    outputdir = thisfile_dir

    ap = argparse.ArgumentParser(description="run the l1->l2b->boresight end-to-end test")
    ap.add_argument("-tvac", "--tvacdata_dir", default=tvacdata_dir,
                    help="Path to CGI_TVAC_Data Folder [%(default)s]")
    ap.add_argument("-o", "--outputdir", default=outputdir,
                    help="directory to write results to [%(default)s]")
    args = ap.parse_args()
    tvacdata_dir = args.tvacdata_dir
    outputdir = args.outputdir
    test_astrom_e2e(tvacdata_dir, outputdir)<|MERGE_RESOLUTION|>--- conflicted
+++ resolved
@@ -178,11 +178,7 @@
     assert dec == pytest.approx(target[1], abs=8.333e-7)
 
 if __name__ == "__main__":
-<<<<<<< HEAD
-    tvacdata_dir = "/Users/jmilton/Documents/CGI/CGI_TVAC_Data"
-=======
     tvacdata_dir = "/Users/kevinludwick/Library/CloudStorage/Box-Box/CGI_TVAC_Data/Working_Folder/" #"/Users/macuser/Roman/corgi_contributions/Callibration_Notebooks/TVAC"
->>>>>>> 0f575a04
     outputdir = thisfile_dir
 
     ap = argparse.ArgumentParser(description="run the l1->l2b->boresight end-to-end test")
