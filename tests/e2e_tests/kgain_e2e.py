--- conflicted
+++ resolved
@@ -42,11 +42,7 @@
         fits_file = fits.open(file)
         prihdr = fits_file[0].header
         # Adjust VISTYPE
-<<<<<<< HEAD
-        if prihdr['VISTYPE'] == 'N/A':
-=======
         if prihdr['VISTYPE'] == 'N/A' or prihdr['VISTYPE'] == "PUPILIMG":
->>>>>>> d4398cee
             prihdr['VISTYPE'] = 'CGIVST_CAL_PUPIL_IMAGING'
         exthdr = fits_file[1].header
         if exthdr['EMGAIN_A'] == 1:
