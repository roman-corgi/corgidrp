import argparse
import os, shutil
import glob
import pytest
import numpy as np
import astropy.time as time
import astropy.io.fits as fits
import corgidrp
import corgidrp.data as data
import corgidrp.walker as walker
import corgidrp.caldb as caldb

from cal.kgain.calibrate_kgain import calibrate_kgain
import cal

thisfile_dir = os.path.dirname(__file__) # this file's folder

# tvac_kgain = 8.49404981510777 #8.8145 #e/DN, result from new iit code with specified file input order
# tvac_readnoise = 121.76070832489948 # 130.12 #e, result from new iit code with specified file input order

@pytest.mark.e2e
def test_l1_to_kgain(tvacdata_path, e2eoutput_path):

    # run II&T code 
    default_config_file = os.path.join(cal.lib_dir, 'kgain', 'config_files', 'kgain_parms.yaml')
    stack_arr2_f = []
    stack_arr_f = []
    box_data = os.path.join(tvacdata_path, 'TV-20_EXCAM_noise_characterization', 'kgain') 
    for f in os.listdir(box_data):
        file = os.path.join(box_data, f)
        if not file.endswith('.fits'):
            continue
        for i in range(51841, 51871):
            if str(i) in file:
                stack_arr2_f.append(file)
                with fits.open(file, mode='update') as hdus:
                    try:
                        hdus[0].header['OBSTYPE'] = 'MNFRAME'
                    except:
                        pass
                    try:
                        hdus[1].header['OBSTYPE'] = 'MNFRAME'
                    except:
                        pass
                exit
        for i in range(51731, 51841):
            if str(i) in file:
                stack_arr_f.append(file)
                exit
    #stack_arr2 = np.stack(stack_arr2)
    # fileorder_filepath = os.path.join(os.path.split(box_data)[0], 'results', 'TVAC_kgain_file_order.npy')
    #np.save(fileorder_filepath, stack_arr_f+stack_arr2_f)
    ordered_filelist = stack_arr_f+stack_arr2_f
    stack_dat = data.Dataset(stack_arr_f)
    stack2_dat = data.Dataset(stack_arr2_f)
    stack_arr2 = stack2_dat.all_data

    split, _ = stack_dat.split_dataset(exthdr_keywords=['EXPTIME'])
    stack_arr = []
    for dset in split:
        if dset.all_data.shape[0] == 10:
            stack_arr.append(dset.all_data[:5])
            stack_arr.append(dset.all_data[5:])
            continue
        stack_arr.append(dset.all_data)
    stack_arr = np.stack(stack_arr)
    pass

    (tvac_kgain, tvac_readnoise, mean_rn_std_e, ptc) = calibrate_kgain(stack_arr, stack_arr2, emgain=1, min_val=800, max_val=3000, 
                    binwidth=68, config_file=default_config_file, 
                    mkplot=None, verbose=None)

    # figure out paths, assuming everything is located in the same relative location
    l1_datadir = os.path.join(tvacdata_path, "TV-20_EXCAM_noise_characterization", "kgain")

    # make output directory if needed
    kgain_outputdir = os.path.join(e2eoutput_path, "l1_to_kgain_output")
    if os.path.exists(kgain_outputdir):
        shutil.rmtree(kgain_outputdir)
    os.mkdir(kgain_outputdir)

    ####### Run the walker on some test_data
    for file in l1_data_filelist_range_exp:
        image = data.Image(file)
        # This should not be necessary anymore after the updates of the OBSTYPE keyword, up to now it is only "SCI"
        if image.pri_hdr['OBSTYPE'] != 'KGAIN':
            image.pri_hdr['OBSTYPE'] = 'KGAIN'
            image.save(filename = file)

<<<<<<< HEAD
    walker.walk_corgidrp(ordered_filelist, "", kgain_outputdir, template="l1_to_kgain.json")
    kgain_file = os.path.join(kgain_outputdir, os.path.split(ordered_filelist[0])[1][:-5]+'_kgain.fits') #"CGI_EXCAM_L1_0000051731_kgain.fits")
=======
    for file in l1_data_filelist_same_exp:
        image = data.Image(file)
        # This should not be necessary anymore after the updates of the OBSTYPE keyword, up to now it is only "SCI"
        if image.pri_hdr['OBSTYPE'] != 'MNFRAME':
            image.pri_hdr['OBSTYPE'] = 'MNFRAME'
            image.save(filename = file)
        l1_data_filelist_range_exp.append(file)

    walker.walk_corgidrp(l1_data_filelist_range_exp, "", kgain_outputdir)
    kgain_file = os.path.join(kgain_outputdir, "CGI_EXCAM_L1_0000051731_kgain.fits")
>>>>>>> 179a36f8
    kgain = data.KGain(kgain_file)
    
    ##### Check against TVAC kgain, readnoise
    new_kgain = kgain.value
    new_readnoise = kgain.ext_hdr["RN"]
    print("determined kgain:", new_kgain)
    print("determined read noise", new_readnoise)    
    
    diff_kgain = new_kgain - tvac_kgain
    diff_readnoise = new_readnoise - tvac_readnoise
    print ("difference to TVAC kgain:", diff_kgain)
    print ("difference to TVAC read noise:", diff_readnoise)
    print ("error of kgain:", kgain.error)
    print ("error of readnoise:", kgain.ext_hdr["RN_ERR"])

    assert np.abs(diff_kgain) == 0 #< 0.01
    assert np.abs(diff_readnoise) == 0 #< 3

    this_caldb = caldb.CalDB()
    this_caldb.remove_entry(kgain)

    
if __name__ == "__main__":
    # Use arguments to run the test. Users can then write their own scripts
    # that call this script with the correct arguments and they do not need
    # to edit the file. The arguments use the variables in this file as their
    # defaults allowing the use to edit the file if that is their preferred
    # workflow.
    tvacdata_dir = '/Users/kevinludwick/Library/CloudStorage/Box-Box/CGI_TVAC_Data/Working_Folder'  #"/home/schreiber/DataCopy/corgi/CGI_TVAC_Data/"
    outputdir = thisfile_dir

    ap = argparse.ArgumentParser(description="run the l1->kgain end-to-end test")
    ap.add_argument("-tvac", "--tvacdata_dir", default=tvacdata_dir,
                    help="Path to CGI_TVAC_Data Folder [%(default)s]")
    ap.add_argument("-o", "--outputdir", default=outputdir,
                    help="directory to write results to [%(default)s]")
    args = ap.parse_args()
    tvacdata_dir = args.tvacdata_dir
    outputdir = args.outputdir
    test_l1_to_kgain(tvacdata_dir, outputdir)<|MERGE_RESOLUTION|>--- conflicted
+++ resolved
@@ -87,21 +87,9 @@
             image.pri_hdr['OBSTYPE'] = 'KGAIN'
             image.save(filename = file)
 
-<<<<<<< HEAD
     walker.walk_corgidrp(ordered_filelist, "", kgain_outputdir, template="l1_to_kgain.json")
     kgain_file = os.path.join(kgain_outputdir, os.path.split(ordered_filelist[0])[1][:-5]+'_kgain.fits') #"CGI_EXCAM_L1_0000051731_kgain.fits")
-=======
-    for file in l1_data_filelist_same_exp:
-        image = data.Image(file)
-        # This should not be necessary anymore after the updates of the OBSTYPE keyword, up to now it is only "SCI"
-        if image.pri_hdr['OBSTYPE'] != 'MNFRAME':
-            image.pri_hdr['OBSTYPE'] = 'MNFRAME'
-            image.save(filename = file)
-        l1_data_filelist_range_exp.append(file)
 
-    walker.walk_corgidrp(l1_data_filelist_range_exp, "", kgain_outputdir)
-    kgain_file = os.path.join(kgain_outputdir, "CGI_EXCAM_L1_0000051731_kgain.fits")
->>>>>>> 179a36f8
     kgain = data.KGain(kgain_file)
     
     ##### Check against TVAC kgain, readnoise
