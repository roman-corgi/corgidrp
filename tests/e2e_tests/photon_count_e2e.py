--- conflicted
+++ resolved
@@ -63,13 +63,8 @@
     this_caldb.save()
 
     # KGain
-<<<<<<< HEAD
-    kgain_val = 7. # default value used in mocks.create_photon_countable_frames()
-    pri_hdr, ext_hdr = mocks.create_default_calibration_product_headers()
-=======
     kgain_val = 7 # default value used in mocks.create_photon_countable_frames()
     pri_hdr, ext_hdr, errhdr, dqhdr = mocks.create_default_calibration_product_headers()
->>>>>>> e88badd2
     ext_hdr["DRPCTIME"] = time.Time.now().isot
     ext_hdr['DRPVERSN'] =  corgidrp.__version__
     mock_input_dataset = data.Dataset(l1_data_ill_filelist)
