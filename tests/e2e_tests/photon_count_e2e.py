--- conflicted
+++ resolved
@@ -28,20 +28,6 @@
     cic_path = os.path.join(processed_cal_path, "cic_20240322.fits")
 
     np.random.seed(1234)
-<<<<<<< HEAD
-    ill_dataset, dark_dataset, ill_mean, dark_mean = mocks.create_photon_countable_frames(Nbrights=2, Ndarks=3, cosmic_rate=1, flux=0.5)
-    output_dir = os.path.join(e2eoutput_path, 'pc_sim_test_data')
-    output_ill_dir = os.path.join(output_dir, 'ill_frames')
-    output_dark_dir = os.path.join(output_dir, 'dark_frames')
-    output_l2a_dir = os.path.join(output_dir, 'l2a')
-    if not os.path.exists(output_dir):
-        os.mkdir(output_dir)
-    # empty out directory of any previous files
-    for f in os.listdir(output_dir):
-        if os.path.isdir(os.path.join(output_dir,f)):
-            continue
-        os.remove(os.path.join(output_dir,f))
-=======
     # using CIC and dark current average values which come from the corresponding values from cic_path and dark_path above; FPN mean is already 0 in fpn_path and simulated set below
     ill_dataset, dark_dataset, ill_mean, dark_mean = mocks.create_photon_countable_frames(Nbrights=160, Ndarks=161, cosmic_rate=1, flux=0.5, cic=0.0035075, dark_current=0.00086158) 
     output_dir = os.path.join(e2eoutput_path, 'photon_count_e2e')
@@ -67,7 +53,6 @@
     output_ill_dir = os.path.join(input_data_dir, 'ill_l1_frames')
     output_dark_dir = os.path.join(input_data_dir, 'dark_l1_frames')
     output_l2a_dir = os.path.join(output_dir, 'l1_to_l2a')
->>>>>>> 7a6db22f
     if not os.path.exists(output_ill_dir):
         os.makedirs(output_ill_dir)
     if not os.path.exists(output_dark_dir):
