--- conflicted
+++ resolved
@@ -3,11 +3,8 @@
 import glob
 import pytest
 import numpy as np
-<<<<<<< HEAD
-from datetime import datetime
-=======
 import logging
->>>>>>> 5e5a4b73
+from datetime import datetime, timedelta
 
 import corgidrp
 import corgidrp.data as data
@@ -18,9 +15,6 @@
 from corgidrp.check import (check_filename_convention, check_dimensions, verify_header_keywords)
 
 @pytest.mark.e2e
-<<<<<<< HEAD
-def test_expected_results_e2e(e2eoutput_path):
-=======
 def test_expected_results_e2e(e2edata_path, e2eoutput_path):
     # set up logging
     global logger
@@ -57,12 +51,11 @@
     logger.info('='*80)
 
     # create output dir
-    output_dir = os.path.join(e2eoutput_path, 'pol_flux_sim_test_data')
+    output_dir = os.path.join(e2eoutput_path, 'fluxcal_pol_e2e')
     if os.path.exists(output_dir):
         shutil.rmtree(output_dir)
-    os.mkdir(output_dir)
-
->>>>>>> 5e5a4b73
+    os.makedirs(output_dir)
+
     #mock a point source image
     fwhm = 3
     star_flux = 1.5e-09 #erg/(s*cm^2*AA)
@@ -70,42 +63,29 @@
     # split the flux unevenly by polarization
     star_flux_left = 0.6 * star_flux
     star_flux_right = 0.4 * star_flux
-<<<<<<< HEAD
-    flux_image_WP1 = mocks.create_pol_flux_image(star_flux_left, star_flux_right, fwhm, cal_factor, dpamname='POL0')
-    flux_dataset_WP1 = data.Dataset([flux_image_WP1])
-    flux_image_WP2 = mocks.create_pol_flux_image(star_flux_left, star_flux_right, fwhm, cal_factor, dpamname='POL45')
-    flux_dataset_WP2 = data.Dataset([flux_image_WP2])
-
-    output_dir = os.path.join(e2eoutput_path, 'flux_cal_pol_e2e')
-    if os.path.exists(output_dir):
-        shutil.rmtree(output_dir)
-    os.makedirs(output_dir)
-
-    # Create input_data subfolders
-    wp1_dir = os.path.join(output_dir, 'WP1')
-    wp2_dir = os.path.join(output_dir, 'WP2')
-    if not os.path.exists(wp1_dir):
-        os.makedirs(wp1_dir)
-    if not os.path.exists(wp2_dir):
-        os.makedirs(wp2_dir)
-    input_data_dir_WP1 = os.path.join(wp1_dir, 'input_l2b')
-    input_data_dir_WP2 = os.path.join(wp2_dir, 'input_l2b')
-    if not os.path.exists(input_data_dir_WP1):
-        os.makedirs(input_data_dir_WP1)
-    if not os.path.exists(input_data_dir_WP2):
-        os.makedirs(input_data_dir_WP2)
-
-
-    # Create proper L2b filenames with unique timestamps
-    flux_dataset_WP1.save(input_data_dir_WP1)
-    flux_dataset_WP2.save(input_data_dir_WP2)
-=======
-    flux_image_WP1 = mocks.create_pol_flux_image(star_flux_left, star_flux_right, fwhm, cal_factor, dpamname='POL0', filedir=output_dir, file_save=True)
-    flux_image_WP1.ext_hdr['BUNIT'] = 'photoelectron'
-    flux_dataset_WP1 = data.Dataset([flux_image_WP1, flux_image_WP1])
-    flux_image_WP2 = mocks.create_pol_flux_image(star_flux_left, star_flux_right, fwhm, cal_factor, dpamname='POL45', filedir=output_dir, file_save=True)
-    flux_image_WP2.ext_hdr['BUNIT'] = 'photoelectron'
-    flux_dataset_WP2 = data.Dataset([flux_image_WP2, flux_image_WP2])
+    
+    # Create WP1 images with unique timestamps
+    base_time = datetime.now()
+    flux_image_WP1_1 = mocks.create_pol_flux_image(star_flux_left, star_flux_right, fwhm, cal_factor, dpamname='POL0', filedir=None, file_save=False)
+    flux_image_WP1_1.ext_hdr['BUNIT'] = 'photoelectron'
+    flux_image_WP1_1.ext_hdr['FILETIME'] = base_time.isoformat()
+    
+    flux_image_WP1_2 = mocks.create_pol_flux_image(star_flux_left, star_flux_right, fwhm, cal_factor, dpamname='POL0', filedir=None, file_save=False)
+    flux_image_WP1_2.ext_hdr['BUNIT'] = 'photoelectron'
+    flux_image_WP1_2.ext_hdr['FILETIME'] = (base_time + timedelta(milliseconds=100)).isoformat()
+    
+    flux_dataset_WP1 = data.Dataset([flux_image_WP1_1, flux_image_WP1_2])
+    
+    # Create WP2 images with unique timestamps
+    flux_image_WP2_1 = mocks.create_pol_flux_image(star_flux_left, star_flux_right, fwhm, cal_factor, dpamname='POL45', filedir=None, file_save=False)
+    flux_image_WP2_1.ext_hdr['BUNIT'] = 'photoelectron'
+    flux_image_WP2_1.ext_hdr['FILETIME'] = (base_time + timedelta(milliseconds=200)).isoformat()
+    
+    flux_image_WP2_2 = mocks.create_pol_flux_image(star_flux_left, star_flux_right, fwhm, cal_factor, dpamname='POL45', filedir=None, file_save=False)
+    flux_image_WP2_2.ext_hdr['BUNIT'] = 'photoelectron'
+    flux_image_WP2_2.ext_hdr['FILETIME'] = (base_time + timedelta(milliseconds=300)).isoformat()
+    
+    flux_dataset_WP2 = data.Dataset([flux_image_WP2_1, flux_image_WP2_2])
 
     logger.info('='*80)
     logger.info('Test Case 1: Input Image Data Format and Content for WP1')
@@ -127,48 +107,28 @@
         logger.info("")
     logger.info(f"Total input images validated: {len(flux_dataset_WP1)}")
 
+    # Create proper folder structure: WP1 folder with input_l2b subdirectory
+
     output_dir_WP1 = os.path.join(output_dir, 'WP1')
-    os.mkdir(output_dir_WP1)
-    flux_dataset_WP1.save(output_dir_WP1, ['flux_e2e_WP1_{0}.fits'.format(i) for i in range(len(flux_dataset_WP1))])
->>>>>>> 5e5a4b73
-
-    data_filelist_WP1 = []
-
-<<<<<<< HEAD
-    for f in os.listdir(input_data_dir_WP1):
-        data_filelist_WP1.append(os.path.join(input_data_dir_WP1, f))
-    
-    for f in os.listdir(input_data_dir_WP2):
-        data_filelist_WP2.append(os.path.join(input_data_dir_WP2, f))
+    os.makedirs(output_dir_WP1)
+    input_l2b_dir_WP1 = os.path.join(output_dir_WP1, 'input_l2b')
+    os.makedirs(input_l2b_dir_WP1)
+    
+    # Save files with proper CGI naming convention
+    data_filelist_WP1 = mocks.rename_files_to_cgi_format(
+        list_of_fits=list(flux_dataset_WP1),
+        output_dir=input_l2b_dir_WP1,
+        level_suffix="l2b"
+    )
 
     ####### Run the DRP walker for WP1
-    print('Running walker for WP1')
-    walker.walk_corgidrp(data_filelist_WP1, '', wp1_dir)
-    fluxcal_file_WP1 = glob.glob(os.path.join(wp1_dir, '*abf_cal*.fits'))[0]
-=======
-    for f in os.listdir(output_dir_WP1):
-        data_filelist_WP1.append(os.path.join(output_dir_WP1, f))
-    
-    # make DRP output directory if needed
-    fluxcal_outputdir = os.path.join(e2eoutput_path, "l2b_to_pol_fluxcal_factor_output")
-    if os.path.exists(fluxcal_outputdir):
-        shutil.rmtree(fluxcal_outputdir)
-    os.mkdir(fluxcal_outputdir)
-
-    fluxcal_outputdir_WP1 = os.path.join(fluxcal_outputdir, 'WP1')
-    fluxcal_outputdir_WP2 = os.path.join(fluxcal_outputdir, 'WP2')
-    os.mkdir(fluxcal_outputdir_WP1)
-    os.mkdir(fluxcal_outputdir_WP2)
-
-    ####### Run the DRP walker for WP1
     logger.info('='*80)
     logger.info('Running processing pipeline')
     logger.info('='*80)
 
     logger.info('Running walker for WP1')
-    walker.walk_corgidrp(data_filelist_WP1, '', fluxcal_outputdir_WP1)
-    fluxcal_file_WP1 = glob.glob(os.path.join(fluxcal_outputdir_WP1, '*abf_cal*.fits'))[0]
->>>>>>> 5e5a4b73
+    walker.walk_corgidrp(data_filelist_WP1, '', output_dir_WP1)
+    fluxcal_file_WP1 = glob.glob(os.path.join(output_dir_WP1, '*abf_cal*.fits'))[0]
     fluxcal_image_WP1 = data.Image(fluxcal_file_WP1)
 
     logger.info('='*80)
@@ -199,8 +159,8 @@
     # check header keyword values match with what is expected
     verify_header_keywords(fluxcal_image_WP1.ext_hdr, {'DATALVL': 'CAL'}, logger=logger)
     verify_header_keywords(fluxcal_image_WP1.ext_hdr, {'DATATYPE': 'FluxcalFactor'}, logger=logger)
-    verify_header_keywords(fluxcal_image_WP1.ext_hdr, {'DPAMNAME': flux_image_WP1.ext_hdr['DPAMNAME']}, logger=logger)
-    verify_header_keywords(fluxcal_image_WP1.ext_hdr, {'CFAMNAME': flux_image_WP1.ext_hdr['CFAMNAME']}, logger=logger)
+    verify_header_keywords(fluxcal_image_WP1.ext_hdr, {'DPAMNAME': flux_image_WP1_1.ext_hdr['DPAMNAME']}, logger=logger)
+    verify_header_keywords(fluxcal_image_WP1.ext_hdr, {'CFAMNAME': flux_image_WP1_1.ext_hdr['CFAMNAME']}, logger=logger)
     logger.info("")
 
     # baseline performance check WP1
@@ -243,25 +203,24 @@
         logger.info("")
     logger.info(f"Total input images validated: {len(flux_dataset_WP2)}")
 
+    # Create proper folder structure: WP2 folder with input_l2b subdirectory
+    # Output calibration files will be saved to WP2 root
     output_dir_WP2 = os.path.join(output_dir, 'WP2')
-    os.mkdir(output_dir_WP2)
-    flux_dataset_WP2.save(output_dir_WP2, ['flux_e2e_WP2_{0}.fits'.format(i) for i in range(len(flux_dataset_WP2))])
-
-    data_filelist_WP2 = []
-
-    for f in os.listdir(output_dir_WP2):
-        data_filelist_WP2.append(os.path.join(output_dir_WP2, f))
+    os.makedirs(output_dir_WP2)
+    input_l2b_dir_WP2 = os.path.join(output_dir_WP2, 'input_l2b')
+    os.makedirs(input_l2b_dir_WP2)
+    
+    # Save files with proper CGI naming convention
+    data_filelist_WP2 = mocks.rename_files_to_cgi_format(
+        list_of_fits=list(flux_dataset_WP2),
+        output_dir=input_l2b_dir_WP2,
+        level_suffix="l2b"
+    )
 
     ####### Run the DRP walker for WP2
-<<<<<<< HEAD
-    print('Running walker for WP2')
-    walker.walk_corgidrp(data_filelist_WP2, '', wp2_dir)
-    fluxcal_file_WP2 = glob.glob(os.path.join(wp2_dir, '*abf_cal*.fits'))[0]
-=======
     logger.info('Running walker for WP2')
-    walker.walk_corgidrp(data_filelist_WP2, '', fluxcal_outputdir_WP2)
-    fluxcal_file_WP2 = glob.glob(os.path.join(fluxcal_outputdir_WP2, '*abf_cal*.fits'))[0]
->>>>>>> 5e5a4b73
+    walker.walk_corgidrp(data_filelist_WP2, '', output_dir_WP2)
+    fluxcal_file_WP2 = glob.glob(os.path.join(output_dir_WP2, '*abf_cal*.fits'))[0]
     fluxcal_image_WP2 = data.Image(fluxcal_file_WP2)
 
     logger.info('='*80)
@@ -292,8 +251,8 @@
     # check header keyword values match with what is expected
     verify_header_keywords(fluxcal_image_WP2.ext_hdr, {'DATALVL': 'CAL'}, logger=logger)
     verify_header_keywords(fluxcal_image_WP2.ext_hdr, {'DATATYPE': 'FluxcalFactor'}, logger=logger)
-    verify_header_keywords(fluxcal_image_WP2.ext_hdr, {'DPAMNAME': flux_image_WP2.ext_hdr['DPAMNAME']}, logger=logger)
-    verify_header_keywords(fluxcal_image_WP2.ext_hdr, {'CFAMNAME': flux_image_WP2.ext_hdr['CFAMNAME']}, logger=logger)
+    verify_header_keywords(fluxcal_image_WP2.ext_hdr, {'DPAMNAME': flux_image_WP2_1.ext_hdr['DPAMNAME']}, logger=logger)
+    verify_header_keywords(fluxcal_image_WP2.ext_hdr, {'CFAMNAME': flux_image_WP2_1.ext_hdr['CFAMNAME']}, logger=logger)
     logger.info("")
 
     # baseline performance check WP2
@@ -320,10 +279,6 @@
     #check the flux values are similar regardless of the wollaston used
     assert flux_fac_WP1.fluxcal_fac == pytest.approx(flux_fac_WP2.fluxcal_fac, rel=0.05)
 
-<<<<<<< HEAD
-    # Print success message
-    print('e2e test for polarimetric flux calibration factor passed')
-=======
     # clean up
     this_caldb = caldb.CalDB()
     this_caldb.remove_entry(flux_fac_WP1)
@@ -331,7 +286,6 @@
     logger.info('='*80)
     logger.info('END-TO-END TEST COMPLETE')
     logger.info('='*80)
->>>>>>> 5e5a4b73
 
 
 
@@ -343,10 +297,13 @@
     # workflow.
     thisfile_dir = os.path.dirname(__file__)
     outputdir = thisfile_dir
+    e2edata_dir =  "/home/ericshen/corgi/E2E_Test_Data/"
 
     ap = argparse.ArgumentParser(description="run the l2b-> PolFluxcalFactor end-to-end test")
+    ap.add_argument("-tvac", "--e2edata_dir", default=e2edata_dir,
+                    help="Path to CGI_TVAC_Data Folder [%(default)s]")
     ap.add_argument("-o", "--outputdir", default=outputdir,
                     help="directory to write results to [%(default)s]")
     args = ap.parse_args()
     outputdir = args.outputdir
-    test_expected_results_e2e(outputdir)+    test_expected_results_e2e(e2edata_dir, outputdir)