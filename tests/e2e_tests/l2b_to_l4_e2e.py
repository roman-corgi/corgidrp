--- conflicted
+++ resolved
@@ -449,11 +449,7 @@
 
     outputdir = "/Users/maxmb/Data/corgi/e2e_output/"
     #This folder should contain an OS11 folder: ""hlc_os11_v3" with the OS11 data in it.
-<<<<<<< HEAD
     e2edata_dir = '/Users/jmilton/Documents/CGI/E2E_Test_Data2'
-=======
-    e2edata_dir = '/Users/maxmb/Data/corgi/E2E_Test_Data/'
->>>>>>> 1e873187
     #Not actually TVAC Data, but we can put it in the TVAC data folder. 
     ap = argparse.ArgumentParser(description="run the l2b->l4 end-to-end test")
 
