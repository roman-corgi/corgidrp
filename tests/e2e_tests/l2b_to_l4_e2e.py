import argparse
import os
import numpy as np
from astropy.io import fits
from corgidrp.data import Image
from corgidrp.mocks import (create_default_L2b_headers, create_default_L3_headers, 
                            create_synthetic_satellite_spot_image, create_ct_psfs)
from corgidrp.l4_to_tda import find_source
import corgidrp.mocks as mocks
import corgidrp.caldb as caldb
import corgidrp.astrom as astrom
import corgidrp.data as corgidata
import corgidrp.walker as walker
from corgidrp import corethroughput
import pytest
import glob
import shutil
import pathlib

thisfile_dir = os.path.dirname(__file__) # this file's folder

@pytest.mark.e2e
def test_l2b_to_l3(e2edata_path, e2eoutput_path):
    '''

    An end-to-end test that takes the OS11 data and runs it through the L2B to L4 pipeline.

        It checks that: 
            - The two OS11 planets are detected within 1 pixel of their expected separations
            - The calibration files are correctly associated with the output file

        Data needed: 
            - Coronagraphic dataset - taken from OS11 data
            - Reference star dataset - taken from OS11 data
            - Satellite spot dataset - created in the test
        
        Calibrations needed: 
            - AstrometricCalibration
            - CoreThroughputCalibration
            - FluxCalibration
    
    Args:
        e2edata_path (str): Path to the test data
        e2eoutput_path (str): Path to the output directory


    '''

    e2e_data_path = os.path.join(e2eoutput_path, "l2_files")
    if not os.path.exists(e2e_data_path):
        os.mkdir(e2e_data_path)

    e2eoutput_path = os.path.join(e2eoutput_path, "l2b_to_l3_output")
    if not os.path.exists(e2eoutput_path):
        os.mkdir(e2eoutput_path)

    ##################################################
    #### Generate an astrometric calibration file ####
    ##################################################

    # create a simulated image with source guesses and true positions
    # check that the simulated image folder exists and create if not

    field_path = os.path.join(os.path.dirname(__file__),"..","test_data", "JWST_CALFIELD2020.csv")

    #Create the mock dataset
    mocks.create_astrom_data(field_path=field_path, filedir=e2eoutput_path)
    image_path = os.path.join(e2eoutput_path, 'simcal_astrom.fits')

    # open the image
    dataset = corgidata.Dataset([image_path])
    # perform the astrometric calibration
    astrom_cal = astrom.boresight_calibration(input_dataset=dataset, field_path=field_path, find_threshold=5)

    astrom_cal.save(filedir=e2eoutput_path, filename="mock_astro.fits" )

    # add calibration file to caldb
    this_caldb = caldb.CalDB()
    this_caldb.create_entry(astrom_cal)

    ############################################
    #### Put the OS 11 data into L2B format ####
    ############################################

    #Read in the PSFs
    input_file = 'hlc_os11_frames_with_planets.fits'
    input_hdul = fits.open(os.path.join(e2edata_path,"hcl_os11_v3",input_file))
    input_images = input_hdul[0].data
    header = input_hdul[0].header
    psf_center_x = header['XCENTER']
    psf_center_y = header['YCENTER']
    
    #Get the auxilliary data
    data = np.loadtxt(os.path.join(e2edata_path,"hcl_os11_v3",'hlc_os11_batch_info.txt'), skiprows=2)
    batch = data[:,0].astype(int)
    star = data[:,2].astype(int)
    roll = data[:,3]
    frame_exptime_sec = data[:,4]
    nframes = data[:,6].astype(int)

    nbatch = 22
    istart = 0

    big_array_size = [1024,1024]

    image_list = []
    for ibatch in range(nbatch): 
        # iend = istart + nframes_per_batch
        iend = istart + nframes[ibatch] 

        batch_images = input_images[istart:iend,:,:]

        #collapse these images and stick them into a big array.
        psf_image = np.nanmedian(batch_images, axis=0)

        big_array = np.zeros(big_array_size)
        big_rows, big_cols = big_array_size
        small_rows, small_cols = psf_image.shape

        # Find the middle indices for the big array
        row_start = (big_rows - small_rows) // 2
        col_start = (big_cols - small_cols) // 2

        # Insert the small array into the middle of the big array
        big_array[row_start:row_start + small_rows, col_start:col_start + small_cols] = psf_image

        #Update the PSF Center. Might have columns and row mixed up; doesn't matter for now since psf_center_x and psf_center_y are the same. 
        new_psf_center_x = psf_center_x + col_start
        new_psf_center_y = psf_center_y + row_start

        #Make a BIAS HDU
        bias_hdu = fits.ImageHDU(data=np.zeros_like(big_array[0]))
        bias_hdu.nane = 'BIAS'
        bias_hdu.header['PCOUNT'] = 0
        bias_hdu.header['GCOUNT'] = 1
        bias_hdu.header['EXTNAME'] = 'BIAS'

        #Create the new Image object
        mock_pri_header, mock_ext_header, errhdr, dqhdr, biashdr = create_default_L2b_headers()
        new_image = Image(big_array, mock_pri_header, mock_ext_header, input_hdulist=[bias_hdu])
        # new_image.ext_hdr.set('PSF_CEN_X', new_psf_center_x)
        # new_image.ext_hdr.set('PSF_CEN_Y', new_psf_center_y)
        new_image.pri_hdr.set('FRAMET', frame_exptime_sec[ibatch])
        new_image.ext_hdr.set('EXPTIME', frame_exptime_sec[ibatch])
        new_image.pri_hdr.set('ROLL',-roll[ibatch])
        new_image.ext_hdr.set('FSMPRFL','NFOV')
        new_image.ext_hdr.set('LSAMNAME','NFOV')
        new_image.ext_hdr.set('CFAMNAME','1F')
        new_image.ext_hdr.set('FSMLOS', 1) # tip/tilt enabled only in coronagraphic images
        new_image.ext_hdr.set('LSAMNAME', 'NFOV')
        new_image.ext_hdr.set('FPAMNAME', 'HLC12_C2R1')
        new_image.ext_hdr.set('MASKLOCX', big_cols//2)
        new_image.ext_hdr.set('MASKLOCY', big_cols//2)

        #If Reference star then flag it. 
        if star[ibatch] == 2:
            new_image.pri_hdr.set('PSFREF', 1)

        # new_image.filename ="CGI_020000199900100{}00{}_20250415T0305102_L2b.fits".format(ibatch,i)
        new_image.filename = "CGI_0200001999001000{:03d}_20250415T0305102_L2b.fits".format(ibatch)
        #Save the last science filename for later. 
        if star[ibatch] == 1:
            last_sci_filename = new_image.filename


        image_list.append(new_image)

        istart = iend

    #############################################
    #### Add a sat spot image to the dataset ####
    #############################################

    #For now assuming there's just one since the step function in progress doesn't break things up. 
    #We'll want it do later. 

    #Create a mock satellite spot image with the same center as the PSF images. 
    satellite_spot_image = create_synthetic_satellite_spot_image([55,55],1e-4,0,2,14.79,amplitude_multiplier=1000)
    big_array = np.zeros(big_array_size)
    big_rows, big_cols = big_array_size
    small_rows, small_cols = satellite_spot_image.shape

    # Find the middle indices for the big array
    row_start = (big_rows - small_rows) // 2
    col_start = (big_cols - small_cols) // 2

    # Insert the small array into the middle of the big array
    big_array[row_start:row_start + small_rows, col_start:col_start + small_cols] = satellite_spot_image

    mock_satspot_pri_header, mock_satspot_ext_header, errhdr, dqhdr, biashdr = create_default_L2b_headers()
    mock_satspot_pri_header['SATSPOTS'] = 1
    mock_satspot_ext_header['FSMPRFL']='NFOV'

    sat_spot_image = Image(big_array, mock_satspot_pri_header, mock_satspot_ext_header)
    sat_spot_image.filename ="CGI_0200001999001000{:03d}_20250415T0305102_L2b.fits".format(ibatch+1)

    image_list.append(sat_spot_image)

    #########################################
    #### Save the dataset to a directory ####
    #########################################

    mock_dataset = corgidata.Dataset(image_list)
    mock_dataset.save(filedir=e2e_data_path)

    ## Next step run things through the walker. 

    #####################################
    #### Pass the data to the walker ####
    #####################################

    l2b_data_filelist = sorted(glob.glob(os.path.join(e2e_data_path, "*.fits")))
    walker.walk_corgidrp(l2b_data_filelist, "", e2eoutput_path)

    #Read in an L3 file
    l3_filename = glob.glob(os.path.join(e2eoutput_path, "*L3_.fits"))[0]
    l3_image = Image(l3_filename)

    #Check if there's a WCS header
    assert l3_image.ext_hdr['CTYPE1'] == 'RA---TAN'
    assert l3_image.ext_hdr['CTYPE2'] == 'DEC--TAN'

    #Check if the Bunit is correct
    assert l3_image.ext_hdr['BUNIT'] == 'photoelectrons/s'
    
    #Clean up
    this_caldb.remove_entry(astrom_cal)
    # shutil.rmtree(e2e_data_path)
    # shutil.rmtree(e2eoutput_path)
    

@pytest.mark.e2e
def test_l3_to_l4(e2eoutput_path):
    '''
    An end-to-end test that takes the L3 data and runs it through the L3 to L4 pipeline.

        It checks that: 
            - The two OS11 planets are detected within 1 pixel of their expected separations
            - The calibration files are correctly associated with the output file

        Data needed: 
            - L3 data - taken from the L3 data
            - Satellite spot dataset - created in the test
        
        Calibrations needed: 
            - AstrometricCalibration
            - CoreThroughputCalibration
            - FluxCalibration
    
    Args:
        e2eoutput_path (str): Path to the output directory
    '''

    e2eintput_path = os.path.join(e2eoutput_path, "l2b_to_l3_output")

    e2eoutput_path_l4 = os.path.join(e2eoutput_path, "l3_to_l4_output")
    if not os.path.exists(e2eoutput_path_l4):
        os.mkdir(e2eoutput_path_l4)

    ##################################################
    #### Generate an astrometric calibration file ####
    ##################################################

    # create a simulated image with source guesses and true positions
    # check that the simulated image folder exists and create if not

    field_path = os.path.join(os.path.dirname(__file__),"..","test_data", "JWST_CALFIELD2020.csv")

    #Create the mock dataset
    mocks.create_astrom_data(field_path=field_path, filedir=e2eoutput_path_l4)
    image_path = os.path.join(e2eoutput_path_l4, 'simcal_astrom.fits')

    # open the image
    dataset = corgidata.Dataset([image_path])
    # perform the astrometric calibration
    astrom_cal = astrom.boresight_calibration(input_dataset=dataset, field_path=field_path, find_threshold=5)

    astrom_cal.save(filedir=e2eoutput_path_l4, filename="mock_astro.fits" )

    # add calibration file to caldb
    this_caldb = caldb.CalDB()
    this_caldb.create_entry(astrom_cal)

    ###########################
    #### Make dummy CT cal ####
    ###########################

        # Dataset with some CT profile defined in create_ct_interp
    # Pupil image
    pupil_image = np.zeros([1024, 1024])
    # Set it to some known value for a selected range of pixels
    pupil_image[510:530, 510:530]=1
    prhd, exthd_pupil, errhdr, dqhdr = create_default_L3_headers()
    # DRP
    # cfam filter
    exthd_pupil['CFAMNAME'] = '1F'
    # Add specific values for pupil images:
    # DPAM=PUPIL, LSAM=OPEN, FSAM=OPEN and FPAM=OPEN_12
    exthd_pupil['DPAMNAME'] = 'PUPIL'
    exthd_pupil['LSAMNAME'] = 'OPEN'
    exthd_pupil['FSAMNAME'] = 'OPEN'
    exthd_pupil['FPAMNAME'] = 'OPEN_12'

    data_psf, psf_loc_in, half_psf = create_ct_psfs(50, cfam_name='1F',
    n_psfs=100)
    
    err = np.ones([1024,1024]) 
    data_ct_interp = [Image(pupil_image,pri_hdr = prhd,
        ext_hdr = exthd_pupil, err = err)]
    # Set of off-axis PSFs with a CT profile defined in create_ct_interp
    # First, we need the CT FPM center to create the CT radial profile
    # We can use a miminal dataset to get to know it
    data_ct_interp += [data_psf[0]]
    ct_cal_tmp = corethroughput.generate_ct_cal(corgidata.Dataset(data_ct_interp))
    ct_cal_tmp.save(filedir=e2eoutput_path_l4, filename="mock_ct.fits")
    this_caldb.create_entry(ct_cal_tmp)

    ##########################################
    #### Generate a flux calibration file ####
    ##########################################

    #Create a mock flux calibration file
<<<<<<< HEAD
    fluxcal_factor = 2e-12
    fluxcal_factor_error = 1e-14
    prhd, exthd = create_default_L3_headers()
=======
    fluxcal_factor = np.array([[2e-12]])
    fluxcal_factor_error = np.array([[[1e-14]]])
    prhd, exthd, errhdr, dqhdr = create_default_L3_headers()
>>>>>>> e88badd2
    fluxcal_fac = corgidata.FluxcalFactor(fluxcal_factor, err = fluxcal_factor_error, pri_hdr = prhd, ext_hdr = exthd, input_dataset = dataset)

    fluxcal_fac.save(filedir=e2eoutput_path_l4, filename="mock_fluxcal.fits")
    this_caldb.create_entry(fluxcal_fac)

    #####################################
    #### Read in the L3 data and run ####
    #####################################

    l3_data_filelist = sorted(glob.glob(os.path.join(e2eintput_path, "*L3_.fits")))

    walker.walk_corgidrp(l3_data_filelist, "", e2eoutput_path_l4)

    ########################################################################
    #### Read in the psf_subtracted images and test for source detection ###
    ########################################################################

    l4_filename = glob.glob(os.path.join(e2eoutput_path_l4, "*L4_.fits"))[0]
    psf_subtracted_image = Image(l4_filename)
    psf_subtracted_image.data = psf_subtracted_image.data[-1,:,:] #Just pick one of the KL modes for now
    
    #Find the sources and get their distances from the center
    psf_subtracted_image_with_source = find_source(psf_subtracted_image)
    source_header = psf_subtracted_image_with_source.ext_hdr

    snyx = np.array([list(map(float, source_header[key].split(','))) for key in source_header if key.startswith("SNYX")])
    xcen = psf_subtracted_image_with_source.ext_hdr['CRPIX1']
    ycen = psf_subtracted_image_with_source.ext_hdr['CRPIX2']
    source_distances =np.sort(np.sqrt((snyx[:,1] - xcen)**2 + (snyx[:,2] - ycen)**2))

    ### Get the expected distances
    pixel_scale = 21 #mas/pixel
    lambda_c = 575e-9 #center wavelength of band 1 in m
    roman_D = 2.37 #roman primary diameter
    expected_separations_lambda_over_D = np.array([3.5, 4.5]) #OS11 injected planets
    expected_separations_arcsec = expected_separations_lambda_over_D *  lambda_c / roman_D * 206265
    expected_separations_pixels = expected_separations_arcsec / pixel_scale * 1000 

    #Check that the detected sources are within 1 pixel of the expected separations
    #Assumes that only the correct sources were detected. 
    for i,source_distance in enumerate(expected_separations_pixels):
        assert np.isclose(source_distance, source_distances[i], atol=1)
    print("Found all the sources!")

    #Check that the calibration filenames are appropriately associated
    assert psf_subtracted_image.ext_hdr['CTCALFN'] == "mock_ct.fits"
    assert psf_subtracted_image.ext_hdr['FLXCALFN'] == "mock_fluxcal.fits"
    print("Filenames associated correctly!")

    #Clean up
    this_caldb.remove_entry(astrom_cal)
    this_caldb.remove_entry(ct_cal_tmp)
    this_caldb.remove_entry(fluxcal_fac)
    # shutil.rmtree(e2eoutput_path_l4)
    # shutil.rmtree(e2eintput_path)
    # shutil.rmtree(os.path.join(pathlib.Path.home(), ".corgidrp",'KLIP_SUB'))



if __name__ == "__main__":
    # Use arguments to run the test. Users can then write their own scripts
    # that call this script with the correct arguments and they do not need
    # to edit the file. The arguments use the variables in this file as their
    # defaults allowing the use to edit the file if that is their preferred
    # workflow.


    outputdir = thisfile_dir
    #This folder should contain an OS11 folder: ""hcl_os11_v3" with the OS11 data in it.
    e2edata_dir = "/Users/maxmb/Data/corgi/corgidrp/" 
    #Not actually TVAC Data, but we can put it in the TVAC data folder. 
    ap = argparse.ArgumentParser(description="run the l2b->l4 end-to-end test")

    ap.add_argument("-tvac", "--e2edata_dir", default=e2edata_dir,
                    help="Path to CGI_TVAC_Data Folder [%(default)s]")
    ap.add_argument("-o", "--outputdir", default=outputdir,
                    help="directory to write results to [%(default)s]")
    args = ap.parse_args()
    e2edata_dir = args.e2edata_dir
    outputdir = args.outputdir

    test_l2b_to_l3(e2edata_dir, outputdir)
    test_l3_to_l4(outputdir)<|MERGE_RESOLUTION|>--- conflicted
+++ resolved
@@ -320,15 +320,9 @@
     ##########################################
 
     #Create a mock flux calibration file
-<<<<<<< HEAD
     fluxcal_factor = 2e-12
     fluxcal_factor_error = 1e-14
     prhd, exthd = create_default_L3_headers()
-=======
-    fluxcal_factor = np.array([[2e-12]])
-    fluxcal_factor_error = np.array([[[1e-14]]])
-    prhd, exthd, errhdr, dqhdr = create_default_L3_headers()
->>>>>>> e88badd2
     fluxcal_fac = corgidata.FluxcalFactor(fluxcal_factor, err = fluxcal_factor_error, pri_hdr = prhd, ext_hdr = exthd, input_dataset = dataset)
 
     fluxcal_fac.save(filedir=e2eoutput_path_l4, filename="mock_fluxcal.fits")
