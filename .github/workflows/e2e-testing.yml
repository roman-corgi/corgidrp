# This workflow will install Python dependencies, run tests and lint with a single version of Python
# For more information see: https://docs.github.com/en/actions/automating-builds-and-tests/building-and-testing-python

name: E2E tests

on: workflow_dispatch 


permissions:
  contents: read

jobs:
  build:

    runs-on: 
      group: E2E-Testing

    steps:
    - uses: actions/checkout@v3
    - name: Set up Git LFS
      run: |
        git lfs install
        git lfs pull
    - name: Set up Python 3.12
      uses: actions/setup-python@v3
      with:
        python-version: "3.12"
    - name: Install dependencies
      run: |
        python -m pip install --upgrade pip
        pip install flake8 pytest flake8-docstrings-complete
        if [ -f requirements.txt ]; then pip install -r requirements.txt .; fi
        pip install -r requirements_e2etests.txt corgidrp
    - name: Download E2E test data
      run: |
        mkdir e2e_test_data
        # download file
<<<<<<< HEAD
        wget -O E2E_Test_Data.tar.xz https://zenodo.org/records/16997545/files/E2E_Test_Data.tar.xz?download=1
=======
        wget -O E2E_Test_Data.tar.xz https://zenodo.org/records/17065109/files/E2E_Test_Data.tar.xz?download=1
>>>>>>> 0397b806
        tar -xvf E2E_Test_Data.tar.xz -C e2e_test_data
    - name: Test with pytest
      run: |
        pytest --which e2e --e2edata_path e2e_test_data/E2E_Test_Data/ --e2eoutput_path tests/e2e_tests/ tests/e2e_tests/<|MERGE_RESOLUTION|>--- conflicted
+++ resolved
@@ -35,11 +35,7 @@
       run: |
         mkdir e2e_test_data
         # download file
-<<<<<<< HEAD
-        wget -O E2E_Test_Data.tar.xz https://zenodo.org/records/16997545/files/E2E_Test_Data.tar.xz?download=1
-=======
         wget -O E2E_Test_Data.tar.xz https://zenodo.org/records/17065109/files/E2E_Test_Data.tar.xz?download=1
->>>>>>> 0397b806
         tar -xvf E2E_Test_Data.tar.xz -C e2e_test_data
     - name: Test with pytest
       run: |
